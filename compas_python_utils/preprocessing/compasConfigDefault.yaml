--- conflicted
+++ resolved
@@ -1,9 +1,5 @@
 ##~!!~## COMPAS option values
-<<<<<<< HEAD
-##~!!~## File Created Wed Aug 28 15:17:36 2024 by COMPAS v03.01.04
-=======
 ##~!!~## File Created Fri Aug 30 10:40:27 2024 by COMPAS v03.01.02
->>>>>>> 1648a31d
 ##~!!~##
 ##~!!~## The default COMPAS YAML file (``compasConfigDefault.yaml``), as distributed, has
 ##~!!~## all COMPAS option entries commented so that the COMPAS default value for the
