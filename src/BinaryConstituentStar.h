--- conflicted
+++ resolved
@@ -68,13 +68,8 @@
         m_MassTransferDiff                           = DEFAULT_INITIAL_DOUBLE_VALUE;
         m_MassLossDiff                               = DEFAULT_INITIAL_DOUBLE_VALUE;
 
-<<<<<<< HEAD
         m_OrbitalEnergyPreSN                         = DEFAULT_INITIAL_DOUBLE_VALUE;
         m_OrbitalEnergyPostSN                        = DEFAULT_INITIAL_DOUBLE_VALUE;
-=======
-        m_OrbitalEnergyPreSN                        = DEFAULT_INITIAL_DOUBLE_VALUE;
-        m_OrbitalEnergyPostSN                       = DEFAULT_INITIAL_DOUBLE_VALUE;
->>>>>>> 04be178b
 
         m_FirstMassTransferEpisode                   = false;
         m_MassTransferCaseInitial                    = MT_CASE::NONE;
@@ -106,13 +101,8 @@
         m_MassTransferDiff         = p_Star.m_MassTransferDiff;
         m_MassLossDiff             = p_Star.m_MassLossDiff;
 
-<<<<<<< HEAD
         m_OrbitalEnergyPreSN       = p_Star.m_OrbitalEnergyPreSN;
         m_OrbitalEnergyPostSN      = p_Star.m_OrbitalEnergyPostSN;
-=======
-        m_OrbitalEnergyPreSN      = p_Star.m_OrbitalEnergyPreSN;
-        m_OrbitalEnergyPostSN     = p_Star.m_OrbitalEnergyPostSN;
->>>>>>> 04be178b
 
         m_FirstMassTransferEpisode = p_Star.m_FirstMassTransferEpisode;
         m_MassTransferCaseInitial  = p_Star.m_MassTransferCaseInitial;
@@ -144,13 +134,8 @@
             m_MassTransferDiff         = p_Star.m_MassTransferDiff;
             m_MassLossDiff             = p_Star.m_MassLossDiff;
 
-<<<<<<< HEAD
             m_OrbitalEnergyPreSN       = p_Star.m_OrbitalEnergyPreSN;
             m_OrbitalEnergyPostSN      = p_Star.m_OrbitalEnergyPostSN;
-=======
-            m_OrbitalEnergyPreSN      = p_Star.m_OrbitalEnergyPreSN;
-            m_OrbitalEnergyPostSN     = p_Star.m_OrbitalEnergyPostSN;
->>>>>>> 04be178b
 
             m_FirstMassTransferEpisode = p_Star.m_FirstMassTransferEpisode;
             m_MassTransferCaseInitial  = p_Star.m_MassTransferCaseInitial;
@@ -208,13 +193,8 @@
     MT_CASE         MassTransferCaseInitial() const                                     { return m_MassTransferCaseInitial; }
     double          MassTransferDiff() const                                            { return m_MassTransferDiff; }
     double          OmegaTidesIndividualDiff() const                                    { return m_OmegaTidesIndividualDiff; }
-<<<<<<< HEAD
     double          OrbitalEnergyPostSN() const                                         { return m_OrbitalEnergyPostSN; };
     double          OrbitalEnergyPreSN() const                                          { return m_OrbitalEnergyPreSN; };
-=======
-    double          OrbitalEnergyPostSN() const                                        { return m_OrbitalEnergyPostSN; };
-    double          OrbitalEnergyPreSN() const                                         { return m_OrbitalEnergyPreSN; };
->>>>>>> 04be178b
     bool            RLOFPostCEE() const                                                 { return m_RLOFDetails.RLOFPostCEE; }
     double          RocheLobeRadius() const                                             { return m_RocheLobeRadius; }
     double          RocheLobeTracker() const                                            { return m_RocheLobeTracker; }
@@ -226,13 +206,8 @@
     void            SetMassLossDiff(const double p_MassLossDiff)                        { m_MassLossDiff = p_MassLossDiff; }                        // JR: todo: better way?  JR: todo:  sanity check?
     void            SetMassTransferDiff(const double p_MassTransferDiff)                { m_MassTransferDiff = p_MassTransferDiff; }                // JR: todo: better way?  JR: todo:  sanity check?
 
-<<<<<<< HEAD
     void            SetOrbitalEnergyPostSN(const double p_OrbitalEnergyPostSN)          { m_OrbitalEnergyPostSN = p_OrbitalEnergyPostSN; };
     void            SetOrbitalEnergyPreSN(const double p_OrbitalEnergyPreSN)            { m_OrbitalEnergyPreSN = p_OrbitalEnergyPreSN; };
-=======
-    void            SetOrbitalEnergyPostSN(const double p_OrbitalEnergyPostSN)        { m_OrbitalEnergyPostSN = p_OrbitalEnergyPostSN; };
-    void            SetOrbitalEnergyPreSN(const double p_OrbitalEnergyPreSN)          { m_OrbitalEnergyPreSN = p_OrbitalEnergyPreSN; };
->>>>>>> 04be178b
 
 
     // member functions - alphabetically
