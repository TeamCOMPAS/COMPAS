--- conflicted
+++ resolved
@@ -284,13 +284,6 @@
 
             void            ResetEnvelopeExpulsationByPulsations()                                              { m_EnvelopeJustExpelledByPulsations = false; }
 
-<<<<<<< HEAD
-    virtual void            ResolveShellChange(const double p_AccretedMass) { }                                                                                                     // Default does nothing, use inheritance for WDs.
-
-            double          InterpolateGe20QCrit(const QCRIT_PRESCRIPTION p_qCritPrescription, const double p_massTransferEfficiencyBeta); 
-
-=======
->>>>>>> d364d775
             void            ResolveAccretion(const double p_AccretionMass)                                      { m_Mass = std::max(0.0, m_Mass + p_AccretionMass); }               // Handles donation and accretion - won't let mass go negative
 
     virtual void            ResolveAccretionRegime(const ACCRETION_REGIME p_Regime,
