#include "BaseBinaryStar.h"
#include "vector3d.h"

// gsl includes
#include <gsl/gsl_poly.h>


/* Constructor
 *
 * Parameter p_Seed is the seed for the random number generator - see main.cpp for an
 * explanation of how p_Seed is derived.
 * 
 * Parameter p_Id is the id of the binary - effectively an index - which is added as
 * a suffix to the filenames of any detailed output files created.
 */


// binary is generated according to distributions specified in program options
BaseBinaryStar::BaseBinaryStar(const unsigned long int p_Seed, const long int p_Id) {

    SetInitialValues(p_Seed, p_Id);                                                                                                     // start construction of the binary
                        
    // generate initial properties of binary
    // check that the constituent stars are not touching
    // also check m2 > m2min

    bool done                            = false;
    bool merger                          = false;
    bool rlof                            = false;
    bool secondarySmallerThanMinimumMass = false;

    // determine if any if the initial conditions are sampled
    // we consider eccentricity distribution = ECCENTRICITY_DISTRIBUTION::ZERO to be not sampled!
    // we consider metallicity distribution = METALLICITY_DISTRIBUTION::ZSOLAR to be not sampled!
    bool sampled = OPTIONS->OptionSpecified("initial-mass-1") == 0 ||
                   OPTIONS->OptionSpecified("initial-mass-2") == 0 ||
                  (OPTIONS->OptionSpecified("metallicity") == 0 && OPTIONS->MetallicityDistribution() != METALLICITY_DISTRIBUTION::ZSOLAR) ||
                  (OPTIONS->OptionSpecified("semi-major-axis") == 0 && OPTIONS->OptionSpecified("orbital-period") == 0) ||
                  (OPTIONS->OptionSpecified("eccentricity") == 0 && OPTIONS->EccentricityDistribution() != ECCENTRICITY_DISTRIBUTION::ZERO);


    // Single stars are provided with a kick structure that specifies the values of the random
    // number to be used to generate to kick magnitude, and the actual kick magnitude specified
    // by the user via program option --kick-magnitude 
    //
    // See typedefs.h for the kick structure.
    //
    // We can't just pick up the values of the options inside Basestar.cpp because the constituents
    // of binaries get different values, so use different options. The Basestar.cpp code doesn't 
    // know if the star is a single star (SSE) or a constituent of a binary (BSE) - it only knows 
    // that it is a star - so we have to setup the kick structures here for each constituent star.

    KickParameters kickParameters1;
    kickParameters1.magnitudeRandomSpecified = OPTIONS->OptionSpecified("kick-magnitude-random-1") == 1;
    kickParameters1.magnitudeRandom          = OPTIONS->KickMagnitudeRandom1();
    kickParameters1.magnitudeSpecified       = OPTIONS->OptionSpecified("kick-magnitude-1") == 1;
    kickParameters1.magnitude                = OPTIONS->KickMagnitude1();
    kickParameters1.phiSpecified             = OPTIONS->OptionSpecified("kick-phi-1") == 1;
    kickParameters1.phi                      = OPTIONS->SN_Phi1();
    kickParameters1.thetaSpecified           = OPTIONS->OptionSpecified("kick-theta-1") == 1;
    kickParameters1.theta                    = OPTIONS->SN_Theta1();
    kickParameters1.meanAnomalySpecified     = OPTIONS->OptionSpecified("kick-mean-anomaly-1") == 1;
    kickParameters1.meanAnomaly              = OPTIONS->SN_MeanAnomaly1();

    KickParameters kickParameters2;
    kickParameters2.magnitudeRandomSpecified = OPTIONS->OptionSpecified("kick-magnitude-random-2") == 1;
    kickParameters2.magnitudeRandom          = OPTIONS->KickMagnitudeRandom2();
    kickParameters2.magnitudeSpecified       = OPTIONS->OptionSpecified("kick-magnitude-2") == 1;
    kickParameters2.magnitude                = OPTIONS->KickMagnitude2();
    kickParameters2.phiSpecified             = OPTIONS->OptionSpecified("kick-phi-2") == 1;
    kickParameters2.phi                      = OPTIONS->SN_Phi2();
    kickParameters2.thetaSpecified           = OPTIONS->OptionSpecified("kick-theta-2") == 1;
    kickParameters2.theta                    = OPTIONS->SN_Theta2();
    kickParameters2.meanAnomalySpecified     = OPTIONS->OptionSpecified("kick-mean-anomaly-2") == 1;
    kickParameters2.meanAnomaly              = OPTIONS->SN_MeanAnomaly2();

    // loop here to find initial conditions that suit our needs
    // if the user supplied all initial conditions, no loop
    // loop for a maximum of MAX_BSE_INITIAL_CONDITIONS_ITERATIONS - it hasn't (that I
    // know of) been a problem in the past, but we should have a guard on the loop so
    // that we don't loop forever - probably more important now that the user can specify
    // initial conditions (so might leave the insufficient space for the  (say) one to be
    // sampled...)

    int tries = 0;
    do {

        double mass1 = OPTIONS->OptionSpecified("initial-mass-1") == 1                                                                  // user specified primary mass?
                        ? OPTIONS->InitialMass1()                                                                                       // yes, use it
                        : utils::SampleInitialMass(OPTIONS->InitialMassFunction(), 
                                                   OPTIONS->InitialMassFunctionMax(), 
                                                   OPTIONS->InitialMassFunctionMin(), 
                                                   OPTIONS->InitialMassFunctionPower());                                                // no - asmple it

        double mass2 = 0.0;                      
        if (OPTIONS->OptionSpecified("initial-mass-2") == 1) {                                                                          // user specified secondary mass?
            mass2 = OPTIONS->InitialMass2();                                                                                            // yes, use it
        }
        else {                                                                                                                          // no - sample it
            // first, determine mass ratio q    
            double q = OPTIONS->OptionSpecified("mass-ratio") == 1                                                                      // user specified mass ratio?
                        ? OPTIONS->MassRatio()                                                                                          // yes, use it
                        : utils::SampleMassRatio(OPTIONS->MassRatioDistribution(),
                                                 OPTIONS->MassRatioDistributionMax(), 
                                                 OPTIONS->MassRatioDistributionMin());                                                  // no - sample it

            mass2 = mass1 * q;                                                                                                          // calculate mass2 using mass ratio                                                                     
        }

        double metallicity = OPTIONS->OptionSpecified("metallicity") == 1                                                               // user specified metallicity?
                                ? OPTIONS->Metallicity()                                                                                // yes, use it
                                : utils::SampleMetallicity(OPTIONS->MetallicityDistribution(), 
                                                           OPTIONS->MetallicityDistributionMax(), 
                                                           OPTIONS->MetallicityDistributionMin());                                      // no, sample it

        if (OPTIONS->OptionSpecified("semi-major-axis") == 1) {                                                                         // user specified semi-major axis?
            m_SemiMajorAxis = OPTIONS->SemiMajorAxis();                                                                                 // yes, use it
        }
        else {                                                                                                                          // no, semi-major axis not specified
            if (OPTIONS->OptionSpecified("orbital-period") == 1) {                                                                      // user specified orbital period?
                m_SemiMajorAxis = utils::ConvertPeriodInDaysToSemiMajorAxisInAU(mass1, mass2, OPTIONS->OrbitalPeriod());                // yes - calculate semi-major axis from period
            }
            else {                                                                                                                      // no
                if (OPTIONS->OptionSpecified("semi-major-axis-distribution") == 1 ||                                                    // user specified semi-major axis distribution, or
                    OPTIONS->OptionSpecified("orbital-period-distribution" ) == 0) {                                                    // user did not specify oprbital period distribution
                    m_SemiMajorAxis = utils::SampleSemiMajorAxis(OPTIONS->SemiMajorAxisDistribution(),                              
                                                                 OPTIONS->SemiMajorAxisDistributionMax(), 
                                                                 OPTIONS->SemiMajorAxisDistributionMin(),
                                                                 OPTIONS->SemiMajorAxisDistributionPower(), 
                                                                 OPTIONS->OrbitalPeriodDistributionMax(), 
                                                                 OPTIONS->OrbitalPeriodDistributionMin(), 
                                                                 mass1, 
                                                                 mass2);                                                                // yes, sample from semi-major axis distribution (might be default)
                }
                else {                                                                                                                  // no - sample from orbital period distribution
                    double orbitalPeriod = utils::SampleOrbitalPeriod(OPTIONS->OrbitalPeriodDistribution(),                              
                                                                      OPTIONS->OrbitalPeriodDistributionMax(), 
                                                                      OPTIONS->OrbitalPeriodDistributionMin());

                    m_SemiMajorAxis = utils::ConvertPeriodInDaysToSemiMajorAxisInAU(mass1, mass2, orbitalPeriod);                       // calculate semi-major axis from period
                }
            }
        }

        m_Eccentricity = OPTIONS->OptionSpecified("eccentricity") == 1                                                                  // user specified eccentricity?
                            ? OPTIONS->Eccentricity()                                                                                   // yes, use it
                            : utils::SampleEccentricity(OPTIONS->EccentricityDistribution(), 
                                                        OPTIONS->EccentricityDistributionMax(), 
                                                        OPTIONS->EccentricityDistributionMin());                                        // no, sample it

        // binary star contains two instances of star to hold masses, radii and luminosities.
        // star 1 initially more massive
        m_Star1 = OPTIONS->OptionSpecified("rotational-frequency-1") == 1                                                               // user specified primary rotational frequency?
                    ? new BinaryConstituentStar(m_RandomSeed, mass1, metallicity, kickParameters1, OPTIONS->RotationalFrequency1() * SECONDS_IN_YEAR) // yes - use it (convert from Hz to cycles per year - see BaseStar::CalculateZAMSAngularFrequency())
                    : new BinaryConstituentStar(m_RandomSeed, mass1, metallicity, kickParameters1);                                     // no - let it be calculated

        m_Star2 = OPTIONS->OptionSpecified("rotational-frequency-2") == 1                                                               // user specified secondary rotational frequency?
                    ? new BinaryConstituentStar(m_RandomSeed, mass2, metallicity, kickParameters2, OPTIONS->RotationalFrequency2() * SECONDS_IN_YEAR) // yes - use it (convert from Hz to cycles per year - see BaseStar::CalculateZAMSAngularFrequency())
                    : new BinaryConstituentStar(m_RandomSeed, mass2, metallicity, kickParameters2);                                     // no - let it be calculated

        double starToRocheLobeRadiusRatio1 = (m_Star1->Radius() * RSOL_TO_AU) / (m_SemiMajorAxis * (1.0 - m_Eccentricity) * CalculateRocheLobeRadius_Static(mass1, mass2));
        double starToRocheLobeRadiusRatio2 = (m_Star2->Radius() * RSOL_TO_AU) / (m_SemiMajorAxis * (1.0 - m_Eccentricity) * CalculateRocheLobeRadius_Static(mass2, mass1));

        m_Flags.massesEquilibrated        = false;                                                                                      // default
        m_Flags.massesEquilibratedAtBirth = false;                                                                                      // default

        rlof = utils::Compare(starToRocheLobeRadiusRatio1, 1.0) > 0 || utils::Compare(starToRocheLobeRadiusRatio2, 1.0) > 0;            // either star overflowing Roche Lobe?

        if (rlof && OPTIONS->AllowRLOFAtBirth()) {                                                                                      // over-contact binaries at birth allowed?    
            m_Flags.massesEquilibratedAtBirth = true;                                                                                   // record that we've equilbrated at birth

            mass1            = (mass1 + mass2) / 2.0;                                                                                   // equilibrate masses
            mass2            = mass1;                                                                                                   // ditto
            
            double M         = mass1 + mass2;
            double m1m2      = mass1 * mass2;
            m_SemiMajorAxis *= 16.0 * m1m2 * m1m2 / (M * M * M * M) * (1.0 - (m_Eccentricity * m_Eccentricity));                        // circularise; conserve angular momentum

            m_Eccentricity   = 0.0;                                                                                                     // now circular

            // create new stars with equal masses - all other ZAMS values recalculated
            delete m_Star1;
            m_Star1 = OPTIONS->OptionSpecified("rotational-frequency-1") == 1                                                           // user specified primary rotational frequency?
                        ? new BinaryConstituentStar(m_RandomSeed, mass1, metallicity, kickParameters1, OPTIONS->RotationalFrequency1() * SECONDS_IN_YEAR) // yes - use it (convert from Hz to cycles per year - see BaseStar::CalculateZAMSAngularFrequency())
                        : new BinaryConstituentStar(m_RandomSeed, mass1, metallicity, kickParameters1);                                 // no - let it be calculated

            delete m_Star2;
            m_Star2 = OPTIONS->OptionSpecified("rotational-frequency-2") == 1                                                           // user specified secondary rotational frequency?
                        ? new BinaryConstituentStar(m_RandomSeed, mass2, metallicity, kickParameters2, OPTIONS->RotationalFrequency2() * SECONDS_IN_YEAR) // yes - use it (convert from Hz to cycles per year - see BaseStar::CalculateZAMSAngularFrequency())
                        : new BinaryConstituentStar(m_RandomSeed, mass2, metallicity, kickParameters2);                                 // no - let it be calculated
        
            starToRocheLobeRadiusRatio1 = (m_Star1->Radius() * RSOL_TO_AU) / (m_SemiMajorAxis * CalculateRocheLobeRadius_Static(mass1, mass2));   //eccentricity already zero
            starToRocheLobeRadiusRatio2 = (m_Star2->Radius() * RSOL_TO_AU) / (m_SemiMajorAxis * CalculateRocheLobeRadius_Static(mass2, mass1));
        }

        m_Star1->SetCompanion(m_Star2);
        m_Star2->SetCompanion(m_Star1);

        merger                          = (m_SemiMajorAxis * AU_TO_RSOL) < (m_Star1->Radius() + m_Star2->Radius());
        secondarySmallerThanMinimumMass = utils::Compare(mass2, OPTIONS->MinimumMassSecondary()) < 0;

        // check whether our initial conditions are good
        // if they are - evolve the binary
        // if they are not ok:
        //    - if we sampled at least one of them, sample again
        //    - if all were user supplied, set error - Evolve() will show the error and return without evolving

        bool ok = !((!OPTIONS->AllowRLOFAtBirth() && rlof) || (!OPTIONS->AllowTouchingAtBirth() && merger) || secondarySmallerThanMinimumMass);

        done = ok;
        if (!sampled && !ok) {
            m_Error = ERROR::INVALID_INITIAL_ATTRIBUTES;
            done = true;
        }

    } while (!done && ++tries < MAX_BSE_INITIAL_CONDITIONS_ITERATIONS);

    if (!done) m_Error = ERROR::INVALID_INITIAL_ATTRIBUTES;                                                                             // too many iterations - bad initial conditions

    SetRemainingValues();                                                                                                               // complete the construction of the binary
}


/*
 * Initiate the construction of the binary - initial values
 *
 *
 * void SetInitialValues(const long int p_Id)
 *
 * @param   [IN]    p_Id                        Ordinal value of binary - see constructor notes above
 */
void BaseBinaryStar::SetInitialValues(const unsigned long int p_Seed, const long int p_Id) {

    m_Error = ERROR::NONE;

    m_ObjectId    = globalObjectId++;
    m_ObjectType  = OBJECT_TYPE::BASE_BINARY_STAR;
    m_StellarType = STELLAR_TYPE::BINARY_STAR;
    m_RandomSeed  = p_Seed;
    m_Id          = p_Id;

    if (OPTIONS->PopulationDataPrinting()) {                                                            // user wants to see details of binary?
        SAY("Using supplied random seed " << m_RandomSeed << " for Binary Star id = " << m_ObjectId);   // yes - show them
    }
}


/*
 * Complete the construction of the binary - remaining values
 *
 *
 * void SetRemainingValues()
 */
void BaseBinaryStar::SetRemainingValues() {

    // Initialise other parameters
    m_SemiMajorAxisPrev           = m_SemiMajorAxis;
    m_EccentricityPrev            = m_Eccentricity;

    // initial binary parameters - kept constant as a record of the initial parameters of the binary
    m_SemiMajorAxisInitial        = m_SemiMajorAxis;
    m_EccentricityInitial         = m_Eccentricity;

    // initialise variables to hold parameters prior to supernova explosion
    m_SemiMajorAxisPreSN          = DEFAULT_INITIAL_DOUBLE_VALUE;
    m_EccentricityPreSN           = DEFAULT_INITIAL_DOUBLE_VALUE;
    m_OrbitalVelocityPreSN        = DEFAULT_INITIAL_DOUBLE_VALUE;

    // initialise variables to hold parameters at DCO formation
    m_SemiMajorAxisAtDCOFormation = DEFAULT_INITIAL_DOUBLE_VALUE;
    m_EccentricityAtDCOFormation  = DEFAULT_INITIAL_DOUBLE_VALUE;

    // if CHE enabled, update rotational frequency for constituent stars - assume tidally locked

    if (OPTIONS->CHEMode() != CHE_MODE::NONE) {

        m_Star1->SetOmega(OrbitalAngularVelocity());
        m_Star2->SetOmega(OrbitalAngularVelocity());

        // check for CHE
        //
        // because we've changed the rotational frequency of the constituent stars we
        // have to reset the stellar type - at this stage, based on their rotational
        // frequency at birth, they may have already been assigned one of MS_LTE_07,
        // MS_GT_07, or CHEMICALLY_HOMOGENEOUS
        //
        // here we need to change from MS_* -> CH, or from CH->MS* based on the
        // newly-assigned rotational frequencies

        // star 1
        if (utils::Compare(m_Star1->Omega(), m_Star1->OmegaCHE()) >= 0) {                                                                               // star 1 CH?
            if (m_Star1->StellarType() != STELLAR_TYPE::CHEMICALLY_HOMOGENEOUS) (void)m_Star1->SwitchTo(STELLAR_TYPE::CHEMICALLY_HOMOGENEOUS, true);    // yes, switch if not alread Chemically Homogeneous
        }
        else if (m_Star1->MZAMS() <= 0.7) {                                                                                                             // no - MS - initial mass determines actual type  JR: don't use utils::Compare() here
            if (m_Star1->StellarType() != STELLAR_TYPE::MS_LTE_07) (void)m_Star1->SwitchTo(STELLAR_TYPE::MS_LTE_07, true);                              // MS <= 0.7 Msol - switch if necessary
        }
        else {
            if (m_Star1->StellarType() != STELLAR_TYPE::MS_GT_07) (void)m_Star1->SwitchTo(STELLAR_TYPE::MS_GT_07, true);                                // MS > 0.7 Msol - switch if necessary
        }

        // star 2
        if (utils::Compare(m_Star1->Omega(), m_Star2->OmegaCHE()) >= 0) {                                                                               // star 2 CH?
            if (m_Star2->StellarType() != STELLAR_TYPE::CHEMICALLY_HOMOGENEOUS) (void)m_Star2->SwitchTo(STELLAR_TYPE::CHEMICALLY_HOMOGENEOUS, true);    // yes, switch if not alread Chemically Homogeneous
        }
        else if (m_Star2->MZAMS() <= 0.7) {                                                                                                             // no - MS - initial mass determines actual type  JR: don't use utils::Compare() here
            if (m_Star2->StellarType() != STELLAR_TYPE::MS_LTE_07) (void)m_Star2->SwitchTo(STELLAR_TYPE::MS_LTE_07, true);                              // MS <= 0.0 Msol - switch if necessary
        }
        else {
            if (m_Star2->StellarType() != STELLAR_TYPE::MS_GT_07) (void)m_Star2->SwitchTo(STELLAR_TYPE::MS_GT_07, true);                                // MS > 0.7 Msol - switch if necessary
        }
    }

    double gyrationRadius1                       = m_Star1->CalculateGyrationRadius();
    double gyrationRadius2                       = m_Star2->CalculateGyrationRadius();

    m_TotalEnergy                                = CalculateTotalEnergy(m_SemiMajorAxis,
                                                                        m_Star1->Mass(),
                                                                        m_Star2->Mass(),
                                                                        m_Star1->RZAMS(),
                                                                        m_Star2->RZAMS(),
                                                                        m_Star1->Omega(),
                                                                        m_Star2->Omega(),
                                                                        gyrationRadius1,
                                                                        gyrationRadius2);

    m_TotalAngularMomentum                      = CalculateAngularMomentum(m_SemiMajorAxis,
                                                                            m_Eccentricity,
                                                                            m_Star1->Mass(),
                                                                            m_Star2->Mass(),
                                                                            m_Star1->RZAMS(),
                                                                            m_Star2->RZAMS(),
                                                                            m_Star1->Omega(),
                                                                            m_Star2->Omega(),
                                                                            gyrationRadius1,
                                                                            gyrationRadius2);

	double totalMass 					         = m_Star1->Mass() + m_Star2->Mass();
	double reducedMass					         = (m_Star1->Mass() * m_Star2->Mass()) / totalMass;
	m_OrbitalEnergy 			                 = CalculateOrbitalEnergy(reducedMass, totalMass, m_SemiMajorAxis);
	m_OrbitalEnergyPrev 			             = m_OrbitalEnergy;

	m_OrbitalAngularMomentum 	                 = CalculateOrbitalAngularMomentum(reducedMass, totalMass, m_SemiMajorAxis);
	m_OrbitalAngularMomentumPrev 	             = m_OrbitalAngularMomentum;

    m_Time                                       = DEFAULT_INITIAL_DOUBLE_VALUE;
	m_Dt                                         = DEFAULT_INITIAL_DOUBLE_VALUE;
    m_TimePrev                                   = DEFAULT_INITIAL_DOUBLE_VALUE;
    m_DCOFormationTime                           = DEFAULT_INITIAL_DOUBLE_VALUE;

    m_aMassLossDiff                              = DEFAULT_INITIAL_DOUBLE_VALUE;

    m_aMassTransferDiff                          = DEFAULT_INITIAL_DOUBLE_VALUE;

	m_MassTransferTrackerHistory                 = MT_TRACKING::NO_MASS_TRANSFER;
    m_MassTransfer                               = false;

    m_JLoss                                      = OPTIONS->MassTransferJloss();

	m_FractionAccreted                           = OPTIONS->MassTransferFractionAccreted();

    // Common Envelope
    m_CEDetails.CEEcount                         = 0;
    m_CEDetails.CEEnow                           = false;
    m_CEDetails.doubleCoreCE                     = false;
	m_CEDetails.optimisticCE                     = false;
	m_CEDetails.postCEE.eccentricity             = DEFAULT_INITIAL_DOUBLE_VALUE;
	m_CEDetails.postCEE.rocheLobe1to2            = DEFAULT_INITIAL_DOUBLE_VALUE;
	m_CEDetails.postCEE.rocheLobe2to1            = DEFAULT_INITIAL_DOUBLE_VALUE;
	m_CEDetails.postCEE.semiMajorAxis            = DEFAULT_INITIAL_DOUBLE_VALUE;
	m_CEDetails.preCEE.eccentricity              = DEFAULT_INITIAL_DOUBLE_VALUE;
	m_CEDetails.preCEE.rocheLobe1to2             = DEFAULT_INITIAL_DOUBLE_VALUE;
	m_CEDetails.preCEE.rocheLobe2to1             = DEFAULT_INITIAL_DOUBLE_VALUE;
	m_CEDetails.preCEE.semiMajorAxis             = DEFAULT_INITIAL_DOUBLE_VALUE;

    m_Flags.stellarMerger                        = false;
    m_Flags.stellarMergerAtBirth                 = false;

	m_Mass1Final                                 = DEFAULT_INITIAL_DOUBLE_VALUE;
    m_Mass2Final                                 = DEFAULT_INITIAL_DOUBLE_VALUE;
    m_MassEnv1                                   = DEFAULT_INITIAL_DOUBLE_VALUE;
    m_MassEnv2                                   = DEFAULT_INITIAL_DOUBLE_VALUE;

    m_ZetaLobe                                   = DEFAULT_INITIAL_DOUBLE_VALUE;
	m_ZetaStar	                                 = DEFAULT_INITIAL_DOUBLE_VALUE;

    // Initialise other parameters to 0
    m_uK                                         = DEFAULT_INITIAL_DOUBLE_VALUE;
    m_CosIPrime                                  = DEFAULT_INITIAL_DOUBLE_VALUE;
    m_IPrime                                     = DEFAULT_INITIAL_DOUBLE_VALUE;
    m_TimeToCoalescence                          = DEFAULT_INITIAL_DOUBLE_VALUE;

    m_SupernovaState                             = SN_STATE::NONE;

    m_Flags.mergesInHubbleTime                   = false;
    m_Unbound                                    = false;

    m_SystemicVelocity                           = Vector3d();
    m_OrbitalAngularMomentumVector               = Vector3d();
	m_ThetaE                                     = DEFAULT_INITIAL_DOUBLE_VALUE;
	m_PhiE                                       = DEFAULT_INITIAL_DOUBLE_VALUE;
	m_PsiE                                       = DEFAULT_INITIAL_DOUBLE_VALUE;

	m_SynchronizationTimescale                   = DEFAULT_INITIAL_DOUBLE_VALUE;
	m_CircularizationTimescale                   = DEFAULT_INITIAL_DOUBLE_VALUE;

	// RLOF details
    m_RLOFDetails.experiencedRLOF                          = false;
    m_RLOFDetails.immediateRLOFPostCEE                     = false;
    m_RLOFDetails.isRLOF                                   = false;
    m_RLOFDetails.simultaneousRLOF                         = false;
    m_RLOFDetails.stableRLOFPostCEE                        = false;

	// RLOF details - properties 1
    m_RLOFDetails.props1.id                                = -1l;

    m_RLOFDetails.props1.stellarType1                      = STELLAR_TYPE::NONE;
    m_RLOFDetails.props1.stellarType2                      = STELLAR_TYPE::NONE;

    m_RLOFDetails.props1.mass1                             = DEFAULT_INITIAL_DOUBLE_VALUE;
    m_RLOFDetails.props1.mass2                             = DEFAULT_INITIAL_DOUBLE_VALUE;

    m_RLOFDetails.props1.radius1                           = DEFAULT_INITIAL_DOUBLE_VALUE;
    m_RLOFDetails.props1.radius2                           = DEFAULT_INITIAL_DOUBLE_VALUE;

    m_RLOFDetails.props1.starToRocheLobeRadiusRatio1       = DEFAULT_INITIAL_DOUBLE_VALUE;
    m_RLOFDetails.props1.starToRocheLobeRadiusRatio2       = DEFAULT_INITIAL_DOUBLE_VALUE;

    m_RLOFDetails.props1.semiMajorAxis                     = DEFAULT_INITIAL_DOUBLE_VALUE;
    m_RLOFDetails.props1.eccentricity                      = DEFAULT_INITIAL_DOUBLE_VALUE;
    
    m_RLOFDetails.props1.eventCounter                      = DEFAULT_INITIAL_ULONGINT_VALUE;

    m_RLOFDetails.props1.time                              = DEFAULT_INITIAL_DOUBLE_VALUE;

    m_RLOFDetails.props1.isRLOF1                           = false;
    m_RLOFDetails.props1.isRLOF2                           = false;

    m_RLOFDetails.props1.isCE                              = false;

	// RLOF details - properties 2
    m_RLOFDetails.props2.id = -1l;

    m_RLOFDetails.props2.stellarType1                      = STELLAR_TYPE::NONE;
    m_RLOFDetails.props2.stellarType2                      = STELLAR_TYPE::NONE;

    m_RLOFDetails.props2.mass1                             = DEFAULT_INITIAL_DOUBLE_VALUE;
    m_RLOFDetails.props2.mass2                             = DEFAULT_INITIAL_DOUBLE_VALUE;

    m_RLOFDetails.props2.radius1                           = DEFAULT_INITIAL_DOUBLE_VALUE;
    m_RLOFDetails.props2.radius2                           = DEFAULT_INITIAL_DOUBLE_VALUE;

    m_RLOFDetails.props2.starToRocheLobeRadiusRatio1       = DEFAULT_INITIAL_DOUBLE_VALUE;
    m_RLOFDetails.props2.starToRocheLobeRadiusRatio2       = DEFAULT_INITIAL_DOUBLE_VALUE;


    m_RLOFDetails.props2.semiMajorAxis                     = DEFAULT_INITIAL_DOUBLE_VALUE;
    m_RLOFDetails.props2.eccentricity                      = DEFAULT_INITIAL_DOUBLE_VALUE;
    
    m_RLOFDetails.props2.eventCounter                      = DEFAULT_INITIAL_ULONGINT_VALUE;

    m_RLOFDetails.props2.time                              = DEFAULT_INITIAL_DOUBLE_VALUE;

    m_RLOFDetails.props2.isRLOF1                           = false;
    m_RLOFDetails.props2.isRLOF2                           = false;

    m_RLOFDetails.props2.isCE                              = false;

    // RLOF details - pre/post-MT props pointers
    m_RLOFDetails.propsPostMT                              = &m_RLOFDetails.props1;
    m_RLOFDetails.propsPreMT                               = &m_RLOFDetails.props2;


    // BeBinary details - properties 1
    m_BeBinaryDetails.props1.id                  = -1l;

    m_BeBinaryDetails.props1.dt                  = DEFAULT_INITIAL_DOUBLE_VALUE;
    m_BeBinaryDetails.props1.totalTime           = DEFAULT_INITIAL_DOUBLE_VALUE;

    m_BeBinaryDetails.props1.massNS              = DEFAULT_INITIAL_DOUBLE_VALUE;

    m_BeBinaryDetails.props1.companionMass       = DEFAULT_INITIAL_DOUBLE_VALUE;
    m_BeBinaryDetails.props1.companionLuminosity = DEFAULT_INITIAL_DOUBLE_VALUE;
    m_BeBinaryDetails.props1.companionTeff       = DEFAULT_INITIAL_DOUBLE_VALUE;
    m_BeBinaryDetails.props1.companionRadius     = DEFAULT_INITIAL_DOUBLE_VALUE;

    m_BeBinaryDetails.props1.semiMajorAxis       = DEFAULT_INITIAL_DOUBLE_VALUE;
    m_BeBinaryDetails.props1.eccentricity        = DEFAULT_INITIAL_DOUBLE_VALUE;

    // BeBinary details - properties 2
    m_BeBinaryDetails.props2.id                  = -1l;

    m_BeBinaryDetails.props2.dt                  = DEFAULT_INITIAL_DOUBLE_VALUE;
    m_BeBinaryDetails.props2.totalTime           = DEFAULT_INITIAL_DOUBLE_VALUE;

    m_BeBinaryDetails.props2.massNS              = DEFAULT_INITIAL_DOUBLE_VALUE;

    m_BeBinaryDetails.props2.companionMass       = DEFAULT_INITIAL_DOUBLE_VALUE;
    m_BeBinaryDetails.props2.companionLuminosity = DEFAULT_INITIAL_DOUBLE_VALUE;
    m_BeBinaryDetails.props2.companionTeff       = DEFAULT_INITIAL_DOUBLE_VALUE;
    m_BeBinaryDetails.props2.companionRadius     = DEFAULT_INITIAL_DOUBLE_VALUE;

    m_BeBinaryDetails.props2.semiMajorAxis       = DEFAULT_INITIAL_DOUBLE_VALUE;
    m_BeBinaryDetails.props2.eccentricity        = DEFAULT_INITIAL_DOUBLE_VALUE;

    // BeBinary details - current/prev props pointers
    m_BeBinaryDetails.currentProps               = &m_BeBinaryDetails.props1;
    m_BeBinaryDetails.previousProps              = &m_BeBinaryDetails.props2;

    // pointers

    m_Donor                                      = nullptr;
    m_Accretor                                   = nullptr;

    m_Supernova                                  = nullptr;
    m_Companion                                  = nullptr;
}


/*
 * Determine the value of the requested property of the binary (parameter p_Property)
 *
 * The property is a boost variant variable, and is one of the following types:
 *
 *      STAR_PROPERTY           - any individual star property
 *      STAR_1_PROPERTY         - property of the primary (m_Star1)
 *      STAR_2_PROPERTY         - property of the secondary (m_Star2)
 *      SUPERNOVA_PROPERTY      - property of the star that has gone supernova
 *      COMPANION_PROPERTY      - property of the companion to the supernova
 *      BINARY_PROPERTY         - property of the binary
 *      PROGRAM_OPTION          - program option
 *
 * This function handles properties of type BINARY_PROPERTY only.
 *
 * This is the function used to retrieve values for properties required to be printed.
 * This allows the composition of the log records to be dynamically modified - this is
 * how we allow users to specify what properties they want recorded in log files.
 *
 * The functional return is the value of the property requested.  The type of the
 * functional return is a tuple: std::tuple<bool, COMPAS_VARIABLE_TYPE>.  This type
 * is COMPAS_VARIABLE by typedef.
 *
 * The bool returned indicates whether the property value was retrieved ok: true = yes, fales = no
 * The COMPAS_VARIABLE_TYPE variable returned is a boost variant variable, the value of which is the
 * value of the underlying primitive variable.
 *
 *
 * COMPAS_VARIABLE BinaryPropertyValue(const T_ANY_PROPERTY p_Property) const
 *
 * @param   [IN]    p_Property                  The property for which the value is required
 * @return                                      The value of the requested property
 */
COMPAS_VARIABLE BaseBinaryStar::BinaryPropertyValue(const T_ANY_PROPERTY p_Property) const {

    bool ok = true;                                                                                                     // default is no error

    COMPAS_VARIABLE_TYPE value;                                                                                         // property value

    BINARY_PROPERTY property = boost::get<BINARY_PROPERTY>(p_Property);                                                 // get the id of the property required

    switch (property) {                                                                                                 // which property?

        case BINARY_PROPERTY::BE_BINARY_CURRENT_COMPANION_LUMINOSITY:               value = BeBinaryDetails().currentProps->companionLuminosity;                break;
        case BINARY_PROPERTY::BE_BINARY_CURRENT_COMPANION_MASS:                     value = BeBinaryDetails().currentProps->companionMass;                      break;
        case BINARY_PROPERTY::BE_BINARY_CURRENT_COMPANION_RADIUS:                   value = BeBinaryDetails().currentProps->companionRadius;                    break;
        case BINARY_PROPERTY::BE_BINARY_CURRENT_COMPANION_TEFF:                     value = BeBinaryDetails().currentProps->companionTeff * TSOL;               break;
        case BINARY_PROPERTY::BE_BINARY_CURRENT_DT:                                 value = BeBinaryDetails().currentProps->dt;                                 break;
        case BINARY_PROPERTY::BE_BINARY_CURRENT_ECCENTRICITY:                       value = BeBinaryDetails().currentProps->eccentricity;                       break;
        case BINARY_PROPERTY::BE_BINARY_CURRENT_ID:                                 value = BeBinaryDetails().currentProps->id;                                 break;
        case BINARY_PROPERTY::BE_BINARY_CURRENT_NS_MASS:                            value = BeBinaryDetails().currentProps->massNS;                             break;
        case BINARY_PROPERTY::BE_BINARY_CURRENT_SEMI_MAJOR_AXIS:                    value = BeBinaryDetails().currentProps->semiMajorAxis;                      break;
        case BINARY_PROPERTY::BE_BINARY_CURRENT_TOTAL_TIME:                         value = BeBinaryDetails().currentProps->totalTime;                          break;
        case BINARY_PROPERTY::CIRCULARIZATION_TIMESCALE:                            value = CircularizationTimescale();                                         break;
        case BINARY_PROPERTY::COMMON_ENVELOPE_AT_LEAST_ONCE:                        value = CEAtLeastOnce();                                                    break;
        case BINARY_PROPERTY::COMMON_ENVELOPE_EVENT_COUNT:                          value = CommonEnvelopeEventCount();                                         break;
        case BINARY_PROPERTY::DIMENSIONLESS_KICK_MAGNITUDE:                         value = UK();                                                               break;
        case BINARY_PROPERTY::UNBOUND:                                              value = Unbound();                                                          break;
        case BINARY_PROPERTY::DOUBLE_CORE_COMMON_ENVELOPE:                          value = DoubleCoreCE();                                                     break;
        case BINARY_PROPERTY::DT:                                                   value = Dt();                                                               break;
        case BINARY_PROPERTY::ECCENTRICITY:                                         value = Eccentricity();                                                     break;
        case BINARY_PROPERTY::ECCENTRICITY_AT_DCO_FORMATION:                        value = EccentricityAtDCOFormation();                                       break;
        case BINARY_PROPERTY::ECCENTRICITY_INITIAL:                                 value = EccentricityInitial();                                              break;
        case BINARY_PROPERTY::ECCENTRICITY_POST_COMMON_ENVELOPE:                    value = EccentricityPostCEE();                                              break;
        case BINARY_PROPERTY::ECCENTRICITY_PRE_SUPERNOVA:                           value = EccentricityPreSN();                                                break;
        case BINARY_PROPERTY::ECCENTRICITY_PRE_COMMON_ENVELOPE:                     value = EccentricityPreCEE();                                               break;
        case BINARY_PROPERTY::ERROR:                                                value = Error();                                                            break;
        case BINARY_PROPERTY::ID:                                                   value = ObjectId();                                                         break;
        case BINARY_PROPERTY::IMMEDIATE_RLOF_POST_COMMON_ENVELOPE:                  value = ImmediateRLOFPostCEE();                                             break;
        case BINARY_PROPERTY::MASS_1_POST_COMMON_ENVELOPE:                          value = Mass1PostCEE();                                                     break;
        case BINARY_PROPERTY::MASS_1_PRE_COMMON_ENVELOPE:                           value = Mass1PreCEE();                                                      break;
        case BINARY_PROPERTY::MASS_2_POST_COMMON_ENVELOPE:                          value = Mass2PostCEE();                                                     break;
        case BINARY_PROPERTY::MASS_2_PRE_COMMON_ENVELOPE:                           value = Mass2PreCEE();                                                      break;
        case BINARY_PROPERTY::MASS_ENV_1:                                           value = MassEnv1();                                                         break;
        case BINARY_PROPERTY::MASS_ENV_2:                                           value = MassEnv2();                                                         break;
        case BINARY_PROPERTY::MASSES_EQUILIBRATED:                                  value = MassesEquilibrated();                                               break;
        case BINARY_PROPERTY::MASSES_EQUILIBRATED_AT_BIRTH:                         value = MassesEquilibratedAtBirth();                                        break;
        case BINARY_PROPERTY::MASS_TRANSFER_TRACKER_HISTORY:                        value = MassTransferTrackerHistory();                                       break;
        case BINARY_PROPERTY::MERGES_IN_HUBBLE_TIME:                                value = MergesInHubbleTime();                                               break;
        case BINARY_PROPERTY::OPTIMISTIC_COMMON_ENVELOPE:                           value = OptimisticCommonEnvelope();                                         break;
        case BINARY_PROPERTY::ORBITAL_ANGULAR_VELOCITY:                             value = OrbitalAngularVelocity();                                           break;
        case BINARY_PROPERTY::ORBITAL_VELOCITY_PRE_SUPERNOVA:                       value = OrbitalVelocityPreSN();                                             break;
        case BINARY_PROPERTY::RADIUS_1_POST_COMMON_ENVELOPE:                        value = Radius1PostCEE();                                                   break;
        case BINARY_PROPERTY::RADIUS_1_PRE_COMMON_ENVELOPE:                         value = Radius1PreCEE();                                                    break;
        case BINARY_PROPERTY::RADIUS_2_POST_COMMON_ENVELOPE:                        value = Radius2PostCEE();                                                   break;
        case BINARY_PROPERTY::RADIUS_2_PRE_COMMON_ENVELOPE:                         value = Radius2PreCEE();                                                    break;
        case BINARY_PROPERTY::RANDOM_SEED:                                          value = RandomSeed();                                                       break;
        case BINARY_PROPERTY::RLOF_POST_MT_COMMON_ENVELOPE:                         value = RLOFDetails().propsPostMT->isCE;                                    break;
        case BINARY_PROPERTY::RLOF_POST_MT_ECCENTRICITY:                            value = RLOFDetails().propsPostMT->eccentricity;                            break;
        case BINARY_PROPERTY::RLOF_POST_MT_EVENT_COUNTER:                           value = RLOFDetails().propsPostMT->eventCounter;                            break;
        case BINARY_PROPERTY::RLOF_POST_MT_ID:                                      value = RLOFDetails().propsPostMT->id;                                      break;
        case BINARY_PROPERTY::RLOF_POST_MT_SEMI_MAJOR_AXIS:                         value = RLOFDetails().propsPostMT->semiMajorAxis;                           break;
        case BINARY_PROPERTY::RLOF_POST_MT_STAR1_MASS:                              value = RLOFDetails().propsPostMT->mass1;                                   break;
        case BINARY_PROPERTY::RLOF_POST_MT_STAR2_MASS:                              value = RLOFDetails().propsPostMT->mass2;                                   break;
        case BINARY_PROPERTY::RLOF_POST_MT_STAR1_RADIUS:                            value = RLOFDetails().propsPostMT->radius1;                                 break;
        case BINARY_PROPERTY::RLOF_POST_MT_STAR2_RADIUS:                            value = RLOFDetails().propsPostMT->radius2;                                 break;
        case BINARY_PROPERTY::RLOF_POST_MT_STAR1_RLOF:                              value = RLOFDetails().propsPostMT->isRLOF1;                                 break;
        case BINARY_PROPERTY::RLOF_POST_MT_STAR2_RLOF:                              value = RLOFDetails().propsPostMT->isRLOF2;                                 break;
        case BINARY_PROPERTY::RLOF_POST_MT_STAR1_STELLAR_TYPE:                      value = RLOFDetails().propsPostMT->stellarType1;                            break;
        case BINARY_PROPERTY::RLOF_POST_MT_STAR1_STELLAR_TYPE_NAME:                 value = STELLAR_TYPE_LABEL.at(RLOFDetails().propsPostMT->stellarType1);     break;
        case BINARY_PROPERTY::RLOF_POST_MT_STAR2_STELLAR_TYPE:                      value = RLOFDetails().propsPostMT->stellarType2;                            break;
        case BINARY_PROPERTY::RLOF_POST_MT_STAR2_STELLAR_TYPE_NAME:                 value = STELLAR_TYPE_LABEL.at(RLOFDetails().propsPostMT->stellarType2);     break;
        case BINARY_PROPERTY::RLOF_POST_STEP_STAR_TO_ROCHE_LOBE_RADIUS_RATIO_1:     value = RLOFDetails().propsPostMT->starToRocheLobeRadiusRatio1;             break;
        case BINARY_PROPERTY::RLOF_POST_STEP_STAR_TO_ROCHE_LOBE_RADIUS_RATIO_2:     value = RLOFDetails().propsPostMT->starToRocheLobeRadiusRatio2;             break;
        case BINARY_PROPERTY::RLOF_PRE_MT_ECCENTRICITY:                             value = RLOFDetails().propsPreMT->eccentricity;                             break;
        case BINARY_PROPERTY::RLOF_PRE_MT_SEMI_MAJOR_AXIS:                          value = RLOFDetails().propsPreMT->semiMajorAxis;                            break;
        case BINARY_PROPERTY::RLOF_PRE_MT_STAR1_MASS:                               value = RLOFDetails().propsPreMT->mass1;                                    break;
        case BINARY_PROPERTY::RLOF_PRE_MT_STAR2_MASS:                               value = RLOFDetails().propsPreMT->mass2;                                    break;
        case BINARY_PROPERTY::RLOF_PRE_MT_STAR1_RADIUS:                             value = RLOFDetails().propsPreMT->radius1;                                  break;
        case BINARY_PROPERTY::RLOF_PRE_MT_STAR2_RADIUS:                             value = RLOFDetails().propsPreMT->radius2;                                  break;
        case BINARY_PROPERTY::RLOF_PRE_MT_STAR1_RLOF:                               value = RLOFDetails().propsPreMT->isRLOF1;                                  break;
        case BINARY_PROPERTY::RLOF_PRE_MT_STAR2_RLOF:                               value = RLOFDetails().propsPreMT->isRLOF2;                                  break;
        case BINARY_PROPERTY::RLOF_PRE_MT_STAR1_STELLAR_TYPE:                       value = RLOFDetails().propsPreMT->stellarType1;                             break;
        case BINARY_PROPERTY::RLOF_PRE_MT_STAR1_STELLAR_TYPE_NAME:                  value = STELLAR_TYPE_LABEL.at(RLOFDetails().propsPreMT->stellarType1);      break;
        case BINARY_PROPERTY::RLOF_PRE_MT_STAR2_STELLAR_TYPE:                       value = RLOFDetails().propsPreMT->stellarType2;                             break;
        case BINARY_PROPERTY::RLOF_PRE_MT_STAR2_STELLAR_TYPE_NAME:                  value = STELLAR_TYPE_LABEL.at(RLOFDetails().propsPreMT->stellarType2);      break;
        case BINARY_PROPERTY::RLOF_PRE_STEP_STAR_TO_ROCHE_LOBE_RADIUS_RATIO_1:      value = RLOFDetails().propsPreMT->starToRocheLobeRadiusRatio1;              break;
        case BINARY_PROPERTY::RLOF_PRE_STEP_STAR_TO_ROCHE_LOBE_RADIUS_RATIO_2:      value = RLOFDetails().propsPreMT->starToRocheLobeRadiusRatio2;              break;
        case BINARY_PROPERTY::RLOF_SECONDARY_POST_COMMON_ENVELOPE:                  value = RLOFSecondaryPostCEE();                                             break;
        case BINARY_PROPERTY::RLOF_TIME_POST_MT:                                    value = RLOFDetails().propsPreMT->time;                                     break;
        case BINARY_PROPERTY::RLOF_TIME_PRE_MT:                                     value = RLOFDetails().propsPreMT->timePrev;                                 break;
        case BINARY_PROPERTY::ROCHE_LOBE_RADIUS_1:                                  value = RocheLobeRadius1();                                                 break;
        case BINARY_PROPERTY::ROCHE_LOBE_RADIUS_1_POST_COMMON_ENVELOPE:             value = RocheLobe1to2PostCEE();                                             break;
        case BINARY_PROPERTY::ROCHE_LOBE_RADIUS_1_PRE_COMMON_ENVELOPE:              value = RocheLobe1to2PreCEE();                                              break;
        case BINARY_PROPERTY::ROCHE_LOBE_RADIUS_2:                                  value = RocheLobeRadius2();                                                 break;
        case BINARY_PROPERTY::ROCHE_LOBE_RADIUS_2_POST_COMMON_ENVELOPE:             value = RocheLobe2to1PostCEE();                                             break;
        case BINARY_PROPERTY::ROCHE_LOBE_RADIUS_2_PRE_COMMON_ENVELOPE:              value = RocheLobe2to1PreCEE();                                              break;
        case BINARY_PROPERTY::SEMI_MAJOR_AXIS_AT_DCO_FORMATION:                     value = SemiMajorAxisAtDCOFormation();                                      break;
        case BINARY_PROPERTY::SEMI_MAJOR_AXIS_INITIAL:                              value = SemiMajorAxisInitial();                                             break;
        case BINARY_PROPERTY::SEMI_MAJOR_AXIS_POST_COMMON_ENVELOPE:                 value = SemiMajorAxisPostCEE();                                             break;
        case BINARY_PROPERTY::SEMI_MAJOR_AXIS_PRE_SUPERNOVA:                        value = SemiMajorAxisPreSN();                                               break;
        case BINARY_PROPERTY::SEMI_MAJOR_AXIS_PRE_SUPERNOVA_RSOL:                   value = SemiMajorAxisPreSN() * AU_TO_RSOL;                                  break;
        case BINARY_PROPERTY::SEMI_MAJOR_AXIS_PRE_COMMON_ENVELOPE:                  value = SemiMajorAxisPreCEE();                                              break;
        case BINARY_PROPERTY::SEMI_MAJOR_AXIS:                                      value = SemiMajorAxis();                                                    break;
        case BINARY_PROPERTY::SEMI_MAJOR_AXIS_RSOL:                                 value = SemiMajorAxis() * AU_TO_RSOL;                                       break;
        case BINARY_PROPERTY::SIMULTANEOUS_RLOF:                                    value = SimultaneousRLOF();                                                 break;
        case BINARY_PROPERTY::STABLE_RLOF_POST_COMMON_ENVELOPE:                     value = StableRLOFPostCEE();                                                break;
        case BINARY_PROPERTY::STAR_TO_ROCHE_LOBE_RADIUS_RATIO_1:                    value = StarToRocheLobeRadiusRatio1();                                      break;
        case BINARY_PROPERTY::STAR_TO_ROCHE_LOBE_RADIUS_RATIO_2:                    value = StarToRocheLobeRadiusRatio2();                                      break;
        case BINARY_PROPERTY::STELLAR_MERGER:                                       value = StellarMerger();                                                    break;
        case BINARY_PROPERTY::STELLAR_MERGER_AT_BIRTH:                              value = StellarMergerAtBirth();                                             break;
        case BINARY_PROPERTY::STELLAR_TYPE_1_POST_COMMON_ENVELOPE:                  value = StellarType1PostCEE();                                              break;
        case BINARY_PROPERTY::STELLAR_TYPE_1_PRE_COMMON_ENVELOPE:                   value = StellarType1PreCEE();                                               break;
        case BINARY_PROPERTY::STELLAR_TYPE_2_POST_COMMON_ENVELOPE:                  value = StellarType2PostCEE();                                              break;
        case BINARY_PROPERTY::STELLAR_TYPE_2_PRE_COMMON_ENVELOPE:                   value = StellarType2PreCEE();                                               break;
        case BINARY_PROPERTY::STELLAR_TYPE_NAME_1_POST_COMMON_ENVELOPE:             value = STELLAR_TYPE_LABEL.at(StellarType1PostCEE());                       break;
        case BINARY_PROPERTY::STELLAR_TYPE_NAME_1_PRE_COMMON_ENVELOPE:              value = STELLAR_TYPE_LABEL.at(StellarType1PreCEE());                        break;
        case BINARY_PROPERTY::STELLAR_TYPE_NAME_2_POST_COMMON_ENVELOPE:             value = STELLAR_TYPE_LABEL.at(StellarType2PostCEE());                       break;
        case BINARY_PROPERTY::STELLAR_TYPE_NAME_2_PRE_COMMON_ENVELOPE:              value = STELLAR_TYPE_LABEL.at(StellarType2PreCEE());                        break;
        case BINARY_PROPERTY::SUPERNOVA_ORBIT_INCLINATION_ANGLE:                    value = SN_OrbitInclinationAngle();                                         break;
<<<<<<< HEAD
=======
        case BINARY_PROPERTY::SUPERNOVA_ORBIT_INCLINATION_VECTOR_X:                 value = SN_OrbitInclinationVectorX();                                       break;
        case BINARY_PROPERTY::SUPERNOVA_ORBIT_INCLINATION_VECTOR_Y:                 value = SN_OrbitInclinationVectorY();                                       break;
        case BINARY_PROPERTY::SUPERNOVA_ORBIT_INCLINATION_VECTOR_Z:                 value = SN_OrbitInclinationVectorZ();                                       break;
>>>>>>> 239f809f
        case BINARY_PROPERTY::SUPERNOVA_STATE:                                      value = SN_State();                                                         break;
        case BINARY_PROPERTY::SYNCHRONIZATION_TIMESCALE:                            value = SynchronizationTimescale();                                         break;
        case BINARY_PROPERTY::SYSTEMIC_SPEED:                                       value = SystemicSpeed();                                                    break;
        case BINARY_PROPERTY::TIME:                                                 value = Time();                                                             break;
        case BINARY_PROPERTY::TIME_TO_COALESCENCE:                                  value = TimeToCoalescence();                                                break;
        case BINARY_PROPERTY::TOTAL_ANGULAR_MOMENTUM:                               value = TotalAngularMomentum();                                             break;
        case BINARY_PROPERTY::TOTAL_ENERGY:                                         value = TotalEnergy();                                                      break;
        case BINARY_PROPERTY::ZETA_LOBE:                                            value = ZetaLobe();                                                         break;
        case BINARY_PROPERTY::ZETA_STAR:                                            value = ZetaStar();                                                         break;

        default:                                                                                                        // unknown property
            ok    = false;                                                                                              // that's not ok...
            value = "UNKNOWN";                                                                                          // default value
            SHOW_WARN(ERROR::UNKNOWN_BINARY_PROPERTY);                                                                  // show warning
    }

    return std::make_tuple(ok, value);
}


/*
 * Determine the value of the requested property of the binary (parameter p_Property)
 *
 * The property is a boost variant variable, and is one of the following types:
 *
 *      STAR_PROPERTY           - any individual star property
 *      STAR_1_PROPERTY         - property of the primary (m_Star1)
 *      STAR_2_PROPERTY         - property of the secondary (m_Star2)
 *      SUPERNOVA_PROPERTY      - property of the star that has gone supernova
 *      COMPANION_PROPERTY      - property of the companion to the supernova
 *      BINARY_PROPERTY         - property of the binary
 *      PROGRAM_OPTION          - program option
 *
 * This function calls the appropriate helper function to retrieve the value.
 *
 * This is the function used to retrieve values for properties required to be printed.
 * This allows the composition of the log records to be dynamically modified - this is
 * how we allow users to specify what properties they want recorded in log files.
 *
 * The functional return is the value of the property requested.  The type of the
 * functional return is a tuple: std::tuple<bool, COMPAS_VARIABLE_TYPE>.  This type
 * is COMPAS_VARIABLE by typedef.
 *
 * The bool returned indicates whether the property value was retireved ok: true = yes, fales = no
 * The COMPAS_VARIABLE_TYPE variable returned is a boost variant variable, the value of which is the
 * value of the underlying primitive variable.
 *
 *
 * COMPAS_VARIABLE PropertyValue(const T_ANY_PROPERTY p_Property) const
 *
 * @param   [IN]    p_Property                  The property for which the value is required
 * @return                                      The value of the requested property
 */
COMPAS_VARIABLE BaseBinaryStar::PropertyValue(const T_ANY_PROPERTY p_Property) const {

    bool ok = false;                                                                                                    // default is failure

    COMPAS_VARIABLE_TYPE value;                                                                                         // property value

    switch (boost::apply_visitor(VariantPropertyType(), p_Property)) {                                                  // which property type?

        case ANY_PROPERTY_TYPE::T_BINARY_PROPERTY:                                                                      // BSE binary star property
            std::tie(ok, value) = BinaryPropertyValue(p_Property);                                                      // get the value
            break;

        case ANY_PROPERTY_TYPE::T_STAR_1_PROPERTY:                                                                      // star 1 of BSE binary star property
            if (m_Star1) std::tie(ok, value) = m_Star1->StellarPropertyValue(p_Property);                               // if have pointer to primary, get the value
            break;

        case ANY_PROPERTY_TYPE::T_STAR_2_PROPERTY:                                                                      // star 2 of BSE binary star property
            if (m_Star2) std::tie(ok, value) = m_Star2->StellarPropertyValue(p_Property);                               // if have pointer to secondary, get the value
            break;

        case ANY_PROPERTY_TYPE::T_SUPERNOVA_PROPERTY:                                                                   // supernova star of BSE binary star property
            if (m_Supernova) std::tie(ok, value) = m_Supernova->StellarPropertyValue(p_Property);                       // if have pointer to supernova, get the value
            break;

        case ANY_PROPERTY_TYPE::T_COMPANION_PROPERTY:                                                                   // companion star of BSE binary star property
            if (m_Companion) std::tie(ok, value) = m_Companion->StellarPropertyValue(p_Property);                       // if have pointer to companion, get the value
            break;

        case ANY_PROPERTY_TYPE::T_PROGRAM_OPTION:                                                                       // program option
            std::tie(ok, value) = OPTIONS->OptionValue(p_Property);                                                     // get the value
            break;

        default:                                                                                                        // unknown property type
            SHOW_WARN(ERROR::UNKNOWN_PROPERTY_TYPE);                                                                    // show warning
    }

    return std::make_tuple(ok, value);
}


/*
 * Determines if the binary contains only one star which is one of a list of stellar types passed
 *
 *
 * bool HasOnlyOneOf(STELLAR_TYPE_LIST p_List)
 *
 * @param   [IN]    p_List                      List of stellar types
 * @return                                      Boolean - true if only one of the stars of the binary is in list, false if neither or both
 */
bool BaseBinaryStar::HasOnlyOneOf(STELLAR_TYPE_LIST p_List) const {
    int matchCount = 0;
    for (auto elem: p_List) {
        if (m_Star1->StellarType() == elem) matchCount++;
        if (m_Star2->StellarType() == elem) matchCount++;
    }
    return matchCount == 1;
}


/*
 * Determines if the binary contains at least one star which is one of a list of stellar types passed
 *
 *
 * bool HasOneOf(STELLAR_TYPE_LIST p_List)
 *
 * @param   [IN]    p_List                      List of stellar types
 * @return                                      Boolean - true if one of the stars of the binary is in list, false if not
 */
bool BaseBinaryStar::HasOneOf(STELLAR_TYPE_LIST p_List) const {
    for (auto elem: p_List) {
        if ((m_Star1->StellarType() == elem) || (m_Star2->StellarType() == elem)) return true;
    }
	return false;
}


/*
 * Determines if the binary contains two stars from the list of stellar types passed
 *
 *
 * bool HasTwoOf(STELLAR_TYPE_LIST p_List)
 *
 * @param   [IN]    p_List                      List of stellar types
 * @return                                      Boolean - true if both of the stars of the binary are in list, false if not
 */
bool BaseBinaryStar::HasTwoOf(STELLAR_TYPE_LIST p_List) const {
    int matchCount = 0;
    for (auto elem: p_List) {
        if (m_Star1->StellarType() == elem) matchCount++;
        if (m_Star2->StellarType() == elem) matchCount++;
        if (matchCount > 1) return true;
    }
	return false;
}

/*
 * Determines if the binary is a high-mass XRB candidate (one compact object with a companion at >80% Roche lobe filling)
 *
 *
 * bool IsHMXRBinary()
 * @return                                      Boolean - true if the binary is a HMXRB candidate
 *
 */
bool BaseBinaryStar::IsHMXRBinary() const {
    if (HasOnlyOneOf({STELLAR_TYPE::NEUTRON_STAR, STELLAR_TYPE::BLACK_HOLE})){
        if (m_Star1->StellarType() < STELLAR_TYPE::NEUTRON_STAR && utils::Compare(StarToRocheLobeRadiusRatio1(), MIN_HMXRB_STAR_TO_ROCHE_LOBE_RADIUS_RATIO) > 0) return true;
        if (m_Star2->StellarType() < STELLAR_TYPE::NEUTRON_STAR && utils::Compare(StarToRocheLobeRadiusRatio2(), MIN_HMXRB_STAR_TO_ROCHE_LOBE_RADIUS_RATIO) > 0) return true;
    }
        return false;
}


/*
 * Write RLOF parameters to RLOF logfile if RLOF printing is enabled and at least one of the stars is in RLOF
 * and / or HMXRBs are being printed and IsHMXRBinary is true
 *
 *
 * bool PrintRLOFParameters(const RLOF_RECORD_TYPE p_RecordType)
 * 
 * @param   [IN]    p_RecordType                Record type to be written
 * @return                                      Boolean status (true = success, false = failure)
 * 
 */
bool BaseBinaryStar::PrintRLOFParameters(const RLOF_RECORD_TYPE p_RecordType) {

    bool ok = true;

    if (!OPTIONS->RLOFPrinting()) return ok;                            // do not print if printing option off

    StashRLOFProperties(MASS_TRANSFER_TIMING::POST_MT);                 // stash properties immediately post-Mass Transfer 

    if (m_Star1->IsRLOF() || m_Star2->IsRLOF()) {                       // print if either star is in RLOF
        m_RLOFDetails.propsPostMT->eventCounter += 1;                   // every time we print a MT event happened, increment counter
        ok = LOGGING->LogRLOFParameters(this, p_RecordType);    // yes - write to log file
    }

    if (OPTIONS->HMXRBinaries()) {
        if (IsHMXRBinary()) {                                           // print if star is HMXRB candidate
            ok = LOGGING->LogRLOFParameters(this, p_RecordType); 
        }
    }

    return ok;
}

/*
 * Write Be binary parameters to logfile if required
 *
 *
 * bool PrintBeBinary(const BE_BINARY_RECORD_TYPE p_RecordType)
 * 
 * @param   [IN]    p_RecordType                Record type to be written
 * @return                                      Boolean status (true = success, false = failure)
 * 
 */
bool BaseBinaryStar::PrintBeBinary(const BE_BINARY_RECORD_TYPE p_RecordType) {
    
    if (!OPTIONS->BeBinaries()) return true;                // do not print if printing option off
    
    StashBeBinaryProperties();                              // stash Be binary properties
    
    return LOGGING->LogBeBinary(this, p_RecordType);        // write to log file
}



/*
 * Squirrel RLOF properties away
 *
 * Various binary property values are stashed into either the m_RLOFDetails.propsPreMT or 
 * m_RLOFDetails.propsPostMT struct for use/printing later. 
 * The switch is so that pre-MT props store the binary state immediately before EvaluateBinary(),
 * to avoid recording problems when a stellar type changes twice in one timestep.
 *
 * void StashRLOFProperties()
 *
 * @param   [IN]    p_StashPostMassTransfer     Boolean - true if post-MT values should be stored (false for pre-MT values)
 */
void BaseBinaryStar::StashRLOFProperties(const MASS_TRANSFER_TIMING p_Which) {

    if (!OPTIONS->RLOFPrinting()) return;                                                                           // nothing to do

    // set whether to update pre-MT or post-MT parameters depending on input argument
    RLOFPropertiesT* rlofPropertiesToReset;
    rlofPropertiesToReset = (p_Which == MASS_TRANSFER_TIMING::PRE_MT) ?
                             m_RLOFDetails.propsPreMT  :
                             m_RLOFDetails.propsPostMT ;

    // update properites for appropriate timestep
    rlofPropertiesToReset->id                          = m_ObjectId;
    rlofPropertiesToReset->mass1                       = m_Star1->Mass();
    rlofPropertiesToReset->mass2                       = m_Star2->Mass();
    rlofPropertiesToReset->radius1                     = m_Star1->Radius();
    rlofPropertiesToReset->radius2                     = m_Star2->Radius();
    rlofPropertiesToReset->starToRocheLobeRadiusRatio1 = StarToRocheLobeRadiusRatio1();
    rlofPropertiesToReset->starToRocheLobeRadiusRatio2 = StarToRocheLobeRadiusRatio2();
    rlofPropertiesToReset->stellarType1                = m_Star1->StellarType();
    rlofPropertiesToReset->stellarType2                = m_Star2->StellarType();
    rlofPropertiesToReset->eccentricity                = m_Eccentricity;
    rlofPropertiesToReset->semiMajorAxis               = m_SemiMajorAxis * AU_TO_RSOL;                               // semi-major axis - change units to Rsol
    rlofPropertiesToReset->time                        = m_Time;
    rlofPropertiesToReset->timePrev                    = m_TimePrev;
    rlofPropertiesToReset->isRLOF1                     = m_Star1->IsRLOF();
    rlofPropertiesToReset->isRLOF2                     = m_Star2->IsRLOF();
    rlofPropertiesToReset->isCE                        = m_CEDetails.CEEnow;
}


/*
 * Squirrel BeBinaries properties away
 *
 * Various binary property values are stashed into the m_BeBinaryDetails.currentProps struct for use/printing later
 * The existing m_BeBinaryDetails.currentProps struct is copied to the m_BeBinaryDetails.previousProps struct first
 * (actually there is no copying - just switch pointers...)
 *
 *
 * void StashBeBinaryProperties()
 */
void BaseBinaryStar::StashBeBinaryProperties() {

    if (!OPTIONS->BeBinaries() || !IsBeBinary()) return;                                                            // nothing to do;

    // switch previous<->current (preserves existing current as (new) previous)
    BeBinaryPropertiesT* tmp;
    tmp                             = m_BeBinaryDetails.previousProps;                                              // save pointer to existing previous props
    m_BeBinaryDetails.previousProps = m_BeBinaryDetails.currentProps;                                               // existing current props become new previous props (values will be preserved)
    m_BeBinaryDetails.currentProps  = tmp;                                                                          // new current props points at existing prevous (values will be replaced)

    // now save (new) current
    m_BeBinaryDetails.currentProps->id            = m_ObjectId;                                                      // object id
    m_BeBinaryDetails.currentProps->dt            = m_Dt;                                                            // timestep
    m_BeBinaryDetails.currentProps->totalTime     = m_BeBinaryDetails.previousProps->dt + m_Dt;                      // total time - accumulate, don't just replace
    m_BeBinaryDetails.currentProps->semiMajorAxis = m_SemiMajorAxis * AU_TO_RSOL;                                    // semi-major axis - change units to Rsol
    m_BeBinaryDetails.currentProps->eccentricity  = m_Eccentricity;                                                  // eccentricity

    BinaryConstituentStar* neutronStar   = m_Star1->IsOneOf({ STELLAR_TYPE::NEUTRON_STAR }) ? m_Star1 : m_Star2;    // pointer to neutron star
    BinaryConstituentStar* companionStar = m_Star1->IsOneOf({ STELLAR_TYPE::NEUTRON_STAR }) ? m_Star2 : m_Star1;    // pointer to companion

    m_BeBinaryDetails.currentProps->massNS              = neutronStar->Mass();                                      // neutron star mass
    m_BeBinaryDetails.currentProps->companionMass       = companionStar->Mass();                                    // companion mass
    m_BeBinaryDetails.currentProps->companionLuminosity = companionStar->Luminosity();                              // companion luminosity
    m_BeBinaryDetails.currentProps->companionTeff       = companionStar->Temperature();                             // companion temperature
    m_BeBinaryDetails.currentProps->companionRadius     = companionStar->Radius();                                  // companion radius
}


/*
 * Calculate (or set) pre common envelope values for the binary:
 *
 *    m_CommonEnvelopeDetails.preCEE.eccentricity
 *    m_CommonEnvelopeDetails.preCEE.semiMajorAxis
 *    m_CommonEnvelopeDetails.preCEE.rocheLobe1to2
 *    m_CommonEnvelopeDetails.preCEE.rocheLobe2to1
 *
 *
 * void SetPreCEEValues(const double p_SemiMajorAxis,
 *                      const double p_Eccentricity,
 *                      const double p_RocheLobe1to2,
 *                      const double p_RocheLobe2to1)
 *
 * @param   [IN]    p_SemiMajorAxis             pre CEE semi-major axis in AU
 * @param   [IN]    p_Eccentricity              pre CEE eccentricity
 * @param   [IN]    p_RocheLobe1to2             pre CEE Roche Lobe radius in AU as seen by star1
 * @param   [IN]    p_RocheLobe2to1             pre CEE Roche Lobe radius in AU as seen by star2
 */
void BaseBinaryStar::SetPreCEEValues(const double p_SemiMajorAxis,
                                     const double p_Eccentricity,
                                     const double p_RocheLobe1to2,
                                     const double p_RocheLobe2to1) {

	m_CEDetails.preCEE.semiMajorAxis = p_SemiMajorAxis;
	m_CEDetails.preCEE.eccentricity  = p_Eccentricity;
	m_CEDetails.preCEE.rocheLobe1to2 = p_RocheLobe1to2;
	m_CEDetails.preCEE.rocheLobe2to1 = p_RocheLobe2to1;
}


/*
 * Calculate (or set) post common envelope values for the binary:
 *
 *    m_CommonEnvelopeDetails.postCEE.eccentricity
 *    m_CommonEnvelopeDetails.postCEE.semiMajorAxis
 *    m_CommonEnvelopeDetails.postCEE.rocheLobe1to2
 *    m_CommonEnvelopeDetails.postCEE.rocheLobe2to1
 *    m_RLOFDetails.immediateRLOFPostCEE
 *
 *
 * void SetPostCEEValues(const double p_SemiMajorAxis,
 *                       const double p_Eccentricity,
 *                       const double p_RocheLobe1to2,
 *                       const double p_RocheLobe2to1)
 *
 * @param   [IN]    p_SemiMajorAxis             post CEE semi-major axis in AU
 * @param   [IN]    p_Eccentricity              post CEE eccentricity
 * @param   [IN]    p_RocheLobe1to2             post CEE Roche Lobe radius in AU as seen by star1
 * @param   [IN]    p_RocheLobe2to1             post CEE Roche Lobe radius in AU as seen by star2
 */
void BaseBinaryStar::SetPostCEEValues(const double p_SemiMajorAxis,
                                      const double p_Eccentricity,
                                      const double p_RocheLobe1to2,
                                      const double p_RocheLobe2to1) {

	m_CEDetails.postCEE.semiMajorAxis = p_SemiMajorAxis;
    m_CEDetails.postCEE.eccentricity  = p_Eccentricity;
	m_CEDetails.postCEE.rocheLobe1to2 = p_RocheLobe1to2;
	m_CEDetails.postCEE.rocheLobe2to1 = p_RocheLobe2to1;

    if (utils::Compare(m_Star1->RadiusPostCEE(), m_CEDetails.postCEE.rocheLobe1to2) >= 0 ||         // Check for RLOF immediately after the CEE
        utils::Compare(m_Star2->RadiusPostCEE(), m_CEDetails.postCEE.rocheLobe2to1) >= 0) {
        m_RLOFDetails.immediateRLOFPostCEE = true;
    }
}


/*
 * Calculate the time to coalescence for a binary with arbitrary eccentricity
 *
 * Mandel 2021 https://iopscience.iop.org/article/10.3847/2515-5172/ac2d35, eq 5
 * 
 * Accurate to within 3% over the full range of initial eccentricities up to 0.99999
 * Will return time = 0.0 for eccentricities < 0.0 and >= 1.0
 *
 *
 * double CalculateTimeToCoalescence(const double p_SemiMajorAxis,
 *                                   const double p_Eccentricity,
 *                                   const double p_Mass1,
 *                                   const double p_Mass2)
 *
 * @param   [IN]    p_SemiMajorAxis             Initial semi-major axis in SI units
 * @param   [IN]    p_Eccentricity              Initial eccentricity
 * @param   [IN]    p_Mass1                     Primary mass in SI units
 * @param   [IN]    p_Mass2                     Secondary mass in SI units
 * @return                                      Time to coalescence in SI units (s): returns 0.0 if p_Eccentricity < 0 or p_Eccentricity >= 1
 */
double BaseBinaryStar::CalculateTimeToCoalescence(const double p_SemiMajorAxis,
                                                  const double p_Eccentricity,
                                                  const double p_Mass1,
                                                  const double p_Mass2) const {

    if (p_Eccentricity < 0.0 || p_Eccentricity >= 1.0) return 0.0;                                      // save some cpu cycles...

    // pow() is slow - use multiplication where possible

    // calculate time for a circular binary to merge - Mandel 2021, eq 2
    double numerator = 5.0 * C * C * C * C * C * p_SemiMajorAxis * p_SemiMajorAxis * p_SemiMajorAxis * p_SemiMajorAxis;
    double denominator = 256.0 * G * G * G * p_Mass1 * p_Mass2 * (p_Mass1 + p_Mass2);

    double tC = numerator / denominator;                                                                // time for a circular binary to merge

    if (utils::Compare(p_Eccentricity, 0.0) > 0) {                                                      // eccentricity > 0.0?
                                                                                                        // yes - not circular
        // calculate time for eccentric binary to merge - Mandel 2021, eq 5
        double e0     = p_Eccentricity;
        double e0_10  = e0 * e0 * e0 * e0 * e0 * e0 * e0 * e0 * e0 * e0;
        double e0_20  = e0_10 * e0_10;
        double e0_100 = e0_10 * e0_10 * e0_10 * e0_10 * e0_10 * e0_10 * e0_10 * e0_10 * e0_10 * e0_10;
        double f      = 1.0 - (e0 * e0);
        double f_3    = f * f * f;
    
        tC = f <= 0.0 ? 0.0 : tC * (1.0 + 0.27 * e0_10 + 0.33 * e0_20 + 0.2 * e0_100) * f_3 * std::sqrt(f);  // check f <= 0.0 just in case a rounding error hurts us
    }

    return tC;
}


/*
 * Resolve coalescence of the binary
 *
 * Calculates:
 *
 *   - time to coaslescence
 *   - whether the binary merges within hubble time
 *
 * Records details of binaries that merge within hubble time
 *
 * void ResolveCoalescence()
 */
void BaseBinaryStar::ResolveCoalescence() {

    // Calculate the time for the binary to coalesce due to emission of gravitational radiation.

    // define DCO formation to be now
    m_SemiMajorAxisAtDCOFormation = m_SemiMajorAxis;
    m_EccentricityAtDCOFormation  = m_Eccentricity;

    double tC           = CalculateTimeToCoalescence(m_SemiMajorAxis * AU, m_Eccentricity, m_Star1->Mass() * MSOL_TO_KG, m_Star2->Mass() * MSOL_TO_KG);
    m_TimeToCoalescence = (tC / SECONDS_IN_YEAR) * YEAR_TO_MYR;                                                                                 // coalescence time in Myr

    if (utils::Compare(tC, HUBBLE_TIME) < 0) {                                                                                                  // shorter than HubbleTime
        m_Flags.mergesInHubbleTime = true;
    }
    else {
        m_Flags.mergesInHubbleTime = false;
    }

    if (!IsUnbound()) {
        (void)PrintDoubleCompactObjects();                                                                                                      // print (log) double compact object details
    }
}


/*
 * Resolves supernova event - one of the stars has gone supernova!
 *
 * Assign a random supernova kick according to the user specified options and then update the orbit and velocities.
 * Vector algebra is directly based on Pfahl, Rappaport, Podsiadlowski 2002, Appendix B:
 * https://arxiv.org/abs/astro-ph/0106141 
 * The change of reference basis angles, ThetaE, PhiE, and PsiE, are the standard Euler angles (see vector3d.h)
 *
 * Note: the systemic speed is only valid for intact binaries, and component speeds are only valid for disrupted binaries.
 * 
 *  /////////////////////////////////
 *  // Logic
 *  // 
 *  // If (Unbound before SN):
 *  //
 *  //         Must be 2nd SN, only need to update starSN component velocity (rotated into previous reference frame).
 *  //
 *  // Else: (Intact before SN)
 *  //
 *  //        Evolve binary according to vector algebra to determine centerofmass velocity, h', e', a', and whether bound or unbound.
 *  //
 *  //        Update binary systemic velocity (even if disrupted, just for consistency) - rotate into previous reference frame if needed.
 *  // 
 *  //        If now unbound:
 *  //
 *  //                Set m_Unbound to True - should be the only place in the code this is done.
 *  //
 *  //                Continue vector algebra to find v1inf and v2inf.
 *  //                Add these values to previous component velocities (rotated if need be) which will be the systemic velocity if this is the 2nd SN. 
 *  //
 *  //                For unbound binary, new Euler Angles should be randomized (see vector3d.cpp).
 *  //
 *  //        If still intact:
 *  //
 *  //                Binary systemic velocity has already been set, so just set the component velocities to the same vector.
 *  //                (this is to make it easier to add just a component velocity later).
 *  //
 *  //                For intact binary, Euler Angles must be calculated according to the vector algebra (see vector3d.h).
 *  //
 *  /////////////////////////////////////////////////////////////////////////////
 *
 *
 * bool ResolveSupernova()
 *
 * @return                                      True if a supernova event occurred, otherwise false
 */
bool BaseBinaryStar::ResolveSupernova() {

    if (!m_Supernova->IsSNevent()) {
        SHOW_WARN(ERROR::RESOLVE_SUPERNOVA_IMPROPERLY_CALLED);
        return false;                                                                                                   // not a supernova event - bail out 
    }

    // Set relevant preSN parameters 
    m_EccentricityPreSN = m_Eccentricity;                                                 
    m_SemiMajorAxisPreSN = m_SemiMajorAxis;                                               

    double totalMassPreSN = m_Supernova->SN_TotalMassAtCOFormation() + m_Companion->Mass();                             // Total Mass preSN
    double reducedMassPreSN = m_Supernova->SN_TotalMassAtCOFormation() * m_Companion->Mass() / totalMassPreSN;          // Reduced Mass preSN
    m_Supernova->SetOrbitalEnergyPreSN(CalculateOrbitalEnergy(reducedMassPreSN, totalMassPreSN, m_SemiMajorAxisPreSN)); // Orbital energy preSN

    // Define the natal kick vector (see above for precise definitions of the angles)
    double theta = m_Supernova->SN_Theta();                                                                             // Angle out of the binary plane
    double phi   = m_Supernova->SN_Phi();                                                                               // Angle in the binary plane
    Vector3d natalKickVector = m_Supernova->SN_KickMagnitude() *Vector3d(cos(theta)*cos(phi), 
                                                                         cos(theta)*sin(phi),
                                                                         sin(theta));
    // Check if the system is already unbound
    if (IsUnbound()) {                                                                                                  // Is system already unbound?

        m_Supernova->UpdateComponentVelocity( natalKickVector.RotateVector(m_ThetaE, m_PhiE, m_PsiE));                  // yes - only need to update the velocity of the star undergoing SN

        // The quantities below are meaningless in this context, so they are set to nan to avoid misuse
        m_OrbitalVelocityPreSN = -nan("");
        m_uK = nan("");                                                                                                 // -- - Dimensionless kick magnitude

    }
    else {                                                                                                              // no - evaluate orbital changes and calculate velocities
        
        //////////////////////////////////////////////////////////////////////////////////////////////////
        // 
        // Evolve SN out of binary
        // 
        //////////////////////////////////////////////////////////////////////////////////////////////////
        
        
        // Functions defined in vector3d.h
        #define cross(x,y)          linalg::cross(x,y)
        #define dot(x,y)            linalg::dot(x,y) 
        #define angleBetween(x,y)   linalg::angleBetween(x,y)
        #define mag                 Magnitude()
        #define hat                 UnitVector()

        // Pre-SN parameters
        double semiMajorAxisPrev_km = m_SemiMajorAxis * AU_TO_KM;                                                       // km  - Semi-Major axis
        double eccentricityPrev = m_Eccentricity;                                                                       // --  - Eccentricity, written with a prev to distinguish from later use
        double sqrt1MinusEccPrevSquared = std::sqrt(1 - eccentricityPrev * eccentricityPrev);                           // useful function of eccentricity

        double m1Prev = m_Supernova->SN_TotalMassAtCOFormation();                                                       // Mo  - SN star pre-SN mass
        double m2Prev = m_Companion->Mass();                                                                            // Mo  - CP star pre-SN mass
        double totalMassPrev = m1Prev + m2Prev;                                                                         // Mo  - Total binary pre-SN mass
        
        // Functions of eccentric anomaly
        m_Supernova->CalculateSNAnomalies(eccentricityPrev);
        double cosEccAnomaly = cos(m_Supernova->SN_EccentricAnomaly());        
        double sinEccAnomaly = sin(m_Supernova->SN_EccentricAnomaly());

        // Derived quantities
        double omega = std::sqrt(G_SN*totalMassPrev / (semiMajorAxisPrev_km * semiMajorAxisPrev_km*semiMajorAxisPrev_km));   // rad/s  - Keplerian orbital frequency

        Vector3d separationVectorPrev = Vector3d( semiMajorAxisPrev_km * (cosEccAnomaly - eccentricityPrev),            
                                                  semiMajorAxisPrev_km * (sinEccAnomaly) * sqrt1MinusEccPrevSquared,
                                                  0.0                    );                                             // km        - Relative position vector, from m1Prev to m2Prev
        double   separationPrev = separationVectorPrev.mag;                                                             // km        - Instantaneous Separation

        Vector3d relativeVelocityVectorPrev = Vector3d(-((semiMajorAxisPrev_km * semiMajorAxisPrev_km) * omega / separationPrev) * sinEccAnomaly,   
                                                        ((semiMajorAxisPrev_km * semiMajorAxisPrev_km) * omega / separationPrev) * cosEccAnomaly * sqrt1MinusEccPrevSquared,  
                                                        0.0                                        );                   // km/s      - Relative velocity vector, in the m1Prev rest frame

        Vector3d orbitalAngularMomentumVectorPrev = cross(separationVectorPrev, relativeVelocityVectorPrev);            // km^2 s^-1 - Specific orbital angular momentum vector 

        Vector3d eccentricityVectorPrev = cross(relativeVelocityVectorPrev, orbitalAngularMomentumVectorPrev) / (G_SN * totalMassPrev) - separationVectorPrev.hat;                                                 // --        - Laplace-Runge-Lenz vector (magnitude = eccentricity)

        m_OrbitalVelocityPreSN = relativeVelocityVectorPrev.mag;                                                        // km/s      - Set the Pre-SN orbital velocity and 
        m_uK = m_Supernova->SN_KickMagnitude() / m_OrbitalVelocityPreSN;                                                // --        - Dimensionless kick magnitude

        /////////////////////////////////////////////////////////////////////////////////////////
        // Note: In the following,
        // orbitalAngularMomentumVectorPrev defines the Z-axis, 
        // eccentricityVectorPrev defines the X-axis, and
        // (orbitalAngularMomentumVectorPrev x eccentricityVectorPrev) defines the Y-axis
        /////////////////////////////////////////////////////////////////////////////////////////
        

        /////////////////////////////////////////////////////////////////////////////////////////
        // Apply supernova natal kick and mass loss  
        //
        // Note: the code allows for mass loss and kick in the companion 
        // (due to ablation), though we currently do not apply these.
        /////////////////////////////////////////////////////////////////////////////////////////
        
        Vector3d companionRecoilVector = Vector3d(0.0, 0.0, 0.0);                                                       // km/s - The recoil of the companion due to ablation
        double m1 = m_Supernova->Mass();                                                                                // Mo   - supernova star postSN mass
        double m2 = m_Companion->Mass();                                                                                // Mo   - companion star postSN mass
        double totalMass = m1 + m2;                                                                                     // Mo   - Total binary postSN mass

        double dm1 = (m1Prev - m1);                                                                                     // Mo   - Mass difference of supernova star
        double dm2 = (m2Prev - m2);                                                                                     // Mo   - Mass difference of companion star

        Vector3d centerOfMassVelocity = (-m2Prev * dm1 / (totalMassPrev*totalMass) + m1Prev * dm2 / (totalMassPrev * totalMass)) * relativeVelocityVectorPrev 
                                         + (m1 / totalMass) * natalKickVector 
                                         + (m2 / totalMass) * companionRecoilVector;                                    // km/s       - PostSN center of mass velocity vector

        Vector3d relativeVelocityVector = relativeVelocityVectorPrev + (natalKickVector - companionRecoilVector);       // km/s       - PostSN relative velocity vector

        Vector3d orbitalAngularMomentumVector = cross(separationVectorPrev, relativeVelocityVector);                    // km^2 s^-1  - PostSN specific orbital angular momentum vector
        double   orbitalAngularMomentum = orbitalAngularMomentumVector.mag;                                             // km^2 s^-1  - PostSN specific orbital angular momentum 
        m_OrbitalAngularMomentumVector = orbitalAngularMomentumVector/orbitalAngularMomentum;                           // set unit vector here to make printing out the inclination vector easier

        Vector3d eccentricityVector = cross(relativeVelocityVector, orbitalAngularMomentumVector) / (G_SN * totalMass) 
                                      - separationVectorPrev / separationPrev;                                          // PostSN Laplace-Runge-Lenz vector
        m_Eccentricity = eccentricityVector.mag;                                                                        // PostSN eccentricity
        double eccSquared = m_Eccentricity * m_Eccentricity;                                                            // useful function of eccentricity

        double semiMajorAxis_km = (orbitalAngularMomentum*orbitalAngularMomentum) / (G_SN * totalMass * (1 - eccSquared));  // km         - PostSN semi-major axis
        m_SemiMajorAxis = semiMajorAxis_km * KM_TO_AU;                                                                  // AU         - PostSN semi-major axis 


        /////////////////////////////////////////////////////////////////////////////////////////
        // Note: similar to above,
        // orbitalAngularMomentumVector defines the Z'-axis, 
        // eccentricityVector defines the X'-axis, and
        // (orbitalAngularMomentumVector x eccentricityVector) defines the Y'-axis
        /////////////////////////////////////////////////////////////////////////////////////////
         
        UpdateSystemicVelocity(centerOfMassVelocity.RotateVector(m_ThetaE, m_PhiE, m_PsiE));                            // Update the system velocity with the new center of mass velocity


        /////////////////////////////////////////////////////////////////////////////////////////
        // Split off and evaluate depending on whether the binary is now bound or unbound
	    if (utils::Compare(m_Eccentricity, 1.0) >= 0) {                                                                     
            
            ////////////////////////////////////////
            // 
            // Binary has become unbound
            // 
            ////////////////////////////////////////

            m_Unbound = true;

            // Calculate the asymptotic Center of Mass velocity 
            double   relativeVelocityAtInfinity = (G_SN*totalMass/orbitalAngularMomentum) * std::sqrt(eccSquared - 1);
            Vector3d relativeVelocityVectorAtInfinity = relativeVelocityAtInfinity 
                                                        * (-1 * (eccentricityVector.hat / m_Eccentricity) 
                                                        + std::sqrt(1 - 1.0 / eccSquared) * cross(orbitalAngularMomentumVector.hat, eccentricityVector.hat));

            // Calculate the asymptotic velocities of Star1 (SN) and Star2 (CP)
            Vector3d component1VelocityVectorAtInfinity =  (m2 / totalMass) * relativeVelocityVectorAtInfinity + centerOfMassVelocity;
            Vector3d component2VelocityVectorAtInfinity = -(m1 / totalMass) * relativeVelocityVectorAtInfinity + centerOfMassVelocity;

            // Update the component velocities 
            m_Supernova->UpdateComponentVelocity(component1VelocityVectorAtInfinity.RotateVector(m_ThetaE, m_PhiE, m_PsiE));
            m_Companion->UpdateComponentVelocity(component2VelocityVectorAtInfinity.RotateVector(m_ThetaE, m_PhiE, m_PsiE));

            // Set Euler Angles 
            m_ThetaE = angleBetween(orbitalAngularMomentumVectorPrev, orbitalAngularMomentumVector);                   // Angle between the angular momentum unit vectors, always well defined
            m_PhiE   = _2_PI * RAND->Random(); 
            m_PsiE   = _2_PI * RAND->Random(); 
        }
        else {                     

            ////////////////////////////////////////
            // 
            // Binary is still bound 
            // 
            ////////////////////////////////////////

            // Set the component velocites to the system velocity. System velocity was already correctly set above.
             
            m_Supernova->UpdateComponentVelocity(centerOfMassVelocity.RotateVector(m_ThetaE, m_PhiE, m_PsiE));
            m_Companion->UpdateComponentVelocity(centerOfMassVelocity.RotateVector(m_ThetaE, m_PhiE, m_PsiE));

            ////////////////////////////////////////////////////////////////////////////////////
            // Calculate Euler angles - see RotateVector() in vector.cpp for details

            m_ThetaE = angleBetween(orbitalAngularMomentumVector, orbitalAngularMomentumVectorPrev);                    // Angle between the angular momentum unit vectors, always well defined

            // If the new orbital A.M. is parallel or anti-parallel to the previous orbital A.M., 
            // then the cross product is not well-defined, and we need to account for degeneracy between eccentricity vectors.
            // Also, if either eccentricity is 0.0, then the eccentricity vector is not well defined.

            if ((utils::Compare(m_ThetaE, 0.0) == 0) &&                                                                 // Is orbitalAngularMomentumVectorPrev parallel to orbitalAngularMomentumVector ...
               ((utils::Compare(eccentricityPrev,  0.0) > 0) &&                                                         // ...
                (utils::Compare(m_Eccentricity, 0.0) > 0))) {                                                           // ...and both eccentricityVectorPrev and eccentricityVector are well defined?

                double psiPlusPhi = angleBetween(eccentricityVector, eccentricityVectorPrev);                           // yes - then psi + phi is constant
                m_PhiE = _2_PI * RAND->Random();    
                m_PsiE = psiPlusPhi - m_PhiE;
            }
            else if ((utils::Compare(m_ThetaE, M_PI) == 0) &&                                                           // Is orbitalAngularMomentumVectorPrev anti-parallel to orbitalAngularMomentumVector ...
                    ((utils::Compare(eccentricityPrev,  0.0) > 0) &&                                                    // ...
                     (utils::Compare(m_Eccentricity, 0.0) > 0))) {                                                      // ...and both eccentricityVectorPrev and eccentricityVector are well defined?

                                                                                                                        // yes - then psi - phi is constant
                double psiMinusPhi = angleBetween(eccentricityVector, eccentricityVectorPrev); 
                m_PhiE = _2_PI * RAND->Random();    
                m_PsiE = psiMinusPhi + m_PhiE;
            }
            else {                                                                                                      // Neither - the cross product of the orbit normals is well-defined

                Vector3d orbitalPivotAxis = cross(orbitalAngularMomentumVectorPrev, orbitalAngularMomentumVector);      // Cross product of the orbit normals

                if ( utils::Compare(eccentricityPrev, 0.0) == 0 ) {                                                     // Is eccentricityVectorPrev well-defined?
                    m_PhiE = _2_PI * RAND->Random();                                                                    // no - set phi random
                }
                else {                                                                                                  // yes - phi is +/- angle between eccentricityVectorPrev and orbitalPivotAxis
                    
                    m_PhiE = utils::Compare( dot(eccentricityVectorPrev, orbitalAngularMomentumVector), 0.0) >= 0 ?     // Are eccentricityVectorPrev and orbitalAngularMomentumVector in the same hemisphere?
                         angleBetween(eccentricityVectorPrev, orbitalPivotAxis):                                        // yes - phi in [0,pi)
                        -angleBetween(eccentricityVectorPrev, orbitalPivotAxis);                                        // no  - phi in [-pi,0)
                }

                if ( utils::Compare(m_Eccentricity, 0.0) == 0 ) {                                                       // Is eccentricityVector well-defined?
                    m_PsiE = _2_PI * RAND->Random();                                                                    // no - set psi random 
                }                                                                                              
                else {                                                                                                  // yes - psi is +/- angle between eccentricityVector and orbitalPivotAxis

                    m_PsiE = utils::Compare( dot(eccentricityVector, orbitalAngularMomentumVectorPrev), 0.0) >= 0 ?     // Are eccentricityVector and orbitalAngularMomentumVectorPrev in the same hemisphere?
                         angleBetween(eccentricityVector, orbitalPivotAxis):                                            // yes - psi in [0,pi)
                        -angleBetween(eccentricityVector, orbitalPivotAxis);                                            // no  - psi in [-pi,0)
                }
            }

            // Note: There is some evidence for evolution of periapsis in mass transfering binaries (see e.g Dosopoulou & Kalogera 2016, 2018). 
            // This should be investigated in more depth, but until then, we assume that the periapsis *may* evolve, 
            // and accordingly randomize the angle of periapsis around the new orbital angular momentum, (i.e, Psi)
            // - RTW 15/05/20
            m_PsiE = _2_PI * RAND->Random();
        }

        // Undefine the pre-processor commands 
        #undef cross
        #undef dot
        #undef angleBetween
        #undef mag        
        #undef hat
    }

    //////////////////////////
    // Do for all systems 

    // Set remaining post-SN values
    double totalMass = m_Supernova->Mass() + m_Companion->Mass();                                                       // Total Mass 
    double reducedMass = m_Supernova->Mass() * m_Companion->Mass() / totalMass;                                         // Reduced Mass
    m_Supernova->SetOrbitalEnergyPostSN(CalculateOrbitalEnergy(reducedMass, totalMass, m_SemiMajorAxis));               // Orbital energy

    m_IPrime    = m_ThetaE;                                                                                             // Inclination angle between preSN and postSN orbital planes 
    m_CosIPrime = cos(m_IPrime);

    (void)PrintSupernovaDetails();                                                                                      // Log record to supernovae logfile
    m_Supernova->ClearCurrentSNEvent();

    return true;
}


/*
 * Update the Center of Mass velocity and speed of the binary system following a Supernova.
 *
 * This simply adds a new CoM vector to the existing one, but note that the new vector
 * must be rotated into the old coordinate frame (see vector3d.h)
 *
 * void UpdateSystemicVelocity(const double p_newVelocity[3] )
 *
 * @param   [IN]    p_newVelocity(3)             3D velocity vector in km/s to add to current velocity vector
 */
void BaseBinaryStar::UpdateSystemicVelocity(Vector3d p_newVelocity) {

    // Update the systemic velocity
    m_SystemicVelocity += p_newVelocity;            
}


/*
 * Determine if one or both of the stars are undergoing a supernova event,
 * and if so resolve the event(s) by calling ResolveSupernova() for each of
 * the stars as appropriate.
 *
 * void EvaluateSupernovae
 * 
 */
void BaseBinaryStar::EvaluateSupernovae() {

    m_SupernovaState = SN_STATE::NONE;                                                                                  // not yet determined
    
    if (m_Star1->IsSNevent()) {                                                                                         // star1 supernova
        m_SupernovaState = SN_STATE::STAR1;                                                                             // star1

        // resolve star1 supernova
        m_Supernova = m_Star1;                                                                                          // supernova
        m_Companion = m_Star2;                                                                                          // companion
        (void)ResolveSupernova();                                                                                       // resolve supernova
    }

    if (m_Star2->IsSNevent()) {                                                                                         // star2 supernova                                                                                                        
        m_SupernovaState = m_SupernovaState == SN_STATE::NONE                                                           // star1 not supernova?
                            ? SN_STATE::STAR2                                                                           // yes - just star2
                            : SN_STATE::BOTH;                                                                           // no - both 

        m_Supernova = m_Star2;                                                                                          // supernova
        m_Companion = m_Star1;                                                                                          // companion
        (void)ResolveSupernova();                                                                                       // resolve supernova
    }
}


/*
 * Resolve a Common Envelope Event
 *
 * The binary has entered a common envelope event. This function updates the binary parameters accordingly
 *
 * From Hurley et al. 2002, section 2.7.1:
 *
 *    Common-envelope evolution occurs either as a result of a collision between
 *    a star with a dense core (k1 {2,3,4,5,6,8,9}) or at the onset of RLOF where mass
 *    is transferred from a giant (k1 {2,3,4,5,6,8,9}) on a dynamical time-scale
 *
 *
 * void ResolveCommonEnvelopeEvent()
 */
void BaseBinaryStar::ResolveCommonEnvelopeEvent() {
    
    double alphaCE = OPTIONS->CommonEnvelopeAlpha();                                                                    // CE efficiency parameter

	double eccentricity     = Eccentricity();								                                            // current eccentricity (before CEE)
    double semiMajorAxisRsol= SemiMajorAxisRsol();                                                                      // current semi-major axis in default units, Rsol (before CEE)
    double periastronRsol   = PeriastronRsol();                                                                         // periastron, Rsol (before CEE)
    double rRLd1Rsol = periastronRsol * CalculateRocheLobeRadius_Static(m_Star1->Mass(), m_Star2->Mass());              // Roche-lobe radius at periastron in Rsol at the moment where CEE begins, seen by star1
    double rRLd2Rsol = periastronRsol * CalculateRocheLobeRadius_Static(m_Star2->Mass(), m_Star1->Mass());              // Roche-lobe radius at periastron in Rsol at the moment where CEE begins, seen by star2
    
    bool isDonorMS = false;                                                                                               // check for main sequence donor
    if (OPTIONS->AllowMainSequenceStarToSurviveCommonEnvelope()) {                                                      // allow main sequence stars to survive CEE?
        if (m_Star1->IsOneOf(ALL_MAIN_SEQUENCE)) {                                                                      // yes - star1 MS_LTE_07, MS_GT_07 or NAKED_HELIUM_STAR_MS?
            isDonorMS      = isDonorMS || m_Star1->IsRLOF();                                                                // yes - donor MS?
            m_Mass1Final = m_Star1->Mass();                                                                             // set mass
            m_MassEnv1   = 0.0;                                                                                         // no envelope
        }
        else {                                                                                                          // no, star1 not MS_LTE_07, MS_GT_07 or NAKED_HELIUM_STAR_MS
            m_Mass1Final = m_Star1->CoreMass();                                                                         // set mass
            m_MassEnv1   = m_Star1->Mass() - m_Star1->CoreMass();                                                       // and envelope
        }

        if (m_Star2->IsOneOf(ALL_MAIN_SEQUENCE)) {                                                                      // star2 MS_LTE_07, MS_GT_07 or NAKED_HELIUM_STAR_MS?
            isDonorMS      = isDonorMS || m_Star2->IsRLOF();                                                                // yes - donor MS?
            m_Mass2Final = m_Star2->Mass();                                                                             // yes - set mass
            m_MassEnv2   = 0.0;                                                                                         // no envelope
        }
        else {                                                                                                          // no, star2 not MS_LTE_07, MS_GT_07 or NAKED_HELIUM_STAR_MS
            m_Mass2Final = m_Star2->CoreMass();                                                                         // set mass
            m_MassEnv2   = m_Star2->Mass() - m_Star2->CoreMass();                                                       // and envelope
        }
    }
    else {                                                                                                              // no don't allow main sequence stars to survive CEE; should lead to stellar merger
        m_Mass1Final = m_Star1->CoreMass();                                                                             // set mass1
        m_MassEnv1   = m_Star1->Mass() - m_Star1->CoreMass();                                                           // and envelope1
        m_Mass2Final = m_Star2->CoreMass();                                                                             // set mass2
        m_MassEnv2   = m_Star2->Mass() - m_Star2->CoreMass();                                                           // and envelope2
    }

    bool envelopeFlag1 = utils::Compare(m_MassEnv1, 0.0) > 0 && utils::Compare(m_Mass1Final, 0.0) > 0;                  // star1 not massless remnant and has envelope?
    bool envelopeFlag2 = utils::Compare(m_MassEnv2, 0.0) > 0 && utils::Compare(m_Mass2Final, 0.0) > 0;                  // star2 not massless remnant and has envelope?
    m_CEDetails.doubleCoreCE = envelopeFlag1 && envelopeFlag2;

    m_CEDetails.CEEcount++;                                                                                             // increment CEE count
    m_RLOFDetails.simultaneousRLOF = m_Star1->IsRLOF() && m_Star2->IsRLOF();                                            // check for simultaneous RLOF

	m_Star1->CalculateLambdas(m_MassEnv1);                                                                              // calculate lambdas for star1
	m_Star2->CalculateLambdas(m_MassEnv2);                                                                              // calculate lambdas for star2

    m_Star1->CalculateBindingEnergies(m_Mass1Final, m_MassEnv1, m_Star1->Radius());                                     // calculate binding energies for star1 (uses lambdas)
    m_Star2->CalculateBindingEnergies(m_Mass2Final, m_MassEnv2, m_Star2->Radius());                                     // calculate binding energies for star2 (uses lambdas)

    m_Star1->CalculateCommonEnvelopeValues();                                                                           // calculate common envelope values for star1
    m_Star2->CalculateCommonEnvelopeValues();                                                                           // calculate common envelope values for star2

    double lambda1 = m_Star1->LambdaAtCEE();                                                                            // measures the envelope binding energy of star 1
    double lambda2 = m_Star2->LambdaAtCEE();                                                                            // measures the envelope binding energy of star 2

    m_Star1->SetPreCEEValues();                                                                                         // squirrel away pre CEE stellar values for star 1
    m_Star2->SetPreCEEValues();                                                                                         // squirrel away pre CEE stellar values for star 2
  	SetPreCEEValues(semiMajorAxisRsol, eccentricity, rRLd1Rsol, rRLd2Rsol);                                             // squirrel away pre CEE binary values
    
	// double common envelope phase prescription (Brown 1995) to calculate new semi-major axis
	// due to the CEE as described in Belczynsky et al. 2002, eq. (12)
    
    if( OPTIONS->CommonEnvelopeFormalism() == CE_FORMALISM::ENERGY ) {
        double k1            = m_Star1->IsOneOf(COMPACT_OBJECTS) ? 0.0 : (2.0 / (lambda1 * alphaCE)) * m_Star1->Mass() * m_MassEnv1 / m_Star1->Radius();
        double k2            = m_Star2->IsOneOf(COMPACT_OBJECTS) ? 0.0 : (2.0 / (lambda2 * alphaCE)) * m_Star2->Mass() * m_MassEnv2 / m_Star2->Radius();
        double k3            = m_Star1->Mass() * m_Star2->Mass() / periastronRsol;                                          //assumes immediate circularisation at periastron at start of CE
        double k4            = (m_Mass1Final * m_Mass2Final);
        double aFinalRsol    = k4 / (k1 + k2 + k3);
        m_SemiMajorAxis      = aFinalRsol*RSOL_TO_AU;
    }
    
    // Two-stage common envelope, Hirai & Mandel (2022)
    else if( OPTIONS->CommonEnvelopeFormalism() == CE_FORMALISM::TWO_STAGE ) {
        double convectiveEnvelopeMass1  = m_Star1->CalculateConvectiveEnvelopeMass();
        double radiativeIntershellMass1 = m_MassEnv1 - convectiveEnvelopeMass1;
        double endOfFirstStageMass1     = m_Mass1Final + radiativeIntershellMass1;
        double convectiveEnvelopeMass2  = m_Star2->CalculateConvectiveEnvelopeMass();
        double radiativeIntershellMass2 = m_MassEnv2 - convectiveEnvelopeMass2;
        double endOfFirstStageMass2     = m_Mass2Final + radiativeIntershellMass2;
        
        // Stage 1: convective envelope removal on a dynamical timescale
        double k1            = m_Star1->IsOneOf(COMPACT_OBJECTS) ? 0.0 : (2.0 / (lambda1 * alphaCE)) * m_Star1->Mass() * convectiveEnvelopeMass1 / m_Star1->Radius();
        double k2            = m_Star2->IsOneOf(COMPACT_OBJECTS) ? 0.0 : (2.0 / (lambda2 * alphaCE)) * m_Star2->Mass() * convectiveEnvelopeMass2 / m_Star2->Radius();
        double k3            = m_Star1->Mass() * m_Star2->Mass() / periastronRsol;                                          //assumes immediate circularisation at periastron at start of CE
        double k4            = (endOfFirstStageMass1 * endOfFirstStageMass2);
        double aFinalRsol    = k4 / (k1 + k2 + k3);
        m_SemiMajorAxis      = aFinalRsol*RSOL_TO_AU;
        
        // Stage 2: radiative envelope removal on a thermal timescale; assumed to be fully non-conservative
        if( utils::Compare(radiativeIntershellMass1, 0.0) > 0 ) {
            m_SemiMajorAxis = CalculateMassTransferOrbit(endOfFirstStageMass1, m_Mass1Final - endOfFirstStageMass1, *m_Star2, 0.0);
        }
        if( utils::Compare(radiativeIntershellMass2, 0.0) > 0 ) {
            m_SemiMajorAxis = CalculateMassTransferOrbit(endOfFirstStageMass2, m_Mass2Final - endOfFirstStageMass2, *m_Star1, 0.0);
        }
    }
    
    else {                                                                                                              // Invalid CE formalism
        SHOW_WARN_STATIC(ERROR::UNKNOWN_CE_FORMALISM,                                                                   // show warning
                         "Orbital properties unchanged by CE",
                         OBJECT_TYPE::BASE_BINARY_STAR,
                         STELLAR_TYPE::BINARY_STAR);
    }
    

	double rRLdfin1        = m_SemiMajorAxis * CalculateRocheLobeRadius_Static(m_Mass1Final, m_Mass2Final);             // Roche-lobe radius in AU after CEE, seen by star1
	double rRLdfin2        = m_SemiMajorAxis * CalculateRocheLobeRadius_Static(m_Mass2Final, m_Mass1Final);             // Roche-lobe radius in AU after CEE, seen by star2
    double rRLdfin1Rsol    = rRLdfin1 * AU_TO_RSOL;                                                                     // Roche-lobe radius in Rsol after CEE, seen by star1
    double rRLdfin2Rsol    = rRLdfin2 * AU_TO_RSOL;                                                                     // Roche-lobe radius in Rsol after CEE, seen by star2
    m_Eccentricity         = 0.0;                                                                                       // We assume that a common envelope event (CEE) circularises the binary

    m_Star1->ResolveCommonEnvelopeAccretion(m_Mass1Final);                                                              // update star1's mass after accretion
    m_Star2->ResolveCommonEnvelopeAccretion(m_Mass2Final);                                                              // update star2's mass after accretion

    // update stellar type after losing its envelope. Star1, Star2 or both if double CEE.

    if (isDonorMS || (!envelopeFlag1 && !envelopeFlag2)) {                                                              // stellar merger
        m_MassTransferTrackerHistory = MT_TRACKING::MERGER; 
        m_Flags.stellarMerger        = true;
    }
    else if ( (m_Star1->DetermineEnvelopeType()==ENVELOPE::RADIATIVE && !m_Star1->IsOneOf(ALL_MAIN_SEQUENCE)) ||
              (m_Star2->DetermineEnvelopeType()==ENVELOPE::RADIATIVE && !m_Star2->IsOneOf(ALL_MAIN_SEQUENCE)) ) {       // check if we have a non-MS radiative-envelope star
        m_CEDetails.optimisticCE = true;
        if(!OPTIONS->AllowRadiativeEnvelopeStarToSurviveCommonEnvelope() ) {                                            // stellar merger
            m_MassTransferTrackerHistory = MT_TRACKING::MERGER;
            m_Flags.stellarMerger        = true;
        }
    }
	if (!m_Flags.stellarMerger) {

        STELLAR_TYPE stellarType1 = m_Star1->StellarType();                                                             // star 1 stellar type before resolving envelope loss
        STELLAR_TYPE stellarType2 = m_Star2->StellarType();                                                             // star 2 stellar type before resolving envelope loss
        
        if (envelopeFlag1) {
            m_Star1->ResolveEnvelopeLossAndSwitch();                                                                    // resolve envelope loss for star1 and switch to new stellar type
            m_MassTransferTrackerHistory = MT_TRACKING::CE_1_TO_2_SURV;
        }
        if (envelopeFlag2) {
            m_Star2->ResolveEnvelopeLossAndSwitch();                                                                    // resolve envelope loss for star1 and switch to new stellar type
            m_MassTransferTrackerHistory = MT_TRACKING::CE_2_TO_1_SURV;
        }
        if (m_CEDetails.doubleCoreCE)
            m_MassTransferTrackerHistory = MT_TRACKING::CE_DOUBLE_SURV;                                                 // record history - double CEE

        m_Star1->UpdateAttributes(0.0, 0.0, true);
        m_Star2->UpdateAttributes(0.0, 0.0, true);

        if (m_Star1->StellarType() != stellarType1 || m_Star2->StellarType() != stellarType2) {                         // stellar type change?
            (void)PrintDetailedOutput(m_Id, BSE_DETAILED_RECORD_TYPE::STELLAR_TYPE_CHANGE_DURING_CEE);                  // yes - print (log) detailed output
        }
	}

    if (utils::Compare(m_SemiMajorAxis, 0.0) <= 0 || utils::Compare(m_Star1->Radius() + m_Star2->Radius(), m_SemiMajorAxis * AU_TO_RSOL) > 0) {
        m_Flags.stellarMerger = true;
    }

    // if CHE enabled, update rotational frequency for constituent stars - assume tidally locked
    if (OPTIONS->CHEMode() != CHE_MODE::NONE) m_Star1->SetOmega(OrbitalAngularVelocity());
    if (OPTIONS->CHEMode() != CHE_MODE::NONE) m_Star2->SetOmega(OrbitalAngularVelocity());
    
    m_Star1->SetPostCEEValues();                                                                                        // squirrel away post CEE stellar values for star 1
    m_Star2->SetPostCEEValues();                                                                                        // squirrel away post CEE stellar values for star 2
    SetPostCEEValues(m_SemiMajorAxis * AU_TO_RSOL, m_Eccentricity, rRLdfin1Rsol, rRLdfin2Rsol);                         // squirrel away post CEE binary values (checks for post-CE RLOF, so should be done at end)

    if (m_RLOFDetails.immediateRLOFPostCEE == true && !OPTIONS->AllowImmediateRLOFpostCEToSurviveCommonEnvelope()) {    // Is there immediate post-CE RLOF which is not allowed?
            m_MassTransferTrackerHistory = MT_TRACKING::MERGER;
            m_Flags.stellarMerger = true;
    }

    (void)PrintCommonEnvelope();                                                                                        // print (log) common envelope details
}


/*
 * Calculate the Roche Lobe radius given the input masses
 *
 * Eggleton 1983, eq 2
 *
 *
 * double CalculateRocheLobeRadius_Static(const double p_MassPrimary, const double p_MassSecondary)
 *
 * @param   [IN]    p_MassPrimary               Mass, in Msol, of the primary star
 * @param   [IN]    p_MassSecondary             Mass, in Msol, of the secondary star
 * @return                                      Radius of Roche Lobe in units of the semi-major axis a
 */
double BaseBinaryStar::CalculateRocheLobeRadius_Static(const double p_MassPrimary, const double p_MassSecondary) {
    double q = p_MassPrimary / p_MassSecondary;
    double qCubeRoot = PPOW(q, 1.0 / 3.0);                                                                           // cube roots are expensive, only compute once
    return 0.49 / (0.6 + log(1.0 + qCubeRoot) / qCubeRoot / qCubeRoot);
}


/*
 * Calculate the fraction of specific angular momentum with which the non-accreted mass leaves the system
 *
 * This is gamma (as in Pols's notes) or jloss (as in Belczynski et al. 2008
 * which is the fraction of specific angular momentum with which the non-accreted mass leaves the system.
 * Macleod_linear comes from Willcox et al. (2022)
 *
 * Updates class member variable m_Error      JR: todo: revisit error handling (this could be a const function)
 * 
 * 
 * Calculation is based on user-specified Angular Momentum Loss prescription
 *
 *
 * double CalculateGammaAngularMomentumLoss(const double p_DonorMass, const double p_AccretorMass)
 *
 * @param   [IN]    p_DonorMass                 The mass of the donor (Msol)
 * @param   [IN]    p_AccretorMass              The mass of the accretor (Msol)
 * @return                                      The fraction of specific angular momentum with which the non-accreted mass leaves the system
 */
double BaseBinaryStar::CalculateGammaAngularMomentumLoss(const double p_DonorMass, const double p_AccretorMass) {

	double gamma;

	switch (OPTIONS->MassTransferAngularMomentumLossPrescription()) {                                                       // which precription?
        case MT_ANGULAR_MOMENTUM_LOSS_PRESCRIPTION::JEANS                : gamma = p_AccretorMass / p_DonorMass; break;     // vicinity of the donor
        case MT_ANGULAR_MOMENTUM_LOSS_PRESCRIPTION::ISOTROPIC_RE_EMISSION: gamma = p_DonorMass / p_AccretorMass; break;     // vicinity of the accretor
        case MT_ANGULAR_MOMENTUM_LOSS_PRESCRIPTION::CIRCUMBINARY_RING    : gamma = (M_SQRT2 * (p_DonorMass + p_AccretorMass) * (p_DonorMass + p_AccretorMass)) / (p_DonorMass * p_AccretorMass); break; // Based on the assumption that a_ring ~= 2*a*, Vinciguerra+, 2020 
        case MT_ANGULAR_MOMENTUM_LOSS_PRESCRIPTION::MACLEOD_LINEAR       : {                                                // Linear interpolation on separation between accretor and L2 point
            double q = p_AccretorMass / p_DonorMass;
            // interpolate in separation between a_acc and a_L2, both normalized to units of separation a
            double aL2 = std::sqrt(M_SQRT2);  // roughly, coincides with CIRCUMBINARY_RING def above
            double aAcc = 1/(1+q);
            double aGamma = aAcc + (aL2 - aAcc)*OPTIONS->MassTransferJlossMacLeodLinearFraction();
            gamma = aGamma*aGamma*(1+q)*(1+q)/q;
            break;
        }
        case MT_ANGULAR_MOMENTUM_LOSS_PRESCRIPTION::ARBITRARY            : gamma = OPTIONS->MassTransferJloss(); break;
        default:                                                                                                            // unknown mass transfer angular momentum loss prescription - shouldn't happen
            gamma = 1.0;                                                                                                    // default value
            m_Error = ERROR::UNKNOWN_MT_ANGULAR_MOMENTUM_LOSS_PRESCRIPTION;                                                 // set error value
            SHOW_WARN(m_Error);                                                                                             // warn that an error occurred
    }

    return gamma;
}


/*
 * Calculate new semi-major axis due to angular momentum loss
 *
 * Pols et al. notes; Belczynski et al. 2008, eq 32, 33
 *
 *
 * double CalculateMassTransferOrbit (const double                 p_DonorMass, 
 *                                    const double                 p_DeltaMassDonor, 
 *                                          BinaryConstituentStar& p_Accretor,
 *                                    const double                 p_FractionAccreted)
 *
 * @param   [IN]    p_DonorMass                 Donor mass
 * @param   [IN]    p_DeltaMassDonor            Change in donor mass
 * @param   [IN]    p_Accretor                  Pointer to accretor
 * @param   [IN]    p_FractionAccreted          Mass fraction lost from donor accreted by accretor
 * @return                                      Semi-major axis
 */
double BaseBinaryStar::CalculateMassTransferOrbit(const double                 p_DonorMass, 
                                                  const double                 p_DeltaMassDonor, 
                                                        BinaryConstituentStar& p_Accretor,
                                                  const double                 p_FractionAccreted) {

    double semiMajorAxis   = m_SemiMajorAxis;                                                                   // new semi-major axis value - default is no change
    double massA           = p_Accretor.Mass();                                                                 // accretor mass
    double massD           = p_DonorMass;                                                                       // donor mass
    double massAtimesMassD = massA * massD;                                                                     // accretor mass * donor mass
    double massAplusMassD  = massA + massD;                                                                     // accretor mass + donor mass
    double jOrb            = (massAtimesMassD / massAplusMassD) * std::sqrt(semiMajorAxis * G1 * massAplusMassD); // orbital angular momentum
    double jLoss;                                                                                               // specific angular momentum carried away by non-conservative mass transfer
    
    if (utils::Compare(p_DeltaMassDonor, 0.0) >= 0) {                                                           // no mass loss from donor, nothing to do here
        return semiMajorAxis;
    }
    int numberIterations   = fmax( floor (fabs(p_DeltaMassDonor/(MAXIMUM_MASS_TRANSFER_FRACTION_PER_STEP*massD))), 1); // number of iterations

    double dM              = p_DeltaMassDonor / numberIterations;                                               // mass change per time step

    for(int i = 0; i < numberIterations ; i++) {
        
        jLoss = CalculateGammaAngularMomentumLoss(massD, massA);
        jOrb = jOrb + ((jLoss * jOrb * (1.0 - p_FractionAccreted) / massAplusMassD) * dM);
        semiMajorAxis = semiMajorAxis + (((-2.0 * dM / massD) * (1.0 - (p_FractionAccreted * (massD / massA)) - ((1.0 - p_FractionAccreted) * (jLoss + 0.5) * (massD / massAplusMassD)))) * semiMajorAxis);

        massD          = massD + dM;
        massA          = massA - (dM * p_FractionAccreted);
        massAplusMassD = massA + massD;
    }

    return semiMajorAxis;
}



/*
 * Calculate the response of the donor Roche Lobe to mass loss during mass transfer per Sluys 2013, Woods et al., 2012
 *
 * Sluys 2013, eq 60, Woods et al., 2012
 * Formula from M. Sluys notes "Binary evolution in a nutshell"
 *
 *
 * double CalculateZetaRocheLobe()
 *
 * @param   [IN]    p_jLoss                     Specific angular momentum with which mass is lost during non-conservative mass transfer
 *                                              (Podsiadlowski et al. 1992, Beta: specific angular momentum of matter [2Pia^2/P])
 * @return                                      Roche Lobe response
 */
double BaseBinaryStar::CalculateZetaRocheLobe(const double p_jLoss) const {

    double donorMass    = m_Donor->Mass();                  // donor mass
    double accretorMass = m_Accretor->Mass();               // accretor mass
    double beta         = m_FractionAccreted;               // fraction of mass accreted by accretor
    double gamma        = p_jLoss;

    double q = donorMass / accretorMass;

    double q_1_3 = PPOW(q, 1.0 / 3.0);

    double k1 = -2.0 * (1.0 - (beta * q) - (1.0 - beta) * (gamma + 0.5) * (q / (1.0 + q)));
    double k2 = (2.0 / 3.0) - q_1_3 * (1.2 * q_1_3 + 1.0 / (1.0 + q_1_3)) / (3.0 * (0.6 * q_1_3 * q_1_3 + log(1.0 + q_1_3)));
    double k3 = 1.0 + (beta * q);

    return k1 + (k2 * k3);
}


/*
 * Calculate mass loss due to winds for each star and apply loss
 *
 * JR: todo: flesh-out this documentation
 *
 *
 * void CalculateWindsMassLoss()
 */
void BaseBinaryStar::CalculateWindsMassLoss() {

    m_aMassLossDiff = 0.0;                                                                                                      // initially - no change to orbit (semi-major axis) due to winds mass loss

    // Halt mass loss due to winds if the binary is in mass transfer and set the Mdot parameters of both stars appropriately
    if (OPTIONS->UseMassTransfer() && m_MassTransfer) {
            m_Star1->SetMassLossDiff(0.0);                                                                                      // JR would prefer to avoid a Setter for aesthetic reasons
            m_Star2->SetMassLossDiff(0.0);
            m_Star1->HaltWinds();
            m_Star2->HaltWinds();
    }
    else {
        if (OPTIONS->UseMassLoss()) {                                                                                           // mass loss enabled?

            double mWinds1 = m_Star1->CalculateMassLossValues(true);                                                            // calculate new values assuming mass loss applied
            double mWinds2 = m_Star2->CalculateMassLossValues(true);                                                            // calculate new values assuming mass loss applied

            double aWinds  = m_SemiMajorAxisPrev / (2.0 - ((m_Star1->MassPrev() + m_Star2->MassPrev()) / (mWinds1 + mWinds2))); // new semi-major axis for circularlised orbit

            m_Star1->SetMassLossDiff(mWinds1 - m_Star1->Mass());                                                                // JR: todo: find a better way?
            m_Star2->SetMassLossDiff(mWinds2 - m_Star2->Mass());                                                                // JR: todo: find a better way?

            m_aMassLossDiff = aWinds - m_SemiMajorAxisPrev;                                                                     // change to orbit (semi-major axis) due to winds mass loss
        }
    }
}


/*
 *  Check if mass transfer should happen (either star, but not both, overflowing Roche Lobe)
 *  Perform mass transfer if required and update individual stars accordingly
 *
 *  Updates class member variables
 * 
 *
 * void CalculateMassTransfer(const double p_Dt)
 *
 * @param   [IN]    p_Dt                        timestep in Myr
 */
void BaseBinaryStar::CalculateMassTransfer(const double p_Dt) {
    
    InitialiseMassTransfer();                                                                                                   // initialise - even if not using mass transfer (sets some flags we might need)
    
    if (Unbound())
        return;                                                                                                                 // do nothing for unbound binaries
    
    if (!OPTIONS->UseMassTransfer()) return;                                                                                    // mass transfer not enabled - nothing to do
    
    if (!m_Star1->IsRLOF() && !m_Star2->IsRLOF()) return;                                                                       // neither star is overflowing its Roche Lobe - no mass transfer - nothing to do
    
    if (OPTIONS->CHEMode() != CHE_MODE::NONE && HasTwoOf({STELLAR_TYPE::CHEMICALLY_HOMOGENEOUS}) && HasStarsTouching()) {       // CHE enabled and both stars CH?
        m_Flags.stellarMerger = true;
        return;
    }

    if (m_Star1->IsRLOF() && m_Star2->IsRLOF()) {                                                                               // both stars overflowing their Roche Lobe?
        m_CEDetails.CEEnow = true;                                                                                              // yes - common envelope event - no mass transfer
        return;                                                                                                                 // and return - nothing (else) to do
    }

    // one, and only one, star is overflowing its Roche Lobe - resolve mass transfer

    m_Donor    = m_Star2->IsRLOF() ? m_Star2 : m_Star1;                                                                         // donor is primary unless secondary is overflowing its Roche Lobe
    m_Accretor = m_Star2->IsRLOF() ? m_Star1 : m_Star2;                                                                         // accretor is secondary unless secondary is overflowing its Roche Lobe

    // Add event to MT history of the donor
    m_Donor->UpdateMassTransferDonorHistory();

    double aInitial = m_SemiMajorAxis;                                                                                          // semi-major axis in default units, AU, current timestep
    double aFinal;                                                                                                              // semi-major axis in default units, AU, after next timestep
    double jLoss    = m_JLoss;                            		                                                                // specific angular momentum with which mass is lost during non-conservative mass transfer, current timestep

    // Calculate accretion fraction if stable
    // This passes the accretor's Roche lobe radius to m_Accretor->CalculateThermalMassAcceptanceRate()
    // just in case MT_THERMALLY_LIMITED_VARIATION::RADIUS_TO_ROCHELOBE is used; otherwise, the radius input is ignored
    double accretorRLradius = CalculateRocheLobeRadius_Static(m_Accretor->Mass(), m_Donor->Mass()) * AU_TO_RSOL * p_SemiMajorAxis * (1.0 - p_Eccentricity);
    std::tie(std::ignore, m_FractionAccreted) = m_Accretor->CalculateMassAcceptanceRate(m_Donor->CalculateThermalMassLossRate(), m_Accretor->CalculateThermalMassAcceptanceRate(accretorRLradius));

    if (OPTIONS->MassTransferAngularMomentumLossPrescription() != MT_ANGULAR_MOMENTUM_LOSS_PRESCRIPTION::ARBITRARY) {           // arbitrary angular momentum loss prescription?
        jLoss = CalculateGammaAngularMomentumLoss();                                                                            // no - re-calculate angular momentum
    }

    // Calculate conditions for automatic (in)stability for case BB
    bool caseBBAlwaysStable           = OPTIONS->CaseBBStabilityPrescription() == CASE_BB_STABILITY_PRESCRIPTION::ALWAYS_STABLE;
    bool caseBBAlwaysUnstable         = OPTIONS->CaseBBStabilityPrescription() == CASE_BB_STABILITY_PRESCRIPTION::ALWAYS_UNSTABLE;
    bool caseBBAlwaysUnstableOntoNSBH = OPTIONS->CaseBBStabilityPrescription() == CASE_BB_STABILITY_PRESCRIPTION::ALWAYS_STABLE_ONTO_NSBH;
    bool donorIsHeHGorHeGB            = m_Donor->IsOneOf({ STELLAR_TYPE::NAKED_HELIUM_STAR_HERTZSPRUNG_GAP, STELLAR_TYPE::NAKED_HELIUM_STAR_GIANT_BRANCH });
    bool accretorIsNSorBH             = m_Accretor->IsOneOf({ STELLAR_TYPE::NEUTRON_STAR, STELLAR_TYPE::BLACK_HOLE });


    // Determine stability
    bool isUnstable;
    if (donorIsHeHGorHeGB && (caseBBAlwaysStable || caseBBAlwaysUnstable || (caseBBAlwaysUnstableOntoNSBH && accretorIsNSorBH))) { // Determine stability based on case BB 
        isUnstable = (caseBBAlwaysUnstable || (caseBBAlwaysUnstableOntoNSBH && accretorIsNSorBH));                              // Already established that donor is HeHG or HeGB - need to check if new case BB prescriptions are added
    } 
    else if (OPTIONS->QCritPrescription() != QCRIT_PRESCRIPTION::NONE) {                                                        // Determine stability based on critical mass ratios

        // NOTE: Critical mass ratio is defined as mAccretor/mDonor
        double qCrit = m_Donor->CalculateCriticalMassRatio(m_Accretor->IsDegenerate());

        isUnstable = (m_Accretor->Mass()/m_Donor->Mass()) < qCrit;
        m_FractionAccreted = 1.0;                                                                                               // Accretion is assumed fully conservative for qCrit calculations
    }
    else {                                                                                                                      // Determine stability based on zetas

        m_ZetaLobe = CalculateZetaRocheLobe(jLoss);
        m_ZetaStar = m_Donor->CalculateZetaAdiabatic(); 

        isUnstable = (utils::Compare(m_ZetaStar, m_ZetaLobe) < 0);
    }

    // Evaluate separately for stable / unstable MT
    if (isUnstable) {                                                                                                           // Unstable Mass Transfer
         m_CEDetails.CEEnow = true;
    }
    else {                                                                                                                      // Stable MT
            
        m_MassTransferTrackerHistory = m_Donor == m_Star1                                                                       // record what happened - for later printing
            ? MT_TRACKING::STABLE_1_TO_2_SURV
            : MT_TRACKING::STABLE_2_TO_1_SURV; 

        double massDiffDonor;
        double envMassDonor  = m_Donor->Mass() - m_Donor->CoreMass();
        bool isEnvelopeRemoved = false;

        if (utils::Compare(m_Donor->CoreMass(), 0) > 0 && utils::Compare(envMassDonor, 0) > 0) {                                // donor has a core and an envelope
            massDiffDonor = -envMassDonor;                                                                                      // set donor mass loss to (negative of) the envelope mass
            isEnvelopeRemoved = true;
            
        }
        else{                                                                                                                   // donor has no envelope
            massDiffDonor = -MassLossToFitInsideRocheLobe(this, m_Donor, m_Accretor, m_FractionAccreted);                       // use root solver to determine how much mass should be lost from the donor to allow it to fit within the Roche lobe
            m_Donor->UpdateMinimumCoreMass();                                                                                   // reset the minimum core mass following case A
        } 
        double massGainAccretor = -massDiffDonor * m_FractionAccreted;                                                          // set accretor mass gain to mass loss * conservativeness

        m_Donor->SetMassTransferDiff(massDiffDonor);                                                                            // set new mass of donor
        m_Accretor->SetMassTransferDiff(massGainAccretor);                                                                      // set new mass of accretor

        aFinal = CalculateMassTransferOrbit(m_Donor->Mass(), massDiffDonor, *m_Accretor, m_FractionAccreted);                   // calculate new orbit
        m_aMassTransferDiff = aFinal - aInitial;                                                                                // set change in orbit (semi-major axis)
                                                                                                                    
        STELLAR_TYPE stellarTypeDonor = m_Donor->StellarType();                                                                 // donor stellar type before resolving envelope loss
        if (isEnvelopeRemoved) m_Donor->ResolveEnvelopeLossAndSwitch();                                                         // if this was an envelope stripping episode, resolve envelope loss
        if (m_Donor->StellarType() != stellarTypeDonor) {                                                                       // stellar type change?
            (void)PrintDetailedOutput(m_Id, BSE_DETAILED_RECORD_TYPE::STELLAR_TYPE_CHANGE_DURING_MT);                           // yes - print (log) detailed output
        }
        
        
        // Check if this was stable mass transfer after a CEE
        if (m_CEDetails.CEEcount > 0 && !m_RLOFDetails.stableRLOFPostCEE) {
            m_RLOFDetails.stableRLOFPostCEE = m_MassTransferTrackerHistory == MT_TRACKING::STABLE_2_TO_1_SURV ||
                                              m_MassTransferTrackerHistory == MT_TRACKING::STABLE_1_TO_2_SURV;
        }
    }
    
	// Check for recycled pulsars. Not considering CEE as a way of recycling NSs.
	if (!m_CEDetails.CEEnow && m_Accretor->IsOneOf({ STELLAR_TYPE::NEUTRON_STAR })) {                                           // accretor is a neutron star
        m_Donor->SetRLOFOntoNS();                                                                                               // donor donated mass to a neutron star
        m_Accretor->SetRecycledNS();                                                                                            // accretor is (was) a recycled NS
	}
}


/*
 * Setup parameters for mass transfer/common envelope event
 *
 *
 * void InitialiseMassTransfer()
 */
void BaseBinaryStar::InitialiseMassTransfer() {

	m_MassTransferTrackerHistory = MT_TRACKING::NO_MASS_TRANSFER;	                                                            // Initiating flag, every timestep, to NO_MASS_TRANSFER. If it undergoes to MT or CEE, it should change.

    m_Star1->InitialiseMassTransfer(m_CEDetails.CEEnow, m_SemiMajorAxis, m_Eccentricity);                                       // initialise mass transfer for star1
    m_Star2->InitialiseMassTransfer(m_CEDetails.CEEnow, m_SemiMajorAxis, m_Eccentricity);                                       // initialise mass transfer for star2
    
    if (m_Star1->IsRLOF() || m_Star2->IsRLOF()) {                                                                               // either star overflowing its Roche Lobe?
                                                                                                                                // yes - mass transfer if not both CH
        if (OPTIONS->CHEMode() != CHE_MODE::NONE && HasTwoOf({STELLAR_TYPE::CHEMICALLY_HOMOGENEOUS})) {                         // CHE enabled and both stars CH?
                                                                                                                                // yes
            // equilibrate masses and circularise (check for merger is done later)

            if (utils::Compare(m_Star1->Mass(), m_Star2->Mass()) != 0) {                                                        // masses already equal?
                                                                                                                                // no - make them equal
                STELLAR_TYPE stellarType1 = m_Star1->StellarType();                                                             // star 1 stellar type before updating attributes
                STELLAR_TYPE stellarType2 = m_Star2->StellarType();                                                             // star 2 stellar type before updating attributes

                double mass = (m_Star1->Mass() + m_Star2->Mass()) / 2.0;                                                        // share mass equally
                if ((m_Star1->UpdateAttributes(mass - m_Star1->Mass(), mass - m_Star1->Mass0(), true) != stellarType1) ||       // set new mass, mass0 for star 1
                    (m_Star2->UpdateAttributes(mass - m_Star2->Mass(), mass - m_Star2->Mass0(), true) != stellarType2)) {       // set new mass, mass0 for star 2
                    (void)PrintDetailedOutput(m_Id, BSE_DETAILED_RECORD_TYPE::STELLAR_TYPE_CHANGE_DURING_CHE_EQUILIBRATION);    // print (log) detailed output if stellar type changed
                }
                m_Flags.massesEquilibrated = true;                                                                              // record that we've equilbrated
            }

            // circularise if not already
            if (utils::Compare(m_Eccentricity, 0.0) != 0) {                                                                     // eccentricity = 0.0?
                                                                                                                                // no - circularise
                // conserve angular momentum
                // use J = m1 * m2 * sqrt(G * a * (1 - e^2) / (m1 + m2))

                double M         = m_Star1->Mass() + m_Star2->Mass();
                double m1m2      = m_Star1->Mass() * m_Star2->Mass();
                m_SemiMajorAxis *= 16.0 * m1m2 * m1m2 / (M * M * M * M) * (1.0 - (m_Eccentricity * m_Eccentricity));            // circularise; conserve angular momentum
                m_Eccentricity   = 0.0;                                                                                         // now circular
            }
            
            m_Star1->InitialiseMassTransfer(m_CEDetails.CEEnow, m_SemiMajorAxis, m_Eccentricity);                               // re-initialise mass transfer for star1
            m_Star2->InitialiseMassTransfer(m_CEDetails.CEEnow, m_SemiMajorAxis, m_Eccentricity);                               // re-initialise mass transfer for star2

            m_MassTransfer     = false;                                                                                         // no mass transfer
            m_CEDetails.CEEnow = false;                                                                                         // no common envelope
        }
        else {                                                                                                                  // not both CH, so ...
		    m_MassTransfer = true;                                                                                              // ... mass transfer
            m_CEDetails.CEEnow = false;                                                                                         // no common envelope

		    if (OPTIONS->CirculariseBinaryDuringMassTransfer()) {                                                               // circularise binary to the periapsis separation?
                m_SemiMajorAxis *= OPTIONS->AngularMomentumConservationDuringCircularisation()                                  // yes - conserve angular momentum?
                                        ? (1.0 - (m_Eccentricity * m_Eccentricity))                                             // yes - conserve angular momentum
                                        : (1.0 - m_Eccentricity);                                                               // no - angular momentum not conserved, circularise at periapsis

			    m_Eccentricity = 0.0;

                m_Star1->InitialiseMassTransfer(m_CEDetails.CEEnow, m_SemiMajorAxis, m_Eccentricity);                           // re-initialise mass transfer for star1
                m_Star2->InitialiseMassTransfer(m_CEDetails.CEEnow, m_SemiMajorAxis, m_Eccentricity);                           // re-initialise mass transfer for star2
                
			    // ALEJANDRO - 23/11/2016 - Bug fix for systems which enter MT being eccentric.
			    // Previous values have to be the ones for periastron as later orbit is modified according to previous values.
			    // If you don't do this, you end up modifying pre-MT pre-circularisation orbit
			    // JR: todo: check that this is proper functionality, or just a kludge - if kludge, resolve it
			    m_SemiMajorAxisPrev = m_SemiMajorAxis;
			    m_EccentricityPrev = m_Eccentricity;
		    }
        }
    }
    else {
        m_MassTransfer     = false;                                                                                             // no mass transfer
        m_CEDetails.CEEnow = false;                                                                                             // no common envelope
    }

    m_aMassTransferDiff = 0.0;                                                                                                  // iniitially - no change to orbit (semi-major axis) due to mass transfer
}


/*
 * Calculate the total energy of the binary
 *
 * The energy consists of the spin kinetic energies of the two stars, the kinetic energy of the binary, and the gravitational potential energy of the binary
 *
 *
 * double CalculateTotalEnergy(const double p_SemiMajorAxis,
 *                             const double p_Star1Mass,
 *                             const double p_Star2Mass,
 *                             const double p_Star1Radius,
 *                             const double p_Star2Radius,
 *                             const double p_Star1_SpinAngularVelocity,
 *                             const double p_Star1_SpinAngularVelocity,
 *                             const double p_Star1_GyrationRadius,
 *                             const double p_Star2_GyrationRadius)
 *
 * @param   [IN]    p_SemiMajorAxis             Semi-major axis of the binary
 * @param   [IN]    p_Star1Mass                 Mass of star 1
 * @param   [IN]    p_Star2Mass                 Mass of star 2
 * @param   [IN]    p_Star1Radius               Radius of star 1
 * @param   [IN]    p_Star2Radius               Radius of star 2
 * @param   [IN]    p_Star1_SpinAngularVelocity Spin angular velocity of star 1
 * @param   [IN]    p_Star1_SpinAngularVelocity Spin angular velocity of star 1
 * @param   [IN]    p_Star1_GyrationRadius      Gyration radius of star 1
 * @param   [IN]    p_Star2_GyrationRadius      Gyration radius of star 2
 * @return                                      Total energy of the binary
 */
double BaseBinaryStar::CalculateTotalEnergy(const double p_SemiMajorAxis,
                                            const double p_Star1Mass,
                                            const double p_Star2Mass,
                                            const double p_Star1Radius,
                                            const double p_Star2Radius,
                                            const double p_Star1_SpinAngularVelocity,
                                            const double p_Star2_SpinAngularVelocity,
                                            const double p_Star1_GyrationRadius,
                                            const double p_Star2_GyrationRadius) const {
	double m1  = p_Star1Mass;
	double m2  = p_Star2Mass;

	double R1  = p_Star1Radius;
	double R2  = p_Star2Radius;

	double w1  = p_Star1_SpinAngularVelocity;
	double w2  = p_Star2_SpinAngularVelocity;

	double ks1 = p_Star1_GyrationRadius;
	double ks2 = p_Star2_GyrationRadius;

    constexpr double RSOL_TO_AU_2 = RSOL_TO_AU * RSOL_TO_AU;

	double 	Is1  = ks1 * m1 * R1 * R1 * RSOL_TO_AU_2;
	double 	Is2  = ks2 * m2 * R2 * R2 * RSOL_TO_AU_2;

	return (0.5 * Is1 * w1 * w1) + (0.5 * Is2 * w2 * w2) - (0.5 * G1 * m1 * m2 / p_SemiMajorAxis);
}


/*
 * Calculate the angular momentum of the binary
 *
 * The angular momentum consists of the spin angular momenta of the two stars and the orbital angular momentum of the binary
 *
 *
 * double CalculateAngularMomentum(const double p_SemiMajorAxis,
 *                             const double p_Eccentricity,
 *                             const double p_Star1Mass,
 *                             const double p_Star2Mass,
 *                             const double p_Star1Radius,
 *                             const double p_Star2Radius,
 *                             const double p_Star1_SpinAngularVelocity,
 *                             const double p_Star1_SpinAngularVelocity,
 *                             const double p_Star1_GyrationRadius,
 *                             const double p_Star2_GyrationRadius)
 *
 * @param   [IN]    p_SemiMajorAxis             Semi-major axis of the binary
 * @param   [IN]    p_Eccentricity              Eccentricity of the binary
 * @param   [IN]    p_Star1Mass                 Mass of the primary
 * @param   [IN]    p_Star2Mass                 Mass of the secondary
 * @param   [IN]    p_Star1Radius               Radius of the primary
 * @param   [IN]    p_Star2Radius               Radius of the secondary
 * @param   [IN]    p_Star1_SpinAngularVelocity Orbital frequency of the primary
 * @param   [IN]    p_Star1_SpinAngularVelocity Orbital frequency of the secondary
 * @param   [IN]    p_Star1_GyrationRadius      Gyration radius of the primary
 * @param   [IN]    p_Star2_GyrationRadius      Gyration radius of the secondary
 * @return                                      Angular momentum of the binary
 */
double BaseBinaryStar::CalculateAngularMomentum(const double p_SemiMajorAxis,
                                                const double p_Eccentricity,
                                                const double p_Star1Mass,
                                                const double p_Star2Mass,
                                                const double p_Star1Radius,
                                                const double p_Star2Radius,
                                                const double p_Star1_SpinAngularVelocity,
                                                const double p_Star2_SpinAngularVelocity,
                                                const double p_Star1_GyrationRadius,
                                                const double p_Star2_GyrationRadius) const {
	double m1 = p_Star1Mass;
	double m2 = p_Star2Mass;

	double R1 = p_Star1Radius * RSOL_TO_AU;
	double R2 = p_Star2Radius * RSOL_TO_AU;

	double w1 = p_Star1_SpinAngularVelocity;
	double w2 = p_Star2_SpinAngularVelocity;

	double ks1 = p_Star1_GyrationRadius;
	double ks2 = p_Star2_GyrationRadius;

	double Is1  = ks1 * m1 * R1 * R1;
	double Is2  = ks2 * m2 * R2 * R2;
    double Jorb = ((m1 * m2) / (m1 + m2)) * std::sqrt(G1 * (m1 + m2) * p_SemiMajorAxis * (1.0 - (p_Eccentricity * p_Eccentricity)));

	return (Is1 * w1) + (Is2 * w2) + Jorb;
}


/*
 * Calculate total energy and angular momentum of the binary
 *
 * Calls CalculateTotalEnergy() and CalculateAngularMomentum()
 * Updates class member variables
 *
 *
 * void CalculateEnergyAndAngularMomentum()
 */
void BaseBinaryStar::CalculateEnergyAndAngularMomentum() {

    if (m_Star1->IsOneOf({ STELLAR_TYPE::MASSLESS_REMNANT }) || m_Star2->IsOneOf({ STELLAR_TYPE::MASSLESS_REMNANT })) return;

    // Calculate orbital energy and angular momentum
    m_OrbitalEnergyPrev                = m_OrbitalEnergy;
    m_OrbitalAngularMomentumPrev       = m_OrbitalAngularMomentum;

    double totalMass                        = m_Star1->Mass() + m_Star2->Mass();
    double reducedMass                      = (m_Star1->Mass() * m_Star2->Mass()) / totalMass;
    m_OrbitalEnergy                    = CalculateOrbitalEnergy(reducedMass, totalMass, m_SemiMajorAxis);
    m_OrbitalAngularMomentum           = CalculateOrbitalAngularMomentum(reducedMass, totalMass, m_SemiMajorAxis);

    // Calculate total energy and angular momentum using regular conservation of energy, especially useful for checking tides and rotational effects
    m_TotalEnergy                 = CalculateTotalEnergy();
    m_TotalAngularMomentum        = CalculateAngularMomentum();
}


/*
 * Resolve mass changes
 *
 * Applies mass changes to both stars
 * Updates attributes of both stars in response to mass changes
 * Calculates orbital velocity and semi-major axis of binary after mass changes
 * Calculate total energy and angular momentum of binary after mass changes
 *
 *
 * void ResolveMassChanges()
 *
 */
void BaseBinaryStar::ResolveMassChanges() {

    STELLAR_TYPE stellarType1 = m_Star1->StellarTypePrev();                                             // star 1 stellar type before updating attributes
    STELLAR_TYPE stellarType2 = m_Star2->StellarTypePrev();                                             // star 2 stellar type before updating attributes

    // update mass of star1 according to mass loss and mass transfer, then update age accordingly
    (void)m_Star1->UpdateAttributes(m_Star1->MassPrev() - m_Star1->Mass() + m_Star1->MassLossDiff() + m_Star1->MassTransferDiff(), 0.0);    // update mass for star1
    m_Star1->UpdateInitialMass();                                                                       // update effective initial mass of star1 (MS, HG & HeMS)
    m_Star1->UpdateAgeAfterMassLoss();                                                                  // update age of star1
    m_Star1->ApplyMassTransferRejuvenationFactor();                                                     // apply age rejuvenation factor for star1
    m_Star1->UpdateAttributes(0.0, 0.0, true);

    // rinse and repeat for star2
    (void)m_Star2->UpdateAttributes(m_Star2->MassPrev() - m_Star2->Mass() + m_Star2->MassLossDiff() + m_Star2->MassTransferDiff(), 0.0);    // update mass for star2
    m_Star2->UpdateInitialMass();                                                                       // update effective initial mass of star 2 (MS, HG & HeMS)
    m_Star2->UpdateAgeAfterMassLoss();                                                                  // update age of star2
    m_Star2->ApplyMassTransferRejuvenationFactor();                                                     // apply age rejuvenation factor for star2
    m_Star2->UpdateAttributes(0.0, 0.0, true);
    
    // ** JAR ** Should this be here, or at the end of the function?
    if ((m_Star1->StellarType() != stellarType1) || (m_Star2->StellarType() != stellarType2)) {         // stellar type change?
        (void)PrintDetailedOutput(m_Id, BSE_DETAILED_RECORD_TYPE::STELLAR_TYPE_CHANGE_DURING_MASS_RESOLUTION); // yes - print (log) detailed output
    }

    // update binary
    m_SemiMajorAxis = m_SemiMajorAxisPrev + m_aMassLossDiff + m_aMassTransferDiff;

    // if CHE enabled, update rotational frequency for constituent stars - assume tidally locked
    if (OPTIONS->CHEMode() != CHE_MODE::NONE) m_Star1->SetOmega(OrbitalAngularVelocity());
    if (OPTIONS->CHEMode() != CHE_MODE::NONE) m_Star2->SetOmega(OrbitalAngularVelocity());

    CalculateEnergyAndAngularMomentum();                                                                // perform energy and angular momentum calculations
}


/*
 * Evaluate the binary system
 *
 *    - calculate any mass transfer
 *    - calculate mass loss due to winds
 *    - resolve any Common Envelope Event
 *    - resolve any Supernova Event
 *    - resolve mass changes - apply mass loss and mass transfer
 *    - resolve tidal interactions
 *    - calculate total energy and angular momentum after mass changes
 *    - update pulsar parameters
 *
 * JR: This is the binary evolution (post stellar evolution).  Maybe we should rename this EvolveBinary()?
 *     The constituent srats have been evolved for a single timestep before entering this function, and here
 *     we update (evolve?) the binary in response to the stellar evolution of the components.
 * 
 * void EvaluateBinary(const double p_Dt)
 *
 * @param   [in]        p_Dt                    Timestep (in Myr)
 */
void BaseBinaryStar::EvaluateBinary(const double p_Dt) {

    CalculateMassTransfer(p_Dt);                                                                                        // calculate mass transfer if necessary

    (void)PrintDetailedOutput(m_Id, BSE_DETAILED_RECORD_TYPE::POST_MT);                                                 // print (log) detailed output

    CalculateWindsMassLoss();                                                                                           // calculate mass loss dues to winds

    (void)PrintDetailedOutput(m_Id, BSE_DETAILED_RECORD_TYPE::POST_WINDS);                                              // print (log) detailed output

    if ((m_CEDetails.CEEnow || StellarMerger()) &&                                                                      // CEE or merger?
        !(OPTIONS->CHEMode() != CHE_MODE::NONE && HasTwoOf({STELLAR_TYPE::CHEMICALLY_HOMOGENEOUS}))) {                  // yes - avoid CEE if CH+CH

        ResolveCommonEnvelopeEvent();                                                                                   // resolve CEE - immediate event
        (void)PrintDetailedOutput(m_Id, BSE_DETAILED_RECORD_TYPE::POST_CEE);                                            // print (log) detailed output
    }
    else if (m_Star1->IsSNevent() || m_Star2->IsSNevent()) {
        EvaluateSupernovae();                                                                                           // evaluate supernovae (both stars) - immediate event
        (void)PrintDetailedOutput(m_Id, BSE_DETAILED_RECORD_TYPE::POST_SN);                                             // print (log) detailed output
    }
    else {
        ResolveMassChanges();                                                                                           // apply mass loss and mass transfer as necessary
        (void)PrintDetailedOutput(m_Id, BSE_DETAILED_RECORD_TYPE::POST_MASS_RESOLUTION);                                // print (log) detailed output

        if (HasStarsTouching()) {                                                                                       // if stars emerged from mass transfer as touching, it's a merger
            m_Flags.stellarMerger = true;
		
            // Set Roche lobe flags for both stars so that they show correct RLOF status
            m_Star1->SetRocheLobeFlags(m_CEDetails.CEEnow, m_SemiMajorAxis, m_Eccentricity);                            // set Roche lobe flags for star1
            m_Star2->SetRocheLobeFlags(m_CEDetails.CEEnow, m_SemiMajorAxis, m_Eccentricity);                            // set Roche lobe flags for star2
            (void)PrintDetailedOutput(m_Id, BSE_DETAILED_RECORD_TYPE::POST_MASS_RESOLUTION_MERGER);                     // print (log) detailed output
        }
    }

    if ((m_Star1->IsSNevent() || m_Star2->IsSNevent())) {
        EvaluateSupernovae();                                                                                           // evaluate supernovae (both stars) if mass changes are responsible for a supernova
        (void)PrintDetailedOutput(m_Id, BSE_DETAILED_RECORD_TYPE::POST_SN);                                             // print (log) detailed output
    }

    // assign new values to "previous" values, for following timestep
    m_EccentricityPrev  = m_Eccentricity;
    m_SemiMajorAxisPrev = m_SemiMajorAxis;

    CalculateEnergyAndAngularMomentum();                                                                                // perform energy and angular momentum calculations

    m_Star1->UpdateMagneticFieldAndSpin(m_CEDetails.CEEnow, m_Dt * MYR_TO_YEAR * SECONDS_IN_YEAR, EPSILON_PULSAR);      // update pulsar parameters for star1
    m_Star2->UpdateMagneticFieldAndSpin(m_CEDetails.CEEnow, m_Dt * MYR_TO_YEAR * SECONDS_IN_YEAR, EPSILON_PULSAR);      // update pulsar parameters for star2
}


/*
 * Set parameters required before evolving one timestep - modify binary attributes
 *
 *
 * void EvolveOneTimestepPreamble(const double p_Dt)
 *
 * @param   [IN]    p_Dt                        Timestep
 */
void BaseBinaryStar::EvolveOneTimestepPreamble(const double p_Dt) {

    if (p_Dt > 0.0) {           // if dt > 0    (don't use utils::Compare() here)
        m_TimePrev = m_Time;    // Remember current simulation time
        m_Time    += p_Dt;      // Advance physical simulation time
        m_Dt       = p_Dt;      // Set timestep
    }
}


/*
 * Evolve the binary a single timestep - timestep is provided    JR: todo: fix this documetation - this is for SSE version
 *
 * Each individual star is aged for the same timestep
 *
 * See AgeOneTimestep() documentation in BaseStar.cpp for details
 *
 *
 * void EvolveOneTimestep(const double p_Dt, const int p_LogFileId)
 *
 * @param   [IN]    p_Dt                        The suggested timestep to evolve
 */
void BaseBinaryStar::EvolveOneTimestep(const double p_Dt) {

    EvolveOneTimestepPreamble(p_Dt);

    m_Star1->AgeOneTimestep(p_Dt, true);    // Age the primary one timestep and switch to the new stellar type if necessary
    m_Star2->AgeOneTimestep(p_Dt, true);    // Age the secondary one timestep and switch to the new stellar type if necessary
}


/*
 * Evolve the binary up to the maximum evolution time (and number of steps)
 *
 * The functional return is the status of the evolution (will indicate why the evolution stopped, and if an error occurred)
 *
 * JR: todo: flesh-out this documentation
 *
 *
 * EVOLUTION_STATUS Evolve()
 *
 * @return                                      Status of the evolution (EVOLUTION_STATUS)
 */
EVOLUTION_STATUS BaseBinaryStar::Evolve() {

    EVOLUTION_STATUS evolutionStatus = EVOLUTION_STATUS::CONTINUE;

    if (m_Error != ERROR::NONE) {                                                                                                           // check for error creating binary
        SHOW_ERROR(m_Error);                                                                                                                // no - show error
        return EVOLUTION_STATUS::ERROR;                                                                                                     // return without evolving
    }

    if (HasStarsTouching()) {                                                                                                               // check if stars are touching
        m_Flags.stellarMerger        = true;
        m_Flags.stellarMergerAtBirth = true;
        evolutionStatus              = EVOLUTION_STATUS::STELLAR_MERGER_AT_BIRTH;                                                           // binary components are touching - merger at birth
    }

    (void)PrintDetailedOutput(m_Id, BSE_DETAILED_RECORD_TYPE::INITIAL_STATE);                                                               // print (log) detailed output: this is the initial state of the binary

    if (OPTIONS->PopulationDataPrinting()) {
        SAY("\nGenerating a new binary - " << m_Id);
        SAY("Binary has masses " << m_Star1->Mass() << " & " << m_Star2->Mass() << " Msol");
        SAY("Binary has initial semiMajorAxis " << m_SemiMajorAxis << " AU");
        SAY("RandomSeed " << m_RandomSeed);
    }

    if (evolutionStatus == EVOLUTION_STATUS::CONTINUE) {                                                                                    // continue evolution
        // evolve the current binary up to the maximum evolution time (and number of steps)
        double dt      = std::min(m_Star1->CalculateTimestep(), m_Star2->CalculateTimestep()) / 1000.0;                                     // initialise the timestep
        int    stepNum = 1;                                                                                                                 // initialise step number
        while (evolutionStatus == EVOLUTION_STATUS::CONTINUE) {                                                                             // perform binary evolution - iterate over timesteps until told to stop

            EvolveOneTimestep(dt);                                                                                                          // evolve the binary system one timestep

            // check for problems
            if (m_Error != ERROR::NONE) {                                                                                                   // SSE error for either constituent star?
                evolutionStatus = EVOLUTION_STATUS::SSE_ERROR;                                                                              // yes - stop evolution
            }
            else if (HasOneOf({ STELLAR_TYPE::MASSLESS_REMNANT })) {                                                                        // at least one massless remnant?
                evolutionStatus = EVOLUTION_STATUS::MASSLESS_REMNANT;                                                                       // yes - stop evolution
            }
            else if (StellarMerger()) {                                                                                                     // have stars merged?
                evolutionStatus = EVOLUTION_STATUS::STELLAR_MERGER;                                                                         // for now, stop evolution
            }
            else if (HasStarsTouching()) {                                                                                                  // binary components touching? (should usually be avoided as MT or CE or merger should happen prior to this)
                evolutionStatus = EVOLUTION_STATUS::STARS_TOUCHING;                                                                         // yes - stop evolution
            }
            else if (IsUnbound() && !OPTIONS->EvolveUnboundSystems()) {                                                                     // binary is unbound and we don't want unbound systems?
                m_Unbound       = true;                                                                                                     // yes - set the unbound flag (should already be set)
                evolutionStatus = EVOLUTION_STATUS::UNBOUND;                                                                                // stop evolution
            }
            else {                                                                                                                          // continue evolution

                (void)PrintDetailedOutput(m_Id, BSE_DETAILED_RECORD_TYPE::POST_STELLAR_TIMESTEP);                                           // print (log) detailed output

                if (OPTIONS->RLOFPrinting()) StashRLOFProperties(MASS_TRANSFER_TIMING::PRE_MT);                                             // stash properties immediately pre-Mass Transfer 

                EvaluateBinary(dt);                                                                                                         // evaluate the binary at this timestep

                (void)PrintDetailedOutput(m_Id, BSE_DETAILED_RECORD_TYPE::POST_BINARY_TIMESTEP);                                            // print (log) detailed output
                
                (void)PrintRLOFParameters();                                                                                                // print (log) RLOF parameters
                
                // check for problems
                if (StellarMerger()) {                                                                                                      // have stars merged?
                    evolutionStatus = EVOLUTION_STATUS::STELLAR_MERGER;                                                                     // for now, stop evolution
                }
                else if (HasStarsTouching()) {                                                                                              // binary components touching? (should usually be avoided as MT or CE or merger should happen prior to this)
                    evolutionStatus = EVOLUTION_STATUS::STARS_TOUCHING;                                                                     // yes - stop evolution
                }
                else if (IsUnbound() && !OPTIONS->EvolveUnboundSystems()) {                                                                 // binary is unbound and we don't want unbound systems?
                    evolutionStatus = EVOLUTION_STATUS::UNBOUND;                                                                            // stop evolution
                }
                
                if (m_Error != ERROR::NONE) evolutionStatus = EVOLUTION_STATUS::BINARY_ERROR;                                               // error in binary evolution

                if (evolutionStatus == EVOLUTION_STATUS::CONTINUE) {                                                                        // continue evolution?

                    if (HasOneOf({ STELLAR_TYPE::NEUTRON_STAR })) {
                        (void)PrintPulsarEvolutionParameters();                                                                             // print (log) pulsar evolution parameters 
                    }

                    //(void)PrintBeBinary();                                                                                                  // print (log) BeBinary properties
                        
                    if (IsDCO() && !IsUnbound()) {                                                                                          // bound double compact object?
                        if (m_DCOFormationTime == DEFAULT_INITIAL_DOUBLE_VALUE) {                                                           // DCO not yet evaluated -- to ensure that the coalescence is only resolved once
                            ResolveCoalescence();                                                                                           // yes - resolve coalescence
                            m_DCOFormationTime = m_Time;                                                                                    // set the DCO formation time
                        }

                        if (!(OPTIONS->EvolvePulsars() && HasOneOf({ STELLAR_TYPE::NEUTRON_STAR }))) {
                            if (!OPTIONS->Quiet()) SAY(ERR_MSG(ERROR::BINARY_EVOLUTION_STOPPED) << ": Double compact object");              // announce that we're stopping evolution
                            evolutionStatus = EVOLUTION_STATUS::STOPPED;                                                                    // stop evolving
                        }
                    }

                    // check for problems
                    if (evolutionStatus == EVOLUTION_STATUS::CONTINUE) {                                                                    // continue evolution?
                             if (m_Error != ERROR::NONE)                                       evolutionStatus = EVOLUTION_STATUS::BINARY_ERROR; // error in binary evolution
                        else if (IsWDandWD())                                                  evolutionStatus = EVOLUTION_STATUS::WD_WD;   // do not evolve double WD systems for now
                        else if (IsDCO() && m_Time>(m_DCOFormationTime + m_TimeToCoalescence) && !IsUnbound()){
                            evolutionStatus = EVOLUTION_STATUS::STOPPED; // evolution time exceeds DCO merger time
                        } 
                        else if (m_Time > OPTIONS->MaxEvolutionTime())                         evolutionStatus = EVOLUTION_STATUS::TIMES_UP;// evolution time exceeds maximum
                    }
                }
            }

            (void)PrintDetailedOutput(m_Id, BSE_DETAILED_RECORD_TYPE::TIMESTEP_COMPLETED);                                                  // print (log) detailed output: this is after all changes made in the timestep

            if (stepNum >= OPTIONS->MaxNumberOfTimestepIterations()) evolutionStatus = EVOLUTION_STATUS::STEPS_UP;                          // number of timesteps for evolution exceeds maximum

            if (evolutionStatus == EVOLUTION_STATUS::CONTINUE) {                                                                            // continue evolution?

                dt = std::min(m_Star1->CalculateTimestep(), m_Star2->CalculateTimestep()) * OPTIONS->TimestepMultiplier();                  // new timestep
                if ((m_Star1->IsOneOf({ STELLAR_TYPE::MASSLESS_REMNANT }) || m_Star2->IsOneOf({ STELLAR_TYPE::MASSLESS_REMNANT })) || dt < NUCLEAR_MINIMUM_TIMESTEP) {
                    dt = NUCLEAR_MINIMUM_TIMESTEP;                                                                                          // but not less than minimum
		        }
                stepNum++;                                                                                                                  // increment stepNum
            }
        }

        if (evolutionStatus == EVOLUTION_STATUS::STEPS_UP) {                                                                                // stopped because max timesteps reached?
            SHOW_ERROR(ERROR::BINARY_EVOLUTION_STOPPED);                                                                                    // show error
        }
    }

    (void)PrintDetailedOutput(m_Id, BSE_DETAILED_RECORD_TYPE::FINAL_STATE);                                                                 // print (log) detailed output: this is the final state of the binary

    (void)PrintBinarySystemParameters();                                                                                                    // print (log) binary system parameters

    return evolutionStatus;
}
<|MERGE_RESOLUTION|>--- conflicted
+++ resolved
@@ -666,12 +666,9 @@
         case BINARY_PROPERTY::STELLAR_TYPE_NAME_2_POST_COMMON_ENVELOPE:             value = STELLAR_TYPE_LABEL.at(StellarType2PostCEE());                       break;
         case BINARY_PROPERTY::STELLAR_TYPE_NAME_2_PRE_COMMON_ENVELOPE:              value = STELLAR_TYPE_LABEL.at(StellarType2PreCEE());                        break;
         case BINARY_PROPERTY::SUPERNOVA_ORBIT_INCLINATION_ANGLE:                    value = SN_OrbitInclinationAngle();                                         break;
-<<<<<<< HEAD
-=======
         case BINARY_PROPERTY::SUPERNOVA_ORBIT_INCLINATION_VECTOR_X:                 value = SN_OrbitInclinationVectorX();                                       break;
         case BINARY_PROPERTY::SUPERNOVA_ORBIT_INCLINATION_VECTOR_Y:                 value = SN_OrbitInclinationVectorY();                                       break;
         case BINARY_PROPERTY::SUPERNOVA_ORBIT_INCLINATION_VECTOR_Z:                 value = SN_OrbitInclinationVectorZ();                                       break;
->>>>>>> 239f809f
         case BINARY_PROPERTY::SUPERNOVA_STATE:                                      value = SN_State();                                                         break;
         case BINARY_PROPERTY::SYNCHRONIZATION_TIMESCALE:                            value = SynchronizationTimescale();                                         break;
         case BINARY_PROPERTY::SYSTEMIC_SPEED:                                       value = SystemicSpeed();                                                    break;
