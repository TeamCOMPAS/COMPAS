--- conflicted
+++ resolved
@@ -2586,102 +2586,7 @@
 
     CalculateEnergyAndAngularMomentum();                                                                                // perform energy and angular momentum calculations
 
-<<<<<<< HEAD
-    if (!m_Unbound && OPTIONS->TidesPrescription() != TIDES_PRESCRIPTION::NONE) {
-	
-        // if m_Omega == 0.0 (should only happen on the first timestep), calculate m_Omega here
-        if (utils::Compare(m_Omega, 0.0) == 0) {
-            m_Omega = OrbitalAngularVelocity(); 
-        }
-    
-        if (OPTIONS->TidesPrescription() == TIDES_PRESCRIPTION::KAPIL2024) {
-            // Evolve binary semi-major axis, eccentricity, and spin of each star based on Kapil et al., 2024
-
-            DBL_DBL_DBL_DBL ImKlm1 = m_Star1->CalculateImKlmTidal(m_Omega, m_SemiMajorAxis, m_Star2->Mass());
-            DBL_DBL_DBL_DBL ImKlm2 = m_Star2->CalculateImKlmTidal(m_Omega, m_SemiMajorAxis, m_Star1->Mass());
-
-            double DSemiMajorAxis1Dt_tidal = CalculateDSemiMajorAxisTidalDt(ImKlm1, m_Star1->Mass(), m_Star1->Radius(), m_Star2->Mass(),
-                                                                    m_Omega, m_SemiMajorAxis, m_Eccentricity);
-
-            double DSemiMajorAxis2Dt_tidal = CalculateDSemiMajorAxisTidalDt(ImKlm2, m_Star2->Mass(), m_Star2->Radius(), m_Star1->Mass(),
-                                                                    m_Omega, m_SemiMajorAxis, m_Eccentricity);
-
-            double DEccentricity1Dt_tidal  = CalculateDEccentricityTidalDt(ImKlm1, m_Star1->Mass(), m_Star1->Radius(), m_Star2->Mass(),
-                                                                    m_Omega, m_SemiMajorAxis, m_Eccentricity);
-
-            double DEccentricity2Dt_tidal  = CalculateDEccentricityTidalDt(ImKlm2, m_Star2->Mass(), m_Star2->Radius(), m_Star1->Mass(),
-                                                                    m_Omega, m_SemiMajorAxis, m_Eccentricity);
-                                                        
-            double DOmega1Dt_tidal         =  CalculateDOmegaTidalDt(ImKlm1, m_Star1->Mass(), m_Star1->Radius(), m_Star1->CalculateMomentOfInertiaAU(), m_Star2->Mass(),
-                                                                    m_Omega, m_SemiMajorAxis, m_Eccentricity);
-
-            double DOmega2Dt_tidal         =  CalculateDOmegaTidalDt(ImKlm2,  m_Star2->Mass(), m_Star2->Radius(), m_Star2->CalculateMomentOfInertiaAU(), m_Star1->Mass(),
-                                                                    m_Omega, m_SemiMajorAxis, m_Eccentricity);
-
-
-            m_Star1->SetOmega(m_Star1->Omega() + (DOmega1Dt_tidal * p_Dt * MYR_TO_YEAR));                                                   // evolve star 1 spin
-            m_Star2->SetOmega(m_Star2->Omega() + (DOmega2Dt_tidal * p_Dt * MYR_TO_YEAR));                                                   // evolve star 2 spin
-
-            m_SemiMajorAxis = m_SemiMajorAxis + ((DSemiMajorAxis1Dt_tidal + DSemiMajorAxis2Dt_tidal) * p_Dt * MYR_TO_YEAR);                 // evolve separation
-            m_Eccentricity = m_Eccentricity + ((DEccentricity1Dt_tidal + DEccentricity2Dt_tidal) * p_Dt * MYR_TO_YEAR);                     // evolve eccentricity 
-            m_Omega  = OrbitalAngularVelocity();                                                                                            // re-calculate orbital frequency
-            m_TotalAngularMomentum = CalculateAngularMomentum();                                                                            // re-calculate total angular momentum
-
-        }
-
-    
-    else {
-        // find omega assuming instantaneous synchronisation
-        // use current value of m_Omega as best guess for root
-
-        m_Omega = OmegaAfterSynchronisation(m_Star1->Mass(), 
-                                            m_Star2->Mass(), 
-                                            m_Star1->CalculateMomentOfInertiaAU(), 
-                                            m_Star2->CalculateMomentOfInertiaAU(), 
-                                            m_TotalAngularMomentum,
-                                            m_Omega); 
-
-        if (m_Omega >= 0.0) {                                                                                           // root found?
-
-            m_Star1->SetOmega(m_Omega);                                                                                 // synchronise star 1
-            m_Star2->SetOmega(m_Omega);                                                                                 // synchronise star 2
-
-            m_SemiMajorAxis        = std::cbrt(G_AU_Msol_yr * (m_Star1->Mass() + m_Star2->Mass()) / m_Omega / m_Omega); // re-calculate semi-major axis
-            m_Eccentricity         = 0.0;                                                                               // circularise
-            m_TotalAngularMomentum = CalculateAngularMomentum();                                                        // re-calculate total angular momentum
-        }
-        else {                                                                                                          // no (real) root found
-
-            // no real root found - push the binary to a common envelope
-            // place the constiuent star closest to RLOF at RLOF and use that to
-            // calculate semi-major axis, then use that to calculate m_Omega
-
-            double ratio1 = m_Star1->StarToRocheLobeRadiusRatio(m_SemiMajorAxis, m_Star1->Mass());                      // star 1 ratio of radius to Roche lobe radius
-            double ratio2 = m_Star2->StarToRocheLobeRadiusRatio(m_SemiMajorAxis, m_Star2->Mass());                      // star 2 ratio of radius to Roche lobe radius
-
-            double radius;
-            double mass1;
-            double mass2;
-            if (ratio1 >= ratio2) {                                                                                     // star 1 closer to RLOF than star 2 (or same)?
-                radius = m_Star1->Radius();                                                                             // yes - use star 1 to calculate semi-major axis at RLOF
-                mass1  = m_Star1->Mass();
-                mass2  = m_Star2->Mass();
-            }
-            else {                                                                                                      // no - star 2 closer to RLOF than star 1
-                radius = m_Star2->Radius();                                                                             // use star 2 to calculate semi-major axis at RLOF
-                mass1  = m_Star2->Mass();
-                mass2  = m_Star1->Mass();
-            }
-            
-            m_Eccentricity  = 0.0;                                                                                      // assume circular
-            m_SemiMajorAxis = radius * RSOL_TO_AU / CalculateRocheLobeRadius_Static(mass1, mass2);                      // new semi-major axis - should tip into CE
-            m_Omega         = OrbitalAngularVelocity();                                                                 // m_Omega at new semi-major axis
-            }
-        }
-    }
-=======
     ProcessTides(p_Dt);                                                                                                 // process tides if required
->>>>>>> de1239e1
 
     // assign new values to "previous" values, for following timestep
     m_EccentricityPrev  = m_Eccentricity;
@@ -2926,7 +2831,6 @@
                     m_Star1->UpdatePreviousTimestepDuration();
                     m_Star2->UpdatePreviousTimestepDuration();
                 
-<<<<<<< HEAD
                 if (usingProvidedTimesteps) {                                                                                               // user-provided timesteps
                     // get new timestep
                     //   - don't quantise
@@ -2942,26 +2846,16 @@
                     }
                     
                     dt = std::max(std::round(dt / TIMESTEP_QUANTUM) * TIMESTEP_QUANTUM, NUCLEAR_MINIMUM_TIMESTEP);                          // quantised
-=======
-                    if (usingProvidedTimesteps) {                                                                                       // user-provided timesteps
-                        // get new timestep
-                        //   - don't quantise
-                        //   - don't apply timestep multiplier
-                        // (we assume user wants the timesteps in the file)
-                        dt = timesteps[stepNum];
-                    }
-                    else {                                                                                                              // not using user-provided timesteps
-                        dt = std::min(m_Star1->CalculateTimestep(), m_Star2->CalculateTimestep()) * OPTIONS->TimestepMultiplier();      // calculate new timestep
-                        dt = std::max(std::round(dt / TIMESTEP_QUANTUM) * TIMESTEP_QUANTUM, NUCLEAR_MINIMUM_TIMESTEP);                  // quantised
-                    }
-
-                    if (dt < NUCLEAR_MINIMUM_TIMESTEP) {
-                        dt = NUCLEAR_MINIMUM_TIMESTEP;                                                                                  // but not less than minimum
-		            }
-                    stepNum++;                                                                                                          // increment stepNum
->>>>>>> de1239e1
                 }
+
+                /*ILYA*/
+                //if ((m_Star1->IsOneOf({ STELLAR_TYPE::MASSLESS_REMNANT }) || m_Star2->IsOneOf({ STELLAR_TYPE::MASSLESS_REMNANT })) || dt < NUCLEAR_MINIMUM_TIMESTEP) {
+                if (dt < NUCLEAR_MINIMUM_TIMESTEP) {
+                    dt = NUCLEAR_MINIMUM_TIMESTEP;                                                                                          // but not less than minimum
+		}
+                stepNum++;                                                                                                                  // increment stepNum
             }
+        }
 
             if (usingProvidedTimesteps && timesteps.size() > stepNum) {                                                                 // all user-defined timesteps consumed?
                 evolutionStatus = EVOLUTION_STATUS::TIMESTEPS_NOT_CONSUMED;                                                             // no - set status
