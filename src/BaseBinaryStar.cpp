--- conflicted
+++ resolved
@@ -250,33 +250,22 @@
 
     m_EccentricityPrev            = m_Eccentricity;
 
-    m_OrbitalAngularVelocity      = sqrt(G1 * (m_Star1->Mass() + m_Star2->Mass()) / (m_SemiMajorAxis * m_SemiMajorAxis * m_SemiMajorAxis)); // rads/year
-    m_OrbitalAngularVelocityPrime = m_OrbitalAngularVelocity;
-    m_OrbitalAngularVelocityPrev  = m_OrbitalAngularVelocity;
-
     // initial binary parameters - kept constant as a record of the initial parameters of the binary
     m_SemiMajorAxisInitial        = m_SemiMajorAxis;
     m_EccentricityInitial         = m_Eccentricity;
 
     // initialise variables to hold parameters prior to supernova explosion
     m_SemiMajorAxisPreSN          = DEFAULT_INITIAL_DOUBLE_VALUE;
-    m_SemiMajorAxisPostSN         = DEFAULT_INITIAL_DOUBLE_VALUE;
     m_EccentricityPreSN           = DEFAULT_INITIAL_DOUBLE_VALUE;
-    m_EccentricityPostSN          = DEFAULT_INITIAL_DOUBLE_VALUE;
-    m_OrbitalVelocityPreSN        = DEFAULT_INITIAL_DOUBLE_VALUE;
-    m_OrbitalVelocityPostSN       = DEFAULT_INITIAL_DOUBLE_VALUE;
 
     // initialise variables to hold parameters at DCO formation
     m_SemiMajorAxisAtDCOFormation = DEFAULT_INITIAL_DOUBLE_VALUE;
     m_EccentricityAtDCOFormation  = DEFAULT_INITIAL_DOUBLE_VALUE;
 
 
-<<<<<<< HEAD
-=======
     m_OrbitalVelocityPreSN        = DEFAULT_INITIAL_DOUBLE_VALUE;
 
 
->>>>>>> 45d3d88d
     // if CHE enabled, update rotational frequency for constituent stars - assume tidally locked
     if (OPTIONS->CHE_Option() != CHE_OPTION::NONE) {
 
@@ -294,11 +283,7 @@
         // newly-assigned rotational frequencies
 
         // star 1
-<<<<<<< HEAD
-        if (utils::Compare(m_OrbitalAngularVelocity, m_Star1->OmegaCHE()) >= 0) {                                                               // star 1 CH?
-=======
         if (utils::Compare(m_Star1->Omega(), m_Star1->OmegaCHE()) >= 0) {                                                                              // star 1 CH?
->>>>>>> 45d3d88d
             if (m_Star1->StellarType() != STELLAR_TYPE::CHEMICALLY_HOMOGENEOUS) (void)m_Star1->SwitchTo(STELLAR_TYPE::CHEMICALLY_HOMOGENEOUS, true);    // yes, switch if not alread Chemically Homogeneous
         }
         else if (m_Star1->MZAMS() <= 0.7) {                                                                                                             // no - MS - initial mass determines actual type  JR: don't use utils::Compare() here
@@ -309,11 +294,7 @@
         }
 
         // star 2
-<<<<<<< HEAD
-        if (utils::Compare(m_OrbitalAngularVelocity, m_Star2->OmegaCHE()) >= 0) {                                                               // star 2 CH?
-=======
         if (utils::Compare(m_Star1->Omega(), m_Star2->OmegaCHE()) >= 0) {                                                                              // star 2 CH?
->>>>>>> 45d3d88d
             if (m_Star2->StellarType() != STELLAR_TYPE::CHEMICALLY_HOMOGENEOUS) (void)m_Star2->SwitchTo(STELLAR_TYPE::CHEMICALLY_HOMOGENEOUS, true);    // yes, switch if not alread Chemically Homogeneous
         }
         else if (m_Star2->MZAMS() <= 0.7) {                                                                                                             // no - MS - initial mass determines actual type  JR: don't use utils::Compare() here
@@ -403,10 +384,6 @@
 
     // Initialise other parameters to 0
     m_uK                                         = DEFAULT_INITIAL_DOUBLE_VALUE;
-<<<<<<< HEAD
-=======
-    m_Radius                                     = DEFAULT_INITIAL_DOUBLE_VALUE;
->>>>>>> 45d3d88d
     m_CosIPrime                                  = DEFAULT_INITIAL_DOUBLE_VALUE;
     m_IPrime                                     = DEFAULT_INITIAL_DOUBLE_VALUE;
     m_TimeToCoalescence                          = DEFAULT_INITIAL_DOUBLE_VALUE;
@@ -550,7 +527,6 @@
         case BINARY_PROPERTY::ECCENTRICITY_INITIAL:                                 value = EccentricityInitial();                                              break;
         case BINARY_PROPERTY::ECCENTRICITY_POST_COMMON_ENVELOPE:                    value = EccentricityPostCEE();                                              break;
         case BINARY_PROPERTY::ECCENTRICITY_PRE_SUPERNOVA:                           value = EccentricityPreSN();                                                break;
-        case BINARY_PROPERTY::ECCENTRICITY_POST_SUPERNOVA:                          value = EccentricityPostSN();                                               break;
         case BINARY_PROPERTY::ECCENTRICITY_PRE_COMMON_ENVELOPE:                     value = EccentricityPreCEE();                                               break;
         case BINARY_PROPERTY::ERROR:                                                value = Error();                                                            break;
         case BINARY_PROPERTY::ID:                                                   value = ObjectId();                                                         break;
@@ -570,8 +546,7 @@
         case BINARY_PROPERTY::MERGES_IN_HUBBLE_TIME:                                value = MergesInHubbleTime();                                               break;
         case BINARY_PROPERTY::OPTIMISTIC_COMMON_ENVELOPE:                           value = OptimisticCommonEnvelope();                                         break;
         case BINARY_PROPERTY::ORBITAL_ANGULAR_VELOCITY:                             value = OrbitalAngularVelocity();                                           break;
-        case BINARY_PROPERTY::ORBITAL_VELOCITY_PRE_SUPERNOVA:                   	value = OrbitalVelocityPreSN();                                             break;
-        case BINARY_PROPERTY::ORBITAL_VELOCITY_POST_SUPERNOVA:                   	value = OrbitalVelocityPostSN();                                            break;
+        case BINARY_PROPERTY::ORBITAL_VELOCITY_PRE_SUPERNOVA:                       value = OrbitalVelocityPreSN();                                             break;
         case BINARY_PROPERTY::RADIUS_1_POST_COMMON_ENVELOPE:                        value = Radius1PostCEE();                                                   break;
         case BINARY_PROPERTY::RADIUS_1_PRE_COMMON_ENVELOPE:                         value = Radius1PreCEE();                                                    break;
         case BINARY_PROPERTY::RADIUS_2_POST_COMMON_ENVELOPE:                        value = Radius2PostCEE();                                                   break;
@@ -589,10 +564,8 @@
         case BINARY_PROPERTY::SEMI_MAJOR_AXIS_AT_DCO_FORMATION:                     value = SemiMajorAxisAtDCOFormation();                                      break;
         case BINARY_PROPERTY::SEMI_MAJOR_AXIS_INITIAL:                              value = SemiMajorAxisInitial();                                             break;
         case BINARY_PROPERTY::SEMI_MAJOR_AXIS_POST_COMMON_ENVELOPE:                 value = SemiMajorAxisPostCEE();                                             break;
-        case BINARY_PROPERTY::SEMI_MAJOR_AXIS_PRE_SUPERNOVA:                    	value = SemiMajorAxisPreSN();                                               break;
-        case BINARY_PROPERTY::SEMI_MAJOR_AXIS_PRE_SUPERNOVA_RSOL:               	value = SemiMajorAxisPreSN() * AU_TO_RSOL;                                  break;
-        case BINARY_PROPERTY::SEMI_MAJOR_AXIS_POST_SUPERNOVA:                    	value = SemiMajorAxisPostSN();                                              break;
-        case BINARY_PROPERTY::SEMI_MAJOR_AXIS_POST_SUPERNOVA_RSOL:               	value = SemiMajorAxisPostSN() * AU_TO_RSOL;                                 break;
+        case BINARY_PROPERTY::SEMI_MAJOR_AXIS_PRE_SUPERNOVA:                        value = SemiMajorAxisPreSN();                                               break;
+        case BINARY_PROPERTY::SEMI_MAJOR_AXIS_PRE_SUPERNOVA_RSOL:                   value = SemiMajorAxisPreSN() * AU_TO_RSOL;                                  break;
         case BINARY_PROPERTY::SEMI_MAJOR_AXIS_PRE_COMMON_ENVELOPE:                  value = SemiMajorAxisPreCEE();                                              break;
         case BINARY_PROPERTY::SEMI_MAJOR_AXIS:                                      value = SemiMajorAxis();                                                    break;
         case BINARY_PROPERTY::SEMI_MAJOR_AXIS_RSOL:                                 value = SemiMajorAxis() * AU_TO_RSOL;                                       break;
@@ -1444,40 +1417,7 @@
  *
  * @return                                      True if a supernova event occurred, otherwise false
  */
-<<<<<<< HEAD
 bool BaseBinaryStar::ResolveSupernova() {
-=======
-double BaseBinaryStar::CalculateOrbitalEccentricityPostSupernova(const double p_KickVelocity,
-                                                                 const double p_TotalMassPreSN,
-                                                                 const double p_TotalMassPostSN,
-                                                                 const double p_KickTheta,
-                                                                 const double p_KickPhi) {
-    // calculate these once for use later
-    double mOverMprime           = p_TotalMassPreSN / p_TotalMassPostSN;
-    double uk_2                  = p_KickVelocity * p_KickVelocity;
-    double _2_r_Minus_1_a        = (2.0 / m_Radius) - (1.0 / m_SemiMajorAxis);
-    double sinTheta              = sin(p_KickTheta);
-    double cosTheta              = cos(p_KickTheta);
-    double sinPhi                = sin(p_KickPhi);
-    double cosPhi                = cos(p_KickPhi);
-    double sinBeta               = sin(m_Beta);
-    double cosBeta               = cos(m_Beta);
-    double ukCosTheta            = p_KickVelocity * cosTheta;
-    double ukCosThetaCosPhi      = p_KickVelocity * cosTheta * cosPhi;
-    double ukCosThetaCosPhiPlus1 = ukCosThetaCosPhi + 1.0;
-
-    // calculate orbital eccentricity
-    double quadraticTerm         = 1.0 + (2.0 * ukCosThetaCosPhi) + uk_2;
-    double firstSquareBrackets   = (uk_2 * sinTheta * sinTheta) + (((ukCosTheta * sinPhi * cosBeta) - (sinBeta * ukCosThetaCosPhiPlus1)) * ((ukCosTheta * sinPhi * cosBeta) - (sinBeta * ukCosThetaCosPhiPlus1)));
-    double secondSquareBrackets  = (2.0 / m_Radius) - (mOverMprime * _2_r_Minus_1_a * quadraticTerm);
-    double oneMinusESquared      = m_Radius * m_Radius * mOverMprime * _2_r_Minus_1_a * firstSquareBrackets * secondSquareBrackets;
-    double eSquared              = 1.0 - oneMinusESquared;
-
-    if(eSquared < 1E-8) eSquared = 0.0;     // Deal with small number rounding problems - don't use utils::Compare() here      JR: todo: this should be fixed
-
-    return sqrt(eSquared);
-}
->>>>>>> 45d3d88d
 
     if (!m_Supernova->IsSNevent()) {
         SHOW_WARN(ERROR::RESOLVE_SUPERNOVA_IMPROPERLY_CALLED);
@@ -1492,7 +1432,6 @@
     double reducedMassPreSN = m_Supernova->MassPrev() * m_Companion->MassPrev() / totalMassPreSN;                        // Reduced Mass preSN
     m_Supernova->SetOrbitalEnergyPreSN(CalculateOrbitalEnergy(reducedMassPreSN, totalMassPreSN, m_SemiMajorAxisPreSN));  // Orbital energy preSN
 
-<<<<<<< HEAD
     // Define the natal kick vector (see above for precise definitions of the angles)
     double theta = m_Supernova->SN_Theta();         // Angle out of the binary plane
     double phi   = m_Supernova->SN_Phi();           // Angle in the binary plane
@@ -1501,33 +1440,13 @@
                                                                          sin(theta));
     // Check if the system is already unbound
     if (IsUnbound()) {                                                                                    // Is system already unbound?
-=======
-    return 1.0 / (r_2 - ((p_TotalMassPreSN / p_TotalMassPostSN) * (r_2 - (1.0 / m_SemiMajorAxis)) * quadraticTerm));
-}
->>>>>>> 45d3d88d
 
         m_Supernova->UpdateComponentVelocity( natalKickVector.RotateVector(m_ThetaE, m_PhiE, m_PsiE));    // yes - only need to update the velocity of the star undergoing SN
 
         // The quantities below are mostly meaningless 
         m_OrbitalVelocityPreSN = -nan("");
-
-        m_EccentricityPostSN = m_EccentricityPrime;                     // --   - Eccentricity PostSN
-        m_SemiMajorAxisPostSN = m_SemiMajorAxisPrime;                   // AU   - Semi-major axis PostSN       
-        m_OrbitalVelocityPostSN = m_OrbitalVelocityPreSN;               // km/s - Orbital velocity PostSN
         m_uK = m_Supernova->SN_KickVelocity() / m_OrbitalVelocityPreSN; // -- - Dimensionless kick velocity
 
-<<<<<<< HEAD
-=======
-	// Masses should already be correct, mass before SN given by star.m_MassPrev
-    // Generate true anomaly - (for e=0, should be a flat distribution) - updates Eccentric anomaly and True anomaly automatically
-    // Do not solve Kepler's equation for an unbound orbit
-
-    if (IsUnbound()) {
-        m_Unbound = true;
-    }
-    else {
-        m_Supernova->CalculateSNAnomalies(m_Eccentricity);
->>>>>>> 45d3d88d
     }
     else {                                                                                                // no - evaluate orbital changes and calculate velocities
         
@@ -1560,28 +1479,17 @@
         double cosEA = cos(m_Supernova->SN_EccentricAnomaly());        
         double sinEA = sin(m_Supernova->SN_EccentricAnomaly());
 
-<<<<<<< HEAD
         double omega = sqrt(G*mb /(a*a*a));                              // orbits/s  - Keplerian orbital frequency
-=======
-	m_Radius = (m_SemiMajorAxis * (1.0 - (m_Eccentricity * m_Eccentricity))) / (1.0 + m_Eccentricity * cos(m_Supernova->SN_TrueAnomaly()));   // radius of orbit at current time in AU as a function of the true anomaly psi
->>>>>>> 45d3d88d
 
         Vector3d R = Vector3d( a*(cosEA-e),            
                                a*sqrt(1-e*e)*(sinEA),        
                                0.0                    );                 // km        - Relative position vector
         double   r = R.mag;                                              // km        - Separation
 
-<<<<<<< HEAD
         Vector3d V = Vector3d( (-omega*a*a/r)*sinEA,   
                                (omega*a*a/r)*sqrt(1-e*e)*cosEA,  
                                 0.0                            );        // km/s      - Relative velocity vector
         double   v = V.mag;                                              // km/s      - Relative orbital velocity
-=======
-    // JR todo - check whether m_Beta needs to be a class variable
-    #define a m_SemiMajorAxis       // for convenience - undefined below
-    #define e m_Eccentricity        // for convenience - undefined below
-    #define r m_Radius              // for convenience - undefined below
->>>>>>> 45d3d88d
 
         Vector3d H = cross(R, V);                                        // km^2 s^-1 - Specific orbital angular momentum vector 
         double   h = H.mag;                                              // km^2 s^-1 - Specific orbital angular momentum 
@@ -1602,29 +1510,9 @@
         // Apply supernova natal kick and mass loss  
         //
         // Note: the code allows for mass loss and kick in the companion 
-        // (due to abblation), though we currently do not apply these.
+        // (due to ablation), though we currently do not apply these.
         //
 
-<<<<<<< HEAD
-        // RTW temp hack - redefine phi for the natalKickVector
-        bool applyPhiSwitch = true;
-        double beta;
-        double psi;
-        double newPhi;
-        if (applyPhiSwitch) {
-            psi = m_Supernova->SN_TrueAnomaly();
-            beta = asin(cross(R, V).mag /(R.mag * V.mag));
-            newPhi   = m_Supernova->SN_Phi() + psi + M_PI - beta;           // Angle in the binary plane
-            natalKickVector = m_Supernova->SN_KickVelocity() * Vector3d(cos(theta)*cos(newPhi), 
-                                                                        cos(theta)*sin(newPhi),
-                                                                        sin(theta));
-        }
-=======
-	vK                       *= KM;                                                                                                 // convert vK to m s^-1.  Would be nice to draw this in nicer units to avoid this secion
-	m_VRel                    = sqrt(G * (totalMass * MSOL_TO_KG) * ((2.0 / (m_Radius * AU)) - (1.0 / (m_SemiMajorAxis * AU))));    // orbital velocity
-	m_uK                      = OPTIONS->UseFixedUK() ? OPTIONS->FixedUK() : vK / m_VRel;                                           // fix uK to user-defined value if required, otherwise calculate it.  uK is dimensionless
-	m_OrbitalVelocityPreSN    = m_VRel;                                                                                             // since the kick velocity always occurs in equations as vk/vrel, we need to know vrel
->>>>>>> 45d3d88d
 
         Vector3d dV1 = natalKickVector;                                  // km/s - The supernova natal kick
         Vector3d dV2 = Vector3d(0.0, 0.0, 0.0);                          // km/s - The recoil of the companion due to ablation
@@ -1632,26 +1520,15 @@
         double m2_ = m_Companion->Mass();                                // Mo   - CP star postSN mass
         double mb_ = m1_ + m2_;                                          // Mo   - Total binary postSN mass
 
-<<<<<<< HEAD
         double dm1 = (m1 - m1_);                                         // Mo   - Mass difference of SN star
         double dm2 = (m2 - m2_);                                         // Mo   - Mass difference of CP star
 
         Vector3d Vcm_ = (-m2*dm1/(mb*mb_) + m1*dm2/(mb*mb_)) *V 
                                                  + (m1_/mb_) *dV1 
                                                  + (m2_/mb_) *dV2;       // km/s       - PostSN center of mass velocity vector
-=======
-    m_Supernova->SetOrbitalEnergyPreSN(CalculateOrbitalEnergy(reducedMass, totalMass, m_SemiMajorAxis));                            // pre-SN orbital energy - should be -ve by construction
-
-	// seemed to be getting into this loop occasionally with E > 0 but E ~ 0 (1e-37 for example) -- what's going on?
-    // JR: todo: remove this if we're not seeing the problem...
-    // don't use utils::Compare() here - let's see if this turns up as a problem
-    DBG_ID_IF(m_Supernova->OrbitalEnergyPreSN() > 0.0, "orbitalEnergy > 0! totalMass = " << totalMass << ", reducedMass = " << reducedMass << ", m_SemiMajorAxis = " << m_SemiMajorAxis);
->>>>>>> 45d3d88d
 
         Vector3d V_ = V + (dV1 - dV2);                                   // km/s       - PostSN relative velocity vector
-        double   v_ = V_.mag;                                            // km/s       - PostSN relative velocity 
-
-<<<<<<< HEAD
+
         Vector3d H_ = cross(R, V_);                                      // km^2 s^-1  - PostSN specific orbital angular momentum vector
         double   h_ = H_.mag;                                            // km^2 s^-1  - PostSN specific orbital angular momentum 
 
@@ -1659,17 +1536,6 @@
         double   e_ = E_.mag;                                            // --         - PostSN eccentricity
 
         double a_ = (h_*h_) / (G*mb_ * (1-(e_*e_))) ;                    // km         - PostSN semi-major axis
-=======
-    // Record the semi major axis and eccentricity just before each supernova
-    m_SemiMajorAxisPreSN = m_SemiMajorAxis;
-    m_EccentricityPreSN  = m_Eccentricity;
-
-    double ePrime           = CalculateOrbitalEccentricityPostSupernova(m_uK, totalMass, totalMassPrime, m_Supernova->SN_Theta(), m_Supernova->SN_Phi());
-    m_SemiMajorAxis         = CalculateSemiMajorAxisPostSupernova(m_uK, totalMass, totalMassPrime, m_Supernova->SN_Theta(), m_Supernova->SN_Phi());
-
-    m_Supernova->SetOrbitalEnergyPostSN(CalculateOrbitalEnergy(reducedMassPrime, totalMassPrime, m_SemiMajorAxis));               // post-SN orbital energy, check if still bound
-    double epsilon     = -m_Supernova->OrbitalEnergyPostSN() / m_Supernova->OrbitalEnergyPreSN();                                 // dimensionless post-SN orbital energy
->>>>>>> 45d3d88d
 
 
         ////////////////////////////////
@@ -1729,7 +1595,6 @@
 
             m_ThetaE = angleBetween( H/h, H_/h_ );                         // Angle between the angular momentum unit vectors, always well defined
 
-<<<<<<< HEAD
             // If N = H x H_ is not well-defined, need to account for degeneracy between eccentricities
             if ((utils::Compare(m_ThetaE, 0.0) == 0) &&                    // Is H parallel to H_ ...
                 ((utils::Compare(e,  0.0) > 0)   &&                        // ...
@@ -1751,9 +1616,6 @@
 
                 Vector3d N = cross(H, H_);                                   // Normal vector to the angular momenta
                 double   n = N.mag;                                          // Magnitude of normal vector
-=======
-    m_Eccentricity      = ePrime;
->>>>>>> 45d3d88d
 
                 if ( utils::Compare(e, 0.0) == 0     ) {                     // Is E well-defined?
                     m_PhiE  = _2_PI * RAND->Random();                        // no - set phi random
@@ -1783,11 +1645,10 @@
         }
 
         // Set other relevant post-SN parameters
-        m_Companion->CheckRunaway(m_Unbound);               // flag companion if runaway
-
-        m_EccentricityPostSN = e_;                          // --   - Eccentricity PostSN
-        m_SemiMajorAxisPostSN = a_ * KM_TO_AU;              // AU   - Semi-major axis PostSN       
-        m_OrbitalVelocityPostSN = v_;                       // km/s - Orbital velocity PostSN
+        m_Companion->CheckRunaway(m_Unbound);         // flag companion if runaway
+
+        m_Eccentricity = e_;                          // --   - Eccentricity PostSN
+        m_SemiMajorAxis = a_ * KM_TO_AU;              // AU   - Semi-major axis PostSN       
 
         // Undefine the pre-processor commands 
         #undef cross
@@ -1800,20 +1661,15 @@
     //////////////////////////
     // Do for all systems 
 
-    // Set Prime values
-    m_EccentricityPrime = m_EccentricityPostSN;
-    m_Eccentricity = m_EccentricityPostSN;
-    m_SemiMajorAxisPrime = m_SemiMajorAxisPostSN;
-
-    double totalMassPrime = m_Supernova->MassPrev() + m_Companion->MassPrev();                                            // Total Mass preSN
-    double reducedMassPrime = m_Supernova->MassPrev() * m_Companion->MassPrev() / totalMassPrime;                         // Reduced Mass preSN
-    m_Supernova->SetOrbitalEnergyPostSN(CalculateOrbitalEnergy(reducedMassPrime, totalMassPrime, m_SemiMajorAxisPrime));  // Orbital energy preSN
-
-    m_IPrime           = m_ThetaE;                                                                                        // Inclination angle between preSN and postSN orbital planes 
+    // Set remaining post-SN values
+    double totalMass = m_Supernova->Mass() + m_Companion->Mass();                                          // Total Mass 
+    double reducedMass = m_Supernova->Mass() * m_Companion->Mass() / totalMass;                            // Reduced Mass
+    m_Supernova->SetOrbitalEnergyPostSN(CalculateOrbitalEnergy(reducedMass, totalMass, m_SemiMajorAxis));  // Orbital energy
+
+    m_IPrime           = m_ThetaE;                                                                         // Inclination angle between preSN and postSN orbital planes 
     m_CosIPrime        = cos(m_IPrime);
 
-
-    PrintSupernovaDetails();                                                                                              // Log record to supernovae logfile
+    PrintSupernovaDetails();                                                                               // Log record to supernovae logfile
     m_Supernova->ClearCurrentSNEvent();
 
     return true;
@@ -1822,27 +1678,7 @@
 
 
 /*
-<<<<<<< HEAD
  * Update the Center of Mass velocity and speed of the binary system following a Supernova.
-=======
- * Determine if one or both of the stars are undergoing a supernova event,
- * and if so resolve the event(s) by calling ResolveSupernova() for each of
- * the stars as appropriate.
- * 
- * p_Resolve2ndSN parameter added in v02.04.02:
- * 
- *    The legacy code has this code (almost) duplicated in BinaryStar::evaluateBinary():
- * 
- *       The first instance of the code in BinaryStar::evaluateBinary() checks m_SemiMajorAxis > 0
- *       only for the case where both stars undergo an SN event - the check is not performed in the case(s)
- *       where only a single star undergoes an SN event.  In this (first) instance, if both stars undergo
- *       an SN event, both events are always processed.
- * 
- *       The second instance of the code in BinaryStar::evaluateBinary() checks m_SemiMajorAxis > 0
- *       for all cases - i.e. where both stars undergo a SN event and either of the constituent stars undergo
- *       a SN event.  In this (second) instance, if both stars undergo an SN event, the SN event for star2
- *       is only processed if the binary survives the SN event for star1.
->>>>>>> 45d3d88d
  *
  * This simply adds a new CoM vector to the existing one, but note that the new vector
  * must be rotated into the old coordinate frame (see vector3d.h)
@@ -1883,7 +1719,6 @@
 	} 
 	else if (m_Star1->IsSNevent()) {																					// only star1 SN at current timestep
 
-<<<<<<< HEAD
         m_SupernovaState = (m_SupernovaState == SN_STATE::NONE) 									                    // star2 hasn't undergone supernova?
                             ? SN_STATE::STAR10                                                                          // yes - just star1
                             : SN_STATE::STAR21;                                                                         // no - star2 first, then star1
@@ -1897,12 +1732,6 @@
 
     // Resolve the SN(e)
     if (m_Star1->IsSNevent()) { 														                                // star1 supernova
-=======
-    double aPrime = m_SemiMajorAxis;                                                                                    // prior to processing SN events
-    
-    if (m_Star1->IsSNevent() && (p_Resolve2ndSN || (utils::Compare(aPrime, 0.0) > 0))) {                                // star1 supernova
-        m_SupernovaState = SN_STATE::STAR1;                                                                             // star1
->>>>>>> 45d3d88d
 
         // resolve star1 supernova
         m_Supernova = m_Star1;                                                                                          // supernova
@@ -1912,28 +1741,10 @@
 
     if (m_Star2->IsSNevent()) { 																					    // star2 supernova
 
-<<<<<<< HEAD
         // resolve star2 supernova
         m_Supernova = m_Star2;                                                                                          // supernova
         m_Companion = m_Star1;                                                                                          // companion
         (void)ResolveSupernova();                                                                                       // resolve supernova
-=======
-        bool resolveStar2SN = true;                                                                                     // resolve star2 SN event
-        if (m_SupernovaState == SN_STATE::BOTH && utils::Compare(m_Supernova->OrbitalEnergyPostSN(), 0.0) > 0) {        // both stars supernova & still bound
-            resolveStar2SN = p_Resolve2ndSN;                                                                            // only resolve star 2 supernova if required ...
-            if (!resolveStar2SN) {                                                                                      // ... and if not required
-                m_Star2->ClearCurrentSNEvent();                                                                         // ... clear current SN event
-            }
-        }
-
-        if (resolveStar2SN) {                                                                                           // need to resolve star 2 SN?
-                                                                                                                        // yes
-            // resolve star2 supernova
-            m_Supernova = m_Star2;                                                                                      // supernova
-            m_Companion = m_Star1;                                                                                      // companion
-            (void)ResolveSupernova();                                                                                   // resolve supernova
-        }
->>>>>>> 45d3d88d
     }
 }
 
@@ -2026,20 +1837,7 @@
     double k4            = (m_Mass1Final * m_Mass2Final);
     double aFinalRsol    = k4 / (k1 + k2 + k3);    
     double aFinal        = aFinalRsol*RSOL_TO_AU;
-<<<<<<< HEAD
-    m_SemiMajorAxisPrime = aFinal;
-
-    m_CEDetails.doubleCoreCE = utils::Compare(k1, 0.0) > 0 && utils::Compare(k2, 0.0) > 0 && utils::Compare(k3, 0.0) > 0 && utils::Compare(k4, 0.0) > 0;
-
-    double omegafinal             = sqrt((m_Mass1Final + m_Mass2Final) * G1 / (aFinal * aFinal * aFinal));              // orbital angular velocity after CEE   SIMON: Should be a function for this equation     JR: todo: is it used elsewhere?
-    m_OrbitalAngularVelocityPrime = omegafinal;
-
-    // if CHE enabled, update rotational frequency for constituent stars - assume tidally locked
-    if (OPTIONS->CHE_Option() != CHE_OPTION::NONE) m_Star1->SetOmega(m_OrbitalAngularVelocityPrime);
-    if (OPTIONS->CHE_Option() != CHE_OPTION::NONE) m_Star2->SetOmega(m_OrbitalAngularVelocityPrime);
-=======
     m_SemiMajorAxis      = aFinal;
->>>>>>> 45d3d88d
 
 	double rRLdfin1        = aFinal * CalculateRocheLobeRadius_Static(m_Mass1Final, m_Mass2Final);                      // Roche-lobe radius in AU after CEE, seen by star1
 	double rRLdfin2        = aFinal * CalculateRocheLobeRadius_Static(m_Mass2Final, m_Mass1Final);                      // Roche-lobe radius in AU after CEE, seen by star2
