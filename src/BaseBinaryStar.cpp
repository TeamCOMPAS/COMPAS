#include "BaseBinaryStar.h"
#include <fenv.h>

#include "vector3d.h"

// gsl includes
#include <gsl/gsl_poly.h>


/* Constructor
 *
 * Parameter p_Seed is the seed for the random number generator - see main.cpp for an
 * explanation of how p_Seed is derived.
 * 
 * Parameter p_Id is the id of the binary - effectively an index - which is added as
 * a suffix to the filenames of any detailed output files created.
 */


// binary is generated according to distributions specified in program options
BaseBinaryStar::BaseBinaryStar(const unsigned long int p_Seed, const long int p_Id) {

    ERROR error = ERROR::NONE;

    SetInitialValues(p_Seed, p_Id);                                                                                                     // start construction of the binary
                        
    // generate initial properties of binary
    // check that the constituent stars are not touching
    // also check m2 > m2min

    bool done                            = false;
    bool merger                          = false;
    bool rlof                            = false;
    bool secondarySmallerThanMinimumMass = false;

    // determine if any if the initial conditions are sampled
    // we consider eccentricity distribution = ECCENTRICITY_DISTRIBUTION::ZERO to be not sampled!
    // we consider metallicity distribution = METALLICITY_DISTRIBUTION::ZSOLAR to be not sampled!
    bool sampled = !OPTIONS->OptionSpecified("initial-mass-1")  ||
                   !OPTIONS->OptionSpecified("initial-mass-2")  ||
                  (!OPTIONS->OptionSpecified("metallicity")     && OPTIONS->MetallicityDistribution() != METALLICITY_DISTRIBUTION::ZSOLAR) ||
                  (!OPTIONS->OptionSpecified("semi-major-axis") && !OPTIONS->OptionSpecified("orbital-period"))                            ||
                  (!OPTIONS->OptionSpecified("eccentricity")    && OPTIONS->EccentricityDistribution() != ECCENTRICITY_DISTRIBUTION::ZERO);


    // Single stars are provided with a kick structure that specifies the values of the random
    // number to be used to generate to kick magnitude, and the actual kick magnitude specified
    // by the user via program option --kick-magnitude 
    //
    // See typedefs.h for the kick structure.
    //
    // We can't just pick up the values of the options inside Basestar.cpp because the constituents
    // of binaries get different values, so use different options. The Basestar.cpp code doesn't 
    // know if the star is a single star (SSE) or a constituent of a binary (BSE) - it only knows 
    // that it is a star - so we have to setup the kick structures here for each constituent star.

    KickParameters kickParameters1;
    kickParameters1.magnitudeRandomSpecified = OPTIONS->OptionSpecified("kick-magnitude-random-1");
    kickParameters1.magnitudeRandom          = OPTIONS->KickMagnitudeRandom1();
    kickParameters1.magnitudeSpecified       = OPTIONS->OptionSpecified("kick-magnitude-1");
    kickParameters1.magnitude                = OPTIONS->KickMagnitude1();
    kickParameters1.phiSpecified             = OPTIONS->OptionSpecified("kick-phi-1");
    kickParameters1.phi                      = OPTIONS->SN_Phi1();
    kickParameters1.thetaSpecified           = OPTIONS->OptionSpecified("kick-theta-1");
    kickParameters1.theta                    = OPTIONS->SN_Theta1();
    kickParameters1.meanAnomalySpecified     = OPTIONS->OptionSpecified("kick-mean-anomaly-1");
    kickParameters1.meanAnomaly              = OPTIONS->SN_MeanAnomaly1();

    KickParameters kickParameters2;
    kickParameters2.magnitudeRandomSpecified = OPTIONS->OptionSpecified("kick-magnitude-random-2");
    kickParameters2.magnitudeRandom          = OPTIONS->KickMagnitudeRandom2();
    kickParameters2.magnitudeSpecified       = OPTIONS->OptionSpecified("kick-magnitude-2");
    kickParameters2.magnitude                = OPTIONS->KickMagnitude2();
    kickParameters2.phiSpecified             = OPTIONS->OptionSpecified("kick-phi-2");
    kickParameters2.phi                      = OPTIONS->SN_Phi2();
    kickParameters2.thetaSpecified           = OPTIONS->OptionSpecified("kick-theta-2");
    kickParameters2.theta                    = OPTIONS->SN_Theta2();
    kickParameters2.meanAnomalySpecified     = OPTIONS->OptionSpecified("kick-mean-anomaly-2");
    kickParameters2.meanAnomaly              = OPTIONS->SN_MeanAnomaly2();

    // loop here to find initial conditions that suit our needs
    // if the user supplied all initial conditions, no loop
    // loop for a maximum of MAX_BSE_INITIAL_CONDITIONS_ITERATIONS - it hasn't (that I
    // know of) been a problem in the past, but we should have a guard on the loop so
    // that we don't loop forever - probably more important now that the user can specify
    // initial conditions (so might leave the insufficient space for the  (say) one to be
    // sampled...)

    int tries = 0;
    do {

        double mass1 = OPTIONS->OptionSpecified("initial-mass-1")                                                                       // user specified primary mass?
                        ? OPTIONS->InitialMass1()                                                                                       // yes, use it
                        : utils::SampleInitialMass(OPTIONS->InitialMassFunction(),                                                      // no - sample it 
                                                   OPTIONS->InitialMassFunctionMax(), 
                                                   OPTIONS->InitialMassFunctionMin(), 
                                                   OPTIONS->InitialMassFunctionPower());

        double mass2 = 0.0;                      
        if (OPTIONS->OptionSpecified("initial-mass-2")) {                                                                               // user specified secondary mass?
            mass2 = OPTIONS->InitialMass2();                                                                                            // yes, use it
        }
        else {                                                                                                                          // no - sample it
            // first, determine mass ratio q    
            double q = OPTIONS->OptionSpecified("mass-ratio")                                                                           // user specified mass ratio?
                        ? OPTIONS->MassRatio()                                                                                          // yes, use it
                        : utils::SampleMassRatio(OPTIONS->MassRatioDistribution(),                                                      // no - sample it
                                                 OPTIONS->MassRatioDistributionMax(), 
                                                 OPTIONS->MassRatioDistributionMin());

            mass2 = mass1 * q;                                                                                                          // calculate mass2 using mass ratio                                                                     
        }

        double metallicity = OPTIONS->OptionSpecified("metallicity")                                                                    // user specified metallicity?
                                ? OPTIONS->Metallicity()                                                                                // yes, use it
                                : utils::SampleMetallicity(OPTIONS->MetallicityDistribution(),                                          // no, sample it
                                                           OPTIONS->MetallicityDistributionMax(), 
                                                           OPTIONS->MetallicityDistributionMin());

        if (OPTIONS->OptionSpecified("semi-major-axis")) {                                                                              // user specified semi-major axis?
            m_SemiMajorAxis = OPTIONS->SemiMajorAxis();                                                                                 // yes, use it
        }
        else {                                                                                                                          // no, semi-major axis not specified
            if (OPTIONS->OptionSpecified("orbital-period")) {                                                                           // user specified orbital period?
                m_SemiMajorAxis = utils::ConvertPeriodInDaysToSemiMajorAxisInAU(mass1, mass2, OPTIONS->OrbitalPeriod());                // yes - calculate semi-major axis from period
            }
            else {                                                                                                                      // no
                if (OPTIONS->OptionSpecified("semi-major-axis-distribution") ||                                                         // user specified semi-major axis distribution, or
                   !OPTIONS->OptionSpecified("orbital-period-distribution" )) {                                                         // user did not specify oprbital period distribution
                    ERROR error;
                    std::tie(error, m_SemiMajorAxis) = utils::SampleSemiMajorAxis(OPTIONS->SemiMajorAxisDistribution(),                 // yes, sample from semi-major axis distribution (might be default), assumes Opik's law (-1.0 exponent)
                                                                                  OPTIONS->SemiMajorAxisDistributionMax(), 
                                                                                  OPTIONS->SemiMajorAxisDistributionMin(),
                                                                                  OPIKS_LAW_SEMIMAJOR_AXIS_DISTRIBUTION_POWER,
                                                                                  OPTIONS->OrbitalPeriodDistributionMax(), 
                                                                                  OPTIONS->OrbitalPeriodDistributionMin(), 
                                                                                  mass1, 
                                                                                  mass2);
                    THROW_ERROR_IF(error == ERROR::UNKNOWN_SEMI_MAJOR_AXIS_DISTRIBUTION, error, "Sampling semi-major axis");            // throw error if necessary
                    SHOW_WARN_IF(error == ERROR::NO_CONVERGENCE, error, "Sampling semi-major axis");                                    // show warning if necessary
                }
                else {                                                                                                                  // no - sample from orbital period distribution
                    double orbitalPeriod = utils::SampleOrbitalPeriod(OPTIONS->OrbitalPeriodDistribution(),                              
                                                                      OPTIONS->OrbitalPeriodDistributionMax(), 
                                                                      OPTIONS->OrbitalPeriodDistributionMin());

                    m_SemiMajorAxis = utils::ConvertPeriodInDaysToSemiMajorAxisInAU(mass1, mass2, orbitalPeriod);                       // calculate semi-major axis from period
                }
            }
        }

        m_Eccentricity = OPTIONS->OptionSpecified("eccentricity")                                                                       // user specified eccentricity?
                            ? OPTIONS->Eccentricity()                                                                                   // yes, use it
                            : utils::SampleEccentricity(OPTIONS->EccentricityDistribution(),                                            // no, sample it
                                                        OPTIONS->EccentricityDistributionMax(), 
                                                        OPTIONS->EccentricityDistributionMin());

        // binary star contains two instances of star to hold masses, radii and luminosities.
        // star 1 initially more massive
        m_Star1 = OPTIONS->OptionSpecified("rotational-frequency-1")                                                                    // user specified primary rotational frequency?
                    ? new BinaryConstituentStar(m_RandomSeed, mass1, metallicity, kickParameters1, OPTIONS->RotationalFrequency1() * SECONDS_IN_YEAR) // yes - use it (convert from Hz to cycles per year - see BaseStar::CalculateZAMSAngularFrequency())
                    : new BinaryConstituentStar(m_RandomSeed, mass1, metallicity, kickParameters1);                                     // no - let it be calculated

        m_Star2 = OPTIONS->OptionSpecified("rotational-frequency-2")                                                                    // user specified secondary rotational frequency?
                    ? new BinaryConstituentStar(m_RandomSeed, mass2, metallicity, kickParameters2, OPTIONS->RotationalFrequency2() * SECONDS_IN_YEAR) // yes - use it (convert from Hz to cycles per year - see BaseStar::CalculateZAMSAngularFrequency())
                    : new BinaryConstituentStar(m_RandomSeed, mass2, metallicity, kickParameters2);                                     // no - let it be calculated

        double starToRocheLobeRadiusRatio1 = (m_Star1->Radius() * RSOL_TO_AU) / (m_SemiMajorAxis * (1.0 - m_Eccentricity) * CalculateRocheLobeRadius_Static(mass1, mass2));
        double starToRocheLobeRadiusRatio2 = (m_Star2->Radius() * RSOL_TO_AU) / (m_SemiMajorAxis * (1.0 - m_Eccentricity) * CalculateRocheLobeRadius_Static(mass2, mass1));

        m_Flags.massesEquilibrated         = false;                                                                                     // default
        m_Flags.massesEquilibratedAtBirth  = false;                                                                                     // default

        rlof = utils::Compare(starToRocheLobeRadiusRatio1, 1.0) > 0 || utils::Compare(starToRocheLobeRadiusRatio2, 1.0) > 0;            // either star overflowing Roche Lobe?

        if (rlof && OPTIONS->AllowRLOFAtBirth()) {                                                                                      // over-contact binaries at birth allowed?    
            m_Flags.massesEquilibratedAtBirth = true;                                                                                   // record that we've equilbrated at birth

            mass1            = (mass1 + mass2) / 2.0;                                                                                   // equilibrate masses
            mass2            = mass1;                                                                                                   // ditto
            
            double M         = mass1 + mass2;
            double m1m2      = mass1 * mass2;
            m_SemiMajorAxis *= 16.0 * m1m2 * m1m2 / (M * M * M * M) * (1.0 - (m_Eccentricity * m_Eccentricity));                        // circularise; conserve angular momentum

            m_Eccentricity   = 0.0;                                                                                                     // now circular

            // create new stars with equal masses - all other ZAMS values recalculated
            delete m_Star1;
            m_Star1 = OPTIONS->OptionSpecified("rotational-frequency-1")                                                                // user specified primary rotational frequency?
                        ? new BinaryConstituentStar(m_RandomSeed, mass1, metallicity, kickParameters1, OPTIONS->RotationalFrequency1() * SECONDS_IN_YEAR) // yes - use it (convert from Hz to cycles per year - see BaseStar::CalculateZAMSAngularFrequency())
                        : new BinaryConstituentStar(m_RandomSeed, mass1, metallicity, kickParameters1);                                 // no - let it be calculated

            delete m_Star2;
            m_Star2 = OPTIONS->OptionSpecified("rotational-frequency-2")                                                                // user specified secondary rotational frequency?
                        ? new BinaryConstituentStar(m_RandomSeed, mass2, metallicity, kickParameters2, OPTIONS->RotationalFrequency2() * SECONDS_IN_YEAR) // yes - use it (convert from Hz to cycles per year - see BaseStar::CalculateZAMSAngularFrequency())
                        : new BinaryConstituentStar(m_RandomSeed, mass2, metallicity, kickParameters2);                                 // no - let it be calculated
        
            starToRocheLobeRadiusRatio1 = (m_Star1->Radius() * RSOL_TO_AU) / (m_SemiMajorAxis * CalculateRocheLobeRadius_Static(mass1, mass2)); //eccentricity already zero
            starToRocheLobeRadiusRatio2 = (m_Star2->Radius() * RSOL_TO_AU) / (m_SemiMajorAxis * CalculateRocheLobeRadius_Static(mass2, mass1));
        }

        m_Star1->SetCompanion(m_Star2);
        m_Star2->SetCompanion(m_Star1);

        merger                          = (m_SemiMajorAxis * AU_TO_RSOL) < (m_Star1->Radius() + m_Star2->Radius());
        secondarySmallerThanMinimumMass = utils::Compare(mass2, OPTIONS->MinimumMassSecondary()) < 0;

        // check whether our initial conditions are good
        // if they are - evolve the binary
        // if they are not ok:
        //    - if we sampled at least one of them, sample again
        //    - if all were user supplied, set error - Evolve() will show the error and return without evolving

        bool ok = !((!OPTIONS->AllowRLOFAtBirth() && rlof) || (!OPTIONS->AllowTouchingAtBirth() && merger) || secondarySmallerThanMinimumMass);

        done = ok;
        if (!sampled && !ok) {
            error = ERROR::INVALID_INITIAL_ATTRIBUTES;
            done = true;
        }

    } while (!done && ++tries < MAX_BSE_INITIAL_CONDITIONS_ITERATIONS);

    if (!done) error = ERROR::INVALID_INITIAL_ATTRIBUTES;                                                                               // too many iterations - bad initial conditions

    if (error != ERROR::NONE) THROW_ERROR(error);                                                                                       // throw error if necessary

    SetRemainingValues();                                                                                                               // complete the construction of the binary
}


/*
 * Initiate the construction of the binary - initial values
 *
 *
 * void SetInitialValues(const long int p_Id)
 *
 * @param   [IN]    p_Id                        Ordinal value of binary - see constructor notes above
 */
void BaseBinaryStar::SetInitialValues(const unsigned long int p_Seed, const long int p_Id) {

    m_Error             = ERROR::NONE;                                                                                                  // we can safely set this here

    m_ObjectId          = globalObjectId++;
    m_ObjectPersistence = OBJECT_PERSISTENCE::PERMANENT;
    m_RandomSeed        = p_Seed;
    m_Id                = p_Id;

    m_EvolutionStatus   = EVOLUTION_STATUS::CONTINUE;

    if (OPTIONS->PopulationDataPrinting()) {                                                                                            // user wants to see details of binary?
        SAY("Using supplied random seed " << m_RandomSeed << " for Binary Star id = " << m_ObjectId);                                   // yes - show them
    }
}


/*
 * Complete the construction of the binary - remaining values
 *
 *
 * void SetRemainingValues()
 */
void BaseBinaryStar::SetRemainingValues() {

    // Initialise other parameters
    m_SemiMajorAxisPrev           = m_SemiMajorAxis;
    m_EccentricityPrev            = m_Eccentricity;

    // initial binary parameters - kept constant as a record of the initial parameters of the binary
    m_SemiMajorAxisInitial        = m_SemiMajorAxis;
    m_EccentricityInitial         = m_Eccentricity;

    // initialise variables to hold parameters prior to supernova explosion
    m_SemiMajorAxisPreSN          = DEFAULT_INITIAL_DOUBLE_VALUE;
    m_EccentricityPreSN           = DEFAULT_INITIAL_DOUBLE_VALUE;
    m_OrbitalVelocityPreSN        = DEFAULT_INITIAL_DOUBLE_VALUE;

    // initialise variables to hold parameters at DCO formation
    m_SemiMajorAxisAtDCOFormation = DEFAULT_INITIAL_DOUBLE_VALUE;
    m_EccentricityAtDCOFormation  = DEFAULT_INITIAL_DOUBLE_VALUE;

    double momentOfInertia1       = m_Star1->CalculateMomentOfInertiaAU();
    double momentOfInertia2       = m_Star2->CalculateMomentOfInertiaAU();

    m_TotalEnergy                 = CalculateTotalEnergy(m_SemiMajorAxis, m_Star1->Mass(), m_Star2->Mass(), m_Star1->Omega(), m_Star2->Omega(), momentOfInertia1, momentOfInertia2);

    m_TotalAngularMomentum        = CalculateAngularMomentum(m_SemiMajorAxis, m_Eccentricity, m_Star1->Mass(), m_Star2->Mass(), m_Star1->Omega(), m_Star2->Omega(), momentOfInertia1, momentOfInertia2);
    m_TotalAngularMomentumPrev    = m_TotalAngularMomentum;
    
    m_Omega                       = 0.0;

    if (OPTIONS->CHEMode() != CHE_MODE::NONE) {                                                                                                         // CHE enabled?

        // CHE enabled, update rotational frequency for constituent stars - assume tidally locked

        double omega = OrbitalAngularVelocity();                                                                                                        // orbital angular velocity

        m_Star1->SetOmega(omega);
        m_Star2->SetOmega(omega);

        // check for CHE
        //
        // because we've changed the rotational frequency of the constituent stars we
        // have to reset the stellar type - at this stage, based on their rotational
        // frequency at birth, they may have already been assigned one of MS_LTE_07,
        // MS_GT_07, or CHEMICALLY_HOMOGENEOUS
        //
        // here we need to change from MS_* -> CH, or from CH->MS* based on the
        // newly-assigned rotational frequencies

        // star 1
        if (utils::Compare(m_Star1->Omega(), m_Star1->OmegaCHE()) >= 0) {                                                                               // star 1 CH?
            if (m_Star1->StellarType() != STELLAR_TYPE::CHEMICALLY_HOMOGENEOUS) (void)m_Star1->SwitchTo(STELLAR_TYPE::CHEMICALLY_HOMOGENEOUS, true);    // yes, switch if not already Chemically Homogeneous
        }
        else if (m_Star1->MZAMS() <= 0.7) {                                                                                                             // no - MS - initial mass determines actual type  (don't use utils::Compare() here)
            if (m_Star1->StellarType() != STELLAR_TYPE::MS_LTE_07) (void)m_Star1->SwitchTo(STELLAR_TYPE::MS_LTE_07, true);                              // MS <= 0.7 Msol - switch if necessary
        }
        else {
            if (m_Star1->StellarType() != STELLAR_TYPE::MS_GT_07) (void)m_Star1->SwitchTo(STELLAR_TYPE::MS_GT_07, true);                                // MS > 0.7 Msol - switch if necessary
        }

        // star 2
        if (utils::Compare(m_Star2->Omega(), m_Star2->OmegaCHE()) >= 0) {                                                                               // star 2 CH?
            if (m_Star2->StellarType() != STELLAR_TYPE::CHEMICALLY_HOMOGENEOUS) (void)m_Star2->SwitchTo(STELLAR_TYPE::CHEMICALLY_HOMOGENEOUS, true);    // yes, switch if not already Chemically Homogeneous
        }
        else if (m_Star2->MZAMS() <= 0.7) {                                                                                                             // no - MS - initial mass determines actual type  (don't use utils::Compare() here)
            if (m_Star2->StellarType() != STELLAR_TYPE::MS_LTE_07) (void)m_Star2->SwitchTo(STELLAR_TYPE::MS_LTE_07, true);                              // MS <= 0.0 Msol - switch if necessary
        }
        else {
            if (m_Star2->StellarType() != STELLAR_TYPE::MS_GT_07) (void)m_Star2->SwitchTo(STELLAR_TYPE::MS_GT_07, true);                                // MS > 0.7 Msol - switch if necessary
        }

        // if both stars evolving as chemically homogeneous stars set m_Omega for binary
        if (HasTwoOf({STELLAR_TYPE::CHEMICALLY_HOMOGENEOUS})) m_Omega = omega;
    }

	double totalMass 					             = m_Star1->Mass() + m_Star2->Mass();
	double reducedMass					             = (m_Star1->Mass() * m_Star2->Mass()) / totalMass;
	m_OrbitalEnergy 			                     = CalculateOrbitalEnergy(reducedMass, totalMass, m_SemiMajorAxis);
	m_OrbitalEnergyPrev 			                 = m_OrbitalEnergy;

	m_OrbitalAngularMomentum 	                     = CalculateOrbitalAngularMomentum(m_Star1->Mass(), m_Star2->Mass(), m_SemiMajorAxis, m_Eccentricity);
	m_OrbitalAngularMomentumPrev 	                 = m_OrbitalAngularMomentum;

    m_Time                                           = DEFAULT_INITIAL_DOUBLE_VALUE;
	m_Dt                                             = DEFAULT_INITIAL_DOUBLE_VALUE;
    m_TimePrev                                       = DEFAULT_INITIAL_DOUBLE_VALUE;
    m_DCOFormationTime                               = DEFAULT_INITIAL_DOUBLE_VALUE;

    m_aMassLossDiff                                  = DEFAULT_INITIAL_DOUBLE_VALUE;

    m_aMassTransferDiff                              = DEFAULT_INITIAL_DOUBLE_VALUE;

	m_MassTransferTrackerHistory                     = MT_TRACKING::NO_MASS_TRANSFER;
    m_MassTransfer                                   = false;

    m_JLoss                                          = OPTIONS->MassTransferJloss();

	m_FractionAccreted                               = OPTIONS->MassTransferFractionAccreted();

    // Common Envelope
    m_CEDetails.CEEcount                             = 0;
    m_CEDetails.CEEnow                               = false;
    m_CEDetails.doubleCoreCE                         = false;
	m_CEDetails.optimisticCE                         = false;
	m_CEDetails.postCEE.eccentricity                 = DEFAULT_INITIAL_DOUBLE_VALUE;
	m_CEDetails.postCEE.rocheLobe1to2                = DEFAULT_INITIAL_DOUBLE_VALUE;
	m_CEDetails.postCEE.rocheLobe2to1                = DEFAULT_INITIAL_DOUBLE_VALUE;
	m_CEDetails.postCEE.semiMajorAxis                = DEFAULT_INITIAL_DOUBLE_VALUE;
	m_CEDetails.preCEE.eccentricity                  = DEFAULT_INITIAL_DOUBLE_VALUE;
	m_CEDetails.preCEE.rocheLobe1to2                 = DEFAULT_INITIAL_DOUBLE_VALUE;
	m_CEDetails.preCEE.rocheLobe2to1                 = DEFAULT_INITIAL_DOUBLE_VALUE;
	m_CEDetails.preCEE.semiMajorAxis                 = DEFAULT_INITIAL_DOUBLE_VALUE;

    m_Flags.stellarMerger                            = false;
    m_Flags.stellarMergerAtBirth                     = false;

	m_Mass1Final                                     = DEFAULT_INITIAL_DOUBLE_VALUE;
    m_Mass2Final                                     = DEFAULT_INITIAL_DOUBLE_VALUE;
    m_MassEnv1                                       = DEFAULT_INITIAL_DOUBLE_VALUE;
    m_MassEnv2                                       = DEFAULT_INITIAL_DOUBLE_VALUE;

    m_ZetaLobe                                       = DEFAULT_INITIAL_DOUBLE_VALUE;
	m_ZetaStar	                                     = DEFAULT_INITIAL_DOUBLE_VALUE;

    // Initialise other parameters to 0
    m_CosIPrime                                      = DEFAULT_INITIAL_DOUBLE_VALUE;
    m_IPrime                                         = DEFAULT_INITIAL_DOUBLE_VALUE;
    m_TimeToCoalescence                              = DEFAULT_INITIAL_DOUBLE_VALUE;

    m_SupernovaState                                 = SN_STATE::NONE;

    m_Flags.mergesInHubbleTime                       = false;
    m_Unbound                                        = false;

    m_SystemicVelocity                               = Vector3d();
    m_NormalizedOrbitalAngularMomentumVector         = Vector3d();
	m_ThetaE                                         = DEFAULT_INITIAL_DOUBLE_VALUE;
	m_PhiE                                           = DEFAULT_INITIAL_DOUBLE_VALUE;
	m_PsiE                                           = DEFAULT_INITIAL_DOUBLE_VALUE;

	m_SynchronizationTimescale                       = DEFAULT_INITIAL_DOUBLE_VALUE;
	m_CircularizationTimescale                       = DEFAULT_INITIAL_DOUBLE_VALUE;

	// RLOF details
    m_RLOFDetails.experiencedRLOF                    = false;
    m_RLOFDetails.immediateRLOFPostCEE               = false;
    m_RLOFDetails.isRLOF                             = false;
    m_RLOFDetails.simultaneousRLOF                   = false;
    m_RLOFDetails.stableRLOFPostCEE                  = false;

	// RLOF details - properties 1
    m_RLOFDetails.props1.id                          = -1l;

    m_RLOFDetails.props1.stellarType1                = STELLAR_TYPE::NONE;
    m_RLOFDetails.props1.stellarType2                = STELLAR_TYPE::NONE;

    m_RLOFDetails.props1.mass1                       = DEFAULT_INITIAL_DOUBLE_VALUE;
    m_RLOFDetails.props1.mass2                       = DEFAULT_INITIAL_DOUBLE_VALUE;

    m_RLOFDetails.props1.radius1                     = DEFAULT_INITIAL_DOUBLE_VALUE;
    m_RLOFDetails.props1.radius2                     = DEFAULT_INITIAL_DOUBLE_VALUE;

    m_RLOFDetails.props1.starToRocheLobeRadiusRatio1 = DEFAULT_INITIAL_DOUBLE_VALUE;
    m_RLOFDetails.props1.starToRocheLobeRadiusRatio2 = DEFAULT_INITIAL_DOUBLE_VALUE;

    m_RLOFDetails.props1.semiMajorAxis               = DEFAULT_INITIAL_DOUBLE_VALUE;
    m_RLOFDetails.props1.eccentricity                = DEFAULT_INITIAL_DOUBLE_VALUE;
    
    m_RLOFDetails.props1.eventCounter                = DEFAULT_INITIAL_ULONGINT_VALUE;

    m_RLOFDetails.props1.time                        = DEFAULT_INITIAL_DOUBLE_VALUE;
    
    m_RLOFDetails.props1.accretionEfficiency         = DEFAULT_INITIAL_DOUBLE_VALUE;
    m_RLOFDetails.props1.massLossRateFromDonor       = DEFAULT_INITIAL_DOUBLE_VALUE;

    m_RLOFDetails.props1.isRLOF1                     = false;
    m_RLOFDetails.props1.isRLOF2                     = false;

    m_RLOFDetails.props1.isCE                        = false;


	// RLOF details - properties 2
    m_RLOFDetails.props2.id = -1l;

    m_RLOFDetails.props2.stellarType1                = STELLAR_TYPE::NONE;
    m_RLOFDetails.props2.stellarType2                = STELLAR_TYPE::NONE;

    m_RLOFDetails.props2.mass1                       = DEFAULT_INITIAL_DOUBLE_VALUE;
    m_RLOFDetails.props2.mass2                       = DEFAULT_INITIAL_DOUBLE_VALUE;

    m_RLOFDetails.props2.radius1                     = DEFAULT_INITIAL_DOUBLE_VALUE;
    m_RLOFDetails.props2.radius2                     = DEFAULT_INITIAL_DOUBLE_VALUE;

    m_RLOFDetails.props2.starToRocheLobeRadiusRatio1 = DEFAULT_INITIAL_DOUBLE_VALUE;
    m_RLOFDetails.props2.starToRocheLobeRadiusRatio2 = DEFAULT_INITIAL_DOUBLE_VALUE;


    m_RLOFDetails.props2.semiMajorAxis               = DEFAULT_INITIAL_DOUBLE_VALUE;
    m_RLOFDetails.props2.eccentricity                = DEFAULT_INITIAL_DOUBLE_VALUE;
    
    m_RLOFDetails.props2.eventCounter                = DEFAULT_INITIAL_ULONGINT_VALUE;

    m_RLOFDetails.props2.time                        = DEFAULT_INITIAL_DOUBLE_VALUE;
    
    m_RLOFDetails.props2.accretionEfficiency         = DEFAULT_INITIAL_DOUBLE_VALUE;
    m_RLOFDetails.props2.massLossRateFromDonor       = DEFAULT_INITIAL_DOUBLE_VALUE;

    m_RLOFDetails.props2.isRLOF1                     = false;
    m_RLOFDetails.props2.isRLOF2                     = false;

    m_RLOFDetails.props2.isCE                        = false;

    // RLOF details - pre/post-MT props pointers
    m_RLOFDetails.propsPostMT                        = &m_RLOFDetails.props1;
    m_RLOFDetails.propsPreMT                         = &m_RLOFDetails.props2;


    // pointers

    m_Donor                                          = nullptr;
    m_Accretor                                       = nullptr;

    m_Supernova                                      = nullptr;
    m_Companion                                      = nullptr;
}


/*
 * Determine the value of the requested property of the binary (parameter p_Property)
 *
 * The property is a boost variant variable, and is one of the following types:
 *
 *      STAR_PROPERTY           - any individual star property
 *      STAR_1_PROPERTY         - property of the primary (m_Star1)
 *      STAR_2_PROPERTY         - property of the secondary (m_Star2)
 *      SUPERNOVA_PROPERTY      - property of the star that has gone supernova
 *      COMPANION_PROPERTY      - property of the companion to the supernova
 *      BINARY_PROPERTY         - property of the binary
 *      PROGRAM_OPTION          - program option
 *
 * This function handles properties of type BINARY_PROPERTY only.
 *
 * This is the function used to retrieve values for properties required to be printed.
 * This allows the composition of the log records to be dynamically modified - this is
 * how we allow users to specify what properties they want recorded in log files.
 *
 * The functional return is the value of the property requested.
 *
 *
 * COMPAS_VARIABLE BinaryPropertyValue(const T_ANY_PROPERTY p_Property) const
 *
 * @param   [IN]    p_Property                  The property for which the value is required
 * @return                                      The value of the requested property
 */
COMPAS_VARIABLE BaseBinaryStar::BinaryPropertyValue(const T_ANY_PROPERTY p_Property) const {

    COMPAS_VARIABLE value;                                                                                              // property value

    BINARY_PROPERTY property = boost::get<BINARY_PROPERTY>(p_Property);                                                 // get the id of the property required

    switch (property) {                                                                                                 // which property?

        case BINARY_PROPERTY::CIRCULARIZATION_TIMESCALE:                            value = CircularizationTimescale();                                         break;
        case BINARY_PROPERTY::COMMON_ENVELOPE_AT_LEAST_ONCE:                        value = CEAtLeastOnce();                                                    break;
        case BINARY_PROPERTY::COMMON_ENVELOPE_EVENT_COUNT:                          value = CommonEnvelopeEventCount();                                         break;
        case BINARY_PROPERTY::UNBOUND:                                              value = Unbound();                                                          break;
        case BINARY_PROPERTY::DOUBLE_CORE_COMMON_ENVELOPE:                          value = DoubleCoreCE();                                                     break;
        case BINARY_PROPERTY::DT:                                                   value = Dt();                                                               break;
        case BINARY_PROPERTY::ECCENTRICITY:                                         value = Eccentricity();                                                     break;
        case BINARY_PROPERTY::ECCENTRICITY_AT_DCO_FORMATION:                        value = EccentricityAtDCOFormation();                                       break;
        case BINARY_PROPERTY::ECCENTRICITY_INITIAL:                                 value = EccentricityInitial();                                              break;
        case BINARY_PROPERTY::ECCENTRICITY_POST_COMMON_ENVELOPE:                    value = EccentricityPostCEE();                                              break;
        case BINARY_PROPERTY::ECCENTRICITY_PRE_SUPERNOVA:                           value = EccentricityPreSN();                                                break;
        case BINARY_PROPERTY::ECCENTRICITY_PRE_COMMON_ENVELOPE:                     value = EccentricityPreCEE();                                               break;
        case BINARY_PROPERTY::ERROR:                                                value = Error();                                                            break;
        case BINARY_PROPERTY::EVOL_STATUS:                                          value = EvolutionStatus();                                                  break;
        case BINARY_PROPERTY::ID:                                                   value = ObjectId();                                                         break;
        case BINARY_PROPERTY::IMMEDIATE_RLOF_POST_COMMON_ENVELOPE:                  value = ImmediateRLOFPostCEE();                                             break;
        case BINARY_PROPERTY::MASS_1_POST_COMMON_ENVELOPE:                          value = Mass1PostCEE();                                                     break;
        case BINARY_PROPERTY::MASS_1_PRE_COMMON_ENVELOPE:                           value = Mass1PreCEE();                                                      break;
        case BINARY_PROPERTY::MASS_2_POST_COMMON_ENVELOPE:                          value = Mass2PostCEE();                                                     break;
        case BINARY_PROPERTY::MASS_2_PRE_COMMON_ENVELOPE:                           value = Mass2PreCEE();                                                      break;
        case BINARY_PROPERTY::MASS_ENV_1:                                           value = MassEnv1();                                                         break;
        case BINARY_PROPERTY::MASS_ENV_2:                                           value = MassEnv2();                                                         break;
        case BINARY_PROPERTY::MASSES_EQUILIBRATED:                                  value = MassesEquilibrated();                                               break;
        case BINARY_PROPERTY::MASSES_EQUILIBRATED_AT_BIRTH:                         value = MassesEquilibratedAtBirth();                                        break;
        case BINARY_PROPERTY::MASS_TRANSFER_TRACKER_HISTORY:                        value = MassTransferTrackerHistory();                                       break;
        case BINARY_PROPERTY::MERGES_IN_HUBBLE_TIME:                                value = MergesInHubbleTime();                                               break;
        case BINARY_PROPERTY::OPTIMISTIC_COMMON_ENVELOPE:                           value = OptimisticCommonEnvelope();                                         break;
        case BINARY_PROPERTY::ORBITAL_ANGULAR_VELOCITY:                             value = OrbitalAngularVelocity();                                           break;
        case BINARY_PROPERTY::ORBITAL_VELOCITY_PRE_SUPERNOVA:                       value = OrbitalVelocityPreSN();                                             break;
        case BINARY_PROPERTY::RADIUS_1_POST_COMMON_ENVELOPE:                        value = Radius1PostCEE();                                                   break;
        case BINARY_PROPERTY::RADIUS_1_PRE_COMMON_ENVELOPE:                         value = Radius1PreCEE();                                                    break;
        case BINARY_PROPERTY::RADIUS_2_POST_COMMON_ENVELOPE:                        value = Radius2PostCEE();                                                   break;
        case BINARY_PROPERTY::RADIUS_2_PRE_COMMON_ENVELOPE:                         value = Radius2PreCEE();                                                    break;
        case BINARY_PROPERTY::RANDOM_SEED:                                          value = RandomSeed();                                                       break;
        case BINARY_PROPERTY::RLOF_ACCRETION_EFFICIENCY:                            value = RLOFDetails().propsPostMT->accretionEfficiency;                     break;
        case BINARY_PROPERTY::RLOF_MASS_LOSS_RATE:                                  value = RLOFDetails().propsPostMT->massLossRateFromDonor;                   break;
        case BINARY_PROPERTY::RLOF_POST_MT_COMMON_ENVELOPE:                         value = RLOFDetails().propsPostMT->isCE;                                    break;
        case BINARY_PROPERTY::RLOF_POST_MT_ECCENTRICITY:                            value = RLOFDetails().propsPostMT->eccentricity;                            break;
        case BINARY_PROPERTY::RLOF_POST_MT_EVENT_COUNTER:                           value = RLOFDetails().propsPostMT->eventCounter;                            break;
        case BINARY_PROPERTY::RLOF_POST_MT_ID:                                      value = RLOFDetails().propsPostMT->id;                                      break;
        case BINARY_PROPERTY::RLOF_POST_MT_SEMI_MAJOR_AXIS:                         value = RLOFDetails().propsPostMT->semiMajorAxis;                           break;
        case BINARY_PROPERTY::RLOF_POST_MT_STAR1_MASS:                              value = RLOFDetails().propsPostMT->mass1;                                   break;
        case BINARY_PROPERTY::RLOF_POST_MT_STAR2_MASS:                              value = RLOFDetails().propsPostMT->mass2;                                   break;
        case BINARY_PROPERTY::RLOF_POST_MT_STAR1_RADIUS:                            value = RLOFDetails().propsPostMT->radius1;                                 break;
        case BINARY_PROPERTY::RLOF_POST_MT_STAR2_RADIUS:                            value = RLOFDetails().propsPostMT->radius2;                                 break;
        case BINARY_PROPERTY::RLOF_POST_MT_STAR1_RLOF:                              value = RLOFDetails().propsPostMT->isRLOF1;                                 break;
        case BINARY_PROPERTY::RLOF_POST_MT_STAR2_RLOF:                              value = RLOFDetails().propsPostMT->isRLOF2;                                 break;
        case BINARY_PROPERTY::RLOF_POST_MT_STAR1_STELLAR_TYPE:                      value = RLOFDetails().propsPostMT->stellarType1;                            break;
        case BINARY_PROPERTY::RLOF_POST_MT_STAR1_STELLAR_TYPE_NAME:                 value = STELLAR_TYPE_LABEL.at(RLOFDetails().propsPostMT->stellarType1);     break;
        case BINARY_PROPERTY::RLOF_POST_MT_STAR2_STELLAR_TYPE:                      value = RLOFDetails().propsPostMT->stellarType2;                            break;
        case BINARY_PROPERTY::RLOF_POST_MT_STAR2_STELLAR_TYPE_NAME:                 value = STELLAR_TYPE_LABEL.at(RLOFDetails().propsPostMT->stellarType2);     break;
        case BINARY_PROPERTY::RLOF_POST_STEP_STAR_TO_ROCHE_LOBE_RADIUS_RATIO_1:     value = RLOFDetails().propsPostMT->starToRocheLobeRadiusRatio1;             break;
        case BINARY_PROPERTY::RLOF_POST_STEP_STAR_TO_ROCHE_LOBE_RADIUS_RATIO_2:     value = RLOFDetails().propsPostMT->starToRocheLobeRadiusRatio2;             break;
        case BINARY_PROPERTY::RLOF_PRE_MT_ECCENTRICITY:                             value = RLOFDetails().propsPreMT->eccentricity;                             break;
        case BINARY_PROPERTY::RLOF_PRE_MT_SEMI_MAJOR_AXIS:                          value = RLOFDetails().propsPreMT->semiMajorAxis;                            break;
        case BINARY_PROPERTY::RLOF_PRE_MT_STAR1_MASS:                               value = RLOFDetails().propsPreMT->mass1;                                    break;
        case BINARY_PROPERTY::RLOF_PRE_MT_STAR2_MASS:                               value = RLOFDetails().propsPreMT->mass2;                                    break;
        case BINARY_PROPERTY::RLOF_PRE_MT_STAR1_RADIUS:                             value = RLOFDetails().propsPreMT->radius1;                                  break;
        case BINARY_PROPERTY::RLOF_PRE_MT_STAR2_RADIUS:                             value = RLOFDetails().propsPreMT->radius2;                                  break;
        case BINARY_PROPERTY::RLOF_PRE_MT_STAR1_RLOF:                               value = RLOFDetails().propsPreMT->isRLOF1;                                  break;
        case BINARY_PROPERTY::RLOF_PRE_MT_STAR2_RLOF:                               value = RLOFDetails().propsPreMT->isRLOF2;                                  break;
        case BINARY_PROPERTY::RLOF_PRE_MT_STAR1_STELLAR_TYPE:                       value = RLOFDetails().propsPreMT->stellarType1;                             break;
        case BINARY_PROPERTY::RLOF_PRE_MT_STAR1_STELLAR_TYPE_NAME:                  value = STELLAR_TYPE_LABEL.at(RLOFDetails().propsPreMT->stellarType1);      break;
        case BINARY_PROPERTY::RLOF_PRE_MT_STAR2_STELLAR_TYPE:                       value = RLOFDetails().propsPreMT->stellarType2;                             break;
        case BINARY_PROPERTY::RLOF_PRE_MT_STAR2_STELLAR_TYPE_NAME:                  value = STELLAR_TYPE_LABEL.at(RLOFDetails().propsPreMT->stellarType2);      break;
        case BINARY_PROPERTY::RLOF_PRE_STEP_STAR_TO_ROCHE_LOBE_RADIUS_RATIO_1:      value = RLOFDetails().propsPreMT->starToRocheLobeRadiusRatio1;              break;
        case BINARY_PROPERTY::RLOF_PRE_STEP_STAR_TO_ROCHE_LOBE_RADIUS_RATIO_2:      value = RLOFDetails().propsPreMT->starToRocheLobeRadiusRatio2;              break;
        case BINARY_PROPERTY::RLOF_SECONDARY_POST_COMMON_ENVELOPE:                  value = RLOFSecondaryPostCEE();                                             break;
        case BINARY_PROPERTY::RLOF_TIME_POST_MT:                                    value = RLOFDetails().propsPreMT->time;                                     break;
        case BINARY_PROPERTY::RLOF_TIME_PRE_MT:                                     value = RLOFDetails().propsPreMT->timePrev;                                 break;
        case BINARY_PROPERTY::ROCHE_LOBE_RADIUS_1:                                  value = RocheLobeRadius1();                                                 break;
        case BINARY_PROPERTY::ROCHE_LOBE_RADIUS_1_POST_COMMON_ENVELOPE:             value = RocheLobe1to2PostCEE();                                             break;
        case BINARY_PROPERTY::ROCHE_LOBE_RADIUS_1_PRE_COMMON_ENVELOPE:              value = RocheLobe1to2PreCEE();                                              break;
        case BINARY_PROPERTY::ROCHE_LOBE_RADIUS_2:                                  value = RocheLobeRadius2();                                                 break;
        case BINARY_PROPERTY::ROCHE_LOBE_RADIUS_2_POST_COMMON_ENVELOPE:             value = RocheLobe2to1PostCEE();                                             break;
        case BINARY_PROPERTY::ROCHE_LOBE_RADIUS_2_PRE_COMMON_ENVELOPE:              value = RocheLobe2to1PreCEE();                                              break;
        case BINARY_PROPERTY::SEMI_MAJOR_AXIS_AT_DCO_FORMATION:                     value = SemiMajorAxisAtDCOFormation();                                      break;
        case BINARY_PROPERTY::SEMI_MAJOR_AXIS_INITIAL:                              value = SemiMajorAxisInitial();                                             break;
        case BINARY_PROPERTY::SEMI_MAJOR_AXIS_POST_COMMON_ENVELOPE:                 value = SemiMajorAxisPostCEE();                                             break;
        case BINARY_PROPERTY::SEMI_MAJOR_AXIS_PRE_SUPERNOVA:                        value = SemiMajorAxisPreSN();                                               break;
        case BINARY_PROPERTY::SEMI_MAJOR_AXIS_PRE_SUPERNOVA_RSOL:                   value = SemiMajorAxisPreSN() * AU_TO_RSOL;                                  break;
        case BINARY_PROPERTY::SEMI_MAJOR_AXIS_PRE_COMMON_ENVELOPE:                  value = SemiMajorAxisPreCEE();                                              break;
        case BINARY_PROPERTY::SEMI_MAJOR_AXIS:                                      value = SemiMajorAxis();                                                    break;
        case BINARY_PROPERTY::SEMI_MAJOR_AXIS_RSOL:                                 value = SemiMajorAxis() * AU_TO_RSOL;                                       break;
        case BINARY_PROPERTY::SIMULTANEOUS_RLOF:                                    value = SimultaneousRLOF();                                                 break;
        case BINARY_PROPERTY::STABLE_RLOF_POST_COMMON_ENVELOPE:                     value = StableRLOFPostCEE();                                                break;
        case BINARY_PROPERTY::STAR_TO_ROCHE_LOBE_RADIUS_RATIO_1:                    value = StarToRocheLobeRadiusRatio1();                                      break;
        case BINARY_PROPERTY::STAR_TO_ROCHE_LOBE_RADIUS_RATIO_2:                    value = StarToRocheLobeRadiusRatio2();                                      break;
        case BINARY_PROPERTY::STELLAR_MERGER:                                       value = StellarMerger();                                                    break;
        case BINARY_PROPERTY::STELLAR_MERGER_AT_BIRTH:                              value = StellarMergerAtBirth();                                             break;
        case BINARY_PROPERTY::STELLAR_TYPE_1_POST_COMMON_ENVELOPE:                  value = StellarType1PostCEE();                                              break;
        case BINARY_PROPERTY::STELLAR_TYPE_1_PRE_COMMON_ENVELOPE:                   value = StellarType1PreCEE();                                               break;
        case BINARY_PROPERTY::STELLAR_TYPE_2_POST_COMMON_ENVELOPE:                  value = StellarType2PostCEE();                                              break;
        case BINARY_PROPERTY::STELLAR_TYPE_2_PRE_COMMON_ENVELOPE:                   value = StellarType2PreCEE();                                               break;
        case BINARY_PROPERTY::STELLAR_TYPE_NAME_1_POST_COMMON_ENVELOPE:             value = STELLAR_TYPE_LABEL.at(StellarType1PostCEE());                       break;
        case BINARY_PROPERTY::STELLAR_TYPE_NAME_1_PRE_COMMON_ENVELOPE:              value = STELLAR_TYPE_LABEL.at(StellarType1PreCEE());                        break;
        case BINARY_PROPERTY::STELLAR_TYPE_NAME_2_POST_COMMON_ENVELOPE:             value = STELLAR_TYPE_LABEL.at(StellarType2PostCEE());                       break;
        case BINARY_PROPERTY::STELLAR_TYPE_NAME_2_PRE_COMMON_ENVELOPE:              value = STELLAR_TYPE_LABEL.at(StellarType2PreCEE());                        break;
        case BINARY_PROPERTY::SUPERNOVA_ORBIT_INCLINATION_ANGLE:                    value = SN_OrbitInclinationAngle();                                         break;
        case BINARY_PROPERTY::SUPERNOVA_ORBIT_INCLINATION_VECTOR_X:                 value = SN_OrbitInclinationVectorX();                                       break;
        case BINARY_PROPERTY::SUPERNOVA_ORBIT_INCLINATION_VECTOR_Y:                 value = SN_OrbitInclinationVectorY();                                       break;
        case BINARY_PROPERTY::SUPERNOVA_ORBIT_INCLINATION_VECTOR_Z:                 value = SN_OrbitInclinationVectorZ();                                       break;
        case BINARY_PROPERTY::SUPERNOVA_STATE:                                      value = SN_State();                                                         break;
        case BINARY_PROPERTY::SYNCHRONIZATION_TIMESCALE:                            value = SynchronizationTimescale();                                         break;
        case BINARY_PROPERTY::SYSTEMIC_SPEED:                                       value = SystemicSpeed();                                                    break;
        case BINARY_PROPERTY::TIME:                                                 value = Time();                                                             break;
        case BINARY_PROPERTY::TIME_TO_COALESCENCE:                                  value = TimeToCoalescence();                                                break;
        case BINARY_PROPERTY::TOTAL_ANGULAR_MOMENTUM:                               value = TotalAngularMomentum();                                             break;
        case BINARY_PROPERTY::TOTAL_ENERGY:                                         value = TotalEnergy();                                                      break;
        case BINARY_PROPERTY::ZETA_LOBE:                                            value = ZetaLobe();                                                         break;
        case BINARY_PROPERTY::ZETA_STAR:                                            value = ZetaStar();                                                         break;

        default:                                                                                                        // unexpected binary property
            // the only ways this can happen are if someone added a binary property (into BINARY_PROPERTY),
            // or allowed users to specify a binary property (via the logfile definitions file), and it isn't
            // accounted for in this code.  We should not default here, with or without a warning - this is a
            // code defect, so we flag it as an error and that will result in termination of the evolution of
            // the binary.
            // The correct fix for this is to add code for the missing property, or prevent it from being 
            // specified in the logfile definitions file.

            THROW_ERROR(ERROR::UNEXPECTED_BINARY_PROPERTY);                                                             // throw error
    }

    return value;
}


/*
 * Determine the value of the requested property of the binary (parameter p_Property)
 *
 * The property is a boost variant variable, and is one of the following types:
 *
 *      STAR_PROPERTY           - any individual star property
 *      STAR_1_PROPERTY         - property of the primary (m_Star1)
 *      STAR_2_PROPERTY         - property of the secondary (m_Star2)
 *      SUPERNOVA_PROPERTY      - property of the star that has gone supernova
 *      COMPANION_PROPERTY      - property of the companion to the supernova
 *      BINARY_PROPERTY         - property of the binary
 *      PROGRAM_OPTION          - program option
 * 
 * This function handles properties of type:
 * 
 *    STAR_1_PROPERTY, STAR_2_PROPERTY, SUPERNOVA_PROPERTY, COMPANION_PROPERTY, BINARY_PROPERTY, PROGRAM_OPTION
 * 
 * only - anything else will result in an error being thrown and the evolution of the star (or binary)
 * terminated.
 * 
 * This function calls the appropriate helper function to retrieve the value.
 *
 * This is the function used to retrieve values for properties required to be printed.
 * This allows the composition of the log records to be dynamically modified - this is
 * how we allow users to specify what properties they want recorded in log files.
 *
 * The functional return is the value of the property requested. 
 *
 *
 * COMPAS_VARIABLE PropertyValue(const T_ANY_PROPERTY p_Property) const
 *
 * @param   [IN]    p_Property                  The property for which the value is required
 * @return                                      The value of the requested property
 */
COMPAS_VARIABLE BaseBinaryStar::PropertyValue(const T_ANY_PROPERTY p_Property) const {

    COMPAS_VARIABLE value;                                                                                              // property value

    switch (boost::apply_visitor(VariantPropertyType(), p_Property)) {                                                  // which property type?

        case ANY_PROPERTY_TYPE::T_BINARY_PROPERTY:                                                                      // BSE binary star property
            value = BinaryPropertyValue(p_Property);                                                                    // get the value
            break;

        case ANY_PROPERTY_TYPE::T_STAR_1_PROPERTY:                                                                      // star 1 of BSE binary star property
            if (m_Star1) value = m_Star1->StellarPropertyValue(p_Property);                                             // if have pointer to primary, get the value
            break;

        case ANY_PROPERTY_TYPE::T_STAR_2_PROPERTY:                                                                      // star 2 of BSE binary star property
            if (m_Star2) value = m_Star2->StellarPropertyValue(p_Property);                                             // if have pointer to secondary, get the value
            break;

        case ANY_PROPERTY_TYPE::T_SUPERNOVA_PROPERTY:                                                                   // supernova star of BSE binary star property
            if (m_Supernova) value = m_Supernova->StellarPropertyValue(p_Property);                                     // if have pointer to supernova, get the value
            break;

        case ANY_PROPERTY_TYPE::T_COMPANION_PROPERTY:                                                                   // companion star of BSE binary star property
            if (m_Companion) value = m_Companion->StellarPropertyValue(p_Property);                                     // if have pointer to companion, get the value
            break;

        case ANY_PROPERTY_TYPE::T_PROGRAM_OPTION:                                                                       // program option
            value = OPTIONS->OptionValue(p_Property);                                                                   // get the value
            break;

        default:                                                                                                        // unexpected binary property type
            // the only ways this can happen are if someone added a stellar type property (into ANY_PROPERTY_TYPE)
            // and it isn't accounted for in this code, or if there is a defect in the code that causes
            // this function to be called with a bad parameter.  We should not default here, with or without a
            // warning - this is a code defect, so we flag it as an error and that will result in termination of
            // the evolution of the binary.
            // The correct fix for this is to add code for the missing property type or find and fix the code defect.

            THROW_ERROR(ERROR::UNEXPECTED_BINARY_PROPERTY_TYPE);                                                        // throw error
    }

    return value;
}


/*
 * Determines if the binary contains only one star which is one of a list of stellar types passed
 *
 *
 * bool HasOnlyOneOf(STELLAR_TYPE_LIST p_List)
 *
 * @param   [IN]    p_List                      List of stellar types
 * @return                                      Boolean - true if only one of the stars of the binary is in list, false if neither or both
 */
bool BaseBinaryStar::HasOnlyOneOf(STELLAR_TYPE_LIST p_List) const {
    int matchCount = 0;
    for (auto elem: p_List) {
        if (m_Star1->StellarType() == elem) matchCount++;
        if (m_Star2->StellarType() == elem) matchCount++;
    }
    return matchCount == 1;
}


/*
 * Determines if the binary contains at least one star which is one of a list of stellar types passed
 *
 *
 * bool HasOneOf(STELLAR_TYPE_LIST p_List)
 *
 * @param   [IN]    p_List                      List of stellar types
 * @return                                      Boolean - true if one of the stars of the binary is in list, false if not
 */
bool BaseBinaryStar::HasOneOf(STELLAR_TYPE_LIST p_List) const {
    for (auto elem: p_List) {
        if ((m_Star1->StellarType() == elem) || (m_Star2->StellarType() == elem)) return true;
    }
	return false;
}


/*
 * Determines if the binary contains two stars from the list of stellar types passed
 *
 *
 * bool HasTwoOf(STELLAR_TYPE_LIST p_List)
 *
 * @param   [IN]    p_List                      List of stellar types
 * @return                                      Boolean - true if both of the stars of the binary are in list, false if not
 */
bool BaseBinaryStar::HasTwoOf(STELLAR_TYPE_LIST p_List) const {
    int matchCount = 0;
    for (auto elem: p_List) {
        if (m_Star1->StellarType() == elem) matchCount++;
        if (m_Star2->StellarType() == elem) matchCount++;
        if (matchCount > 1) return true;
    }
	return false;
}

/*
 * Determines if the binary is a high-mass XRB candidate (one compact object with a companion at >80% Roche lobe filling)
 *
 *
 * bool IsHMXRBinary()
 * @return                                      Boolean - true if the binary is a HMXRB candidate
 *
 */
bool BaseBinaryStar::IsHMXRBinary() const {
    if (HasOnlyOneOf({STELLAR_TYPE::NEUTRON_STAR, STELLAR_TYPE::BLACK_HOLE})){
        if (m_Star1->StellarType() < STELLAR_TYPE::NEUTRON_STAR && utils::Compare(StarToRocheLobeRadiusRatio1(), MIN_HMXRB_STAR_TO_ROCHE_LOBE_RADIUS_RATIO) > 0) return true;
        if (m_Star2->StellarType() < STELLAR_TYPE::NEUTRON_STAR && utils::Compare(StarToRocheLobeRadiusRatio2(), MIN_HMXRB_STAR_TO_ROCHE_LOBE_RADIUS_RATIO) > 0) return true;
    }
    return false;
}


/*
 * Write RLOF parameters to RLOF logfile if RLOF printing is enabled and at least one of the stars is in RLOF
 * and / or HMXRBs are being printed and IsHMXRBinary is true
 *
 *
 * bool PrintRLOFParameters(const RLOF_RECORD_TYPE p_RecordType)
 * 
 * @param   [IN]    p_RecordType                Record type to be written
 * @return                                      Boolean status (true = success, false = failure)
 * 
 */
bool BaseBinaryStar::PrintRLOFParameters(const RLOF_RECORD_TYPE p_RecordType) {

    bool ok = true;

    if (!OPTIONS->RLOFPrinting()) return ok;                            // do not print if printing option off

    StashRLOFProperties(MT_TIMING::POST_MT);                            // stash properties immediately post-Mass Transfer 

    if (m_Star1->IsRLOF() || m_Star2->IsRLOF()) {                       // print if either star is in RLOF
        m_RLOFDetails.propsPostMT->eventCounter += 1;                   // every time we print a MT event happened, increment counter
        ok = LOGGING->LogRLOFParameters(this, p_RecordType);            // yes - write to log file
    }

    if (OPTIONS->HMXRBinaries()) {
        if (IsHMXRBinary()) {                                           // print if star is HMXRB candidate
            ok = LOGGING->LogRLOFParameters(this, p_RecordType); 
        }
    }

    return ok;
}


/*
 * Squirrel RLOF properties away
 *
 * Various binary property values are stashed into either the m_RLOFDetails.propsPreMT or 
 * m_RLOFDetails.propsPostMT struct for use/printing later. 
 * The switch is so that pre-MT props store the binary state immediately before EvaluateBinary(),
 * to avoid recording problems when a stellar type changes twice in one timestep.
 *
 * void StashRLOFProperties()
 *
 * @param   [IN]    p_Which                     MT_TIMING (PRE_MT or POST_MT)
 */
void BaseBinaryStar::StashRLOFProperties(const MT_TIMING p_Which) {

    if (!OPTIONS->RLOFPrinting()) return;                                                       // nothing to do

    // set whether to update pre-MT or post-MT parameters depending on input argument
    RLOFPropertiesT* rlofPropertiesToReset = (p_Which == MT_TIMING::PRE_MT) ? m_RLOFDetails.propsPreMT : m_RLOFDetails.propsPostMT;

    // update properties for appropriate timestep
    rlofPropertiesToReset->id                          = m_ObjectId;
    rlofPropertiesToReset->mass1                       = m_Star1->Mass();
    rlofPropertiesToReset->mass2                       = m_Star2->Mass();
    rlofPropertiesToReset->radius1                     = m_Star1->Radius();
    rlofPropertiesToReset->radius2                     = m_Star2->Radius();
    rlofPropertiesToReset->starToRocheLobeRadiusRatio1 = StarToRocheLobeRadiusRatio1();
    rlofPropertiesToReset->starToRocheLobeRadiusRatio2 = StarToRocheLobeRadiusRatio2();
    rlofPropertiesToReset->stellarType1                = m_Star1->StellarType();
    rlofPropertiesToReset->stellarType2                = m_Star2->StellarType();
    rlofPropertiesToReset->eccentricity                = m_Eccentricity;
    rlofPropertiesToReset->semiMajorAxis               = m_SemiMajorAxis * AU_TO_RSOL;          // semi-major axis - change units to Rsol
    rlofPropertiesToReset->time                        = m_Time;
    rlofPropertiesToReset->timePrev                    = m_TimePrev;
    rlofPropertiesToReset->isRLOF1                     = m_Star1->IsRLOF();
    rlofPropertiesToReset->isRLOF2                     = m_Star2->IsRLOF();
    rlofPropertiesToReset->isCE                        = m_CEDetails.CEEnow;
    rlofPropertiesToReset->massLossRateFromDonor       = m_MassLossRateInRLOF;
    rlofPropertiesToReset->accretionEfficiency         = m_FractionAccreted;
}


/*
 * Calculate (or set) pre common envelope values for the binary:
 *
 *    m_CommonEnvelopeDetails.preCEE.eccentricity
 *    m_CommonEnvelopeDetails.preCEE.semiMajorAxis
 *    m_CommonEnvelopeDetails.preCEE.rocheLobe1to2
 *    m_CommonEnvelopeDetails.preCEE.rocheLobe2to1
 *
 *
 * void SetPreCEEValues(const double p_SemiMajorAxis,
 *                      const double p_Eccentricity,
 *                      const double p_RocheLobe1to2,
 *                      const double p_RocheLobe2to1)
 *
 * @param   [IN]    p_SemiMajorAxis             pre CEE semi-major axis in AU
 * @param   [IN]    p_Eccentricity              pre CEE eccentricity
 * @param   [IN]    p_RocheLobe1to2             pre CEE Roche Lobe radius in AU as seen by star1
 * @param   [IN]    p_RocheLobe2to1             pre CEE Roche Lobe radius in AU as seen by star2
 */
void BaseBinaryStar::SetPreCEEValues(const double p_SemiMajorAxis,
                                     const double p_Eccentricity,
                                     const double p_RocheLobe1to2,
                                     const double p_RocheLobe2to1) {

	m_CEDetails.preCEE.semiMajorAxis = p_SemiMajorAxis;
	m_CEDetails.preCEE.eccentricity  = p_Eccentricity;
	m_CEDetails.preCEE.rocheLobe1to2 = p_RocheLobe1to2;
	m_CEDetails.preCEE.rocheLobe2to1 = p_RocheLobe2to1;
}


/*
 * Calculate (or set) post common envelope values for the binary:
 *
 *    m_CommonEnvelopeDetails.postCEE.eccentricity
 *    m_CommonEnvelopeDetails.postCEE.semiMajorAxis
 *    m_CommonEnvelopeDetails.postCEE.rocheLobe1to2
 *    m_CommonEnvelopeDetails.postCEE.rocheLobe2to1
 *    m_RLOFDetails.immediateRLOFPostCEE
 *
 *
 * void SetPostCEEValues(const double p_SemiMajorAxis,
 *                       const double p_Eccentricity,
 *                       const double p_RocheLobe1to2,
 *                       const double p_RocheLobe2to1)
 *
 * @param   [IN]    p_SemiMajorAxis             post CEE semi-major axis in AU
 * @param   [IN]    p_Eccentricity              post CEE eccentricity
 * @param   [IN]    p_RocheLobe1to2             post CEE Roche Lobe radius in AU as seen by star1
 * @param   [IN]    p_RocheLobe2to1             post CEE Roche Lobe radius in AU as seen by star2
 */
void BaseBinaryStar::SetPostCEEValues(const double p_SemiMajorAxis,
                                      const double p_Eccentricity,
                                      const double p_RocheLobe1to2,
                                      const double p_RocheLobe2to1) {

	m_CEDetails.postCEE.semiMajorAxis = p_SemiMajorAxis;
    m_CEDetails.postCEE.eccentricity  = p_Eccentricity;
	m_CEDetails.postCEE.rocheLobe1to2 = p_RocheLobe1to2;
	m_CEDetails.postCEE.rocheLobe2to1 = p_RocheLobe2to1;

    if (utils::Compare(m_Star1->RadiusPostCEE(), m_CEDetails.postCEE.rocheLobe1to2) >= 0 ||         // Check for RLOF immediately after the CEE
        utils::Compare(m_Star2->RadiusPostCEE(), m_CEDetails.postCEE.rocheLobe2to1) >= 0) {
        m_RLOFDetails.immediateRLOFPostCEE = true;
    }
}


/*
 * Calculate the time to coalescence for a binary with arbitrary eccentricity
 *
 * Mandel 2021 https://iopscience.iop.org/article/10.3847/2515-5172/ac2d35, eq 5
 * 
 * Accurate to within 3% over the full range of initial eccentricities up to 0.99999
 * Will return time = 0.0 for eccentricities < 0.0 and >= 1.0
 *
 *
 * double CalculateTimeToCoalescence(const double p_SemiMajorAxis,
 *                                   const double p_Eccentricity,
 *                                   const double p_Mass1,
 *                                   const double p_Mass2)
 *
 * @param   [IN]    p_SemiMajorAxis             Initial semi-major axis in SI units
 * @param   [IN]    p_Eccentricity              Initial eccentricity
 * @param   [IN]    p_Mass1                     Primary mass in SI units
 * @param   [IN]    p_Mass2                     Secondary mass in SI units
 * @return                                      Time to coalescence in SI units (s): returns 0.0 if p_Eccentricity < 0 or p_Eccentricity >= 1
 */
double BaseBinaryStar::CalculateTimeToCoalescence(const double p_SemiMajorAxis,
                                                  const double p_Eccentricity,
                                                  const double p_Mass1,
                                                  const double p_Mass2) const {

    if (p_Eccentricity < 0.0 || p_Eccentricity >= 1.0) return 0.0;                                      // save some cpu cycles...

    // pow() is slow - use multiplication where possible

    // calculate time for a circular binary to merge - Mandel 2021, eq 2
    double numerator = 5.0 * C * C * C * C * C * p_SemiMajorAxis * p_SemiMajorAxis * p_SemiMajorAxis * p_SemiMajorAxis;
    double denominator = 256.0 * G * G * G * p_Mass1 * p_Mass2 * (p_Mass1 + p_Mass2);

    double tC = numerator / denominator;                                                                // time for a circular binary to merge

    if (utils::Compare(p_Eccentricity, 0.0) > 0) {                                                      // eccentricity > 0.0?
                                                                                                        // yes - not circular
        // calculate time for eccentric binary to merge - Mandel 2021, eq 5
        double e0     = p_Eccentricity;
        double e0_10  = e0 * e0 * e0 * e0 * e0 * e0 * e0 * e0 * e0 * e0;
        double e0_20  = e0_10 * e0_10;
        double e0_100 = e0_10 * e0_10 * e0_10 * e0_10 * e0_10 * e0_10 * e0_10 * e0_10 * e0_10 * e0_10;
        double f      = 1.0 - (e0 * e0);
        double f_3    = f * f * f;
    
        tC = f <= 0.0 ? 0.0 : tC * (1.0 + 0.27 * e0_10 + 0.33 * e0_20 + 0.2 * e0_100) * f_3 * std::sqrt(f);  // check f <= 0.0 just in case a rounding error hurts us
    }

    return tC;
}


/*
 * Resolve coalescence of the binary
 *
 * Calculates:
 *
 *   - time to coaslescence
 *   - whether the binary merges within hubble time
 *
 * Records details of binaries that merge within hubble time
 *
 * void ResolveCoalescence()
 */
void BaseBinaryStar::ResolveCoalescence() {

    // Calculate the time for the binary to coalesce due to emission of gravitational radiation.

    // define DCO formation to be now
    m_SemiMajorAxisAtDCOFormation = m_SemiMajorAxis;
    m_EccentricityAtDCOFormation  = m_Eccentricity;

    double tC           = CalculateTimeToCoalescence(m_SemiMajorAxis * AU, m_Eccentricity, m_Star1->Mass() * MSOL_TO_KG, m_Star2->Mass() * MSOL_TO_KG);
    m_TimeToCoalescence = (tC / SECONDS_IN_YEAR) * YEAR_TO_MYR;                                                                                 // coalescence time in Myr

    if (utils::Compare(tC, HUBBLE_TIME) < 0) {                                                                                                  // shorter than HubbleTime
        m_Flags.mergesInHubbleTime = true;
    }
    else {
        m_Flags.mergesInHubbleTime = false;
    }

    if (!IsUnbound()) {
        (void)PrintDoubleCompactObjects();                                                                                                      // print (log) double compact object details
    }
}


/*
 * Calculate the change in eccentricity based on secular equations for tidal evolution given the tidal Love number
 * Zahn, 1977, Eq. (3.7)
 *
 *
 * double BaseBinaryStar::CalculateDEccentricityTidalDt(const DBL_DBL_DBL_DBL p_ImKlm, const BinaryConstituentStar* p_Star)
 *
 * @param   [IN]    p_ImKlm                     Imaginary [(1,0), (1,2), (2,2), (3,2)] components of the potential tidal Love number of star (unitless)
 * @param   [IN]    p_Star                      Star for which impact on eccentricity is to be calculated
 * @return                                      Change in Eccentricity for binary (1/yr)
 */    
double BaseBinaryStar::CalculateDEccentricityTidalDt(const DBL_DBL_DBL_DBL p_ImKlm, const BinaryConstituentStar* p_Star) {
    
    double massStar      = p_Star->Mass();
    double radiusStar    = p_Star->Radius();
    double massCompanion = p_Star == m_Star1 ? m_Star2->Mass() : m_Star1->Mass();

    double ImK10, ImK12, ImK22, ImK32;
    std::tie(ImK10, ImK12, ImK22, ImK32) = p_ImKlm;

    double R1_AU       = radiusStar * RSOL_TO_AU;
    double R1_over_a   = R1_AU / m_SemiMajorAxis;
    double R1_over_a_8 = R1_over_a * R1_over_a * R1_over_a * R1_over_a * R1_over_a * R1_over_a * R1_over_a * R1_over_a;

    return -(3.0 / 4.0) * (m_Eccentricity / m_Omega) * (1.0 + (massCompanion / massStar)) * (G_AU_Msol_yr * massCompanion / R1_AU / R1_AU / R1_AU) * R1_over_a_8 * ((3.0 * ImK10 / 2.0) - (ImK12 / 4.0) - ImK22 + (49.0 * ImK32 / 4.0));
}


/*
 * Calculate the change in spin based on secular equations for tidal evolution given the tidal Love number
 * Zahn, 1977, Eq. (3.8)
 *
 *
 * double BaseBinaryStar::CalculateDOmegaTidalDt(const DBL_DBL_DBL_DBL p_ImKlm, const BinaryConstituentStar* p_Star)
 *
 * @param   [IN]    p_ImKlm                     Imaginary [(1,0), (1,2), (2,2), (3,2)] components of the potential tidal Love number of star (unitless)
 * @param   [IN]    p_Star                      Star for which impact on spin is to be calculated
 * @return                                      Change in Omega for star (1/yr/yr)
 */    
double BaseBinaryStar::CalculateDOmegaTidalDt(const DBL_DBL_DBL_DBL p_ImKlm, const BinaryConstituentStar* p_Star) {
 
    double MoIstar       = p_Star->CalculateMomentOfInertiaAU();
    double radiusStar    = p_Star->Radius();
    double massCompanion = p_Star == m_Star1 ? m_Star2->Mass() : m_Star1->Mass();

    double ImK10, ImK12, ImK22, ImK32;
    std::tie(ImK10, ImK12, ImK22, ImK32) = p_ImKlm;

    double R1_AU       = radiusStar * RSOL_TO_AU;
    double R1_over_a   = R1_AU / m_SemiMajorAxis;
    double R1_over_a_6 = R1_over_a * R1_over_a * R1_over_a * R1_over_a * R1_over_a * R1_over_a;

    return (3.0 / 2.0) * (1.0 / MoIstar) * (G_AU_Msol_yr * massCompanion * massCompanion / R1_AU) * R1_over_a_6 * (ImK22 + ((m_Eccentricity * m_Eccentricity) *  ((ImK12 / 4.0) - (5.0 * ImK22) + (49.0 * ImK32 / 4.0))));
}

/*
 * Calculate the change in semi-major axis based on secular equations for tidal evolution given the tidal Love number
 * Zahn, 1977, Eq. (3.6)
 *
 *
 * double BaseBinaryStar::CalculateDSemiMajorAxisTidalDt(const DBL_DBL_DBL_DBL p_ImKlm, const BinaryConstituentStar* p_Star)
 *
 * @param   [IN]    p_ImKlm                     Imaginary [(1,0), (1,2), (2,2), (3,2)] components of the potential tidal Love number of star (unitless)
 * @param   [IN]    p_Star                      Star for which impact on semi-major axis is to be calculated
 * @return                                      Change in semi-major axis for binary (AU/yr)
 */    
double BaseBinaryStar::CalculateDSemiMajorAxisTidalDt(const DBL_DBL_DBL_DBL p_ImKlm, const BinaryConstituentStar* p_Star) {
    
    double massStar      = p_Star->Mass();
    double radiusStar    = p_Star->Radius();
    double massCompanion = p_Star == m_Star1 ? m_Star2->Mass() : m_Star1->Mass();
    
    double ImK10, ImK12, ImK22, ImK32;
    std::tie(ImK10, ImK12, ImK22, ImK32) = p_ImKlm;

    double R1_AU       = radiusStar * RSOL_TO_AU;
    double R1_over_a   = R1_AU / m_SemiMajorAxis;
    double R1_over_a_7 = R1_over_a * R1_over_a * R1_over_a * R1_over_a * R1_over_a * R1_over_a * R1_over_a;

    return -(3.0 / m_Omega) * (1.0 + (massCompanion / massStar)) * (G_AU_Msol_yr * massCompanion / R1_AU / R1_AU) * R1_over_a_7 * (ImK22 + ((m_Eccentricity * m_Eccentricity) * ((3.0 * ImK10 / 4.0) + (ImK12 / 8.0) - (5.0 * ImK22) + (147.0 * ImK32 / 8.0))));
}


/*
 * Resolves supernova event - one of the stars has gone supernova!
 *
 * Assign a random supernova kick according to the user specified options and then update the orbit and velocities.
 * Vector algebra is directly based on Pfahl, Rappaport, Podsiadlowski 2002, Appendix B:
 * https://arxiv.org/abs/astro-ph/0106141 
 * The change of reference basis angles, ThetaE, PhiE, and PsiE, are the standard Euler angles (see vector3d.h)
 *
 * Note: the systemic speed is only valid for intact binaries, and component speeds are only valid for disrupted binaries.
 * 
 * Logic:
 *  
 *     if (Unbound before SN):
 *  
 *         Must be 2nd SN, only need to update starSN component velocity (rotated into previous reference frame).
 *  
 *     else: (Intact before SN)
 *  
 *         Evolve binary according to vector algebra to determine centerofmass velocity, h', e', a', and whether bound or unbound.
 *         Update binary systemic velocity (even if disrupted, just for consistency) - rotate into previous reference frame if needed.
 *   
 *         if now unbound:
 *  
 *             Set m_Unbound to True - should be the only place in the code this is done.
 *  
 *             Continue vector algebra to find v1inf and v2inf.
 *             Add these values to previous component velocities (rotated if need be) which will be the systemic velocity if this is the 2nd SN. 
 *  
 *             For unbound binary, new Euler Angles should be randomized (see vector3d.cpp).
 *  
 *         if still intact:
 *  
 *             Binary systemic velocity has already been set, so just set the component velocities to the same vector.
 *             (this is to make it easier to add just a component velocity later).
 *  
 *             For intact binary, Euler Angles must be calculated according to the vector algebra (see vector3d.h).
 *
 *
 * void ResolveSupernova()
 *
 */
void BaseBinaryStar::ResolveSupernova() {
// Functions defined in vector3d.h
// Defined here for convenience - undefined later
#define cross(x,y)        Vector3d::Cross(x, y)
#define dot(x,y)          Vector3d::Dot(x, y) 
#define angleBetween(x,y) Vector3d::AngleBetween(x, y)
#define mag               Magnitude()
#define hat               UnitVector()

    // set relevant preSN parameters 
    m_EccentricityPreSN     = m_Eccentricity;                                                 
    m_SemiMajorAxisPreSN    = m_SemiMajorAxis;                                               

    double totalMassPreSN   = m_Supernova->SN_TotalMassAtCOFormation() + m_Companion->Mass();                                   // total Mass preSN
    double reducedMassPreSN = m_Supernova->SN_TotalMassAtCOFormation() * m_Companion->Mass() / totalMassPreSN;                  // reduced Mass preSN
    m_Supernova->SetOrbitalEnergyPreSN(CalculateOrbitalEnergy(reducedMassPreSN, totalMassPreSN, m_SemiMajorAxisPreSN));         // orbital energy preSN

    // define the natal kick vector (see above for precise definitions of the angles)
    double theta             = m_Supernova->SN_Theta();                                                                         // angle out of the binary plane
    double phi               = m_Supernova->SN_Phi();                                                                           // angle in the binary plane
    Vector3d natalKickVector = m_Supernova->SN_KickMagnitude() * Vector3d(cos(theta) * cos(phi), cos(theta) * sin(phi), sin(theta));
    
    // Define the rocket kick vector - will be 0 if unused. 
    // The rocket is aligned with the NS spin axis, which by default is aligned with the pre-SN orbit (0.0, 0.0, 1.0)
    // Defined here in case the system is already unbound.
    double rocketTheta        = m_Supernova->SN_RocketKickTheta();                                                              // azimuthal angle
    double rocketPhi          = m_Supernova->SN_RocketKickPhi();                                                                // polar angle
    Vector3d rocketKickVector = m_Supernova->SN_RocketKickMagnitude() * Vector3d(sin(rocketTheta) * cos(rocketPhi), sin(rocketTheta) * sin(rocketPhi), cos(rocketTheta));

    // Check if the system is already unbound
    if (IsUnbound()) {                                                                                                          // is system already unbound?
                                                                                                                                // yes
        m_Supernova->UpdateComponentVelocity( (natalKickVector+rocketKickVector).ChangeBasis(m_ThetaE, m_PhiE, m_PsiE));        // only need to update the velocity of the star undergoing SN

        m_OrbitalVelocityPreSN = 0.0;
    }
    else {                                                                                                                      // no, not unbound - evaluate orbital changes and calculate velocities
        // Evolve SN out of binary       
        
        // Pre-SN parameters
        double semiMajorAxisPrev_km     = m_SemiMajorAxis * AU_TO_KM;                                                           // semi-Major axis in km
        double eccentricityPrev         = m_Eccentricity;                                                                       // eccentricity prior to any updates to m_Eccentricity
        double sqrt1MinusEccPrevSquared = std::sqrt(1.0 - eccentricityPrev * eccentricityPrev);                                 // useful function of eccentricity

        double m1Prev                   = m_Supernova->SN_TotalMassAtCOFormation();                                             // supernova pre-SN mass (Msol)
        double m2Prev                   = m_Companion->Mass();                                                                  // companion pre-SN mass (Msol)
        double totalMassPrev            = m1Prev + m2Prev;                                                                      // total binary pre-SN mass (Msol)
        
        // Functions of eccentric anomaly
        m_Supernova->CalculateSNAnomalies(eccentricityPrev);
        double cosEccAnomaly = cos(m_Supernova->SN_EccentricAnomaly());        
        double sinEccAnomaly = sin(m_Supernova->SN_EccentricAnomaly());

        // Derived quantities
        double aPrev   = semiMajorAxisPrev_km;
        double aPrev_2 = aPrev * aPrev;
        double aPrev_3 = aPrev_2 * aPrev;

        double omega   = std::sqrt(G_km_Msol_s * totalMassPrev / aPrev_3);                                                      // Keplerian orbital frequency (rad/s)

        Vector3d separationVectorPrev = Vector3d(aPrev * (cosEccAnomaly - eccentricityPrev), aPrev * (sinEccAnomaly) * sqrt1MinusEccPrevSquared, 0.0); // relative position vector, from m1Prev to m2Prev (km)
        double separationPrev         = separationVectorPrev.mag;                                                               // instantaneous Separation (km)
        double fact1                  = aPrev_2 * omega / separationPrev;

        Vector3d relativeVelocityVectorPrev       = Vector3d(-fact1 * sinEccAnomaly, fact1 * cosEccAnomaly * sqrt1MinusEccPrevSquared, 0.0); // relative velocity vector, in the m1Prev rest frame (km/s)
        Vector3d orbitalAngularMomentumVectorPrev = cross(separationVectorPrev, relativeVelocityVectorPrev);                    // specific orbital angular momentum vector (km^2 s^-1)
        Vector3d eccentricityVectorPrev           = cross(relativeVelocityVectorPrev, orbitalAngularMomentumVectorPrev) / 
                                                    (G_km_Msol_s * totalMassPrev) - separationVectorPrev.hat;                   // Laplace-Runge-Lenz vector (magnitude = eccentricity)

        m_OrbitalVelocityPreSN = relativeVelocityVectorPrev.mag;                                                                // pre-SN orbital velocity (km/s) 

        // Note: In the following,
        // orbitalAngularMomentumVectorPrev defines the Z-axis, 
        // eccentricityVectorPrev defines the X-axis, and
        // (orbitalAngularMomentumVectorPrev x eccentricityVectorPrev) defines the Y-axis
        
        // Apply supernova natal kick and mass loss  
        //
        // Note: the code allows for mass loss and kick in the companion 
        // (due to ablation), though we currently do not apply these.
        
        Vector3d companionRecoilVector = Vector3d(0.0, 0.0, 0.0);                                                               // km/s - The recoil of the companion due to ablation

        double m1        = m_Supernova->Mass();                                                                                 // supernova post-SN mass (Msol)
        double m2        = m_Companion->Mass();                                                                                 // companion post-SN mass (Msol)
        double totalMass = m1 + m2;                                                                                             // total binary post-SN mass (Msol)
        double fact2     = totalMassPrev * totalMass;       
        double dm1       = (m1Prev - m1);                                                                                       // mass difference of supernova (Msol)
        double dm2       = (m2Prev - m2);                                                                                       // mass difference of companion (Msol)

        Vector3d centerOfMassVelocity         = (-m2Prev * dm1 / fact2 + m1Prev * dm2 / fact2) * relativeVelocityVectorPrev + 
                                                (m1 / totalMass) * natalKickVector + (m2 / totalMass) * companionRecoilVector;  // post-SN center of mass velocity vector (km/s)

        Vector3d relativeVelocityVector       = relativeVelocityVectorPrev + (natalKickVector - companionRecoilVector);         // post-SN relative velocity vector (km/s)

        Vector3d orbitalAngularMomentumVector = cross(separationVectorPrev, relativeVelocityVector);                            // post-SN specific orbital angular momentum vector (km^2 s^-1)
        double   orbitalAngularMomentum = orbitalAngularMomentumVector.mag;                                                     // post-SN specific orbital angular momentum (km^2 s^-1)
        m_NormalizedOrbitalAngularMomentumVector = orbitalAngularMomentumVector/orbitalAngularMomentum;                         // set unit vector here to make printing out the inclination vector easier

        Vector3d eccentricityVector           = cross(relativeVelocityVector, orbitalAngularMomentumVector) / 
                                                (G_km_Msol_s * totalMass) - separationVectorPrev / separationPrev;              // post-SN Laplace-Runge-Lenz vector
        m_Eccentricity                        = eccentricityVector.mag;                                                         // post-SN eccentricity
        double eccSquared                     = m_Eccentricity * m_Eccentricity;                                                // useful function of eccentricity

        double semiMajorAxis_km               = (orbitalAngularMomentum * orbitalAngularMomentum) / (G_km_Msol_s * totalMass * (1.0 - eccSquared));                                 // post-SN semi-major axis (km)
        m_SemiMajorAxis                       = semiMajorAxis_km * KM_TO_AU;                                                    // post-SN semi-major axis (AU)

        // Note: similar to above,
        // orbitalAngularMomentumVector defines the Z'-axis, 
        // eccentricityVector defines the X'-axis, and
        // (orbitalAngularMomentumVector x eccentricityVector) defines the Y'-axis
         
        UpdateSystemicVelocity(centerOfMassVelocity.ChangeBasis(m_ThetaE, m_PhiE, m_PsiE));                                     // update the system velocity with the new center of mass velocity
        double reducedMass = m_Supernova->Mass() * m_Companion->Mass() / totalMass;                                             // reduced Mass
        m_Supernova->SetOrbitalEnergyPostSN(CalculateOrbitalEnergy(reducedMass, totalMass, m_SemiMajorAxis));                   // orbital energy

        // Split off and evaluate depending on whether the binary is now bound or unbound
	    if (utils::Compare(m_Eccentricity, 1.0) >= 0) {                                                                         // unbound?
                                                                                                                                // yes, unbound            
            m_Unbound = true;

            // Calculate the asymptotic Center of Mass velocity 
            double   relativeVelocityAtInfinity       = (G_km_Msol_s*totalMass/orbitalAngularMomentum) * std::sqrt(eccSquared - 1.0);
            Vector3d relativeVelocityVectorAtInfinity = relativeVelocityAtInfinity 
                                                        * (-1.0 * (eccentricityVector.hat / m_Eccentricity) 
                                                        + std::sqrt(1.0 - 1.0 / eccSquared) * cross(orbitalAngularMomentumVector.hat, eccentricityVector.hat));

            // Calculate the asymptotic velocities of Star1 (SN) and Star2 (CP)
            Vector3d component1VelocityVectorAtInfinity =  (m2 / totalMass) * relativeVelocityVectorAtInfinity + centerOfMassVelocity;
            Vector3d component2VelocityVectorAtInfinity = -(m1 / totalMass) * relativeVelocityVectorAtInfinity + centerOfMassVelocity;

            // Update the component velocities 
            m_Supernova->UpdateComponentVelocity(component1VelocityVectorAtInfinity.ChangeBasis(m_ThetaE, m_PhiE, m_PsiE));
            m_Companion->UpdateComponentVelocity(component2VelocityVectorAtInfinity.ChangeBasis(m_ThetaE, m_PhiE, m_PsiE));

            // Set Euler Angles 
            m_ThetaE = angleBetween(orbitalAngularMomentumVectorPrev, orbitalAngularMomentumVector);                            // angle between the angular momentum unit vectors, always well defined
            m_PhiE   = _2_PI * RAND->Random(); 
            m_PsiE   = _2_PI * RAND->Random(); 
        }
        else {                                                                                                                  // no - binary still bound

            // Set the component velocites to the system velocity. System velocity was already correctly set above.
             
            m_Supernova->UpdateComponentVelocity(centerOfMassVelocity.ChangeBasis(m_ThetaE, m_PhiE, m_PsiE));
            m_Companion->UpdateComponentVelocity(centerOfMassVelocity.ChangeBasis(m_ThetaE, m_PhiE, m_PsiE));

            // Calculate Euler angles - see ChangeBasis() in vector.cpp for details
            m_ThetaE = angleBetween(orbitalAngularMomentumVector, orbitalAngularMomentumVectorPrev); // angle between the angular momentum unit vectors, always well defined

            // If the new orbital A.M. is parallel or anti-parallel to the previous orbital A.M., 
            // then the cross product is not well-defined, and we need to account for degeneracy between eccentricity vectors.
            // Also, if either eccentricity is 0.0, then the eccentricity vector is not well defined.

            if ((utils::Compare(m_ThetaE, 0.0) == 0) &&                                                                         // orbitalAngularMomentumVectorPrev parallel to orbitalAngularMomentumVector?
                ((utils::Compare(eccentricityPrev, 0.0) > 0) && (utils::Compare(m_Eccentricity, 0.0) > 0))) {                   // ... and both eccentricityVectorPrev and eccentricityVector well-defined?

                double psiPlusPhi = angleBetween(eccentricityVector, eccentricityVectorPrev);                                   // yes - then psi + phi is constant
                m_PhiE            = _2_PI * RAND->Random();    
                m_PsiE            = psiPlusPhi - m_PhiE;
            }
            else if ((utils::Compare(m_ThetaE, M_PI) == 0) &&                                                                   // orbitalAngularMomentumVectorPrev anti-parallel to orbitalAngularMomentumVector?
                    ((utils::Compare(eccentricityPrev, 0.0) > 0) &&  (utils::Compare(m_Eccentricity, 0.0) > 0))) {              // ... and both eccentricityVectorPrev and eccentricityVector well-defined?
                                                                                                   
                double psiMinusPhi = angleBetween(eccentricityVector, eccentricityVectorPrev);                                  // yes - then psi - phi is constant
                m_PhiE             = _2_PI * RAND->Random();    
                m_PsiE             = psiMinusPhi + m_PhiE;
            }
            else {                                                                                                              // neither - the cross product of the orbit normals is well-defined
                Vector3d orbitalPivotAxis = cross(orbitalAngularMomentumVectorPrev, orbitalAngularMomentumVector);              // cross product of the orbit normals

                if (utils::Compare(eccentricityPrev, 0.0) == 0 ) {                                                              // eccentricityVectorPrev well-defined?
                    m_PhiE = _2_PI * RAND->Random();                                                                            // no - set phi random
                }
                else {                                                                                                          // yes - phi is +/- angle between eccentricityVectorPrev and orbitalPivotAxis
                    m_PhiE = utils::Compare( dot(eccentricityVectorPrev, orbitalAngularMomentumVector), 0.0) >= 0               // are eccentricityVectorPrev and orbitalAngularMomentumVector in the same hemisphere?
                        ? angleBetween(eccentricityVectorPrev, orbitalPivotAxis)                                                // yes - phi in [0,pi)
                        : -angleBetween(eccentricityVectorPrev, orbitalPivotAxis);                                              // no  - phi in [-pi,0)
                }

                if ( utils::Compare(m_Eccentricity, 0.0) == 0 ) {                                                               // is eccentricityVector well-defined?
                    m_PsiE = _2_PI * RAND->Random();                                                                            // no - set psi random 
                }                                                                                              
                else {                                                                                                          // yes - psi is +/- angle between eccentricityVector and orbitalPivotAxis
                    m_PsiE = utils::Compare( dot(eccentricityVector, orbitalAngularMomentumVectorPrev), 0.0) >= 0               // are eccentricityVector and orbitalAngularMomentumVectorPrev in the same hemisphere?
                    ? angleBetween(eccentricityVector, orbitalPivotAxis)                                                        // yes - psi in [0,pi)
                    : -angleBetween(eccentricityVector, orbitalPivotAxis);                                                      // no  - psi in [-pi,0)
                }
            }

            // Note: There is some evidence for evolution of periapsis in mass transferring binaries (see e.g Dosopoulou & Kalogera 2016, 2018). 
            // This should be investigated in more depth, but until then, we assume that the periapsis *may* evolve, and accordingly randomize
            // the angle of periapsis around the new orbital angular momentum, (i.e, Psi) - RTW 15/05/20
            m_PsiE = _2_PI * RAND->Random();
        }
        
        // account for possible neutrino rocket - see Hirai+ 2024
        if (ShouldResolveNeutrinoRocketMechanism()) {

            if (IsUnbound()) {                                                                                                  // is system unbound? 
                m_Supernova->UpdateComponentVelocity(rocketKickVector.ChangeBasis(m_ThetaE, m_PhiE, m_PsiE));                   // yes - simply update the component velocity
            }
            else {                                                                                                              // no - need to update the eccentricity and system velocity
                Vector3d eccentricityVectorPreRocket             = eccentricityVector;                                          // defined earlier
                double averageOrbitalVelocityPreRocket           = std::sqrt(-2.0 * m_OrbitalEnergy/reducedMass);               // average orbital velocity post-SN (AU/yr)
                double kGrav                                     = averageOrbitalVelocityPreRocket * averageOrbitalVelocityPreRocket * reducedMass * m_SemiMajorAxis; // AU^3 * Msol / yr^2
                Vector3d totalAmVectorPreRocket                  = orbitalAngularMomentumVector * reducedMass * KM_TO_AU * KM_TO_AU * SECONDS_IN_YEAR; // Msol * AU^2 / yr (orbitalAngularMomentumVector is the specific orbital AM)
                Vector3d amVectorNormalizedByCircularAmPreRocket = totalAmVectorPreRocket * (averageOrbitalVelocityPreRocket / kGrav); // unitless!
                double theta_rotation                            = 3.0 * rocketKickVector.mag * KM_TO_AU * SECONDS_IN_YEAR / (2.0 * averageOrbitalVelocityPreRocket); // rad - need to convert velocities to same units
                    
                // apply hPlus and hMinus support vectors
                Vector3d hPlusVector  = amVectorNormalizedByCircularAmPreRocket + eccentricityVectorPreRocket;
                Vector3d hMinusVector = amVectorNormalizedByCircularAmPreRocket - eccentricityVectorPreRocket;

                // rotate hPlus and hMinus vectors so that the thrust is parallel to the z-axis, in order to apply the rotation below
                hPlusVector  = hPlusVector.RotateVectorAboutZ( -rocketPhi).RotateVectorAboutY(-rocketTheta);
                hMinusVector = hMinusVector.RotateVectorAboutZ(-rocketPhi).RotateVectorAboutY(-rocketTheta);

                // rotate vectors about the new "z-axis" - parallel to the rocket thrust
                Vector3d hPlusVector_prime  = hPlusVector.RotateVectorAboutZ(  theta_rotation);
                Vector3d hMinusVector_prime = hMinusVector.RotateVectorAboutZ(-theta_rotation);

                // rotate new hPlus and hMinus vectors back to the original frame
                hPlusVector  = hPlusVector.RotateVectorAboutY( rocketTheta).RotateVectorAboutZ(rocketPhi);
                hMinusVector = hMinusVector.RotateVectorAboutY(rocketTheta).RotateVectorAboutZ(rocketPhi);

                // calculate post-rocket values
                Vector3d normalizedAngularMomentumVectorPostRocket = 0.5 * (hPlusVector_prime + hMinusVector_prime);
                Vector3d eccentricityVectorPostRocket              = 0.5 * (hPlusVector_prime - hMinusVector_prime);

                m_NormalizedOrbitalAngularMomentumVector = normalizedAngularMomentumVectorPostRocket ;                 
                m_Eccentricity                           = eccentricityVectorPostRocket.mag;                                                        

                UpdateSystemicVelocity(rocketKickVector.ChangeBasis(m_ThetaE, m_PhiE, m_PsiE));                            
                m_Supernova->UpdateComponentVelocity(rocketKickVector.ChangeBasis(m_ThetaE, m_PhiE, m_PsiE));
                m_Companion->UpdateComponentVelocity(rocketKickVector.ChangeBasis(m_ThetaE, m_PhiE, m_PsiE));
            }
        }

        #undef hat
        #undef mag        
        #undef angleBetween
        #undef dot
        #undef cross
    }

    // Do for all systems 

    m_IPrime    = m_ThetaE;                                                                                                     // inclination angle between preSN and postSN orbital planes 
    m_CosIPrime = cos(m_IPrime);

    (void)PrintSupernovaDetails();                                                                                              // log record to supernovae logfile
    m_Supernova->ClearCurrentSNEvent();

#undef hat
#undef mag        
#undef angleBetween
#undef dot
#undef cross
}


/*
 * Determine if one or both of the stars are undergoing a supernova event,
 * and if so resolve the event(s) by calling ResolveSupernova() for each of
 * the stars as appropriate.
 *
 * void EvaluateSupernovae
 * 
 */
void BaseBinaryStar::EvaluateSupernovae() {

    m_SupernovaState = SN_STATE::NONE;                                  // not yet determined
    
    if (m_Star1->IsSNevent()) {                                         // star1 supernova
        m_SupernovaState = SN_STATE::STAR1;                             // star1

        // resolve star1 supernova
        m_Supernova = m_Star1;                                          // supernova
        m_Companion = m_Star2;                                          // companion
        ResolveSupernova();                                             // resolve supernova
    }

    if (m_Star2->IsSNevent()) {                                         // star2 supernova                                                                                                        
        m_SupernovaState = m_SupernovaState == SN_STATE::NONE           // star1 not supernova?
                            ? SN_STATE::STAR2                           // yes - just star2
                            : SN_STATE::BOTH;                           // no - both 

        m_Supernova = m_Star2;                                          // supernova
        m_Companion = m_Star1;                                          // companion
        ResolveSupernova();                                             // resolve supernova
    }
}


/*
 * Resolve a Common Envelope Event
 *
 * The binary has entered a common envelope event. This function updates the binary parameters accordingly
 *
 * From Hurley et al. 2002, section 2.7.1:
 *
 *    Common-envelope evolution occurs either as a result of a collision between
 *    a star with a dense core (k1 {2,3,4,5,6,8,9}) or at the onset of RLOF where mass
 *    is transferred from a giant (k1 {2,3,4,5,6,8,9}) on a dynamical time-scale
 *
 *
 * void ResolveCommonEnvelopeEvent()
 */
void BaseBinaryStar::ResolveCommonEnvelopeEvent() {

    double alphaCE = OPTIONS->CommonEnvelopeAlpha();                                                                    // CE efficiency parameter

	double eccentricity      = Eccentricity();								                                            // current eccentricity (before CEE)
    double semiMajorAxisRsol = SemiMajorAxisRsol();                                                                     // current semi-major axis in default units, Rsol (before CEE)
    double periastronRsol    = PeriastronRsol();                                                                        // periastron, Rsol (before CEE)
    double rRLd1Rsol         = periastronRsol * CalculateRocheLobeRadius_Static(m_Star1->Mass(), m_Star2->Mass());      // Roche-lobe radius at periastron in Rsol at the moment where CEE begins, seen by star1
    double rRLd2Rsol         = periastronRsol * CalculateRocheLobeRadius_Static(m_Star2->Mass(), m_Star1->Mass());      // Roche-lobe radius at periastron in Rsol at the moment where CEE begins, seen by star2
    
    bool isDonorMS = false;                                                                                             // check for main sequence donor
    if (OPTIONS->AllowMainSequenceStarToSurviveCommonEnvelope()) {                                                      // allow main sequence stars to survive CEE?
        if (m_Star1->IsOneOf(ALL_MAIN_SEQUENCE)) {                                                                      // yes - star1 MS_LTE_07, MS_GT_07 or NAKED_HELIUM_STAR_MS?
            isDonorMS    = isDonorMS || m_Star1->IsRLOF();                                                              // yes - donor MS?
            m_Mass1Final = m_Star1->Mass();                                                                             // set mass
            m_MassEnv1   = 0.0;                                                                                         // no envelope
        }
        else {                                                                                                          // no, star1 not MS_LTE_07, MS_GT_07 or NAKED_HELIUM_STAR_MS
            m_Mass1Final = m_Star1->CoreMass();                                                                         // set mass
            m_MassEnv1   = m_Star1->Mass() - m_Star1->CoreMass();                                                       // and envelope
        }

        if (m_Star2->IsOneOf(ALL_MAIN_SEQUENCE)) {                                                                      // star2 MS_LTE_07, MS_GT_07 or NAKED_HELIUM_STAR_MS?
            isDonorMS    = isDonorMS || m_Star2->IsRLOF();                                                              // yes - donor MS?
            m_Mass2Final = m_Star2->Mass();                                                                             // yes - set mass
            m_MassEnv2   = 0.0;                                                                                         // no envelope
        }
        else {                                                                                                          // no, star2 not MS_LTE_07, MS_GT_07 or NAKED_HELIUM_STAR_MS
            m_Mass2Final = m_Star2->CoreMass();                                                                         // set mass
            m_MassEnv2   = m_Star2->Mass() - m_Star2->CoreMass();                                                       // and envelope
        }
    }
    else {                                                                                                              // no don't allow main sequence stars to survive CEE; should lead to stellar merger
        m_Mass1Final = m_Star1->CoreMass();                                                                             // set mass1
        m_MassEnv1   = m_Star1->Mass() - m_Star1->CoreMass();                                                           // and envelope1
        m_Mass2Final = m_Star2->CoreMass();                                                                             // set mass2
        m_MassEnv2   = m_Star2->Mass() - m_Star2->CoreMass();                                                           // and envelope2
    }

    bool envelopeFlag1 = utils::Compare(m_MassEnv1, 0.0) > 0 && utils::Compare(m_Mass1Final, 0.0) > 0;                  // star1 not massless remnant and has envelope?
    bool envelopeFlag2 = utils::Compare(m_MassEnv2, 0.0) > 0 && utils::Compare(m_Mass2Final, 0.0) > 0;                  // star2 not massless remnant and has envelope?
    m_CEDetails.doubleCoreCE = envelopeFlag1 && envelopeFlag2;

    m_CEDetails.CEEcount++;                                                                                             // increment CEE count
    m_RLOFDetails.simultaneousRLOF = m_Star1->IsRLOF() && m_Star2->IsRLOF();                                            // check for simultaneous RLOF

	m_Star1->CalculateLambdas(m_MassEnv1);                                                                              // calculate lambdas for star1
	m_Star2->CalculateLambdas(m_MassEnv2);                                                                              // calculate lambdas for star2

    m_Star1->CalculateBindingEnergies(m_Mass1Final, m_MassEnv1, m_Star1->Radius());                                     // calculate binding energies for star1 (uses lambdas)
    m_Star2->CalculateBindingEnergies(m_Mass2Final, m_MassEnv2, m_Star2->Radius());                                     // calculate binding energies for star2 (uses lambdas)

    m_Star1->CalculateCommonEnvelopeValues();                                                                           // calculate common envelope values for star1
    m_Star2->CalculateCommonEnvelopeValues();                                                                           // calculate common envelope values for star2

    double lambda1 = m_Star1->LambdaAtCEE();                                                                            // measures the envelope binding energy of star 1
    double lambda2 = m_Star2->LambdaAtCEE();                                                                            // measures the envelope binding energy of star 2

    m_Star1->SetPreCEEValues();                                                                                         // squirrel away pre CEE stellar values for star 1
    m_Star2->SetPreCEEValues();                                                                                         // squirrel away pre CEE stellar values for star 2
  	SetPreCEEValues(semiMajorAxisRsol, eccentricity, rRLd1Rsol, rRLd2Rsol);                                             // squirrel away pre CEE binary values
    
	// double common envelope phase prescription (Brown 1995) to calculate new semi-major axis
	// due to the CEE as described in Belczynsky et al. 2002, eq. (12)
    
    switch (OPTIONS->CommonEnvelopeFormalism()) {
        case CE_FORMALISM::ENERGY: {

            double k1         = m_Star1->IsOneOf(COMPACT_OBJECTS) ? 0.0 : (2.0 / (lambda1 * alphaCE)) * m_Star1->Mass() * m_MassEnv1 / m_Star1->Radius();
            double k2         = m_Star2->IsOneOf(COMPACT_OBJECTS) ? 0.0 : (2.0 / (lambda2 * alphaCE)) * m_Star2->Mass() * m_MassEnv2 / m_Star2->Radius();
            double k3         = m_Star1->Mass() * m_Star2->Mass() / periastronRsol;                                     // assumes immediate circularisation at periastron at start of CE
            double k4         = (m_Mass1Final * m_Mass2Final);
            double aFinalRsol = k4 / (k1 + k2 + k3);
            m_SemiMajorAxis   = aFinalRsol * RSOL_TO_AU;
            } break;

        case CE_FORMALISM::TWO_STAGE: {
            // two-stage common envelope, Hirai & Mandel (2022)

            double convectiveEnvelopeMass1, maxConvectiveEnvelopeMass1;
            std::tie(convectiveEnvelopeMass1, maxConvectiveEnvelopeMass1) = m_Star1->CalculateConvectiveEnvelopeMass();

            double radiativeIntershellMass1 = m_MassEnv1 - convectiveEnvelopeMass1;
            double endOfFirstStageMass1     = m_Mass1Final + radiativeIntershellMass1;

            double convectiveEnvelopeMass2, maxConvectiveEnvelopeMass2;
            std::tie(convectiveEnvelopeMass2, maxConvectiveEnvelopeMass2) = m_Star2->CalculateConvectiveEnvelopeMass();

            double radiativeIntershellMass2 = m_MassEnv2 - convectiveEnvelopeMass2;
            double endOfFirstStageMass2     = m_Mass2Final + radiativeIntershellMass2;
        
            // stage 1: convective envelope removal on a dynamical timescale; assumes lambda = lambda_He
            double lambda1    = m_Star1->CalculateConvectiveEnvelopeLambdaPicker(convectiveEnvelopeMass1, maxConvectiveEnvelopeMass1);
            double lambda2    = m_Star1->CalculateConvectiveEnvelopeLambdaPicker(convectiveEnvelopeMass2, maxConvectiveEnvelopeMass2);
        
            double k1         = m_Star1->IsOneOf(COMPACT_OBJECTS) ? 0.0 : (2.0 / (lambda1 * alphaCE)) * m_Star1->Mass() * convectiveEnvelopeMass1 / m_Star1->Radius();
            double k2         = m_Star2->IsOneOf(COMPACT_OBJECTS) ? 0.0 : (2.0 / (lambda2 * alphaCE)) * m_Star2->Mass() * convectiveEnvelopeMass2 / m_Star2->Radius();
            double k3         = m_Star1->Mass() * m_Star2->Mass() / periastronRsol;                                     // assumes immediate circularisation at periastron at start of CE
            double k4         = endOfFirstStageMass1 * endOfFirstStageMass2;

            double aFinalRsol = k4 / (k1 + k2 + k3);
            m_SemiMajorAxis   = aFinalRsol * RSOL_TO_AU;

            // stage 2: radiative envelope removal on a thermal timescale; assumed to be fully non-conservative
            if (utils::Compare(radiativeIntershellMass1, 0.0) > 0) {
                m_SemiMajorAxis = CalculateMassTransferOrbit(endOfFirstStageMass1, -radiativeIntershellMass1, *m_Star2, 0.0);
            }

            if (utils::Compare(radiativeIntershellMass2, 0.0) > 0) {
                m_SemiMajorAxis = CalculateMassTransferOrbit(endOfFirstStageMass2, -radiativeIntershellMass2, *m_Star1, 0.0);
            }
        } break;

        default:                                                                                                        // unknown prescription
            // the only way this can happen is if someone added a CE_FORMALISM
            // and it isn't accounted for in this code.  We should not default here, with or without a warning.
            // We are here because the user chose a prescription this code doesn't account for, and that should
            // be flagged as an error and result in termination of the evolution of the binary.
            // The correct fix for this is to add code for the missing prescription or, if the missing
            // prescription is superfluous, remove it from the option.

            THROW_ERROR(ERROR::UNKNOWN_CE_FORMALISM);                                                                   // throw error
    }
    
	double rRLdfin1     = m_SemiMajorAxis * CalculateRocheLobeRadius_Static(m_Mass1Final, m_Mass2Final);                // Roche-lobe radius in AU after CEE, seen by star1
	double rRLdfin2     = m_SemiMajorAxis * CalculateRocheLobeRadius_Static(m_Mass2Final, m_Mass1Final);                // Roche-lobe radius in AU after CEE, seen by star2
    double rRLdfin1Rsol = rRLdfin1 * AU_TO_RSOL;                                                                        // Roche-lobe radius in Rsol after CEE, seen by star1
    double rRLdfin2Rsol = rRLdfin2 * AU_TO_RSOL;                                                                        // Roche-lobe radius in Rsol after CEE, seen by star2
    m_Eccentricity      = 0.0;                                                                                          // we assume that a common envelope event (CEE) circularises the binary

    m_Star1->ResolveCommonEnvelopeAccretion(m_Mass1Final);                                                              // update star1's mass after CE accretion
    m_Star2->ResolveCommonEnvelopeAccretion(m_Mass2Final);                                                              // update star2's mass after CE accretion

    // update stellar type after losing its envelope. Star1, Star2 or both if double CEE.

    if (isDonorMS || (!envelopeFlag1 && !envelopeFlag2)) {                                                              // stellar merger
        m_MassTransferTrackerHistory = MT_TRACKING::MERGER; 
        m_Flags.stellarMerger        = true;
    }
    else if ( (m_Star1->DetermineEnvelopeType()==ENVELOPE::RADIATIVE && !m_Star1->IsOneOf(ALL_MAIN_SEQUENCE)) ||
              (m_Star2->DetermineEnvelopeType()==ENVELOPE::RADIATIVE && !m_Star2->IsOneOf(ALL_MAIN_SEQUENCE)) ) {       // check if we have a non-MS radiative-envelope star
        if (!OPTIONS->AllowRadiativeEnvelopeStarToSurviveCommonEnvelope() && OPTIONS->CommonEnvelopeFormalism()!=CE_FORMALISM::TWO_STAGE) {                                            // stellar merger
            m_CEDetails.optimisticCE = true;
            m_MassTransferTrackerHistory = MT_TRACKING::MERGER;
            m_Flags.stellarMerger        = true;
        }
    }

	if (!m_Flags.stellarMerger) {

        STELLAR_TYPE stellarType1 = m_Star1->StellarType();                                                             // star 1 stellar type before resolving envelope loss
        STELLAR_TYPE stellarType2 = m_Star2->StellarType();                                                             // star 2 stellar type before resolving envelope loss
        
        if (envelopeFlag1) {
            m_Star1->ResolveEnvelopeLossAndSwitch();                                                                    // resolve envelope loss for star1 and switch to new stellar type
            m_MassTransferTrackerHistory = MT_TRACKING::CE_1_TO_2_SURV;
        }
        if (envelopeFlag2) {
            m_Star2->ResolveEnvelopeLossAndSwitch();                                                                    // resolve envelope loss for star1 and switch to new stellar type
            m_MassTransferTrackerHistory = MT_TRACKING::CE_2_TO_1_SURV;
        }
        if (m_CEDetails.doubleCoreCE)
            m_MassTransferTrackerHistory = MT_TRACKING::CE_DOUBLE_SURV;                                                 // record history - double CEE

        m_Star1->UpdateAttributes(0.0, 0.0, true);
        m_Star2->UpdateAttributes(0.0, 0.0, true);

        if (m_Star1->StellarType() != stellarType1 || m_Star2->StellarType() != stellarType2) {                         // stellar type change?
            (void)PrintDetailedOutput(m_Id, BSE_DETAILED_RECORD_TYPE::STELLAR_TYPE_CHANGE_DURING_CEE);                  // yes - print (log) detailed output
        }
	}

    if (utils::Compare(m_SemiMajorAxis, 0.0) <= 0 || utils::Compare(m_Star1->Radius() + m_Star2->Radius(), m_SemiMajorAxis * AU_TO_RSOL) > 0) {
        m_Flags.stellarMerger = true;
    }

    // if CHE enabled, update rotational frequency for constituent stars - assume tidally locked
    double omega = OrbitalAngularVelocity();                                                                            // orbital angular velocity
    if (OPTIONS->CHEMode() != CHE_MODE::NONE) m_Star1->SetOmega(omega);
    if (OPTIONS->CHEMode() != CHE_MODE::NONE) m_Star2->SetOmega(omega);

    // if both stars evolving as chemically homogeneous stars set m_Omega for binary
    if (HasTwoOf({STELLAR_TYPE::CHEMICALLY_HOMOGENEOUS})) m_Omega = omega;
    
    m_Star1->SetPostCEEValues();                                                                                        // squirrel away post CEE stellar values for star 1
    m_Star2->SetPostCEEValues();                                                                                        // squirrel away post CEE stellar values for star 2
    SetPostCEEValues(m_SemiMajorAxis * AU_TO_RSOL, m_Eccentricity, rRLdfin1Rsol, rRLdfin2Rsol);                         // squirrel away post CEE binary values (checks for post-CE RLOF, so should be done at end)

    if (m_RLOFDetails.immediateRLOFPostCEE == true && !OPTIONS->AllowImmediateRLOFpostCEToSurviveCommonEnvelope()) {    // is there immediate post-CE RLOF which is not allowed?
            m_MassTransferTrackerHistory = MT_TRACKING::MERGER;
            m_Flags.stellarMerger        = true;
    }

    (void)PrintCommonEnvelope();                                                                                        // print (log) common envelope details
}

/*
 * Resolve a main-sequence merger event
 *
 * Star1 will become the merger product; Star2 will become a massless remnant
 *
 * void ResolveMainSequenceMerger()
 *
 */
void BaseBinaryStar::ResolveMainSequenceMerger() {
    if (!(m_Star1->IsOneOf(MAIN_SEQUENCE) && m_Star2->IsOneOf(MAIN_SEQUENCE) && OPTIONS->EvolveMainSequenceMergers()))
        return;                                                                                 // nothing to do if does not satisfy conditions for MS merger
	
    double mass1 = m_Star1->Mass();
    double mass2 = m_Star2->Mass();
    double tau1  = m_Star1->Tau();
    double tau2  = m_Star2->Tau();

    // /*ILYA*/ temporary solution, should use TAMS core mass
    double TAMSCoreMass1 = 0.3 * mass1;
    double TAMSCoreMass2 = 0.3 * mass2;
    
    double q   = std::min(mass1 / mass2, mass2 / mass1);
    double phi = 0.3 * q / (1.0 + q) / (1.0 + q);                                               // fraction of mass lost in merger, Wang+ 2022, https://www.nature.com/articles/s41550-021-01597-5
	
    double finalMass               = (1.0 - phi) * (mass1 + mass2);
    double initialHydrogenFraction = 1.0 - utils::MESAZAMSHeliumFractionByMetallicity(m_Star1->Metallicity()) - m_Star1->Metallicity();
    double finalHydrogenMass       = finalMass * initialHydrogenFraction - tau1 * TAMSCoreMass1 * initialHydrogenFraction - tau2 * TAMSCoreMass2 * initialHydrogenFraction;
    
    m_SemiMajorAxis = std::numeric_limits<float>::infinity();                                   // set separation to infinity to avoid subsequent fake interactions with a massless companion (RLOF, CE, etc.)
    
    m_Star1->UpdateAfterMerger(finalMass, finalHydrogenMass);
    
    m_Star2->SwitchTo(STELLAR_TYPE::MASSLESS_REMNANT);
}


/*
 * Calculate the Roche Lobe radius given the input masses
 *
 * Eggleton 1983, eq 2
 *
 *
 * double CalculateRocheLobeRadius_Static(const double p_MassPrimary, const double p_MassSecondary)
 *
 * @param   [IN]    p_MassPrimary               Mass, in Msol, of the primary star
 * @param   [IN]    p_MassSecondary             Mass, in Msol, of the secondary star
 * @return                                      Radius of Roche Lobe in units of the semi-major axis a
 */
double BaseBinaryStar::CalculateRocheLobeRadius_Static(const double p_MassPrimary, const double p_MassSecondary) {
    double q         = p_MassPrimary / p_MassSecondary;
    double qCubeRoot = std::cbrt(q);                                                                                    // cube roots are expensive, only compute once
    return 0.49 / (0.6 + log(1.0 + qCubeRoot) / qCubeRoot / qCubeRoot);
}


/*
 * Calculate the fraction of specific angular momentum with which the non-accreted mass leaves the system
 *
 * This is gamma (as in Pols's notes) or jloss (as in Belczynski et al. 2008
 * which is the fraction of specific angular momentum with which the non-accreted mass leaves the system.
 * Macleod_linear comes from Willcox et al. (2022)
 *
 * Calculation is based on user-specified Angular Momentum Loss prescription
 *
 *
 * double CalculateGammaAngularMomentumLoss_Static(const double p_DonorMass, const double p_AccretorMass, const bool p_IsAccretorDegenerate)
 *
 * @param   [IN]    p_DonorMass                 The mass of the donor (Msol)
 * @param   [IN]    p_AccretorMass              The mass of the accretor (Msol)
 * @param   [IN]    p_IsAccretorDegenerate      True if the accretor is a degenerate star, false otherwise (need to know up front to keep this function static)
 * @return                                      The fraction of specific angular momentum with which the non-accreted mass leaves the system
 */
double BaseBinaryStar::CalculateGammaAngularMomentumLoss_Static(const double p_DonorMass, const double p_AccretorMass, const bool p_IsAccretorDegenerate) {

	double gamma;

	switch (OPTIONS->MassTransferAngularMomentumLossPrescription()) {                                                               // which prescription?

        case MT_ANGULAR_MOMENTUM_LOSS_PRESCRIPTION::JEANS                : gamma = p_AccretorMass / p_DonorMass; break;             // vicinity of the donor 

        case MT_ANGULAR_MOMENTUM_LOSS_PRESCRIPTION::ISOTROPIC_RE_EMISSION: gamma = p_DonorMass / p_AccretorMass; break;             // vicinity of the accretor
        
        case MT_ANGULAR_MOMENTUM_LOSS_PRESCRIPTION::ARBITRARY            : gamma = OPTIONS->MassTransferJloss(); break;

        case MT_ANGULAR_MOMENTUM_LOSS_PRESCRIPTION::CIRCUMBINARY_RING: {                                                            // based on the assumption that a_ring = 2*a, Vinciguerra+, 2020 
            double sumMasses = p_DonorMass + p_AccretorMass;
            gamma            = (M_SQRT2 * sumMasses * sumMasses) / (p_DonorMass * p_AccretorMass);
            } break;

        case MT_ANGULAR_MOMENTUM_LOSS_PRESCRIPTION::MACLEOD_LINEAR : {                                                              // linear interpolation on separation between accretor and L2 point
            // interpolate in separation between a_acc and a_L2, both normalized to units of separation a
            double q        = p_AccretorMass / p_DonorMass;
            double qPlus1   = 1.0 + q;
            double aL2      = std::sqrt(M_SQRT2);                                                                                   // roughly, coincides with CIRCUMBINARY_RING def above
            double aAcc     = 1.0 / qPlus1;
            double fMacleod = p_IsAccretorDegenerate 
                                ? OPTIONS->MassTransferJlossMacLeodLinearFractionDegen() 
                                : OPTIONS->MassTransferJlossMacLeodLinearFractionNonDegen();
            double aGamma   = aAcc + (aL2 - aAcc) * fMacleod;
            gamma           = aGamma * aGamma * qPlus1 * qPlus1 / q;
            } break;

        default:                                                                                                                    // unknown prescription
            // the only way this can happen is if someone added an MT_ANGULAR_MOMENTUM_LOSS_PRESCRIPTION
            // and it isn't accounted for in this code.  We should not default here, with or without a warning.
            // We are here because the user chose a prescription this code doesn't account for, and that should
            // be flagged as an error and result in termination of the evolution of the binary.
            // The correct fix for this is to add code for the missing prescription or, if the missing
            // prescription is superfluous, remove it from the option.

            THROW_ERROR_STATIC(ERROR::UNKNOWN_MT_ANGULAR_MOMENTUM_LOSS_PRESCRIPTION);                                               // throw error
    }
    return gamma;
}


/*
 * Calculate new semi-major axis due to angular momentum loss
 *
 * Pols et al. notes; Belczynski et al. 2008, eq 32, 33
 *
 *
 * double CalculateMassTransferOrbit (const double                 p_DonorMass, 
 *                                    const double                 p_DeltaMassDonor, 
 *                                          BinaryConstituentStar& p_Accretor,
 *                                    const double                 p_FractionAccreted)
 *
 * @param   [IN]    p_DonorMass                 Donor mass
 * @param   [IN]    p_DeltaMassDonor            Change in donor mass
 * @param   [IN]    p_Accretor                  Pointer to accretor
 * @param   [IN]    p_FractionAccreted          Mass fraction lost from donor accreted by accretor
 * @return                                      Semi-major axis
 */
double BaseBinaryStar::CalculateMassTransferOrbit(const double                 p_DonorMass, 
                                                  const double                 p_DeltaMassDonor, 
                                                        BinaryConstituentStar& p_Accretor,
                                                  const double                 p_FractionAccreted) {

    double semiMajorAxis = m_SemiMajorAxis;
    
    if (utils::Compare(p_DeltaMassDonor, 0.0) < 0) {    // mass loss from donor?

        controlled_stepper_type controlled_stepper;
        state_type x(1);
        x[0] = semiMajorAxis;

        // Use boost adaptive ODE solver for speed and accuracy
        struct ode {
            double p_MassDonor0, p_MassAccretor0, p_FractionAccreted;
            bool   p_IsAccretorDegenerate;
            ode(double massDonor0, double massAccretor0, double fractionAccreted, bool isAccretorDegenerate) : p_MassDonor0(massDonor0), p_MassAccretor0(massAccretor0), p_FractionAccreted(fractionAccreted), p_IsAccretorDegenerate(isAccretorDegenerate) {}

            void operator()(state_type const& x, state_type& dxdt, double p_MassChange ) const {
                double massD = p_MassDonor0 + p_MassChange;
                double massA = p_MassAccretor0 - p_MassChange * p_FractionAccreted;
                double jLoss = CalculateGammaAngularMomentumLoss_Static(massD, massA, p_IsAccretorDegenerate);
                dxdt[0]      = (-2.0 / massD) * (1.0 - (p_FractionAccreted * (massD / massA)) - ((1.0 - p_FractionAccreted) * (jLoss + 0.5) * (massD / (massA + massD)))) * x[0];
            }
        };

        integrate_adaptive(controlled_stepper, ode{ p_DonorMass, p_Accretor.Mass(), p_FractionAccreted, p_Accretor.IsDegenerate() }, x, 0.0, p_DeltaMassDonor, p_DeltaMassDonor / 1000.0);
        semiMajorAxis = x[0];
    }
    
    return semiMajorAxis;
}



/*
 * Calculate the response of the donor Roche Lobe to mass loss during mass transfer per Sluys 2013, Woods et al., 2012
 *
 * Sluys 2013, eq 60, Woods et al., 2012
 * Formula from M. Sluys notes "Binary evolution in a nutshell"
 *
 *
 * double CalculateZetaRocheLobe(const double p_jLoss, const double p_beta) const
 *
 * @param   [IN]    p_jLoss                     Specific angular momentum with which mass is lost during non-conservative mass transfer
 *                                              (Podsiadlowski et al. 1992, Beta: specific angular momentum of matter [2Pia^2/P])
 * @param   [IN]    p_beta                      Fraction of donated mass that is accreted by the accretor
 * @return                                      Roche Lobe response
 */
double BaseBinaryStar::CalculateZetaRocheLobe(const double p_jLoss, const double p_beta) const {

    double donorMass    = m_Donor->Mass();                  // donor mass
    double accretorMass = m_Accretor->Mass();               // accretor mass
    double gamma        = p_jLoss;
    double q            = donorMass / accretorMass;
    double cbrt_q       = std::cbrt(q);

    double k1 = -2.0 * (1.0 - (p_beta * q) - (1.0 - p_beta) * (gamma + 0.5) * (q / (1.0 + q)));
    double k2 = (2.0 / 3.0) - cbrt_q * (1.2 * cbrt_q + 1.0 / (1.0 + cbrt_q)) / (3.0 * (0.6 * cbrt_q * cbrt_q + log(1.0 + cbrt_q)));
    double k3 = 1.0 + (p_beta * q);

    return k1 + (k2 * k3);
}


/*
 * Calculate mass loss due to winds for each star and apply loss
 *
 * JR: todo: flesh-out this documentation
 *
 *
 * void CalculateWindsMassLoss()
 */
void BaseBinaryStar::CalculateWindsMassLoss() {

    m_aMassLossDiff = 0.0;                                                                                                      // initially - no change to orbit (semi-major axis) due to winds mass loss

    // Halt mass loss due to winds if the binary is in mass transfer and set the Mdot parameters of both stars appropriately
    if (OPTIONS->UseMassTransfer() && m_MassTransfer) {
            m_Star1->SetMassLossDiff(0.0);                                                                                      // JR would prefer to avoid a Setter for aesthetic reasons
            m_Star2->SetMassLossDiff(0.0);
            m_Star1->HaltWinds();
            m_Star2->HaltWinds();
    }
    else {
        if (OPTIONS->UseMassLoss()) {                                                                                           // mass loss enabled?

            double mWinds1 = m_Star1->CalculateMassLossValues(true);                                                            // calculate new values assuming mass loss applied
            double mWinds2 = m_Star2->CalculateMassLossValues(true);                                                            // calculate new values assuming mass loss applied

            double aWinds  = m_SemiMajorAxisPrev / (2.0 - ((m_Star1->MassPrev() + m_Star2->MassPrev()) / (mWinds1 + mWinds2))); // new semi-major axis for circularlised orbit

            m_Star1->SetMassLossDiff(mWinds1 - m_Star1->Mass());                                                                // JR: todo: find a better way?
            m_Star2->SetMassLossDiff(mWinds2 - m_Star2->Mass());                                                                // JR: todo: find a better way?

            m_aMassLossDiff = aWinds - m_SemiMajorAxisPrev;                                                                     // change to orbit (semi-major axis) due to winds mass loss
        }
    }
}


/*
 *  Check if mass transfer should happen (either star, but not both, overflowing Roche Lobe)
 *  Perform mass transfer if required and update individual stars accordingly
 *
 *  Updates class member variables
 * 
 *
 * void CalculateMassTransfer(const double p_Dt)
 *
 * @param   [IN]    p_Dt                        timestep in Myr
 */
void BaseBinaryStar::CalculateMassTransfer(const double p_Dt) {
    
    InitialiseMassTransfer();                                                                                                   // initialise - even if not using mass transfer (sets some flags we might need)
    
    if (Unbound()) return;                                                                                                      // do nothing for unbound binaries
    
    if (!OPTIONS->UseMassTransfer()) return;                                                                                    // mass transfer not enabled - nothing to do
    
    if (!m_Star1->IsRLOF() && !m_Star2->IsRLOF()) return;                                                                       // neither star is overflowing its Roche Lobe - no mass transfer - nothing to do
    
    if (OPTIONS->CHEMode() != CHE_MODE::NONE && HasTwoOf({STELLAR_TYPE::CHEMICALLY_HOMOGENEOUS}) && HasStarsTouching()) {       // CHE enabled and both stars CH?
        m_Flags.stellarMerger = true;
        return;
    }
    
    if (HasOneOf({STELLAR_TYPE::MASSLESS_REMNANT})) return;                                                                     // one of the stars is already a massless remnant, nothing to do
    
    if (m_Star1->IsRLOF() && m_Star2->IsRLOF()) {                                                                               // both stars overflowing their Roche Lobe?
        m_CEDetails.CEEnow = true;                                                                                              // yes - common envelope event - no mass transfer
        return;                                                                                                                 // and return - nothing (else) to do
    }
    
    // one, and only one, star is overflowing its Roche Lobe - resolve mass transfer
    m_Donor    = m_Star2->IsRLOF() ? m_Star2 : m_Star1;                                                                         // donor is primary unless secondary is overflowing its Roche Lobe
    m_Accretor = m_Star2->IsRLOF() ? m_Star1 : m_Star2;                                                                         // accretor is secondary unless secondary is overflowing its Roche Lobe
    
    m_Donor->UpdateMassTransferDonorHistory();                                                                                  // add event to MT history of the donor
    
    // Calculate accretion fraction if stable
    // This passes the accretor's Roche lobe radius to m_Accretor->CalculateThermalMassAcceptanceRate()
    // just in case MT_THERMALLY_LIMITED_VARIATION::RADIUS_TO_ROCHELOBE is used; otherwise, the radius input is ignored
    double accretorRLradius = CalculateRocheLobeRadius_Static(m_Accretor->Mass(), m_Donor->Mass()) * AU_TO_RSOL * m_SemiMajorAxis * (1.0 - m_Eccentricity);
    bool donorIsHeRich      = m_Donor->IsOneOf(He_RICH_TYPES);
    
    double jLoss = m_JLoss;                                                                                                     // specific angular momentum with which mass is lost during non-conservative mass transfer, current timestep
    if (OPTIONS->MassTransferAngularMomentumLossPrescription() != MT_ANGULAR_MOMENTUM_LOSS_PRESCRIPTION::ARBITRARY) {           // arbitrary angular momentum loss prescription?
        jLoss = CalculateGammaAngularMomentumLoss();                                                                            // no - re-calculate angular momentum
    }
    
    double betaThermal              = 0.0;                                                                                      // fraction of mass accreted if accretion proceeds on thermal timescale
    double betaNuclear              = 0.0;                                                                                      // fraction of mass accreted if accretion proceeds on nuclear timescale
    double donorMassLossRateThermal = m_Donor->CalculateThermalMassLossRate();
    double donorMassLossRateNuclear = m_Donor->CalculateNuclearMassLossRate();
    
    std::tie(std::ignore, betaThermal) = m_Accretor->CalculateMassAcceptanceRate(donorMassLossRateThermal,
                                                                                 m_Accretor->CalculateThermalMassAcceptanceRate(accretorRLradius),
                                                                                 donorIsHeRich);
    std::tie(std::ignore, betaNuclear) = m_Accretor->CalculateMassAcceptanceRate(donorMassLossRateNuclear,
                                                                                 m_Accretor->CalculateThermalMassAcceptanceRate(accretorRLradius),
                                                                                 donorIsHeRich);
    
    m_ZetaStar             = m_Donor->CalculateZetaAdiabatic();
    double zetaEquilibrium = m_Donor->CalculateZetaEquilibrium();
    
    m_ZetaLobe = CalculateZetaRocheLobe(jLoss, betaNuclear);                                                                    // try nuclear timescale mass transfer first
    if(m_Donor->IsOneOf(ALL_MAIN_SEQUENCE) && utils::Compare(zetaEquilibrium, m_ZetaLobe) > 0) {
        m_MassLossRateInRLOF = donorMassLossRateNuclear;
        m_FractionAccreted   = betaNuclear;
    }
    else {
        m_ZetaLobe = CalculateZetaRocheLobe(jLoss, betaThermal);
        m_MassLossRateInRLOF = donorMassLossRateThermal;
        m_FractionAccreted   = betaThermal;
    }
        
    double aInitial = m_SemiMajorAxis;                                                                                          // semi-major axis in default units, AU, current timestep
    double aFinal;                                                                                                              // semi-major axis in default units, AU, after next timestep

    // Calculate conditions for automatic (in)stability for case BB
    bool caseBBAlwaysStable           = OPTIONS->CaseBBStabilityPrescription() == CASE_BB_STABILITY_PRESCRIPTION::ALWAYS_STABLE;
    bool caseBBAlwaysUnstable         = OPTIONS->CaseBBStabilityPrescription() == CASE_BB_STABILITY_PRESCRIPTION::ALWAYS_UNSTABLE;
    bool caseBBAlwaysUnstableOntoNSBH = OPTIONS->CaseBBStabilityPrescription() == CASE_BB_STABILITY_PRESCRIPTION::ALWAYS_STABLE_ONTO_NSBH;
    bool donorIsHeHGorHeGB            = m_Donor->IsOneOf({ STELLAR_TYPE::NAKED_HELIUM_STAR_HERTZSPRUNG_GAP, STELLAR_TYPE::NAKED_HELIUM_STAR_GIANT_BRANCH });
    bool accretorIsNSorBH             = m_Accretor->IsOneOf({ STELLAR_TYPE::NEUTRON_STAR, STELLAR_TYPE::BLACK_HOLE });
    bool accretorIsWD                 = m_Accretor->IsOneOf(WHITE_DWARFS); 

    // Determine stability
    bool isUnstable = false;
    if (donorIsHeHGorHeGB && (caseBBAlwaysStable || caseBBAlwaysUnstable || (caseBBAlwaysUnstableOntoNSBH && accretorIsNSorBH))) { // determine stability based on case BB 
        isUnstable = (caseBBAlwaysUnstable || (caseBBAlwaysUnstableOntoNSBH && accretorIsNSorBH));                              // already established that donor is HeHG or HeGB - need to check if new case BB prescriptions are added
    } 
    else if (accretorIsWD && (m_Accretor->WhiteDwarfAccretionRegime() == ACCRETION_REGIME::HELIUM_WHITE_DWARF_HYDROGEN_ACCUMULATION)) { 
        isUnstable = true;
        if (!m_Donor->IsOneOf(GIANTS)) m_Flags.stellarMerger = true;
    }
    else if (OPTIONS->QCritPrescription() != QCRIT_PRESCRIPTION::NONE) {                                                        // determine stability based on critical mass ratios
        // NOTE: Critical mass ratio is defined as mAccretor/mDonor
        double qCrit = m_Donor->CalculateCriticalMassRatio(m_Accretor->IsDegenerate(), m_FractionAccreted);
        isUnstable   = utils::Compare((m_Accretor->Mass() / m_Donor->Mass()), qCrit) < 0;
    }
    else {                                                                                                                      // determine stability based on zetas
        isUnstable   = (utils::Compare(m_ZetaStar, m_ZetaLobe) < 0);
    }

    // Evaluate separately for stable / unstable MT
    if (isUnstable) {                                                                                                           // unstable Mass Transfer
         m_CEDetails.CEEnow = true;
    }
    else {                                                                                                                      // stable MT
            
        m_MassTransferTrackerHistory = m_Donor == m_Star1                                                                       // record what happened - for later printing
            ? MT_TRACKING::STABLE_1_TO_2_SURV
            : MT_TRACKING::STABLE_2_TO_1_SURV; 

        double massDiffDonor;
        double envMassDonor    = m_Donor->Mass() - m_Donor->CoreMass();
        bool isEnvelopeRemoved = false;

        if (utils::Compare(m_Donor->CoreMass(), 0) > 0 && utils::Compare(envMassDonor, 0) > 0) {                                // donor has a core and an envelope?
            massDiffDonor     = -envMassDonor;                                                                                  // yes - set donor mass loss to (negative of) the envelope mass
            isEnvelopeRemoved = true;
        }
        else {                                                                                                                  // donor has no envelope
            massDiffDonor = MassLossToFitInsideRocheLobe(this, m_Donor, m_Accretor, m_FractionAccreted);                        // use root solver to determine how much mass should be lost from the donor to allow it to fit within the Roche lobe
            
            if (massDiffDonor <= 0.0) {                                                                                         // no root found
                // if donor cannot lose mass to fit inside Roche lobe, the only viable action is to enter CE phase
                m_CEDetails.CEEnow = true;                                                                                      // flag CE
            }
            else {                                                                                                              // have required mass loss
                if (utils::Compare(m_MassLossRateInRLOF,donorMassLossRateNuclear) == 0)                                         // if transferring mass on nuclear timescale, limit mass loss amount to rate * timestep (thermal timescale MT always happens in one timestep)
                    massDiffDonor = std::min(massDiffDonor, m_MassLossRateInRLOF * m_Dt);
                massDiffDonor = -massDiffDonor;                                                                                 // set mass difference
                m_Donor->UpdateMinimumCoreMass();                                                                               // reset the minimum core mass following case A
            }
        }

        if (!m_CEDetails.CEEnow) {                                                                                              // CE flagged?
                                                                                                                                // no
            double massGainAccretor = -massDiffDonor * m_FractionAccreted;                                                      // set accretor mass gain to mass loss * conservativeness

            m_Donor->SetMassTransferDiffAndResolveWDShellChange(massDiffDonor);                                                 // set new mass of donor
            m_Accretor->SetMassTransferDiffAndResolveWDShellChange(massGainAccretor);                                           // set new mass of accretor

            aFinal              = CalculateMassTransferOrbit(m_Donor->Mass(), massDiffDonor, *m_Accretor, m_FractionAccreted);  // calculate new orbit
            m_aMassTransferDiff = aFinal - aInitial;                                                                            // set change in orbit (semi-major axis)
                                                                                                                    
            STELLAR_TYPE stellarTypeDonor = m_Donor->StellarType();                                                             // donor stellar type before resolving envelope loss
            if (isEnvelopeRemoved) m_Donor->ResolveEnvelopeLossAndSwitch();                                                     // if this was an envelope stripping episode, resolve envelope loss
            if (m_Donor->StellarType() != stellarTypeDonor) {                                                                   // stellar type change?
                (void)PrintDetailedOutput(m_Id, BSE_DETAILED_RECORD_TYPE::STELLAR_TYPE_CHANGE_DURING_MT);                       // yes - print (log) detailed output
            }
        
            // Check if this was stable mass transfer after a CEE
            if (m_CEDetails.CEEcount > 0 && !m_RLOFDetails.stableRLOFPostCEE) {
                m_RLOFDetails.stableRLOFPostCEE = m_MassTransferTrackerHistory == MT_TRACKING::STABLE_2_TO_1_SURV ||
                                                  m_MassTransferTrackerHistory == MT_TRACKING::STABLE_1_TO_2_SURV;
            }
        }
    }
    
	// Check for recycled pulsars. Not considering CEE as a way of recycling NSs.
	if (!m_CEDetails.CEEnow && m_Accretor->IsOneOf({ STELLAR_TYPE::NEUTRON_STAR })) {                                           // accretor is a neutron star
        m_Donor->SetRLOFOntoNS();                                                                                               // donor donated mass to a neutron star
        m_Accretor->SetRecycledNS();                                                                                            // accretor is (was) a recycled NS
	}
}


/*
 * Setup parameters for mass transfer/common envelope event
 *
 *
 * void InitialiseMassTransfer()
 */
void BaseBinaryStar::InitialiseMassTransfer() {

	m_MassTransferTrackerHistory = MT_TRACKING::NO_MASS_TRANSFER;	                                                            // Initiating flag, every timestep, to NO_MASS_TRANSFER. If it undergoes to MT or CEE, it should change.

    m_Star1->InitialiseMassTransfer(m_CEDetails.CEEnow, m_SemiMajorAxis, m_Eccentricity);                                       // initialise mass transfer for star1
    m_Star2->InitialiseMassTransfer(m_CEDetails.CEEnow, m_SemiMajorAxis, m_Eccentricity);                                       // initialise mass transfer for star2
    
    if (m_Star1->IsRLOF() || m_Star2->IsRLOF()) {                                                                               // either star overflowing its Roche Lobe?
                                                                                                                                // yes - mass transfer if not both CH
        if (OPTIONS->CHEMode() != CHE_MODE::NONE && HasTwoOf({STELLAR_TYPE::CHEMICALLY_HOMOGENEOUS})) {                         // CHE enabled and both stars CH?
                                                                                                                                // yes
            // equilibrate masses and circularise (check for merger is done later)

            if (utils::Compare(m_Star1->Mass(), m_Star2->Mass()) != 0) {                                                        // masses already equal?
                                                                                                                                // no - make them equal
                STELLAR_TYPE stellarType1 = m_Star1->StellarType();                                                             // star 1 stellar type before updating attributes
                STELLAR_TYPE stellarType2 = m_Star2->StellarType();                                                             // star 2 stellar type before updating attributes

                double mass = (m_Star1->Mass() + m_Star2->Mass()) / 2.0;                                                        // share mass equally
                if ((m_Star1->UpdateAttributes(mass - m_Star1->Mass(), mass - m_Star1->Mass0(), true) != stellarType1) ||       // set new mass, mass0 for star 1
                    (m_Star2->UpdateAttributes(mass - m_Star2->Mass(), mass - m_Star2->Mass0(), true) != stellarType2)) {       // set new mass, mass0 for star 2
                    (void)PrintDetailedOutput(m_Id, BSE_DETAILED_RECORD_TYPE::STELLAR_TYPE_CHANGE_DURING_CHE_EQUILIBRATION);    // print (log) detailed output if stellar type changed
                }
                m_Flags.massesEquilibrated = true;                                                                              // record that we've equilbrated
            }

            // circularise if not already
            if (utils::Compare(m_Eccentricity, 0.0) != 0) {                                                                     // eccentricity = 0.0?
                                                                                                                                // no - circularise
                // conserve angular momentum
                // use J = m1 * m2 * sqrt(G * a * (1 - e^2) / (m1 + m2))

                double M         = m_Star1->Mass() + m_Star2->Mass();
                double m1m2      = m_Star1->Mass() * m_Star2->Mass();
                m_SemiMajorAxis *= 16.0 * m1m2 * m1m2 / (M * M * M * M) * (1.0 - (m_Eccentricity * m_Eccentricity));            // circularise; conserve angular momentum
                m_Eccentricity   = 0.0;                                                                                         // now circular
            }
            
            m_Star1->InitialiseMassTransfer(m_CEDetails.CEEnow, m_SemiMajorAxis, m_Eccentricity);                               // re-initialise mass transfer for star1
            m_Star2->InitialiseMassTransfer(m_CEDetails.CEEnow, m_SemiMajorAxis, m_Eccentricity);                               // re-initialise mass transfer for star2

            m_MassTransfer     = false;                                                                                         // no mass transfer
            m_CEDetails.CEEnow = false;                                                                                         // no common envelope
        }
        else {                                                                                                                  // not both CH, so ...
		    m_MassTransfer     = true;                                                                                          // ... mass transfer
            m_CEDetails.CEEnow = false;                                                                                         // no common envelope

		    if (OPTIONS->CirculariseBinaryDuringMassTransfer()) {                                                               // circularise binary
                m_SemiMajorAxis *= OPTIONS->AngularMomentumConservationDuringCircularisation()                                  // yes - conserve angular momentum?
                                        ? (1.0 - (m_Eccentricity * m_Eccentricity))                                             // yes - conserve angular momentum
                                        : (1.0 - m_Eccentricity);                                                               // no - angular momentum not conserved, circularise at periapsis

			    m_Eccentricity = 0.0;

                m_Star1->InitialiseMassTransfer(m_CEDetails.CEEnow, m_SemiMajorAxis, m_Eccentricity);                           // re-initialise mass transfer for star1
                m_Star2->InitialiseMassTransfer(m_CEDetails.CEEnow, m_SemiMajorAxis, m_Eccentricity);                           // re-initialise mass transfer for star2
                
			    // Update previous timestep values to those of the circularised binary to serve as a baseline for future updates.
			    m_SemiMajorAxisPrev = m_SemiMajorAxis;
			    m_EccentricityPrev  = m_Eccentricity;
		    }
        }
    }
    else {
        m_MassTransfer     = false;                                                                                             // no mass transfer
        m_CEDetails.CEEnow = false;                                                                                             // no common envelope
    }

    m_aMassTransferDiff = 0.0;                                                                                                  // iniitially - no change to orbit (semi-major axis) due to mass transfer
}


/*
 * Calculate the total energy of the binary
 *
 * The energy consists of the spin kinetic energies of the two stars, the kinetic energy of the binary, and the gravitational potential energy of the binary
 *
 *
 * double CalculateTotalEnergy(const double p_SemiMajorAxis,
 *                             const double p_Star1Mass,
 *                             const double p_Star2Mass,
 *                             const double p_Star1SpinAngularVelocity,
 *                             const double p_Star2SpinAngularVelocity,
 *                             const double p_Star1MomentOfInertia,
 *                             const double p_Star2MomentOfInertia)
 *
 * @param   [IN]    p_SemiMajorAxis             Semi-major axis of the binary
 * @param   [IN]    p_Star1Mass                 Mass of star 1
 * @param   [IN]    p_Star2Mass                 Mass of star 2
 * @param   [IN]    p_Star1SpinAngularVelocity  Spin angular velocity of star 1
 * @param   [IN]    p_Star2SpinAngularVelocity  Spin angular velocity of star 2
 * @param   [IN]    p_Star1MomentOfInertia      Moment of inertia of star 1
 * @param   [IN]    p_Star2MomentOfInertia      Moment of inertia of star 2
 * @return                                      Total energy of the binary
 */
double BaseBinaryStar::CalculateTotalEnergy(const double p_SemiMajorAxis,
                                            const double p_Star1Mass,
                                            const double p_Star2Mass,
                                            const double p_Star1SpinAngularVelocity,
                                            const double p_Star2SpinAngularVelocity,
                                            const double p_Star1MomentOfInertia,
                                            const double p_Star2MomentOfInertia) const {

	double w1_2 = p_Star1SpinAngularVelocity * p_Star1SpinAngularVelocity;
	double w2_2 = p_Star2SpinAngularVelocity * p_Star2SpinAngularVelocity;

	return 0.5 * ((p_Star1MomentOfInertia * w1_2) + (p_Star2MomentOfInertia * w2_2) - (G_AU_Msol_yr * p_Star1Mass * p_Star2Mass / p_SemiMajorAxis));
}


/*
 * Calculate the angular momentum of the binary
 *
 * The angular momentum consists of the spin angular momenta of the two stars and the orbital angular momentum of the binary
 *
 *
 * double CalculateAngularMomentum(const double p_SemiMajorAxis,
 *                                 const double p_Eccentricity,
 *                                 const double p_Star1Mass,
 *                                 const double p_Star2Mass,
 *                                 const double p_Star1SpinAngularVelocity,
 *                                 const double p_Star1SpinAngularVelocity,
 *                                 const double p_Star1MomentOfInertia,
 *                                 const double p_Star2MomentOfInertia)
 *
 * @param   [IN]    p_SemiMajorAxis             Semi-major axis of the binary
 * @param   [IN]    p_Eccentricity              Eccentricity of the binary
 * @param   [IN]    p_Star1Mass                 Mass of the primary
 * @param   [IN]    p_Star2Mass                 Mass of the secondary
 * @param   [IN]    p_Star1SpinAngularVelocity  Orbital frequency of the primary
 * @param   [IN]    p_Star1SpinAngularVelocity  Orbital frequency of the secondary
 * @param   [IN]    p_Star1MomentOfInertia      Moment of inertia of the primary
 * @param   [IN]    p_Star2MomentOfInertia      Moment of inertia of the secondary
 * @return                                      Angular momentum of the binary
 */
double BaseBinaryStar::CalculateAngularMomentum(const double p_SemiMajorAxis,
                                                const double p_Eccentricity,
                                                const double p_Star1Mass,
                                                const double p_Star2Mass,
                                                const double p_Star1SpinAngularVelocity,
                                                const double p_Star2SpinAngularVelocity,
                                                const double p_Star1MomentOfInertia,
                                                const double p_Star2MomentOfInertia) const {

    double Jorb = CalculateOrbitalAngularMomentum(p_Star1Mass, p_Star2Mass, p_SemiMajorAxis, p_Eccentricity);

	return (p_Star1MomentOfInertia * p_Star1SpinAngularVelocity) + (p_Star2MomentOfInertia * p_Star2SpinAngularVelocity) + Jorb;
}


/*
 * Calculate total energy and angular momentum of the binary
 *
 * Calls CalculateTotalEnergy() and CalculateAngularMomentum()
 * Updates class member variables
 *
 *
 * void CalculateEnergyAndAngularMomentum()
 */
void BaseBinaryStar::CalculateEnergyAndAngularMomentum() {

    if (m_Star1->IsOneOf({ STELLAR_TYPE::MASSLESS_REMNANT }) || m_Star2->IsOneOf({ STELLAR_TYPE::MASSLESS_REMNANT })) return;

    // Calculate orbital energy and angular momentum
    m_OrbitalEnergyPrev          = m_OrbitalEnergy;
    m_OrbitalAngularMomentumPrev = m_OrbitalAngularMomentum;
    m_TotalAngularMomentumPrev   = m_TotalAngularMomentum;

	double totalMass             = m_Star1->Mass() + m_Star2->Mass();
	double reducedMass           = (m_Star1->Mass() * m_Star2->Mass()) / totalMass;

    m_OrbitalEnergy              = CalculateOrbitalEnergy(reducedMass, totalMass, m_SemiMajorAxis);
    m_OrbitalAngularMomentum     = CalculateOrbitalAngularMomentum(m_Star1->Mass(), m_Star2->Mass(), m_SemiMajorAxis, m_Eccentricity);

    // Calculate total energy and angular momentum using regular conservation of energy, especially useful for checking tides and rotational effects
    m_TotalEnergy                = CalculateTotalEnergy();
    m_TotalAngularMomentum       = CalculateAngularMomentum();
}


/*
 * Resolve mass changes
 *
 * Applies mass changes to both stars
 * Updates attributes of both stars in response to mass changes
 * Calculates orbital velocity and semi-major axis of binary after mass changes
 * Calculate total energy and angular momentum of binary after mass changes
 *
 *
 * void ResolveMassChanges()
 *
 */
void BaseBinaryStar::ResolveMassChanges() {

    STELLAR_TYPE stellarType1 = m_Star1->StellarTypePrev();                                             // star 1 stellar type before updating attributes
    STELLAR_TYPE stellarType2 = m_Star2->StellarTypePrev();                                             // star 2 stellar type before updating attributes

    // update mass of star1 according to mass loss and mass transfer, then update age accordingly
    (void)m_Star1->UpdateAttributes(m_Star1->MassPrev() - m_Star1->Mass() + m_Star1->MassLossDiff() + m_Star1->MassTransferDiff(), 0.0); // update mass for star1
    m_Star1->UpdateInitialMass();                                                                       // update effective initial mass of star1 (MS, HG & HeMS)
    m_Star1->UpdateAgeAfterMassLoss();                                                                  // update age of star1
    m_Star1->ApplyMassTransferRejuvenationFactor();                                                     // apply age rejuvenation factor for star1
    m_Star1->UpdateAttributes(0.0, 0.0, true);

    // rinse and repeat for star2
    (void)m_Star2->UpdateAttributes(m_Star2->MassPrev() - m_Star2->Mass() + m_Star2->MassLossDiff() + m_Star2->MassTransferDiff(), 0.0); // update mass for star2
    m_Star2->UpdateInitialMass();                                                                       // update effective initial mass of star 2 (MS, HG & HeMS)
    m_Star2->UpdateAgeAfterMassLoss();                                                                  // update age of star2
    m_Star2->ApplyMassTransferRejuvenationFactor();                                                     // apply age rejuvenation factor for star2
    m_Star2->UpdateAttributes(0.0, 0.0, true);
    
    // update binary separation, but only if semimajor axis not already infinite and binary does not contain a massless remnant
    if(!isinf(m_SemiMajorAxis) && !HasOneOf({STELLAR_TYPE::MASSLESS_REMNANT}))
        m_SemiMajorAxis = m_SemiMajorAxisPrev + m_aMassLossDiff + m_aMassTransferDiff;
    
    //Envelope ejection for convective envelope stars exceeding threshold luminosity to mass ratio: assume the entire envelope was lost on timescales long relative to the orbit
    if (m_Star1->EnvelopeJustExpelledByPulsations() || m_Star2->EnvelopeJustExpelledByPulsations()) {
        m_SemiMajorAxis /= (2.0 - ((m_Star1->MassPrev() + m_Star2->MassPrev()) / (m_Star1->Mass() + m_Star2->Mass()))); // update separation in response to pulsational mass loss
        m_Star1->ResetEnvelopeExpulsationByPulsations();
        m_Star2->ResetEnvelopeExpulsationByPulsations();
    }

    // if CHE enabled, update rotational frequency for constituent stars - assume tidally locked
    double omega = OrbitalAngularVelocity();                                                           // orbital angular velocity
    if (OPTIONS->CHEMode() != CHE_MODE::NONE) m_Star1->SetOmega(omega);
    if (OPTIONS->CHEMode() != CHE_MODE::NONE) m_Star2->SetOmega(omega);

    // if both stars evolving as chemically homogeneous stars set m_Omega for binary
    if (HasTwoOf({STELLAR_TYPE::CHEMICALLY_HOMOGENEOUS})) m_Omega = omega;

    CalculateEnergyAndAngularMomentum();                                                                // perform energy and angular momentum calculations

    if ((m_Star1->StellarType() != stellarType1) || (m_Star2->StellarType() != stellarType2)) {         // stellar type change?
        (void)PrintDetailedOutput(m_Id, BSE_DETAILED_RECORD_TYPE::STELLAR_TYPE_CHANGE_DURING_MASS_RESOLUTION); // yes - print (log) detailed output
    }
}


/*
 * Process tides if required
 *
 * 
 * void BaseBinaryStar::ProcessTides(const double p_Dt)
 *
 * @param   [in]        p_Dt                    Timestep (in Myr)
 */
void BaseBinaryStar::ProcessTides(const double p_Dt) {

    if (!m_Unbound) {                                                                                                           // binary bound?
                                                                                                                                // yes - process tides if enabled
        if (OPTIONS->TidesPrescription() != TIDES_PRESCRIPTION::NONE) {                                                         // tides enabled?

            // if m_Omega == 0.0 (should only happen on the first timestep), calculate m_Omega here
            if (utils::Compare(m_Omega, 0.0) == 0) m_Omega = OrbitalAngularVelocity();
        }

        switch (OPTIONS->TidesPrescription()) {                                                                                 // which tides prescription?
            case TIDES_PRESCRIPTION::NONE: break;                                                                               // NONE - tides not enabled - do nothing
        
            case TIDES_PRESCRIPTION::KAPIL2024: {                                                                               // KAPIL2024

                // Evolve binary semi-major axis, eccentricity, and spin of each star based on Kapil et al., 2024

                DBL_DBL_DBL_DBL ImKlm1   = m_Star1->CalculateImKlmTidal(m_Omega, m_SemiMajorAxis, m_Star2->Mass());
                DBL_DBL_DBL_DBL ImKlm2   = m_Star2->CalculateImKlmTidal(m_Omega, m_SemiMajorAxis, m_Star1->Mass());

                double DSemiMajorAxis1Dt = CalculateDSemiMajorAxisTidalDt(ImKlm1, m_Star1);                                     // change in semi-major axis from star1
                double DSemiMajorAxis2Dt = CalculateDSemiMajorAxisTidalDt(ImKlm2, m_Star2);                                     // change in semi-major axis from star2

                double DEccentricity1Dt  = CalculateDEccentricityTidalDt(ImKlm1, m_Star1);                                      // change in eccentricity from star1
                double DEccentricity2Dt  = CalculateDEccentricityTidalDt(ImKlm2, m_Star2);                                      // change in eccentricity from star2

                double DOmega1Dt         = CalculateDOmegaTidalDt(ImKlm1, m_Star1);                                             // change in spin from star1
                double DOmega2Dt         = CalculateDOmegaTidalDt(ImKlm2, m_Star2);                                             // change in spin from star2

                m_Star1->SetOmega(m_Star1->Omega() + (DOmega1Dt * p_Dt * MYR_TO_YEAR));                                         // evolve star 1 spin
                m_Star2->SetOmega(m_Star2->Omega() + (DOmega2Dt * p_Dt * MYR_TO_YEAR));                                         // evolve star 2 spin

                m_SemiMajorAxis          = m_SemiMajorAxis + ((DSemiMajorAxis1Dt + DSemiMajorAxis2Dt) * p_Dt * MYR_TO_YEAR);    // evolve separation
                m_Eccentricity           = m_Eccentricity + ((DEccentricity1Dt + DEccentricity2Dt) * p_Dt * MYR_TO_YEAR);       // evolve eccentricity 
                m_Omega                  = OrbitalAngularVelocity();                                                            // re-calculate orbital frequency
                m_TotalAngularMomentum   = CalculateAngularMomentum();                                                          // re-calculate total angular momentum

                } break;

            case TIDES_PRESCRIPTION::PERFECT: {                                                                                 // PERFECT

                // find omega assuming instantaneous synchronisation
                // use current value of m_Omega as best guess for root

                m_Omega = OmegaAfterSynchronisation(m_Star1->Mass(), m_Star2->Mass(), m_Star1->CalculateMomentOfInertiaAU(), m_Star2->CalculateMomentOfInertiaAU(), m_TotalAngularMomentum, m_Omega);

                if (m_Omega >= 0.0) {                                                                                           // root found?
                                                                                                                                // yes
                    m_Star1->SetOmega(m_Omega);                                                                                 // synchronise star 1
                    m_Star2->SetOmega(m_Omega);                                                                                 // synchronise star 2

                    m_SemiMajorAxis        = std::cbrt(G_AU_Msol_yr * (m_Star1->Mass() + m_Star2->Mass()) / m_Omega / m_Omega); // re-calculate semi-major axis
                    m_Eccentricity         = 0.0;                                                                               // circularise
                    m_TotalAngularMomentum = CalculateAngularMomentum();                                                        // re-calculate total angular momentum
                }
                else {                                                                                                          // no (real) root found

                    // no real root found - push the binary to a common envelope
                    // place the constituent star closest to RLOF at RLOF and use that to
                    // calculate semi-major axis, then use that to calculate m_Omega

                    double ratio1 = m_Star1->StarToRocheLobeRadiusRatio(m_SemiMajorAxis, m_Star1->Mass());                      // star 1 ratio of radius to Roche lobe radius
                    double ratio2 = m_Star2->StarToRocheLobeRadiusRatio(m_SemiMajorAxis, m_Star2->Mass());                      // star 2 ratio of radius to Roche lobe radius

                    double radius;
                    double mass1;
                    double mass2;
                    if (ratio1 >= ratio2) {                                                                                     // star 1 closer to RLOF than star 2 (or same)?
                        radius = m_Star1->Radius();                                                                             // yes - use star 1 to calculate semi-major axis at RLOF
                        mass1  = m_Star1->Mass();
                        mass2  = m_Star2->Mass();
                    }
                    else {                                                                                                      // no - star 2 closer to RLOF than star 1
                        radius = m_Star2->Radius();                                                                             // use star 2 to calculate semi-major axis at RLOF
                        mass1  = m_Star2->Mass();
                        mass2  = m_Star1->Mass();
                    }
            
                    m_Eccentricity  = 0.0;                                                                                      // assume circular
                    m_SemiMajorAxis = radius * RSOL_TO_AU / CalculateRocheLobeRadius_Static(mass1, mass2);                      // new semi-major axis - should tip into CE
                    m_Omega         = OrbitalAngularVelocity();                                                                 // m_Omega at new semi-major axis
                }
                } break;

            default:
                // the only way this can happen is if someone added a TIDES_PRESCRIPTION
                // and it isn't accounted for in this code.  We should not default here, with or without a warning.
                // We are here because the user chose a prescription this code doesn't account for, and that should
                // be flagged as an error and result in termination of the evolution of the binary.
                // The correct fix for this is to add code for the missing prescription or, if the missing
                // prescription is superfluous, remove it from the option.

                THROW_ERROR(ERROR::UNKNOWN_TIDES_PRESCRIPTION);                                                                 // throw error
        }
    }
}


/*
 * Calculate and emit gravitational radiation.
 *
 * This function uses Peters 1964 to approximate the effects of GW emission with two steps:
 * - Calculate the change in semi-major axis (m_SemiMajorAxis) per time given by eq 5.6.
 * - Calculate the change in eccentricity (m_Eccentricity) per time given by eq 5.7.
 * 
 * m_DaDtGW and m_DeDtGW are updated so that they can be used to calculate the timestep dynamically.
 * 
 *
 * void CalculateGravitationalRadiation()
 */
void BaseBinaryStar::CalculateGravitationalRadiation() {

    // Useful values
    double eccentricitySquared = m_Eccentricity * m_Eccentricity;
    double oneMinusESq         = 1.0 - eccentricitySquared;
    double oneMinusESq_5       = oneMinusESq * oneMinusESq * oneMinusESq * oneMinusESq * oneMinusESq;
    double G_AU_Msol_yr_3      = G_AU_Msol_yr * G_AU_Msol_yr * G_AU_Msol_yr;
    double C_AU_Yr_5           = C_AU_yr * C_AU_yr * C_AU_yr * C_AU_yr * C_AU_yr;
    double m_SemiMajorAxis_3   = m_SemiMajorAxis * m_SemiMajorAxis * m_SemiMajorAxis;
    double massAndGAndCTerm    = G_AU_Msol_yr_3 * m_Star1->Mass() * m_Star2->Mass() * (m_Star1->Mass() + m_Star2->Mass()) / C_AU_Yr_5;						// G^3 * m1 * m2(m1 + m2) / c^5 in units of Msol, AU and yr

    // Approximate rate of change in semimajor axis
    double numeratorA   = -64.0 * massAndGAndCTerm;
    double denominatorA = 5.0 * m_SemiMajorAxis_3 * std::sqrt(oneMinusESq_5 * oneMinusESq * oneMinusESq);
    m_DaDtGW            = (numeratorA / denominatorA) * (1.0 + (73.0 / 24.0) * eccentricitySquared + (37.0 / 96.0) * eccentricitySquared * eccentricitySquared) * MYR_TO_YEAR;  // units of AU Myr^-1

    // Approximate rate of change in eccentricity
    double numeratorE   = -304.0 * m_Eccentricity * massAndGAndCTerm;
    double denominatorE = 15.0 * m_SemiMajorAxis_3 * m_SemiMajorAxis * std::sqrt(oneMinusESq_5);
    m_DeDtGW            = (numeratorE / denominatorE) * (1.0 + (121.0 / 304.0) * eccentricitySquared) * YEAR_TO_MYR;									// units of Myr^-1
}


/*
 * Emit a GW based on the effects calculated by BaseBinaryStar::CalculateGravitationalRadiation().
 * 
 * This function updates the semi-major axis, eccentricity, and previous eccentricity values
 * (m_SemiMajorAxis, m_Eccentricity, m_SemiMajorAxisPrev, and m_EccentricityPrev) as a result of emitting GWs.
 * 
 *
 * void EmitGravitationalRadiation(const double p_Dt)
 *
 * @param   [IN]    p_Dt                        timestep in Myr
 */
void BaseBinaryStar::EmitGravitationalWave(const double p_Dt) {

    // Update semimajor axis
    double aNew     = m_SemiMajorAxis + (m_DaDtGW * p_Dt);
    m_SemiMajorAxis = utils::Compare(aNew, 0.0) > 0 ? aNew : 1E-20;  // if <0, set to arbitrarily small number

    // Update the eccentricity
    m_Eccentricity += m_DeDtGW * p_Dt;

    // Save values as previous timestep	
    m_SemiMajorAxisPrev = m_SemiMajorAxis;	
    m_EccentricityPrev  = m_Eccentricity;
}


/* 
 * Choose a timestep based on the parameters of the binary.
 *
 * Returns a timestep based on the minimal timesteps of the component stars, 
 * adjusted if relevant by the orbital evolution due to GW radiation
 * 
 *
 * double ChooseTimestep(const double p_Multiplier)
 * 
 * @param   [IN]    p_Multiplier                timestep multiplier
 * @return                                      new timestep in Myr
 */
double BaseBinaryStar::ChooseTimestep(const double p_Multiplier) {

    double dt = std::min(m_Star1->CalculateTimestep(), m_Star2->CalculateTimestep());                   // timestep based on orbital timescale

    if (OPTIONS->EmitGravitationalRadiation()) {                                                        // emitting GWs?
        dt = std::min(dt, -1.0E-2 * m_SemiMajorAxis / m_DaDtGW);                                        // yes - reduce timestep if necessary to ensure that the orbital separation does not change by more than ~1% per timestep due to GW emission
    }

    dt *= p_Multiplier;	

    return std::max(std::round(dt / TIMESTEP_QUANTUM) * TIMESTEP_QUANTUM, NUCLEAR_MINIMUM_TIMESTEP);    // quantised and not less than minimum
}


/*
 * Evaluate the binary system
 *
 *    - calculate any mass transfer
 *    - calculate mass loss due to winds
 *    - resolve any Common Envelope Event
 *    - resolve any Supernova Event
 *    - resolve mass changes - apply mass loss and mass transfer
 *    - resolve tidal interactions
 *    - calculate total energy and angular momentum after mass changes
 *    - update pulsar parameters
 *
 * 
 * void EvaluateBinary(const double p_Dt)
 *
 * @param   [in]        p_Dt                    Timestep (in Myr)
 */
void BaseBinaryStar::EvaluateBinary(const double p_Dt) {

    CalculateMassTransfer(p_Dt);                                                                                        // calculate mass transfer if necessary

    (void)PrintDetailedOutput(m_Id, BSE_DETAILED_RECORD_TYPE::POST_MT);                                                 // print (log) detailed output

    CalculateWindsMassLoss();                                                                                           // calculate mass loss dues to winds

    (void)PrintDetailedOutput(m_Id, BSE_DETAILED_RECORD_TYPE::POST_WINDS);                                              // print (log) detailed output

    if ((m_CEDetails.CEEnow || StellarMerger()) &&                                                                      // CEE or merger?
        !(OPTIONS->CHEMode() != CHE_MODE::NONE && HasTwoOf({STELLAR_TYPE::CHEMICALLY_HOMOGENEOUS}))
        && !HasOneOf({STELLAR_TYPE::MASSLESS_REMNANT}) ) {                                                              // yes - avoid CEE if CH+CH or one star is a massless remnant

        ResolveCommonEnvelopeEvent();                                                                                   // resolve CEE - immediate event
        (void)PrintDetailedOutput(m_Id, BSE_DETAILED_RECORD_TYPE::POST_CEE);                                            // print (log) detailed output
    }
    else if (m_Star1->IsSNevent() || m_Star2->IsSNevent()) {
        EvaluateSupernovae();                                                                                           // evaluate supernovae (both stars) - immediate event
        (void)PrintDetailedOutput(m_Id, BSE_DETAILED_RECORD_TYPE::POST_SN);                                             // print (log) detailed output
        if (HasOneOf({ STELLAR_TYPE::NEUTRON_STAR })) {
            (void)PrintPulsarEvolutionParameters(PULSAR_RECORD_TYPE::POST_SN);                                          // print (log) pulsar evolution parameters 
        }
    }
    else {
        ResolveMassChanges();                                                                                           // apply mass loss and mass transfer as necessary
        (void)PrintDetailedOutput(m_Id, BSE_DETAILED_RECORD_TYPE::POST_MASS_RESOLUTION);                                // print (log) detailed output

        if (HasStarsTouching()) {                                                                                       // if stars emerged from mass transfer as touching, it's a merger
            m_Flags.stellarMerger = true;
		
            // Set Roche lobe flags for both stars so that they show correct RLOF status
            m_Star1->SetRocheLobeFlags(m_CEDetails.CEEnow, m_SemiMajorAxis, m_Eccentricity);                            // set Roche lobe flags for star1
            m_Star2->SetRocheLobeFlags(m_CEDetails.CEEnow, m_SemiMajorAxis, m_Eccentricity);                            // set Roche lobe flags for star2
            (void)PrintDetailedOutput(m_Id, BSE_DETAILED_RECORD_TYPE::POST_MASS_RESOLUTION_MERGER);                     // print (log) detailed output
        }
    }

    if ((m_Star1->IsSNevent() || m_Star2->IsSNevent())) {
        EvaluateSupernovae();                                                                                           // evaluate supernovae (both stars) if mass changes are responsible for a supernova
        (void)PrintDetailedOutput(m_Id, BSE_DETAILED_RECORD_TYPE::POST_SN);                                             // print (log) detailed output
        if (HasOneOf({ STELLAR_TYPE::NEUTRON_STAR })) {
            (void)PrintPulsarEvolutionParameters(PULSAR_RECORD_TYPE::POST_SN);                                          // print (log) pulsar evolution parameters 
        }
    }

    CalculateEnergyAndAngularMomentum();                                                                                // perform energy and angular momentum calculations

    ProcessTides(p_Dt);                                                                                                 // process tides if required

    // assign new values to "previous" values, for following timestep
    m_EccentricityPrev  = m_Eccentricity;
    m_SemiMajorAxisPrev = m_SemiMajorAxis;

    m_Star1->UpdateMagneticFieldAndSpin(m_CEDetails.CEEnow, m_Dt * MYR_TO_YEAR * SECONDS_IN_YEAR, EPSILON_PULSAR);      // update pulsar parameters for star1
    m_Star2->UpdateMagneticFieldAndSpin(m_CEDetails.CEEnow, m_Dt * MYR_TO_YEAR * SECONDS_IN_YEAR, EPSILON_PULSAR);      // update pulsar parameters for star2
}


/*
 * Set parameters required before evolving one timestep - modify binary attributes
 *
 *
 * void EvolveOneTimestepPreamble(const double p_Dt)
 *
 * @param   [IN]    p_Dt                        Timestep
 */
void BaseBinaryStar::EvolveOneTimestepPreamble(const double p_Dt) {

    if (p_Dt > 0.0) {           // if dt > 0    (don't use utils::Compare() here)
        m_TimePrev = m_Time;    // Remember current simulation time
        m_Time    += p_Dt;      // Advance physical simulation time
        m_Dt       = p_Dt;      // Set timestep
    }
}


/*
 * Evolve the constituent stars of the binary a single timestep - timestep is provided.
 * Each individual star is aged for the same timestep
 *
 * See AgeOneTimestep() documentation in Star.cpp for details
 *
 * We catch any exceptions thrown by the SSE code here, set the binary error value as
 * necessary, and return the error value to the caller.  We don't rethrow exceptions
 * here - we expect th ecaller to examine the error return and do whatever is required
 * to manage any errors.
 * 
 *
 * ERROR EvolveOneTimestep(const double p_Dt, const int p_LogFileId)
 *
 * @param   [IN]    p_Dt                        The suggested timestep to evolve
 * @return                                      Error value
 */
ERROR BaseBinaryStar::EvolveOneTimestep(const double p_Dt) {

    EvolveOneTimestepPreamble(p_Dt);

    try {    

        m_Star1->AgeOneTimestep(p_Dt, true);                                            // Age the primary one timestep and switch to the new stellar type if necessary
        m_Star2->AgeOneTimestep(p_Dt, true);                                            // Age the secondary one timestep and switch to the new stellar type if necessary
    }

    // if we catch an error here it happened during the SSE evolution of one of the
    // constituent stars.  The error may have been displayed to the user already, but
    // the binary error value (m_Error) will not have been set - we set it here so we
    // know an error has occurred.

    catch (const std::runtime_error& e) {                                               // catch runtime exceptions
        // anything we catch here should not already have been displayed to the user,
        // so set and display the error (do not rethrow the error)
        if (std::string(e.what()) == "FPE") m_Error = ERROR::FLOATING_POINT_ERROR;      // set error value - floating-point error
        else                                m_Error = ERROR::ERROR;                     // set error value - unspecified error
        SHOW_ERROR(m_Error);                                                            // display the error
    }
    catch (int e) {                                                                     // catch errors thrown
        // anything we catch here should already have been displayed to the user,
        // so just set the error (do not rethrow the error)
        if (e != static_cast<int>(ERROR::NONE)) m_Error = static_cast<ERROR>(e);        // set error value - specified errpr
        else                                    m_Error = ERROR::ERROR;                 // set error value - unspecified error
    }
    catch (...) {                                                                       // catchall
        // anything we catch here should not already have been displayed to the user,
        // so set and display the error (do not rethrow the error)
        m_Error = ERROR::ERROR;                                                         // set error value - unspecified error
        SHOW_ERROR(m_Error);                                                            // unspecified error
    }

    return m_Error;
}


/*
 * Evolve the binary up to the maximum evolution time (and number of steps)
 *
 * The functional return is the status of the evolution (will indicate why the evolution stopped, and if an error occurred)
 *
 * JR: todo: flesh-out this documentation
 *
 *
 * EVOLUTION_STATUS Evolve()
 *
 * @return                                      Status of the evolution (EVOLUTION_STATUS)
 */
EVOLUTION_STATUS BaseBinaryStar::Evolve() {

    ERROR error = ERROR::NONE;

    EVOLUTION_STATUS evolutionStatus = EVOLUTION_STATUS::CONTINUE;

    try {

        if (HasStarsTouching()) {                                                                                                       // check if stars are touching
            m_Flags.stellarMerger        = true;
            m_Flags.stellarMergerAtBirth = true;
            evolutionStatus              = EVOLUTION_STATUS::STELLAR_MERGER_AT_BIRTH;                                                   // binary components are touching - merger at birth
        }

        (void)PrintDetailedOutput(m_Id, BSE_DETAILED_RECORD_TYPE::INITIAL_STATE);                                                       // print (log) detailed output: this is the initial state of the binary

        if (OPTIONS->PopulationDataPrinting()) {
            SAY("\nGenerating a new binary - " << m_Id);
            SAY("Binary has masses " << m_Star1->Mass() << " & " << m_Star2->Mass() << " Msol");
            SAY("Binary has initial semiMajorAxis " << m_SemiMajorAxis << " AU");
            SAY("RandomSeed " << m_RandomSeed);
        }

        if (evolutionStatus == EVOLUTION_STATUS::CONTINUE) {                                                                            // continue evolution

            // if the user provided timestep values, get them now
            bool usingProvidedTimesteps = false;                                                                                        // using user-provided timesteps?
            DBL_VECTOR timesteps;
            if (!OPTIONS->TimestepsFileName().empty()) {                                                                                // have timesteps filename?
                                                                                                                                        // yes
                std::tie(error, timesteps) = utils::ReadTimesteps(OPTIONS->TimestepsFileName());                                        // read timesteps from file
                if (error != ERROR::NONE) {                                                                                             // ok?
                    THROW_ERROR(error, ERR_MSG(ERROR::NO_TIMESTEPS_READ));                                                              // no - throw error - this is not what the user asked for
                }
                else usingProvidedTimesteps = true;                                                                                     // have user-provided timesteps
            }

            // evolve the current binary up to the maximum evolution time (and number of steps)

            double dt;                                                                                                                  // timestep
            if (usingProvidedTimesteps) {                                                                                               // user-provided timesteps?
                // get new timestep
                //   - don't quantise
                //   - don't apply timestep multiplier
                // (we assume user wants the timesteps in the file)
                // 
                // Open question: should we clamp this to NUCLEAR_MINIMUM_TIMESTEP?
                dt = timesteps[0];
            }
            else {                                                                                                                      // no - not using user-provided timesteps
                // if user selects to emit GWs, calculate the effects of radiation
                //     - note that this is placed before the call to ChooseTimestep() because when
                //       emitting GWs the timestep is a function of gravitational radiation
                if (OPTIONS->EmitGravitationalRadiation()) {
                    CalculateGravitationalRadiation();
                }

                // we want the first timestep to be small - calculate timestep and divide by 1000.0
                dt = ChooseTimestep(OPTIONS->TimestepMultiplier() / 1000.0);                                                            // calculate timestep - make first step small
            }

            unsigned long int stepNum = 1; 

            while (evolutionStatus == EVOLUTION_STATUS::CONTINUE) {                                                                     // perform binary evolution - iterate over timesteps until told to stop

<<<<<<< HEAD
                stepNum++;                                                                                                              // increment stepNum

                // if user selects to emit GWs, calculate the effects of radiation
                //     - note that this is placed before ChooseTimestep() is called because
                //       the timestep is a function of gravitational radiation
                if (OPTIONS->EmitGravitationalRadiation()) {
                    CalculateGravitationalRadiation();
                }

                if (stepNum > 1) {                                                                                                      // after the first timestep, set previous timestep
                    m_Star2->UpdatePreviousTimestepDuration();
                    m_Star1->UpdatePreviousTimestepDuration();
                }
                if (usingProvidedTimesteps) {                                                                                           // user-provided timesteps?
                    // select a timestep
                    //   - don't quantise
                    //   - don't apply timestep multiplier
                    // (we assume user wants the timesteps in the file)
                    dt = timesteps[stepNum - 1];
                }
                else {                                                                                                                  // no - not using user-provided timesteps
                    dt = ChooseTimestep(dt);
                }

=======
>>>>>>> 1fe9f7be
                error = EvolveOneTimestep(dt);                                                                                          // evolve the binary system one timestep
                if (error != ERROR::NONE) {                                                                                             // SSE error for either constituent star?
                    evolutionStatus = EVOLUTION_STATUS::SSE_ERROR;                                                                      // yes - stop evolution
                }
                else {                                                                                                                  // continue evolution
<<<<<<< HEAD
		    
                    if (OPTIONS->EmitGravitationalRadiation()) {                                                                        // emitting GWs?
                        EmitGravitationalWave(dt);                                                                                      // yes - emit gravitational wave
=======

                    if (OPTIONS->EmitGravitationalRadiation()) {                                                                        // emitting GWs?
                        EmitGravitationalWave(dt);                                                                                      // yes - emit graviataional wave
>>>>>>> 1fe9f7be
                    }

                    (void)PrintDetailedOutput(m_Id, BSE_DETAILED_RECORD_TYPE::POST_STELLAR_TIMESTEP);                                   // print (log) detailed output

                    if (OPTIONS->RLOFPrinting()) StashRLOFProperties(MT_TIMING::PRE_MT);                                                // stash properties immediately pre-Mass Transfer 

                    EvaluateBinary(dt);                                                                                                 // evaluate the binary at this timestep

                    (void)PrintDetailedOutput(m_Id, BSE_DETAILED_RECORD_TYPE::POST_BINARY_TIMESTEP);                                    // print (log) detailed output
                
                    (void)PrintRLOFParameters();                                                                                        // print (log) RLOF parameters

                    // check for reasons to not continue evolution
                    if (StellarMerger() && !HasOneOf({ STELLAR_TYPE::MASSLESS_REMNANT })) {                                             // have stars merged without merger already being resolved?
                        if (m_Star1->IsOneOf(MAIN_SEQUENCE) && m_Star2->IsOneOf(MAIN_SEQUENCE) && OPTIONS->EvolveMainSequenceMergers()) // yes - both MS and evolving MS merger products?
                            ResolveMainSequenceMerger();                                                                                // yes - handle main sequence mergers gracefully; no need to change evolution status
                        else
                            evolutionStatus = EVOLUTION_STATUS::STELLAR_MERGER;                                                         // no - for now, stop evolution
                    }
                    else if (HasStarsTouching()) {                                                                                      // binary components touching? (should usually be avoided as MT or CE or merger should happen prior to this)
                        evolutionStatus = EVOLUTION_STATUS::STARS_TOUCHING;                                                             // yes - stop evolution
                    }
                    else if (IsUnbound()) {                                                                                             // binary is unbound?
                        m_Flags.mergesInHubbleTime = false;                                                                             // yes - won't merge in a Hubble time

                        if (IsDCO()) {                                                                                                  // DCO (has two COs)?
                            if (m_DCOFormationTime == DEFAULT_INITIAL_DOUBLE_VALUE) {                                                   // DCO not yet evaluated
                                m_DCOFormationTime = m_Time;                                                                            // set the DCO formation time
                            }
                        }

                        if (!OPTIONS->EvolveUnboundSystems() || IsDCO()) {                                                              // should we evolve unbound systems?
                            evolutionStatus = EVOLUTION_STATUS::UNBOUND;                                                                // no - stop evolution
                        }
                    }

                    if (evolutionStatus == EVOLUTION_STATUS::CONTINUE) {                                                                // continue evolution?

                        if (HasOneOf({ STELLAR_TYPE::NEUTRON_STAR })) {
                            (void)PrintPulsarEvolutionParameters(PULSAR_RECORD_TYPE::POST_BINARY_TIMESTEP);                             // print (log) pulsar evolution parameters 
                        }
                        
                        if (IsDCO() && !IsUnbound()) {                                                                                  // bound double compact object?
                            if (m_DCOFormationTime == DEFAULT_INITIAL_DOUBLE_VALUE) {                                                   // DCO not yet evaluated -- to ensure that the coalescence is only resolved once
                                ResolveCoalescence();                                                                                   // yes - resolve coalescence
                                m_DCOFormationTime = m_Time;                                                                            // set the DCO formation time
                            }

                            if (!(OPTIONS->EvolvePulsars() && HasOneOf({ STELLAR_TYPE::NEUTRON_STAR }))) {                              // evolve pulsar?
                                evolutionStatus = EVOLUTION_STATUS::DCO;                                                                // no - have DCO - stop evolving
                            }
                        }

                        // check whether to continue evolution
                        if (evolutionStatus == EVOLUTION_STATUS::CONTINUE) {                                                            // continue evolution?

                            // check for other reasons to stop evolution
                            if (IsDCO() && m_Time > (m_DCOFormationTime + m_TimeToCoalescence) && !IsUnbound()) {                       // evolution time exceeds DCO merger time?
                                evolutionStatus = EVOLUTION_STATUS::DCO_MERGER_TIME;                                                    // yes - stop evolution
                            }
                            else if (m_Time > OPTIONS->MaxEvolutionTime()) {                                                            // evolution time exceeds maximum?
                                evolutionStatus = EVOLUTION_STATUS::TIMES_UP;                                                           // yes - stop evolution
                            }
                            else if (!OPTIONS->EvolveDoubleWhiteDwarfs() && IsWDandWD()) {                                              // double WD and their evolution is not enabled?
                                evolutionStatus = EVOLUTION_STATUS::WD_WD;                                                              // yes - do not evolve double WD systems
                            }
                            else if ((HasOneOf({ STELLAR_TYPE::MASSLESS_REMNANT }) && !OPTIONS->EvolveMainSequenceMergers()) || IsMRandRemant()) {           // at least one massless remnant and not evolving MS merger products, or is MR + stellar remnant
                                evolutionStatus = EVOLUTION_STATUS::MASSLESS_REMNANT;                                                   // yes - stop evolution
                            }
                        }
                    }
                }

                (void)PrintDetailedOutput(m_Id, BSE_DETAILED_RECORD_TYPE::TIMESTEP_COMPLETED);                                          // print (log) detailed output: this is after all changes made in the timestep

                if (stepNum >= OPTIONS->MaxNumberOfTimestepIterations()) evolutionStatus = EVOLUTION_STATUS::STEPS_UP;                  // number of timesteps for evolution exceeds maximum
                else if (evolutionStatus == EVOLUTION_STATUS::CONTINUE && usingProvidedTimesteps && stepNum >= timesteps.size()) {      // using user-provided timesteps and all consumed
                    evolutionStatus = EVOLUTION_STATUS::TIMESTEPS_EXHAUSTED;                                                            // yes - set status
                    SHOW_WARN(ERROR::TIMESTEPS_EXHAUSTED);                                                                              // show warning
                }

                if (evolutionStatus == EVOLUTION_STATUS::CONTINUE) {                                                                    // continue evolution?

                    // if user selects to emit GWs, calculate the effects of radiation
                    //     - note that this is placed before the call to ChooseTimestep() because when
                    //       emitting GWs the timestep is a function of gravitational radiation                    
                    if (OPTIONS->EmitGravitationalRadiation()) {
                        CalculateGravitationalRadiation();
                    }

                    m_Star2->UpdatePreviousTimestepDuration();
                    m_Star1->UpdatePreviousTimestepDuration();
                
                    if (usingProvidedTimesteps) {                                                                                       // user-provided timesteps?
                        // select a timestep
                        //   - don't quantise
                        //   - don't apply timestep multiplier
                        // (we assume user wants the timesteps in the file)
                        // 
                        // Open question: should we clamp this to NUCLEAR_MINIMUM_TIMESTEP?
                        dt = timesteps[stepNum];
                    }
                    else {                                                                                                              // no - not using user-provided timesteps
                        dt = ChooseTimestep(OPTIONS->TimestepMultiplier());
                    }

                    stepNum++;                                                                                                          // increment stepNum
                }
            }

            if (usingProvidedTimesteps && timesteps.size() > stepNum) {                                                                 // all user-defined timesteps consumed?
                evolutionStatus = EVOLUTION_STATUS::TIMESTEPS_NOT_CONSUMED;                                                             // no - set status
                SHOW_WARN(ERROR::TIMESTEPS_NOT_CONSUMED);                                                                               // show warning
            }
        }

        (void)PrintDetailedOutput(m_Id, BSE_DETAILED_RECORD_TYPE::FINAL_STATE);                                                         // print (log) detailed output: this is the final state of the binary

        // if we trapped a floating-point error we set the binary's error value to indicate a
        // floating-point error occurred, but we don't terminate evolution (we can only have
        // floating-point errors trapped here if the user has not activated the floating-point
        // error instrumentation.  i.e --fp-error-mode OFF)
        // Set the error here so that users know that a floating-point error occurred, even though
        // the evolution of the binary was not terminated because an error occurred.

        if (fetestexcept(FE_DIVBYZERO) ||
            fetestexcept(FE_INVALID)   ||
            fetestexcept(FE_OVERFLOW)  ||
            fetestexcept(FE_UNDERFLOW)) m_Error = ERROR::FLOATING_POINT_ERROR;                                                     // floating-point error

            feclearexcept(FE_ALL_EXCEPT);                                                                                          // clear all FE traps
            
    }
    catch (const std::runtime_error& e) {                                                                                               // catch runtime exceptions
        // anything we catch here should not already have been displayed to the user,
        // so set the error value, display the error, and flag termination (do not rethrow the error)
        if (std::string(e.what()) == "FPE") m_Error = ERROR::FLOATING_POINT_ERROR;                                                      // floating-point error
        else                                m_Error = ERROR::ERROR;                                                                     // unspecified error
        SHOW_ERROR(m_Error);                                                                                                            // display error (don't throw here - handled by returning status)
        evolutionStatus = EVOLUTION_STATUS::ERROR;                                                                                      // evolution terminated
    }
    catch (int e) {
        // anything we catch here should already have been displayed to the user,
        // so just ensure error value is set and flag termination (do not rethrow the error)
        if (e != static_cast<int>(ERROR::NONE)) m_Error = static_cast<ERROR>(e);                                                        // specified errpr
        else                                    m_Error = ERROR::ERROR;                                                                 // unspecified error
        evolutionStatus = EVOLUTION_STATUS::ERROR;                                                                                      // evolution terminated
    }
    catch (...) {
        // anything we catch here should not already have been displayed to the user,
        // so set the error value, display the error, and flag termination (do not rethrow the error)
        m_Error = ERROR::ERROR;                                                                                                         // unspecified error
        SHOW_ERROR(m_Error);                                                                                                            // display error (don't throw here - handled by returning status)
        evolutionStatus = EVOLUTION_STATUS::ERROR;                                                                                      // evolution terminated
    }

    m_EvolutionStatus = evolutionStatus;

    (void)PrintBinarySystemParameters();                                                                                                // print (log) binary system parameters

    return evolutionStatus;
}
<|MERGE_RESOLUTION|>--- conflicted
+++ resolved
@@ -2731,47 +2731,14 @@
 
             while (evolutionStatus == EVOLUTION_STATUS::CONTINUE) {                                                                     // perform binary evolution - iterate over timesteps until told to stop
 
-<<<<<<< HEAD
-                stepNum++;                                                                                                              // increment stepNum
-
-                // if user selects to emit GWs, calculate the effects of radiation
-                //     - note that this is placed before ChooseTimestep() is called because
-                //       the timestep is a function of gravitational radiation
-                if (OPTIONS->EmitGravitationalRadiation()) {
-                    CalculateGravitationalRadiation();
-                }
-
-                if (stepNum > 1) {                                                                                                      // after the first timestep, set previous timestep
-                    m_Star2->UpdatePreviousTimestepDuration();
-                    m_Star1->UpdatePreviousTimestepDuration();
-                }
-                if (usingProvidedTimesteps) {                                                                                           // user-provided timesteps?
-                    // select a timestep
-                    //   - don't quantise
-                    //   - don't apply timestep multiplier
-                    // (we assume user wants the timesteps in the file)
-                    dt = timesteps[stepNum - 1];
-                }
-                else {                                                                                                                  // no - not using user-provided timesteps
-                    dt = ChooseTimestep(dt);
-                }
-
-=======
->>>>>>> 1fe9f7be
                 error = EvolveOneTimestep(dt);                                                                                          // evolve the binary system one timestep
                 if (error != ERROR::NONE) {                                                                                             // SSE error for either constituent star?
                     evolutionStatus = EVOLUTION_STATUS::SSE_ERROR;                                                                      // yes - stop evolution
                 }
                 else {                                                                                                                  // continue evolution
-<<<<<<< HEAD
-		    
-                    if (OPTIONS->EmitGravitationalRadiation()) {                                                                        // emitting GWs?
-                        EmitGravitationalWave(dt);                                                                                      // yes - emit gravitational wave
-=======
 
                     if (OPTIONS->EmitGravitationalRadiation()) {                                                                        // emitting GWs?
                         EmitGravitationalWave(dt);                                                                                      // yes - emit graviataional wave
->>>>>>> 1fe9f7be
                     }
 
                     (void)PrintDetailedOutput(m_Id, BSE_DETAILED_RECORD_TYPE::POST_STELLAR_TIMESTEP);                                   // print (log) detailed output
