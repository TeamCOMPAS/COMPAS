#ifndef __constants_h__
#define __constants_h__

#include <cmath>
#include <string>
#include <vector>
#include <map>
#include <unordered_map>
#include <fstream>

#include <boost/variant.hpp>


typedef unsigned long int                                               OBJECT_ID;                  // OBJECT_ID type

typedef std::vector<double>                                             DBL_VECTOR;
typedef std::tuple <double, double>                                     DBL_DBL;
typedef std::tuple <double, double, double>                             DBL_DBL_DBL;
typedef std::tuple<std::string, std::string, std::string, std::string>  STR_STR_STR_STR;

// Hash for Enum Class
struct EnumClassHash
{
    template <typename T>
    std::size_t operator()(T t) const
    {
        return static_cast<std::size_t>(t);
    }
};

template <typename Key>
using HashType = typename std::conditional<std::is_enum<Key>::value, EnumClassHash, std::hash<Key>>::type;

template <typename Key, typename T>
using COMPASUnorderedMap = std::unordered_map<Key, T, HashType<Key>>;


// Bitwise operators for Enum Class - |, |=, &, &=, ^, ^=, ~ only
// from http://blog.bitwigglers.org/using-enum-classes-as-type-safe-bitmasks/
#define ENABLE_BITMASK_OPERATORS(x)     \
template<>                              \
struct EnableBitMaskOperators<x> {      \
    static const bool enable = true;    \
};

template<typename Enum>  
struct EnableBitMaskOperators {
    static const bool enable = false;
};

template<typename Enum>  
typename std::enable_if<EnableBitMaskOperators<Enum>::enable, Enum>::type  
operator |(Enum lhs, Enum rhs) {
    return static_cast<Enum> (
        static_cast<typename std::underlying_type<Enum>::type>(lhs) |
        static_cast<typename std::underlying_type<Enum>::type>(rhs)
    );
}

template<typename Enum>  
typename std::enable_if<EnableBitMaskOperators<Enum>::enable, Enum>::type  
operator |=(Enum &lhs, Enum rhs) {
    lhs = static_cast<Enum> (
        static_cast<typename std::underlying_type<Enum>::type>(lhs) |
        static_cast<typename std::underlying_type<Enum>::type>(rhs)           
    );

    return lhs;
}

template<typename Enum>  
typename std::enable_if<EnableBitMaskOperators<Enum>::enable, Enum>::type 
operator &(Enum lhs, Enum rhs) {
    return static_cast<Enum> (
        static_cast<typename std::underlying_type<Enum>::type>(lhs) &
        static_cast<typename std::underlying_type<Enum>::type>(rhs)
    );
}

template<typename Enum>  
typename std::enable_if<EnableBitMaskOperators<Enum>::enable, Enum>::type 
operator &=(Enum &lhs, Enum rhs) {
    lhs = static_cast<Enum> (
        static_cast<typename std::underlying_type<Enum>::type>(lhs) &
        static_cast<typename std::underlying_type<Enum>::type>(rhs)           
    );

    return lhs;
}

template<typename Enum>  
typename std::enable_if<EnableBitMaskOperators<Enum>::enable, Enum>::type 
operator ^(Enum lhs, Enum rhs) {
    return static_cast<Enum> (
        static_cast<typename std::underlying_type<Enum>::type>(lhs) ^
        static_cast<typename std::underlying_type<Enum>::type>(rhs)
    );
}

template<typename Enum>  
typename std::enable_if<EnableBitMaskOperators<Enum>::enable, Enum>::type 
operator ^=(Enum &lhs, Enum rhs) {
    lhs = static_cast<Enum> (
        static_cast<typename std::underlying_type<Enum>::type>(lhs) ^
        static_cast<typename std::underlying_type<Enum>::type>(rhs)           
    );

    return lhs;
}

template<typename Enum>  
typename std::enable_if<EnableBitMaskOperators<Enum>::enable, Enum>::type 
operator ~(Enum rhs) {
    return static_cast<Enum> (
        ~static_cast<typename std::underlying_type<Enum>::type>(rhs)
    );
}


/*
 * Trick to allow SWITCH on literal strings
 * constexpr is (or can be) evaluated at compile-time, hence the ability to SWITCH using it.
 *
 * This function returns a hash value for a string - very small chance of collisions, but if a
 * collision happens the compiler will complain (because CASE values will be the same).
 *
 * Adapted from https://rextester.com/discussion/FGBUG88403/Switch-case-with-strings-in-C-11,
 * but variations available in many places with the right Google search terms...
 */

constexpr uint64_t StrHash(char const* p_Str, uint64_t p_Hash = 14695981039346656037ull) {
    return (*p_Str == 0) ? p_Hash : StrHash(p_Str + 1, (p_Hash * 1099511628211ull) ^ static_cast<uint64_t>(*p_Str));
}

constexpr uint64_t _(char const* p_Str) {
    return StrHash(p_Str);
}



extern OBJECT_ID globalObjectId;                                                                    // used to uniquely identify objects - used primarily for error printing

// Constants in SI
// CPLB: Use CODATA values where applicable http://physics.nist.gov/cuu/Constants/index.html

// JR: cmath (included file) provides the following pi-related constants:
//
// pi	        M_PI	    3.14159265358979323846
// pi/2         M_PI_2	    1.57079632679489661923
// pi/4         M_PI_4	    0.785398163397448309616
// 1/pi         M_1_PI	    0.318309886183790671538
// 2/pi         M_2_PI	    0.636619772367581343076
// 2/sqrt(pi)	M_2_SQRTPI	1.12837916709551257390
//
// I've added _2_PI and SQRT_M_2_PI below

#undef COMPARE_WITH_TOLERANCE // define/undef this to compare floats with/without tolerance (see FLOAT_TOLERANCE_ABSOLUTE, FLOAT_TOLERANCE_RELATIVE and Compare() function)

constexpr double FLOAT_TOLERANCE_ABSOLUTE               = 0.0000005;                                                // Absolute tolerance for floating-point comparisons if COMPARE_WITH_TOLERANCE is defined
constexpr double FLOAT_TOLERANCE_RELATIVE               = 0.0000005;                                                // Relative tolerance for floating-point comparisons if COMPARE_WITH_TOLERANCE is defined


// initialisation constants
constexpr double DEFAULT_INITIAL_DOUBLE_VALUE           = 0.0;                                                      // default initial value for double variables
constexpr double DEFAULT_INITIAL_INTEGER_VALUE          = 0;                                                        // default initial value for int variables
constexpr double DEFAULT_INITIAL_ULONGINT_VALUE         = 0l;                                                       // default initial value for unsigned long int variables
constexpr double DEFAULT_INITIAL_BOOLEAN_VALUE          = false;                                                    // default initial value for bool variables


// conversion constants

// mass
constexpr double G_TO_KG                                = 1.0E-3;                                                   // convert grams to kg
constexpr double MSOL_TO_G                              = 1.98892E33;                                               // convert Solar Mass to g
constexpr double MSOL_TO_KG                             = MSOL_TO_G * G_TO_KG;                                      // convert Solar Mass to kg
constexpr double KG_TO_MSOL                             = 1.0 / MSOL_TO_KG;                                         // convert kg to Solar Mass

// length
constexpr double KM_TO_CM 					            = 1.0E5;									                // convert km to cm
constexpr double KM_TO_M                                = 1000.0;                                                   // convert km to m
constexpr double CM_TO_M                                = 1.0E-2;                                                   // convert cm to m

constexpr double RSOL_TO_KM                             = 6.957E5;                                                  // convert Solar Radius (RSOL) to km
constexpr double RSOL_TO_CM                             = 6.957E10;                                                 // convert Solar Radius (RSOL) to cm
constexpr double RSOL_TO_AU                             = 0.00465047;                                               // convert Solar Radius (RSOL) to AU

constexpr double AU_TO_CM                               = 14959787070000.0;                                         // convert Astronomical Units (AU) to cm
constexpr double AU_TO_RSOL				                = 1.0 / RSOL_TO_AU;                                         // convert Astronomical Units AU to Solar Radius RSOL
constexpr double AU_TO_KM                               = AU_TO_CM / 1.0E5;                                         // convert Astronomical Units AU to km

constexpr double KM_TO_RSOL					            = 1.0 / RSOL_TO_KM;						                    // convert km to Solar Radius (RSOL)
constexpr double KM_TO_AU                               = 1.0 / AU_TO_KM;                                           // convert km to Astronomical Units AU

// time
constexpr double SECONDS_IN_YEAR                        = 31556926.0;                                               // number of second in 1 year
constexpr double SECONDS_IN_DAY                         = SECONDS_IN_YEAR * 4.0 / 1461.0;                           // number of second in 1 day
constexpr double SECONDS_IN_MS                          = 1.0E-3;                                                   // number of second in 1 millisecond
constexpr double SECONDS_IN_MYR                         = 31556926.0 * 1.0E6;                                       // number of second in 1 Myr
constexpr double MYR_TO_YEAR                            = 1.0E6;                                                    // convert Myr to year
constexpr double YEAR_TO_MYR                            = 1.0E-6;                                                   // convert year to Myr

// energy
constexpr double JOULES_TO_ERG                          = 1.0E7;                                                    // convert Joules to Erg

// B field
constexpr double TESLA_TO_GAUSS                         = 1.0E4;					                                // convert Tesla to Gauss
constexpr double GAUSS_TO_TESLA                         = 1.0 / TESLA_TO_GAUSS;                                     // convert Gauss to Tesla

// constants

constexpr double _2_PI                                  = M_PI * 2;                                                 // 2PI
constexpr double SQRT_M_2_PI                            = 0.7978845608028653558798921198687637369517;               // sqrt(2/PI)
constexpr double DEGREE                                 = M_PI / 180.0;                                             // 1 degree in radians

constexpr double GAMMA_E                                = 0.57721566490153286060651209008240243104215933593992;     // Euler's Constant (probably don't need so many digits after the decimal point...)

constexpr double H0                                     = 67.8;                                                     // Hubble's Constant in km s^-1 Mpc^-1  (from plank approx 67.80±0.77) CPLB: Use WMAP value
constexpr double H0SI                                   = H0 * 1000.0 / 3.0E22;                                     // Hubble's Constant in SI units, s^-1
constexpr double HUBBLE_TIME                            = 1 / H0SI;                                                 // Hubble time in s

constexpr double G                                      = 6.67E-11;                                                 // Gravitational constant in m^3 kg^-1 s^-2 (more accurately known as G M_sol)
constexpr double G_CGS                                  = 6.6743E-8;                                                // Gravitational constant in cm^3 g^-1 s^-2
constexpr double G1                                     = 4.0 * M_PI * M_PI;                                        // Gravitational constant in AU^3 Msol^-1 yr^-2
constexpr double G_SN                                   = G * 1.0E-9 / KG_TO_MSOL;                                  // Gravitational constant in km^3 Msol^-1 s^-2, for use in the ResolveSupernova() function
constexpr double G_SOLAR_YEAR                           = 3.14E7;                                                   // Gravitational constant in Lsol Rsol yr Msol^-2 for calculating photon tiring limit

constexpr double RSOL                                   = 6.957E8;                                                  // Solar Radius (in m)
constexpr double ZSOL                                   = 0.02;                                                     // Solar Metallicity used in scalings
<<<<<<< HEAD
=======
constexpr double LOG10_ZSOL                             = -1.69897;                                              // log10(ZSOL) - for performance
>>>>>>> 2799125b
constexpr double ZSOL_ASPLUND				            = 0.0142;						                            // Solar Metallicity (Asplund+ 2010) used in initial condition
constexpr double TSOL                                   = 5778.0;                                                   // Solar Temperature in kelvin

constexpr double AU                                     = 149597870700.0;                                           // 1 AU (Astronomical Unit) in metres
constexpr double KM                                     = 1000.0;                                                   // 1 km (Kilometre) in metres
constexpr double C                                      = 3.0E8;                                                    // Speed of light in m s^-1

constexpr double MU_0                                   = 4.0 * M_PI * 1.0E-7;                                      // Vacuum permeability in m kg s-2 A-2

constexpr double NEUTRINO_LOSS_FALLBACK_FACTOR          = 1.0;                                                      // Factor which accounts for mass loss in neutrino winds during a supernovae. Should be made a flag and added to pythonSubmit.py

constexpr double MC_L_C1                                = 9.20925E-5;                                               // Core Mass - Luminosity relation constant c1 (Hurley et al. 2000, eq 44)
constexpr double MC_L_C2                                = 5.402216;                                                 // Core Mass - Luminosity relation constant c2 (Hurley et al. 2000, eq 44)

constexpr double HE_RATE_CONSTANT                       = 7.66E-5;                                                  // Helium rate constant (Hurley et al. 2000, eq 68)
constexpr double HHE_RATE_CONSTANT                      = 1.27E-5;                                                  // Combined rate constant for both hydrogen and helium shell burning (Hurley et al. 2000, eq 71)

constexpr double BLACK_HOLE_LUMINOSITY                  = 1.0E-10;                                                  // Black Hole luminosity

constexpr double NEUTRON_STAR_MASS                      = 1.4;                                                      // Canonical NS mass in Msol
constexpr double NEUTRON_STAR_RADIUS                    = (1.0 / 7.0) * 1.0E-4;                                     // 10km in Rsol.  Hurley et al. 2000, just after eq 93

constexpr double MCH                                    = 1.44;                                                     // Chandrasekhar mass
constexpr double MECS                                   = 1.38;                                                     // Mass of Neutron-Star (NS) formed in electron capture supernova (ECS). From Belczysnki+2008, before eq. 3.
constexpr double MECS_REM                               = 1.26;                                                     // Gravitational mass of Neutron-Star (NS) formed in electron capture supernova (ECS). From Belczysnki+2008, eq. 3
constexpr double MASS_LOSS_ETA                          = 0.5;                                                      // Mass loss efficiency -- can be set in the code as an option easily enough
constexpr double MCBUR1HURLEY					        = 1.6;							                            // Minimum core mass at base of the AGB to avoid fully degenerate CO core formation (Hurley value, Fryer+ and Belczynski+ use 1.83)
constexpr double MCBUR2					                = 2.25;							                            // Core mass at base of the AGB above which the CO core is completely non-degenerate

constexpr double NJ_MINIMUM_LUMINOSITY                  = 4.0E3;                                                    // Minimum luminosity in Lsun needed for Nieuwenhuijzen & de Jager wind mass loss
constexpr double VINK_MASS_LOSS_MINIMUM_TEMP            = 1.25E4;                                                   // Minimum temperature in K for Vink mass loss rates to be applied
constexpr double VINK_MASS_LOSS_BISTABILITY_TEMP        = 2.5E4;                                                    // Temperature in K for bistability jump in Vink mass loss (assumed to be 25000K following Belczysnki+2010)
constexpr double VINK_MASS_LOSS_MAXIMUM_TEMP            = 5.0E4;                                                    // Maximum temperature in K for Vink mass loss rates to be applied (show warning above this)
constexpr double LBV_LUMINOSITY_LIMIT_STARTRACK         = 6.0E5;                                                    // STARTRACK LBV luminosity limit
constexpr double LBV_LUMINOSITY_LIMIT_VANBEVEREN        = 3.0E5;                                                    // VANBEVEREN LBV luminosity limit

constexpr double CONVECTIVE_BOUNDARY_TEMPERATURE_BELCZYNSKI = 5.37E3;                                               // Threshold temperature for the star to develop a convective envelope, in Kelvin (10^3.73 K, from Belczynski+, 2008)

constexpr double ABSOLUTE_MINIMUM_TIMESTEP              = 100.0 / SECONDS_IN_MYR;                                   // 100 seconds expressed in Myr (3.1688765E-12 Myr)
constexpr double NUCLEAR_MINIMUM_TIMESTEP               = 1.0E-6;                                                   // Minimum time step for nuclear evolution = 1 year expressed in Myr

constexpr int    MAX_BSE_INITIAL_CONDITIONS_ITERATIONS  = 100;                                                      // Maximum loop iterations looking for initial conditions for binary systems
constexpr int    MAX_TIMESTEP_RETRIES                   = 30;                                                       // Maximum retries to find a good timestep for stellar evolution

constexpr double MAXIMUM_MASS_LOSS_FRACTION             = 0.01;                                                     // Maximum allowable mass loss - 1.0% (of mass) expressed as a fraction
constexpr double MAXIMUM_RADIAL_CHANGE                  = 0.01;                                                     // Maximum allowable radial change - 1% (of radius) expressed as a fraction
constexpr double MINIMUM_MASS_SECONDARY                 = 4.0;                                                      // Minimum mass of secondary to evolve

constexpr double MAXIMUM_MASS_TRANSFER_FRACTION_PER_STEP= 0.001;                                                    // Maximal fraction of donor mass that can be transferred in one step of stable mass transfer

constexpr double LAMBDA_NANJING_ZLIMIT                  = 0.0105;                                                   // Metallicity cutoff for Nanjing lambda calculations
constexpr double LAMBDA_NANJING_POPI_Z                  = 0.02;                                                     // Population I metallicity in Xu & Li (2010)
constexpr double LAMBDA_NANJING_POPII_Z                 = 0.001;                                                    // Population II metallicity in Xu & Li (2010)
constexpr double LAMBDA_NANJING_POPI_LOGZ               = -1.69897;                                                 // Population I log metallicity in Xu & Li (2010)
constexpr double LAMBDA_NANJING_POPII_LOGZ              = -3.0;                                                     // Population II log metallicity in Xu & Li (2010)
constexpr double LAMBDA_NANJING_MIN_MASS                = 1.0;                                                      // Minimum tabulated mass model in Xu & Li (2010)
constexpr double LAMBDA_NANJING_MAX_MASS                = 100.0;                                                    // Maximum tabulated mass model in Xu & Li (2010)

constexpr int    MAX_KEPLER_ITERATIONS                  = 1000;                                                     // Maximum number of iterations to solve Kepler's equation
constexpr double NEWTON_RAPHSON_EPSILON                 = 1.0E-5;                                                   // Accuracy for Newton-Raphson method

constexpr double EPSILON_PULSAR                         = 1.0;                                                      // JR: todo: description

constexpr double MIN_HMXRB_STAR_TO_ROCHE_LOBE_RADIUS_RATIO  = 0.8;                                                  // Minimum value of stellar radius | Roche Lobe radius for visible HMXRBs

constexpr double ADAPTIVE_RLOF_FRACTION_DONOR_GUESS     = 0.001;                                                    // Fraction of donor mass to use as guess in MassLossToFitInsideRocheLobe()
constexpr int    ADAPTIVE_RLOF_MAX_ITERATIONS           = 50;                                                       // Maximum number of iterations in MassLossToFitInsideRocheLobe()
constexpr double ADAPTIVE_RLOF_SEARCH_FACTOR            = 2.0;                                                      // Search factor in MassLossToFitInsideRocheLobe()
constexpr int    ADAPTIVE_MASS0_MAX_ITERATIONS          = 50;                                                       // Maximum number of iterations in Mass0ToMatchDesiredCoreMass()
constexpr double ADAPTIVE_MASS0_SEARCH_FACTOR           = 2.0;                                                      // Search factor in Mass0ToMatchDesiredCoreMass()
constexpr double FARMER_PPISN_UPP_LIM_LIN_REGIME        = 38.0;                                                     // Maximum CO core mass to result in the linear remnant mass regime of the FARMER PPISN prescription
constexpr double FARMER_PPISN_UPP_LIM_QUAD_REGIME       = 60.0;                                                     // Maximum CO core mass to result in the quadratic remnant mass regime of the FARMER PPISN prescription
constexpr double FARMER_PPISN_UPP_LIM_INSTABILLITY      = 140.0;                                                    // Maximum CO core mass to result in PI (upper edge of PISN gap) from FARMER PPISN prescription
constexpr double STARTRACK_PPISN_HE_CORE_MASS           = 45.0;                                                     // Helium core mass remaining following PPISN as assumed in StarTrack (Belczynski et al. 2017 https://arxiv.org/abs/1607.03116)


// logging constants

enum class LOGFILETYPE: int { NONE, HDF5, CSV, TSV, TXT };                                                          // Need this declared here so can declare the constant...

const LOGFILETYPE DEFAULT_LOGFILE_TYPE                  = LOGFILETYPE::HDF5;                                        // Default logfile type
const std::string DEFAULT_OUTPUT_CONTAINER_NAME         = "COMPAS_Output";                                          // Default name for output container (directory)
const std::string DETAILED_OUTPUT_DIRECTORY_NAME        = "Detailed_Output";                                        // Name for detailed output directory within output container
const std::string RUN_DETAILS_FILE_NAME                 = "Run_Details";                                            // Name for run details output file within output container

constexpr int    HDF5_DEFAULT_CHUNK_SIZE                = 100000;                                                   // default HDF5 chunk size (number of dataset entries)
constexpr int    HDF5_DEFAULT_IO_BUFFER_SIZE            = 1;                                                        // number of HDF5 chunks to buffer for IO (per open dataset)
constexpr int    HDF5_MINIMUM_CHUNK_SIZE                = 1000;                                                     // minimum HDF5 chunk size (number of dataset entries)

// Logfile record types
// Note all enum classes for log record types start at 1 (and *must* start at 1)
typedef unsigned int LOGRECORDTYPE;

enum class BE_BINARY_RECORD_TYPE: unsigned int {                                                                    // BSE_BE_BINARIES file record type
    DEFAULT = 1                                                                                                     // 1 - default BSE_BE_BINARIES file record type
};

enum class CE_RECORD_TYPE: unsigned int {                                                                           // BSE_COMMON_ENVELOPES file record type
    DEFAULT = 1                                                                                                     // 1 - default BSE_COMMON_ENVELOPES file record type
};

enum class DCO_RECORD_TYPE: unsigned int {                                                                          // BSE_DOUBLE_COMPACT_OBJECTS file record type
    DEFAULT = 1                                                                                                     // 1 - default BSE_DOUBLE_COMPACT_OBJECTS file record type
};

enum class PULSAR_RECORD_TYPE: unsigned int {                                                                       // BSE_PULSAR_EVOLUTION file record type
    DEFAULT = 1                                                                                                     // 1 - default BSE_PULSAR_EVOLUTION file record type
};

enum class RLOF_RECORD_TYPE: unsigned int {                                                                         // BSE_RLOF_PARAMETERS file record type
    DEFAULT = 1                                                                                                     // 1 - default BSE_RLOF_PARAMETERS file record type
};

enum class BSE_DETAILED_RECORD_TYPE: unsigned int {                                                                 // BSE_DETAILED_OUTPUT file record type
    INITIAL_STATE = 1,                                                                                              //  1 - record describes the initial state of the binary
    POST_STELLAR_TIMESTEP,                                                                                          //  2 - record was logged immediately following stellar timestep (i.e. the evolution of the constituent stars for a single timestep)
    POST_BINARY_TIMESTEP,                                                                                           //  3 - record was logged immediately following binary timestep (i.e. the evolution of the binary system for a single timestep)
    TIMESTEP_COMPLETED,                                                                                             //  4 - record was logged immediately following the completion of the timestep (after all changes to the binary and components)
    FINAL_STATE,                                                                                                    //  5 - record describes the final state of the binary
    STELLAR_TYPE_CHANGE_DURING_CEE,                                                                                 //  6 - record was logged immediately following a stellar type change during a common envelope event
    STELLAR_TYPE_CHANGE_DURING_MT,                                                                                  //  7 - record was logged immediately following a stellar type change during a mass transfer event
    STELLAR_TYPE_CHANGE_DURING_MASS_RESOLUTION,                                                                     //  8 - record was logged immediately following a stellar type change during mass resolution
    STELLAR_TYPE_CHANGE_DURING_CHE_EQUILIBRATION,                                                                   //  9 - record was logged immediately following a stellar type change during mass equilibration for CHE
    POST_MT,                                                                                                        // 10 - record was logged immediately following a mass transfer event
    POST_WINDS,                                                                                                     // 11 - record was logged immediately following winds mass loss
    POST_CEE,                                                                                                       // 12 - record was logged immediately following a common envelope event
    POST_SN,                                                                                                        // 13 - record was logged immediately following a supernova event
    POST_MASS_RESOLUTION,                                                                                           // 14 - record was logged immediately following mass resolution (i.e. after winds mass loss & mass transfer complete)
    POST_MASS_RESOLUTION_MERGER                                                                                     // 15 - record was logged immediately following a merger after mass resolution
};

enum class SSE_DETAILED_RECORD_TYPE: unsigned int {                                                                 // SSE_DETAILED_OUTPUT file record type
    DEFAULT = 1                                                                                                     // 1 - default SSE_DETAILED_OUTPUT record type
};

enum class BSE_SN_RECORD_TYPE: unsigned int {                                                                       // BSE_SUPERNOVAE file record type
    DEFAULT = 1                                                                                                     // 1 - default BSE_SUPERNOVAE file record type
};

enum class SSE_SN_RECORD_TYPE: unsigned int {                                                                       // SSE_SUPERNOVAE file record type
    DEFAULT = 1                                                                                                     // 1 - default SSE_SUPERNOVAE file record type
};

enum class BSE_SYSPARMS_RECORD_TYPE: unsigned int {                                                                 // BSE_SYSTEM_PARAMETERS file record type
    DEFAULT = 1                                                                                                     // 1 - default BSE_SYSTEM_PARAMETERS file record type
};

enum class SSE_SYSPARMS_RECORD_TYPE: unsigned int {                                                                 // SSE_SYSTEM_PARAMETERS file record type
    DEFAULT = 1                                                                                                     // 1 - default SSE_SYSTEM_PARAMETERS file record type
};

// option constraints
// Use these constant to specify constraints that should be applied to program option values
// The values specified here should be checked in Options::OptionValues::CheckAndSetOptions()
// and in any relevant sampling functions

constexpr double MINIMUM_INITIAL_MASS                   = 0.00007;                                                  // Minimum initial mass (Msol) (~theoretical minimum? How low does COMPAS actually tolerate?)
constexpr double MAXIMUM_INITIAL_MASS                   = 150.0;                                                    // Maximum initial mass (Msol) (should actually be 100Msol?)

constexpr double MINIMUM_METALLICITY                    = 0.0001;                                                   // Minimum metallicity - Hurley equations known to fail for Z < 0.0001
constexpr double MAXIMUM_METALLICITY                    = 0.03;                                                     // Maximum metallicity (~> super-metal-rich?)


// IMF constants
constexpr double SALPETER_POWER                         = -2.35;
constexpr double SALPETER_MINIMUM                       = 0.5;
constexpr double SALPETER_MAXIMUM                       = 100.0;

// Kroupa IMF is a broken power law with three slopes
constexpr double KROUPA_POWER_1                         = -0.3;
constexpr double KROUPA_POWER_2                         = -1.3;
constexpr double KROUPA_POWER_3                         = -2.3;

// Declare some values here so we don't need to repeatedly calculate them in the code

// Often require the power law exponent plus one
constexpr double KROUPA_POWER_PLUS1_1                   = 0.7;
constexpr double KROUPA_POWER_PLUS1_2                   = -0.3;
constexpr double KROUPA_POWER_PLUS1_3                   = -1.3;

constexpr double ONE_OVER_KROUPA_POWER_1_PLUS1          = 1.0 / KROUPA_POWER_PLUS1_1;
constexpr double ONE_OVER_KROUPA_POWER_2_PLUS1          = 1.0 / KROUPA_POWER_PLUS1_2;
constexpr double ONE_OVER_KROUPA_POWER_3_PLUS1          = 1.0 / KROUPA_POWER_PLUS1_3;

// There are two breaks in the Kroupa power law -- they occur here (in solar masses)
constexpr double KROUPA_BREAK_1                         = 0.08;
constexpr double KROUPA_BREAK_2                         = 0.5;

// Some values that are really constants
constexpr double KROUPA_BREAK_1_PLUS1_1                 = 0.1706722802578593435430149987533206236794;               // pow(KROUPA_BREAK_1, KROUPA_POWER_PLUS1_1);
constexpr double KROUPA_BREAK_1_PLUS1_2                 = 2.1334035032232417942876874844165077959929;               // pow(KROUPA_BREAK_1, KROUPA_POWER_PLUS1_2);
constexpr double KROUPA_BREAK_1_POWER_1_2               = 0.08;                                                     // pow(KROUPA_BREAK_1, (KROUPA_POWER_1 - KROUPA_POWER_2));

constexpr double KROUPA_BREAK_2_PLUS1_2                 = 1.2311444133449162844993930691677431098761;               // pow(KROUPA_BREAK_2, KROUPA_POWER_PLUS1_2);
constexpr double KROUPA_BREAK_2_PLUS1_3                 = 2.4622888266898325689987861383354862197522;               // pow(KROUPA_BREAK_2, KROUPA_POWER_PLUS1_3);
constexpr double KROUPA_BREAK_2_POWER_2_3               = 0.5;                                                      // pow(KROUPA_BREAK_2, (KROUPA_POWER_2 - KROUPA_POWER_3));

// Constants for the Muller and Mandel remnant mass and kick prescriptions
constexpr double MULLERMANDEL_M1                        = 2.0;	
constexpr double MULLERMANDEL_M2                        = 3.0; 
constexpr double MULLERMANDEL_M3                        = 7.0; 
constexpr double MULLERMANDEL_M4                        = 8.0; 
constexpr double MULLERMANDEL_MU1                       = 1.2;
constexpr double MULLERMANDEL_SIGMA1                    = 0.02;  
constexpr double MULLERMANDEL_MU2A                      = 1.4; 
constexpr double MULLERMANDEL_MU2B                      = 0.5;
constexpr double MULLERMANDEL_SIGMA2                    = 0.05;
constexpr double MULLERMANDEL_MU3A                      = 1.4;
constexpr double MULLERMANDEL_MU3B                      = 0.4;
constexpr double MULLERMANDEL_SIGMA3                    = 0.05;
constexpr double MULLERMANDEL_MUBH                    	= 0.8;
constexpr double MULLERMANDEL_SIGMABH                   = 0.5;
constexpr double MULLERMANDEL_MINNS                     = 1.13;
constexpr double MULLERMANDEL_MAXNS                     = 2.0;
constexpr double MULLERMANDEL_KICKNS                    = 400.0;
constexpr double MULLERMANDEL_KICKBH                    = 200.0;
constexpr double MULLERMANDEL_SIGMAKICK                 = 0.3; 



// object types
enum class OBJECT_TYPE: int { NONE, MAIN, PROFILING, UTILS, STAR, BASE_STAR, BINARY_STAR, BASE_BINARY_STAR, BINARY_CONSTITUENT_STAR };    //  if BASE_STAR, check STELLAR_TYPE
const COMPASUnorderedMap<OBJECT_TYPE, std::string> OBJECT_TYPE_LABEL = {
    { OBJECT_TYPE::NONE,                    "Not_an_Object!" },
    { OBJECT_TYPE::MAIN,                    "Main" },
    { OBJECT_TYPE::PROFILING,               "Profiling" },
    { OBJECT_TYPE::UTILS,                   "Utils" },
    { OBJECT_TYPE::STAR,                    "Star" },
    { OBJECT_TYPE::BASE_STAR,               "BaseStar" },
    { OBJECT_TYPE::BINARY_STAR,             "BinaryStar" },
    { OBJECT_TYPE::BASE_BINARY_STAR,        "BaseBinaryStar" },
    { OBJECT_TYPE::BINARY_CONSTITUENT_STAR, "BinaryConstituentStar" },
};


// Commandline Status constants
enum class PROGRAM_STATUS: int { SUCCESS, CONTINUE, STOPPED, ERROR_IN_COMMAND_LINE, LOGGING_FAILED, ERROR_UNHANDLED_EXCEPTION };

// Boost map update options for program options
enum class BOOST_MAP: int { UPDATE, NO_UPDATE };

// Program options origin indicator (command line or gridfile line)
enum class OPTIONS_ORIGIN: int { CMDLINE, GRIDFILE };


// enum class ERROR
// Symbolic names for errors and warnings (error strings below in ERRORLabel map)
// Listed alphabetically (except for 'NONE' - first so ERROR = 0 = NONE)
enum class ERROR: int {
    NONE,                                                           // no error
    AGE_NEGATIVE_ONCE,                                              // age is < 0.0 - invalid
    AMBIGUOUS_REMNANT_MASS_PRESCRIPTION,                            // remnant mass unclear from available parameters
    ARGUMENT_RANGE_COUNT_EXPECTED_ULINT,                            // expected an unsigned long integer for range count for option
    ARGUMENT_RANGE_NOT_SUPPORTED,                                   // argument range not supported for option 
    ARGUMENT_RANGE_NUM_PARMS,                                       // argument range requires exactly three parameters
    ARGUMENT_RANGE_PARMS_EXPECTED_FP,                               // expected a floating point number for range start and increment for option
    ARGUMENT_RANGE_PARMS_EXPECTED_INT,                              // expected an integer for range parameters for option
    ARGUMENT_RANGE_PARMS_EXPECTED_LFP,                              // expected a long double number for range start and increment for option
    ARGUMENT_RANGE_PARMS_EXPECTED_LINT,                             // expected an long integer for range parameters for option
    ARGUMENT_RANGE_PARMS_EXPECTED_ULINT,                            // expected an unsigned long integer for range parameters for option
    ARGUMENT_SET_EXPECTED_BOOL,                                     // all parameters of argument set must be boolean for option
    ARGUMENT_SET_EXPECTED_NUMERIC,                                  // all parameters of argument set must be numeric for option
    ARGUMENT_SET_NOT_SUPPORTED,                                     // argument set not supported for option
    BAD_LOGFILE_RECORD_SPECIFICATIONS,                              // error in logfile record specifications
    BINARY_EVOLUTION_STOPPED,                                       // evolution of current binary stopped
    BINARY_SIMULATION_STOPPED,                                      // binary simulation stopped
    BOOST_OPTION_CMDLINE,                                           // failed to initialise Boost options descriptions for commandline options
    BOOST_OPTION_GRIDLINE,                                          // failed to initialise Boost options descriptions for grid line options
    BOOST_OPTION_INTERNAL_ERROR,                                    // Boost option internal error
    ERROR,                                                          // unspecified error
    ERROR_PROCESSING_CMDLINE_OPTIONS,                               // an error occurred while processing commandline options
    ERROR_PROCESSING_GRIDLINE_OPTIONS,                              // an error occurred while processing grid file options
    EXPECTED_ASSIGNMENT_OPERATOR,                                   // expected assignment operator
    EXPECTED_BINARY_PROPERTY,                                       // expected a binary property (STAR_1_, STAR_2_, SUPERNOVA_, COMPANION_, or BINARY_PROPERTY)
    EXPECTED_COMMA_OR_CLOSE_BRACE,                                  // expected a comma or close brace
    EXPECTED_INTEGER,                                               // expected an integer
    EXPECTED_LOGFILE_RECORD_NAME,                                   // expected logfile record name
    EXPECTED_NON_NEGATIVE_INTEGER,                                  // expected a non-negative integer
    EXPECTED_OPEN_BRACE,                                            // expected an open brace
    EXPECTED_POSITIVE_INTEGER,                                      // expected a positive integer
    EXPECTED_PROPERTY_SPECIFIER,                                    // expected a valid property specifier
    EXPECTED_SN_EVENT,                                              // expected a supernova event
    EXPECTED_STELLAR_PROPERTY,                                      // expected a stellar property (STAR_PROPERTY)
    EMPTY_FILENAME,                                                 // filename is an empty string
    FILE_DOES_NOT_EXIST,                                            // file does not exist
    FILE_NOT_CLOSED,                                                // error closing file - file not closed
    FILE_OPEN_ERROR,                                                // error opening file
    FILE_READ_ERROR,                                                // error reading from file - data not read
    FILE_WRITE_ERROR,                                               // error writing to file - data not written
    GRID_OPTIONS_ERROR,                                             // grid file options error
    HIGH_TEFF_WINDS,                                                // winds being used at high temperature
    INVALID_DATA_TYPE,                                              // invalid data type
    INVALID_EDDINGTION_FACTOR,                                      // invalid OPTION value: Eddington Accretion Factor eddingtonAccretionFactor < 0.0
    INVALID_ENVELOPE_TYPE,                                          // invalid envelope type
    INVALID_INITIAL_ATTRIBUTES,                                     // initial values of stellar or binary attributes are not valid - can't evolve star or binary
    INVALID_MASS_TRANSFER_DONOR,                                    // mass transfer from NS, BH or Massless Remnant
    INVALID_RADIUS_INCREASE_ONCE,                                   // radius increased when it should have decreased (or at least remained static)
    INVALID_TYPE_EDDINGTON_RATE,                                    // invalid stellar type for Eddington critical rate calculation
    INVALID_TYPE_MT_MASS_RATIO,                                     // invalid stellar type for mass ratio calculation
    INVALID_TYPE_MT_THERMAL_TIMESCALE,                              // invalid stellar type for thermal timescale calculation
    INVALID_TYPE_ZETA_CALCULATION,                                  // invalid stellar type for Zeta calculation
    INVALID_VALUE_FOR_BOOLEAN_OPTION,                               // invalid valuse specified for boolean option
    LAMBDA_NOT_POSITIVE,                                            // lambda is <= 0.0 - invalid
    LOW_TEFF_WINDS,                                                 // winds being used at low temperature
    MASS_NOT_POSITIVE_ONCE,                                         // mass is <= 0.0 - invalid
    MAXIMUM_MASS_LOST,                                              // (WARNING) maximum mass lost during mass loss calculations
    MISSING_VALUE,                                                  // missing value (e.g. for program option)
    MISSING_RIGHT_BRACKET,                                          // missing right bracket (e.g. for program option range or set specification)
    NO_CONVERGENCE,                                                 // iterative process did not converge
    NO_LAMBDA_DEWI,                                                 // Dewi lambda calculation not supported for stellar type
    NO_LAMBDA_NANJING,                                              // Nanjing lambda calculation not supported for stellar type
    NO_REAL_ROOTS,                                                  // equation has no real roots
    NOT_INITIALISED,                                                // object not initialised
    OPTION_NOT_SUPPORTED_IN_GRID_FILE,                              // option not suppoted in grid file
    OUT_OF_BOUNDS,                                                  // value out of bounds
    PROGRAM_OPTIONS_ERROR,                                          // program options error
    RADIUS_NOT_POSITIVE,                                            // radius is <= 0.0 - invalid
    RADIUS_NOT_POSITIVE_ONCE,                                       // radius is <= 0.0 - invalid
    RESOLVE_SUPERNOVA_IMPROPERLY_CALLED,                            // ResolveSupernova() called, but m_Supernova->IsSNevent() is false
    STELLAR_EVOLUTION_STOPPED,                                      // evolution of current star stopped
    STELLAR_SIMULATION_STOPPED,                                     // stellar simulation stopped
    SUGGEST_HELP,                                                   // suggest using --help
    TIMESTEP_BELOW_MINIMUM,                                         // timestep too small - below minimum
    TOO_MANY_MASS0_ITERATIONS,                                      // too many iterations in MASS0 root finder
    TOO_MANY_RLOF_ITERATIONS,                                       // too many iterations in RLOF root finder
    UNEXPECTED_END_OF_FILE,                                         // unexpected end of file
    UNEXPECTED_LOG_FILE_TYPE,                                       // unexpected log file type
    UNEXPECTED_SN_EVENT,                                            // unexpected supernova event in this context
    UNHANDLED_EXCEPTION,                                            // unhandled exception
    UNKNOWN_A_DISTRIBUTION,                                         // unknown a-distribution
    UNKNOWN_BH_KICK_OPTION,                                         // unknown black hole kick option (in program options)
    UNKNOWN_BINARY_PROPERTY,                                        // unknown binary property
    UNKNOWN_CASE_BB_STABILITY_PRESCRIPTION,                         // unknown case BB/BC mass transfer stability prescription
    UNKNOWN_CE_ACCRETION_PRESCRIPTION,                              // unknown common envelope accretion prescription
    UNKNOWN_CE_FORMALISM,                                           // unknown common envelope formalism
    UNKNOWN_CE_LAMBDA_PRESCRIPTION,                                 // unknown common envelope Lambda Prescription
    UNKNOWN_DATA_TYPE,                                              // unknown data type
    UNKNOWN_ENVELOPE_STATE_PRESCRIPTION,                            // unknown envelope state prescription
    UNKNOWN_INITIAL_MASS_FUNCTION,                                  // unknown initial mass function
    UNKNOWN_KICK_DIRECTION_DISTRIBUTION,                            // unknown kick direction distribution
    UNKNOWN_KICK_MAGNITUDE_DISTRIBUTION,                            // unknown kick magnitude distribution
    UNKNOWN_LOGFILE,                                                // unknown log file
    UNKNOWN_LBV_PRESCRIPTION,                                       // unknown LBV mass loss prescription
    UNKNOWN_MT_ACCRETION_EFFICIENCY_PRESCRIPTION,                   // unknown mass transfer accretion efficiency prescription
    UNKNOWN_MT_ANGULAR_MOMENTUM_LOSS_PRESCRIPTION,                  // unknown mass transfer angular momentum loss prescription
    UNKNOWN_MASS_LOSS_PRESCRIPTION,                                 // unknown mass loss prescription
    UNKNOWN_MT_CASE,                                                // unknown mass transfer case
    UNKNOWN_MT_PRESCRIPTION,                                        // unknown mass transfer prescription
    UNKNOWN_MT_REJUVENATION_PRESCRIPTION,                           // unknown mass transfer rejuvenation prescription
    UNKNOWN_MT_THERMALLY_LIMITED_VARIATION,                         // unknown mass transfer thermally limited variation
    UNKNOWN_NEUTRINO_MASS_LOSS_PRESCRIPTION,                        // unknown neutrino mass loss prescription
    UNKNOWN_NS_EOS,                                                 // unknown NS equation-of-state
    UNKNOWN_PPI_PRESCRIPTION,                                       // unknown pulsational pair instability prescription
    UNKNOWN_PROGRAM_OPTION,                                         // unknown program option
    UNKNOWN_PROPERTY_TYPE,                                          // unknown property type
    UNKNOWN_PULSAR_BIRTH_MAGNETIC_FIELD_DISTRIBUTION,               // unknown pulsar birth magnetic field distribution
    UNKNOWN_PULSAR_BIRTH_SPIN_PERIOD_DISTRIBUTION,                  // unknown pulsar birth spin period distribution
    UNKNOWN_Q_DISTRIBUTION,                                         // unknown q-distribution
    UNKNOWN_QCRIT_PRESCRIPTION,                                     // unknown critical mass ratio prescription
    UNKNOWN_REMNANT_MASS_PRESCRIPTION,                              // unknown remnant mass prescription
    UNKNOWN_SN_ENGINE,                                              // unknown supernova engine
    UNKNOWN_SN_EVENT,                                               // unknown supernova event encountered
    UNKNOWN_STELLAR_PROPERTY,                                       // unknown stellar property
    UNKNOWN_STELLAR_TYPE,                                           // unknown stellar type
    UNKNOWN_VROT_PRESCRIPTION,                                      // unknown rorational velocity prescription
    UNKNOWN_ZETA_PRESCRIPTION,                                      // unknown stellar Zeta prescription
    UNSUPPORTED_ZETA_PRESCRIPTION,                                  // unsupported common envelope Zeta prescription
    UNSUPPORTED_PULSAR_BIRTH_MAGNETIC_FIELD_DISTRIBUTION,           // unsupported pulsar birth magnetic field distribution
    UNSUPPORTED_PULSAR_BIRTH_SPIN_PERIOD_DISTRIBUTION,              // unsupported pulsar birth spin period distribution
    UNSUPPORTED_MT_PRESCRIPTION,                                    // unsupported mass transfer prescription
    WARNING,                                                        // unspecified warning
    WHITE_DWARF_TOO_MASSIVE                                         // a white dwarf exceeds the Chandrasekhar mass limit
};


// JR: todo: DOCUMENT these
enum class ERROR_SCOPE: int { NEVER, ALWAYS, FIRST, FIRST_IN_OBJECT_TYPE, FIRST_IN_STELLAR_TYPE, FIRST_IN_OBJECT_ID, FIRST_IN_FUNCTION };


// message catalog
// for now we'll just define it here - one day we might want to have it in a
// file and read it in at program start - that way we can be more flexible
// (i.e. change messages without recompiling, internationalise etc.)
//
// unordered_map - key is integer message number (from enum class ERROR above)
// listed alphabetically

#define ERR_MSG(x) std::get<1>(ERROR_CATALOG.at(x))      // for convenience

const COMPASUnorderedMap<ERROR, std::tuple<ERROR_SCOPE, std::string>> ERROR_CATALOG = {
    { ERROR::AGE_NEGATIVE_ONCE,                                     { ERROR_SCOPE::FIRST_IN_FUNCTION,   "Age < 0.0" }},
    { ERROR::AMBIGUOUS_REMNANT_MASS_PRESCRIPTION,                   { ERROR_SCOPE::ALWAYS,              "Insufficient information to prescribe remnant mass." }},
    { ERROR::ARGUMENT_RANGE_PARMS_EXPECTED_FP,                      { ERROR_SCOPE::ALWAYS,              "Expected a floating point number for range start and increment for option" }},
    { ERROR::ARGUMENT_RANGE_COUNT_EXPECTED_ULINT,                   { ERROR_SCOPE::ALWAYS,              "Expected an unsigned long integer for range count for option" }},
    { ERROR::ARGUMENT_RANGE_PARMS_EXPECTED_INT,                     { ERROR_SCOPE::ALWAYS,              "Expected an integer for range parameters for option" }},
    { ERROR::ARGUMENT_RANGE_PARMS_EXPECTED_LFP,                     { ERROR_SCOPE::ALWAYS,              "Expected a long double number for range start and increment for option" }},
    { ERROR::ARGUMENT_RANGE_PARMS_EXPECTED_LINT,                    { ERROR_SCOPE::ALWAYS,              "Expected an long integer for range parameters for option" }},
    { ERROR::ARGUMENT_RANGE_PARMS_EXPECTED_ULINT,                   { ERROR_SCOPE::ALWAYS,              "Expected an unsigned long integer for range parameters for option" }},
    { ERROR::ARGUMENT_RANGE_NOT_SUPPORTED,                          { ERROR_SCOPE::ALWAYS,              "Argument range not supported for option" }},
    { ERROR::ARGUMENT_RANGE_NUM_PARMS,                              { ERROR_SCOPE::ALWAYS,              "Argument range requires exactly three parameters" }},
    { ERROR::ARGUMENT_SET_EXPECTED_BOOL,                            { ERROR_SCOPE::ALWAYS,              "All parameters of argument set must be boolean for option" }},
    { ERROR::ARGUMENT_SET_EXPECTED_NUMERIC,                         { ERROR_SCOPE::ALWAYS,              "All parameters of argument set must be numeric for option" }},
    { ERROR::ARGUMENT_SET_NOT_SUPPORTED,                            { ERROR_SCOPE::ALWAYS,              "Argument set not supported for option" }},
    { ERROR::BAD_LOGFILE_RECORD_SPECIFICATIONS,                     { ERROR_SCOPE::ALWAYS,              "Logfile record specifications error" }},
    { ERROR::BINARY_EVOLUTION_STOPPED,                              { ERROR_SCOPE::ALWAYS,              "Evolution of current binary stopped" }},
    { ERROR::BINARY_SIMULATION_STOPPED,                             { ERROR_SCOPE::ALWAYS,              "Binaries simulation stopped" }},
    { ERROR::BOOST_OPTION_CMDLINE,                                  { ERROR_SCOPE::ALWAYS,              "Failed to initialise Boost options descriptions for commandline options" }},
    { ERROR::BOOST_OPTION_GRIDLINE,                                 { ERROR_SCOPE::ALWAYS,              "Failed to initialise Boost options descriptions for grid line options" }},
    { ERROR::BOOST_OPTION_INTERNAL_ERROR,                           { ERROR_SCOPE::ALWAYS,              "Internal error: Boost vm, option" }},
    { ERROR::ERROR,                                                 { ERROR_SCOPE::ALWAYS,              "Error!" }},
    { ERROR::ERROR_PROCESSING_CMDLINE_OPTIONS,                      { ERROR_SCOPE::ALWAYS,              "An error occurred while processing commandline options" }},
    { ERROR::ERROR_PROCESSING_GRIDLINE_OPTIONS,                     { ERROR_SCOPE::ALWAYS,              "An error occurred while processing grid file options" }},
    { ERROR::EXPECTED_ASSIGNMENT_OPERATOR,                          { ERROR_SCOPE::ALWAYS,              "Expected assignment operator: one of { '=', '-=', '+=' }" }},
    { ERROR::EXPECTED_BINARY_PROPERTY,                              { ERROR_SCOPE::ALWAYS,              "Expected binary logfile property: one of { (STAR_1|STAR_2|SUPERNOVA|COMPANION|BINARY)_PROPERTY, PROGRAM_OPTION }" }},
    { ERROR::EXPECTED_COMMA_OR_CLOSE_BRACE,                         { ERROR_SCOPE::ALWAYS,              "Expected a comma ',' or close brace '}'" }},
    { ERROR::EXPECTED_INTEGER,                                      { ERROR_SCOPE::ALWAYS,              "Expected an integer" }},
    { ERROR::EXPECTED_LOGFILE_RECORD_NAME,                          { ERROR_SCOPE::ALWAYS,              "Expected logfile record specifier" }},
    { ERROR::EXPECTED_NON_NEGATIVE_INTEGER,                         { ERROR_SCOPE::ALWAYS,              "Expected an integer >= 0" }},
    { ERROR::EXPECTED_OPEN_BRACE,                                   { ERROR_SCOPE::ALWAYS,              "Expected open brace '{'" }},
    { ERROR::EXPECTED_POSITIVE_INTEGER,                             { ERROR_SCOPE::ALWAYS,              "Expected an integer > 0" }},
    { ERROR::EXPECTED_PROPERTY_SPECIFIER,                           { ERROR_SCOPE::ALWAYS,              "Expected a property specifier or close brace '}'" }},
    { ERROR::EXPECTED_SN_EVENT,                                     { ERROR_SCOPE::ALWAYS,              "Expected a supernova event" }},
    { ERROR::EXPECTED_STELLAR_PROPERTY,                             { ERROR_SCOPE::ALWAYS,              "Expected stellar logfile property: one of { STAR_PROPERTY, PROGRAM_OPTION }" }},
    { ERROR::EMPTY_FILENAME,                                        { ERROR_SCOPE::ALWAYS,              "Filename is an empty string" }},
    { ERROR::FILE_DOES_NOT_EXIST,                                   { ERROR_SCOPE::ALWAYS,              "File does not exist" }},
    { ERROR::FILE_NOT_CLOSED,                                       { ERROR_SCOPE::ALWAYS,              "Error closing file - file not closed" }},
    { ERROR::FILE_OPEN_ERROR,                                       { ERROR_SCOPE::ALWAYS,              "Error opening file" }},
    { ERROR::FILE_READ_ERROR,                                       { ERROR_SCOPE::ALWAYS,              "Error reading from file - data not read" }},
    { ERROR::FILE_WRITE_ERROR,                                      { ERROR_SCOPE::ALWAYS,              "Error writing to file - data not written" }},
    { ERROR::GRID_OPTIONS_ERROR,                                    { ERROR_SCOPE::ALWAYS,              "Grid File Options error" }},
    { ERROR::HIGH_TEFF_WINDS,                                       { ERROR_SCOPE::ALWAYS,              "Winds being used at high temperature" }},
    { ERROR::INVALID_DATA_TYPE,                                     { ERROR_SCOPE::ALWAYS,              "Invalid data type" }},
    { ERROR::INVALID_EDDINGTION_FACTOR,                             { ERROR_SCOPE::ALWAYS,              "Invalid OPTION value: Eddington Accretion Factor eddingtonAccretionFactor < 0.0" }},
    { ERROR::INVALID_ENVELOPE_TYPE,                                 { ERROR_SCOPE::ALWAYS,              "Invalid envelope type" }},
    { ERROR::INVALID_INITIAL_ATTRIBUTES,                            { ERROR_SCOPE::ALWAYS,              "Initial attributes are not valid - evolution not possible" }},
    { ERROR::INVALID_MASS_TRANSFER_DONOR,                           { ERROR_SCOPE::ALWAYS,              "Mass transfer from NS, BH, or Massless Remnant" }},
    { ERROR::INVALID_RADIUS_INCREASE_ONCE,                          { ERROR_SCOPE::FIRST_IN_FUNCTION,   "Unexpected Radius increase" }},
    { ERROR::INVALID_TYPE_EDDINGTON_RATE,                           { ERROR_SCOPE::ALWAYS,              "Invalid stellar type for Eddington critical rate calculation" }},
    { ERROR::INVALID_TYPE_MT_MASS_RATIO,                            { ERROR_SCOPE::ALWAYS,              "Invalid stellar type for mass ratio calculation" }},
    { ERROR::INVALID_TYPE_MT_THERMAL_TIMESCALE,                     { ERROR_SCOPE::ALWAYS,              "Invalid stellar type for thermal timescale calculation" }},
    { ERROR::INVALID_TYPE_ZETA_CALCULATION,                         { ERROR_SCOPE::ALWAYS,              "Invalid stellar tyoe for Zeta calculation" }},
    { ERROR::INVALID_VALUE_FOR_BOOLEAN_OPTION,                      { ERROR_SCOPE::ALWAYS,              "Invalid value specified for BOOLEAN option" }},
    { ERROR::LAMBDA_NOT_POSITIVE,                                   { ERROR_SCOPE::ALWAYS,              "Lambda <= 0.0" }},
    { ERROR::LOW_TEFF_WINDS,                                        { ERROR_SCOPE::ALWAYS,              "Winds being used at low temperature" }},
    { ERROR::MASS_NOT_POSITIVE_ONCE,                                { ERROR_SCOPE::FIRST_IN_FUNCTION,   "Mass <= 0.0" }},
    { ERROR::MAXIMUM_MASS_LOST,                                     { ERROR_SCOPE::ALWAYS,              "Maximum mass lost during mass loss calculations" }},
    { ERROR::MISSING_VALUE,                                         { ERROR_SCOPE::ALWAYS,              "Missing value" }},
    { ERROR::MISSING_RIGHT_BRACKET,                                 { ERROR_SCOPE::ALWAYS,              "Missing ']'" }},
    { ERROR::NO_CONVERGENCE,                                        { ERROR_SCOPE::ALWAYS,              "No convergence" }},
    { ERROR::NO_LAMBDA_DEWI,                                        { ERROR_SCOPE::ALWAYS,              "Dewi lambda calculation not supported for stellar type" }},
    { ERROR::NO_LAMBDA_NANJING,                                     { ERROR_SCOPE::ALWAYS,              "Nanjing lambda calculation not supported for stellar type" }},
    { ERROR::NO_REAL_ROOTS,                                         { ERROR_SCOPE::ALWAYS,              "No real roots" }},
    { ERROR::NONE,                                                  { ERROR_SCOPE::NEVER,               "No error" }},
    { ERROR::NOT_INITIALISED,                                       { ERROR_SCOPE::ALWAYS,              "Object not initialised" }},
    { ERROR::OPTION_NOT_SUPPORTED_IN_GRID_FILE,                     { ERROR_SCOPE::ALWAYS,              "Option not supported in grid file" }},
    { ERROR::OUT_OF_BOUNDS,                                         { ERROR_SCOPE::ALWAYS,              "Value out of bounds" }},
    { ERROR::PROGRAM_OPTIONS_ERROR,                                 { ERROR_SCOPE::ALWAYS,              "Commandline Options error" }},
    { ERROR::RADIUS_NOT_POSITIVE,                                   { ERROR_SCOPE::ALWAYS,              "Radius <= 0.0" }},
    { ERROR::RADIUS_NOT_POSITIVE_ONCE,                              { ERROR_SCOPE::FIRST_IN_FUNCTION,   "Radius <= 0.0" }},
    { ERROR::RESOLVE_SUPERNOVA_IMPROPERLY_CALLED,                   { ERROR_SCOPE::ALWAYS,              "ResolveSupernova() called, but m_Supernova->IsSNevent() is false" }},
    { ERROR::STELLAR_EVOLUTION_STOPPED,                             { ERROR_SCOPE::ALWAYS,              "Evolution of current star stopped" }},
    { ERROR::STELLAR_SIMULATION_STOPPED,                            { ERROR_SCOPE::ALWAYS,              "Stellar simulation stopped" }},
    { ERROR::SUGGEST_HELP,                                          { ERROR_SCOPE::ALWAYS,              "Use option '-h' (or '--help') to see (descriptions of) available options" }},
    { ERROR::TIMESTEP_BELOW_MINIMUM,                                { ERROR_SCOPE::ALWAYS,              "Timestep below minimum - timestep taken" }},
    { ERROR::TOO_MANY_MASS0_ITERATIONS,                             { ERROR_SCOPE::ALWAYS,              "Reached maximum number of iterations when looking for effective initial mass Mass_0 to match desired stellar core of HG star following case A mass transfer" }},
    { ERROR::TOO_MANY_RLOF_ITERATIONS,                              { ERROR_SCOPE::ALWAYS,              "Reached maximum number of iterations when fitting star inside Roche Lobe in RLOF" }},
    { ERROR::UNEXPECTED_END_OF_FILE,                                { ERROR_SCOPE::ALWAYS,              "Unexpected end of file" }},
    { ERROR::UNEXPECTED_LOG_FILE_TYPE,                              { ERROR_SCOPE::ALWAYS,              "Unexpected log file type" }},
    { ERROR::UNEXPECTED_SN_EVENT,                                   { ERROR_SCOPE::ALWAYS,              "Unexpected supernova event in this context" }},
    { ERROR::UNHANDLED_EXCEPTION,                                   { ERROR_SCOPE::ALWAYS,              "Unhandled exception" }},
    { ERROR::UNKNOWN_A_DISTRIBUTION,                                { ERROR_SCOPE::ALWAYS,              "Unknown semi-major-axis distribution" }},
    { ERROR::UNKNOWN_BH_KICK_OPTION,                                { ERROR_SCOPE::ALWAYS,              "Unknown black hole kick option" }},
    { ERROR::UNKNOWN_BINARY_PROPERTY,                               { ERROR_SCOPE::ALWAYS,              "Unknown binary property - property details not found" }},
    { ERROR::UNKNOWN_CASE_BB_STABILITY_PRESCRIPTION,                { ERROR_SCOPE::ALWAYS,              "Unknown case BB/BC mass transfer stability prescription" }},
    { ERROR::UNKNOWN_CE_ACCRETION_PRESCRIPTION,                     { ERROR_SCOPE::ALWAYS,              "Unknown common envelope accretion prescription" }},
    { ERROR::UNKNOWN_CE_FORMALISM,                                  { ERROR_SCOPE::ALWAYS,              "Unknown common envelope formalism" }},
    { ERROR::UNKNOWN_CE_LAMBDA_PRESCRIPTION,                        { ERROR_SCOPE::ALWAYS,              "Unknown common envelope lambda prescription" }},
    { ERROR::UNKNOWN_DATA_TYPE,                                     { ERROR_SCOPE::ALWAYS,              "Unknown data type" }},
    { ERROR::UNKNOWN_ENVELOPE_STATE_PRESCRIPTION,                   { ERROR_SCOPE::ALWAYS,              "Unknown envelope state prescription" }},
    { ERROR::UNKNOWN_INITIAL_MASS_FUNCTION,                         { ERROR_SCOPE::ALWAYS,              "Unknown initial mass function (IMF)" }},
    { ERROR::UNKNOWN_KICK_DIRECTION_DISTRIBUTION,                   { ERROR_SCOPE::ALWAYS,              "Unknown kick direction distribution" }},
    { ERROR::UNKNOWN_KICK_MAGNITUDE_DISTRIBUTION,                   { ERROR_SCOPE::ALWAYS,              "Unknown kick magnitude distribution" }},
    { ERROR::UNKNOWN_LOGFILE,                                       { ERROR_SCOPE::ALWAYS,              "Unknown log file" }},
    { ERROR::UNKNOWN_MT_CASE,                                       { ERROR_SCOPE::ALWAYS,              "Unknown mass transfer case" }},
    { ERROR::UNKNOWN_MT_PRESCRIPTION,                               { ERROR_SCOPE::ALWAYS,              "Unknown mass transfer prescription" }},
    { ERROR::UNKNOWN_MT_ACCRETION_EFFICIENCY_PRESCRIPTION,          { ERROR_SCOPE::ALWAYS,              "Unknown mass transfer accretion efficiency prescription" }},
    { ERROR::UNKNOWN_MT_ANGULAR_MOMENTUM_LOSS_PRESCRIPTION,         { ERROR_SCOPE::ALWAYS,              "Unknown mass transfer angular momentum loss prescription" }},
    { ERROR::UNKNOWN_MT_REJUVENATION_PRESCRIPTION,                  { ERROR_SCOPE::ALWAYS,              "Unknown mass transfer rejuvenation prescription" }},
    { ERROR::UNKNOWN_MT_THERMALLY_LIMITED_VARIATION,                { ERROR_SCOPE::ALWAYS,              "Unknown mass transfer thermally limited variation" }},
    { ERROR::UNKNOWN_MASS_LOSS_PRESCRIPTION,                        { ERROR_SCOPE::ALWAYS,              "Unknown mass loss prescription" }},
    { ERROR::UNKNOWN_NEUTRINO_MASS_LOSS_PRESCRIPTION,               { ERROR_SCOPE::ALWAYS,              "Unknown neutrino mass loss prescription" }},
    { ERROR::UNKNOWN_NS_EOS,                                        { ERROR_SCOPE::ALWAYS,              "Unknown NS equation-of-state" }},
    { ERROR::UNKNOWN_PPI_PRESCRIPTION,                              { ERROR_SCOPE::ALWAYS,              "Unknown pulsational pair instability prescription" }},
    { ERROR::UNKNOWN_PROGRAM_OPTION,                                { ERROR_SCOPE::ALWAYS,              "Unknown program option - property details not found" }},
    { ERROR::UNKNOWN_PROPERTY_TYPE,                                 { ERROR_SCOPE::ALWAYS,              "Unknown property type - property details not found" }},
    { ERROR::UNKNOWN_PULSAR_BIRTH_MAGNETIC_FIELD_DISTRIBUTION,      { ERROR_SCOPE::ALWAYS,              "Unknown pulsar birth magnetic field distribution" }},
    { ERROR::UNKNOWN_PULSAR_BIRTH_SPIN_PERIOD_DISTRIBUTION,         { ERROR_SCOPE::ALWAYS,              "Unknown pulsar birth spin period distribution" }},
    { ERROR::UNKNOWN_Q_DISTRIBUTION,                                { ERROR_SCOPE::ALWAYS,              "Unknown q-distribution" }},
    { ERROR::UNKNOWN_QCRIT_PRESCRIPTION,                            { ERROR_SCOPE::ALWAYS,              "Unknown critical mass ratio prescription" }},
    { ERROR::UNKNOWN_REMNANT_MASS_PRESCRIPTION,                     { ERROR_SCOPE::ALWAYS,              "Unknown remnant mass prescription" }},
    { ERROR::UNKNOWN_SN_ENGINE,                                     { ERROR_SCOPE::ALWAYS,              "Unknown supernova engine" }},
    { ERROR::UNKNOWN_SN_EVENT,                                      { ERROR_SCOPE::ALWAYS,              "Unknown supernova event" }},
    { ERROR::UNKNOWN_STELLAR_PROPERTY,                              { ERROR_SCOPE::ALWAYS,              "Unknown stellar property - property details not found" }},
    { ERROR::UNKNOWN_STELLAR_TYPE,                                  { ERROR_SCOPE::ALWAYS,              "Unknown stellar type" }},
    { ERROR::UNKNOWN_VROT_PRESCRIPTION,                             { ERROR_SCOPE::ALWAYS,              "Unknown rotational velocity prescription" }},
    { ERROR::UNKNOWN_ZETA_PRESCRIPTION,                             { ERROR_SCOPE::ALWAYS,              "Unknown stellar Zeta prescription" }},
    { ERROR::UNSUPPORTED_MT_PRESCRIPTION,                           { ERROR_SCOPE::ALWAYS,              "Unsupported mass transfer prescription" }},
    { ERROR::UNSUPPORTED_PULSAR_BIRTH_MAGNETIC_FIELD_DISTRIBUTION,  { ERROR_SCOPE::ALWAYS,              "Unsupported pulsar birth magnetic field distribution" }},
    { ERROR::UNSUPPORTED_PULSAR_BIRTH_SPIN_PERIOD_DISTRIBUTION,     { ERROR_SCOPE::ALWAYS,              "Unsupported pulsar birth spin period distribution" }},
    { ERROR::UNSUPPORTED_ZETA_PRESCRIPTION,                         { ERROR_SCOPE::ALWAYS,              "Unsupported stellar Zeta prescription" }},
    { ERROR::WARNING,                                               { ERROR_SCOPE::ALWAYS,              "Warning!" }},
    { ERROR::WHITE_DWARF_TOO_MASSIVE,                               { ERROR_SCOPE::ALWAYS,              "This white dwarf exceeds the Chandrasekhar mass limit" }}
};


// Binary evolution status constants
enum class EVOLUTION_STATUS: int {
    DONE,
    CONTINUE,
    ERROR,
    SSE_ERROR,
    BINARY_ERROR,
    MASSLESS_REMNANT,
    STARS_TOUCHING,
    STELLAR_MERGER,
    STELLAR_MERGER_AT_BIRTH,
    UNBOUND,
    WD_WD,
    TIMES_UP,
    STEPS_UP,
    STOPPED
};

// JR: deliberately kept these messages succinct (where I could) so running status doesn't scroll off the page...
const COMPASUnorderedMap<EVOLUTION_STATUS, std::string> EVOLUTION_STATUS_LABEL = {
    { EVOLUTION_STATUS::DONE,                        "Simulation completed" },
    { EVOLUTION_STATUS::CONTINUE,                    "Continue evolution" },
    { EVOLUTION_STATUS::ERROR,                       "An error occurred" },
    { EVOLUTION_STATUS::SSE_ERROR,                   "SSE error for one of the constituent stars" },
    { EVOLUTION_STATUS::BINARY_ERROR,                "Error evolving binary" },
    { EVOLUTION_STATUS::MASSLESS_REMNANT,            "Massless Remnant formed" },
    { EVOLUTION_STATUS::STARS_TOUCHING,              "Stars touching" },
    { EVOLUTION_STATUS::STELLAR_MERGER,              "Stars merged" },
    { EVOLUTION_STATUS::STELLAR_MERGER_AT_BIRTH,     "Stars merged at birth" },
    { EVOLUTION_STATUS::UNBOUND,                     "Unbound binary" },
    { EVOLUTION_STATUS::WD_WD,                       "Double White Dwarf" },
    { EVOLUTION_STATUS::TIMES_UP,                    "Allowed time exceeded" },
    { EVOLUTION_STATUS::STEPS_UP,                    "Allowed timesteps exceeded" },
    { EVOLUTION_STATUS::STOPPED,                     "Evolution stopped" }
};


// Evolution mode (SSE or BSE)
enum class EVOLUTION_MODE: int { SSE, BSE };

const COMPASUnorderedMap<EVOLUTION_MODE, std::string> EVOLUTION_MODE_LABEL = {
    { EVOLUTION_MODE::SSE, "SSE" },
    { EVOLUTION_MODE::BSE, "BSE" }
};


// user specified distributions, assumptions etc.

// Black Hole Kick Options
enum class BLACK_HOLE_KICKS: int { FULL, REDUCED, ZERO, FALLBACK };
const COMPASUnorderedMap<BLACK_HOLE_KICKS, std::string> BLACK_HOLE_KICKS_LABEL = {
    { BLACK_HOLE_KICKS::FULL,     "FULL" },     // FULL kicks
    { BLACK_HOLE_KICKS::REDUCED,  "REDUCED" },  // REDUCED kicks
    { BLACK_HOLE_KICKS::ZERO,     "ZERO" },     // ZERO kicks
    { BLACK_HOLE_KICKS::FALLBACK, "FALLBACK" }  // FALLBACK kicks
};


// Kick magnitude distribution from Bray & Eldridge 2016,2018
enum class BRAY_ELDRIDGE_CONSTANT: int { ALPHA, BETA };
const COMPASUnorderedMap<BRAY_ELDRIDGE_CONSTANT, double> BRAY_ELDRIDGE_CONSTANT_VALUES = {
    { BRAY_ELDRIDGE_CONSTANT::ALPHA, 100.0 },
    { BRAY_ELDRIDGE_CONSTANT::BETA, -170.0 }
};

enum class CASE_BB_STABILITY_PRESCRIPTION: int{ ALWAYS_STABLE, ALWAYS_STABLE_ONTO_NSBH, TREAT_AS_OTHER_MT, ALWAYS_UNSTABLE };
const COMPASUnorderedMap<CASE_BB_STABILITY_PRESCRIPTION, std::string> CASE_BB_STABILITY_PRESCRIPTION_LABEL = {
    { CASE_BB_STABILITY_PRESCRIPTION::ALWAYS_STABLE,              "ALWAYS_STABLE" },
    { CASE_BB_STABILITY_PRESCRIPTION::ALWAYS_STABLE_ONTO_NSBH,    "ALWAYS_STABLE_ONTO_NSBH" },
    { CASE_BB_STABILITY_PRESCRIPTION::TREAT_AS_OTHER_MT,          "TREAT_AS_OTHER_MT" },
    { CASE_BB_STABILITY_PRESCRIPTION::ALWAYS_UNSTABLE,            "ALWAYS_UNSTABLE" }
};

// Common Envelope Accretion Prescriptions
enum class CE_ACCRETION_PRESCRIPTION: int { ZERO, CONSTANT, UNIFORM, MACLEOD, CHEVALIER };
const COMPASUnorderedMap<CE_ACCRETION_PRESCRIPTION, std::string> CE_ACCRETION_PRESCRIPTION_LABEL = {
    { CE_ACCRETION_PRESCRIPTION::ZERO,      "ZERO" },
    { CE_ACCRETION_PRESCRIPTION::CONSTANT,  "CONSTANT" },
    { CE_ACCRETION_PRESCRIPTION::UNIFORM,   "UNIFORM" },
    { CE_ACCRETION_PRESCRIPTION::MACLEOD,   "MACLEOD" },
    { CE_ACCRETION_PRESCRIPTION::CHEVALIER, "CHEVALIER" }
};

// Envelope State Prescriptions
enum class ENVELOPE_STATE_PRESCRIPTION: int { LEGACY, HURLEY, FIXED_TEMPERATURE };
const COMPASUnorderedMap<ENVELOPE_STATE_PRESCRIPTION, std::string> ENVELOPE_STATE_PRESCRIPTION_LABEL = {
    { ENVELOPE_STATE_PRESCRIPTION::LEGACY,              "LEGACY" },
    { ENVELOPE_STATE_PRESCRIPTION::HURLEY,              "HURLEY" },
    { ENVELOPE_STATE_PRESCRIPTION::FIXED_TEMPERATURE,   "FIXED_TEMPERATURE" }
};


// Common Envelope Lambda Prescriptions
enum class CE_LAMBDA_PRESCRIPTION: int { FIXED, LOVERIDGE, NANJING, KRUCKOW, DEWI };
const COMPASUnorderedMap<CE_LAMBDA_PRESCRIPTION, std::string> CE_LAMBDA_PRESCRIPTION_LABEL = {
    { CE_LAMBDA_PRESCRIPTION::FIXED,     "LAMBDA_FIXED" },
    { CE_LAMBDA_PRESCRIPTION::LOVERIDGE, "LAMBDA_LOVERIDGE" },
    { CE_LAMBDA_PRESCRIPTION::NANJING,   "LAMBDA_NANJING" },
    { CE_LAMBDA_PRESCRIPTION::KRUCKOW,   "LAMBDA_KRUCKOW" },
    { CE_LAMBDA_PRESCRIPTION::DEWI,      "LAMBDA_DEWI" }
};
    
    
// Common Envelope Formalism
enum class CE_FORMALISM: int { ENERGY, TWO_STAGE };
const COMPASUnorderedMap<CE_FORMALISM, std::string> CE_FORMALISM_LABEL = {
        { CE_FORMALISM::ENERGY,         "ENERGY" },
        { CE_FORMALISM::TWO_STAGE,      "TWO_STAGE" }
};


// Common envelope zeta prescription
enum class ZETA_PRESCRIPTION: int { SOBERMAN, HURLEY, ARBITRARY, NONE };
const COMPASUnorderedMap<ZETA_PRESCRIPTION, std::string> ZETA_PRESCRIPTION_LABEL = {
    { ZETA_PRESCRIPTION::SOBERMAN,  "SOBERMAN" },
    { ZETA_PRESCRIPTION::HURLEY,    "HURLEY" },
    { ZETA_PRESCRIPTION::ARBITRARY, "ARBITRARY" },
    { ZETA_PRESCRIPTION::NONE,      "NONE" },
};

// Critical Mass Ratio prescription
enum class QCRIT_PRESCRIPTION: int { NONE, CLAEYS, GE20, GE20_IC};
const COMPASUnorderedMap<QCRIT_PRESCRIPTION, std::string> QCRIT_PRESCRIPTION_LABEL = {
    { QCRIT_PRESCRIPTION::NONE,    "NONE" },
    { QCRIT_PRESCRIPTION::CLAEYS,  "CLAEYS" },
    { QCRIT_PRESCRIPTION::GE20,    "GE20" },
    { QCRIT_PRESCRIPTION::GE20_IC, "GE20_IC" },
};


// CHE (Chemically Homogeneous Evolution) Options
enum class CHE_MODE: int { NONE, OPTIMISTIC, PESSIMISTIC };
const COMPASUnorderedMap<CHE_MODE, std::string> CHE_MODE_LABEL = {
    { CHE_MODE::NONE,        "NONE" },
    { CHE_MODE::OPTIMISTIC,  "OPTIMISTIC" },
    { CHE_MODE::PESSIMISTIC, "PESSIMISTIC" }
};


// Logfile file types
const COMPASUnorderedMap<LOGFILETYPE, std::string> LOGFILETYPELabel = {     // labels
    { LOGFILETYPE::NONE, "NONE" },
    { LOGFILETYPE::HDF5, "HDF5" },
    { LOGFILETYPE::CSV,  "CSV" },
    { LOGFILETYPE::TSV,  "TSV" },
    { LOGFILETYPE::TXT,  "TXT" }
};
const COMPASUnorderedMap<LOGFILETYPE, std::string> LOGFILETYPEFileExt = {   // file extensions
    { LOGFILETYPE::HDF5, "h5" },
    { LOGFILETYPE::CSV,  "csv" },
    { LOGFILETYPE::TSV,  "tsv" },
    { LOGFILETYPE::TXT,  "txt" }
};


// Logfile delimiters
enum class DELIMITER: int { TAB, SPACE, COMMA };
const COMPASUnorderedMap<DELIMITER, std::string> DELIMITERLabel = {         // labels
    { DELIMITER::TAB,   "TAB" },
    { DELIMITER::SPACE, "SPACE" },
    { DELIMITER::COMMA, "COMMA" }
};
const COMPASUnorderedMap<DELIMITER, std::string> DELIMITERValue = {         // values
    { DELIMITER::TAB,   "\t" },
    { DELIMITER::SPACE, " " },
    { DELIMITER::COMMA, "," }
};


// Logfile modifiers

// Option to add program option columns to [BSE/SSE] SYSPARMS file
enum class ADD_OPTIONS_TO_SYSPARMS: int { ALWAYS, GRID, NEVER };
const COMPASUnorderedMap<ADD_OPTIONS_TO_SYSPARMS, std::string> ADD_OPTIONS_TO_SYSPARMS_LABEL = {
    { ADD_OPTIONS_TO_SYSPARMS::ALWAYS, "ALWAYS" },
    { ADD_OPTIONS_TO_SYSPARMS::GRID,   "GRID" },
    { ADD_OPTIONS_TO_SYSPARMS::NEVER,  "NEVER" }
};


// Eccentricity distribution
enum class ECCENTRICITY_DISTRIBUTION: int { ZERO, FLAT, THERMAL, GELLER_2013, DUQUENNOYMAYOR1991, SANA2012 };
const COMPASUnorderedMap<ECCENTRICITY_DISTRIBUTION, std::string> ECCENTRICITY_DISTRIBUTION_LABEL = {
    { ECCENTRICITY_DISTRIBUTION::ZERO,               "ZERO" },
    { ECCENTRICITY_DISTRIBUTION::FLAT,               "FLAT" },
    { ECCENTRICITY_DISTRIBUTION::THERMAL,            "THERMAL" },
    { ECCENTRICITY_DISTRIBUTION::GELLER_2013,        "GELLER+2013" },
    { ECCENTRICITY_DISTRIBUTION::DUQUENNOYMAYOR1991, "DUQUENNOYMAYOR1991" },
    { ECCENTRICITY_DISTRIBUTION::SANA2012,           "SANA2012"}
};


// Envelope types
enum class ENVELOPE: int { RADIATIVE, CONVECTIVE, REMNANT };
const COMPASUnorderedMap<ENVELOPE, std::string> ENVELOPE_LABEL = {
    { ENVELOPE::RADIATIVE,  "RADIATIVE" },
    { ENVELOPE::CONVECTIVE, "CONVECTIVE" },
    { ENVELOPE::REMNANT,    "REMNANT" }
};


// Kick magnitude distribution
enum class KICK_MAGNITUDE_DISTRIBUTION: int { ZERO, FIXED, FLAT, MAXWELLIAN, BRAYELDRIDGE, MULLER2016, MULLER2016MAXWELLIAN, MULLERMANDEL};
const COMPASUnorderedMap<KICK_MAGNITUDE_DISTRIBUTION, std::string> KICK_MAGNITUDE_DISTRIBUTION_LABEL = {
    { KICK_MAGNITUDE_DISTRIBUTION::ZERO,                 "ZERO" },
    { KICK_MAGNITUDE_DISTRIBUTION::FIXED,                "FIXED" },
    { KICK_MAGNITUDE_DISTRIBUTION::FLAT,                 "FLAT" },
    { KICK_MAGNITUDE_DISTRIBUTION::MAXWELLIAN,           "MAXWELLIAN" },
    { KICK_MAGNITUDE_DISTRIBUTION::BRAYELDRIDGE,         "BRAYELDRIDGE" },
    { KICK_MAGNITUDE_DISTRIBUTION::MULLER2016,           "MULLER2016" },
    { KICK_MAGNITUDE_DISTRIBUTION::MULLER2016MAXWELLIAN, "MULLER2016MAXWELLIAN" },
    { KICK_MAGNITUDE_DISTRIBUTION::MULLERMANDEL,         "MULLERMANDEL" }
};


// Kick direction distribution
enum class KICK_DIRECTION_DISTRIBUTION: int { ISOTROPIC, INPLANE, PERPENDICULAR, POWERLAW, WEDGE, POLES };
const COMPASUnorderedMap<KICK_DIRECTION_DISTRIBUTION, std::string> KICK_DIRECTION_DISTRIBUTION_LABEL = {
    { KICK_DIRECTION_DISTRIBUTION::ISOTROPIC,     "ISOTROPIC" },
    { KICK_DIRECTION_DISTRIBUTION::INPLANE,       "INPLANE" },
    { KICK_DIRECTION_DISTRIBUTION::PERPENDICULAR, "PERPENDICULAR" },
    { KICK_DIRECTION_DISTRIBUTION::POWERLAW,      "POWERLAW" },
    { KICK_DIRECTION_DISTRIBUTION::WEDGE,         "WEDGE" },
    { KICK_DIRECTION_DISTRIBUTION::POLES,         "POLES" }
};


// Initial mass function
enum class INITIAL_MASS_FUNCTION: int { SALPETER, POWERLAW, UNIFORM, KROUPA };
const COMPASUnorderedMap<INITIAL_MASS_FUNCTION, std::string> INITIAL_MASS_FUNCTION_LABEL = {
    { INITIAL_MASS_FUNCTION::SALPETER, "SALPETER" },
    { INITIAL_MASS_FUNCTION::POWERLAW, "POWERLAW" },
    { INITIAL_MASS_FUNCTION::UNIFORM,  "UNIFORM" },
    { INITIAL_MASS_FUNCTION::KROUPA,   "KROUPA" }
};

// LBV Mass loss prescriptions
enum class LBV_PRESCRIPTION: int { NONE, HURLEY_ADD, HURLEY, BELCZYNSKI };
const COMPASUnorderedMap<LBV_PRESCRIPTION, std::string> LBV_PRESCRIPTION_LABEL = {
    { LBV_PRESCRIPTION::NONE,           "NONE" },
    { LBV_PRESCRIPTION::HURLEY_ADD,     "HURLEY_ADD" },
    { LBV_PRESCRIPTION::HURLEY,         "HURLEY" },
    { LBV_PRESCRIPTION::BELCZYNSKI,     "BELCZYNSKI" }
};

// Mass loss prescriptions
enum class MASS_LOSS_PRESCRIPTION: int { NONE, HURLEY, VINK };
const COMPASUnorderedMap<MASS_LOSS_PRESCRIPTION, std::string> MASS_LOSS_PRESCRIPTION_LABEL = {
    { MASS_LOSS_PRESCRIPTION::NONE,   "NONE" },
    { MASS_LOSS_PRESCRIPTION::HURLEY, "HURLEY" },
    { MASS_LOSS_PRESCRIPTION::VINK,   "VINK" }
};


// Mass ratio distribution
enum class MASS_RATIO_DISTRIBUTION: int { FLAT, DUQUENNOYMAYOR1991, SANA2012 };
const COMPASUnorderedMap<MASS_RATIO_DISTRIBUTION, std::string> MASS_RATIO_DISTRIBUTION_LABEL = {
    { MASS_RATIO_DISTRIBUTION::FLAT,               "FLAT" },
    { MASS_RATIO_DISTRIBUTION::DUQUENNOYMAYOR1991, "DUQUENNOYMAYOR1991" },
    { MASS_RATIO_DISTRIBUTION::SANA2012,           "SANA2012" }
};


// Mass Transfer types
enum class MASS_TRANSFER: int { NONE, STABLE_TIMESCALE_NUCLEAR, STABLE_TIMESCALE_THERMAL, UNSTABLE_TIMESCALE_THERMAL, UNSTABLE_TIMESCALE_DYNAMICAL};
const COMPASUnorderedMap<MASS_TRANSFER, std::string> MASS_TRANSFER_LABEL = {
    { MASS_TRANSFER::NONE,                         "No mass transfer" },
    { MASS_TRANSFER::STABLE_TIMESCALE_NUCLEAR,     "Nuclear timescale stable mass transfer" },
    { MASS_TRANSFER::STABLE_TIMESCALE_THERMAL,     "Thermal timescale stable mass transfer" },
    { MASS_TRANSFER::UNSTABLE_TIMESCALE_THERMAL,   "Thermal timescale unstable mass transfer" },
    { MASS_TRANSFER::UNSTABLE_TIMESCALE_DYNAMICAL, "Dynamical timescale unstable mass transfer" }
};


// Mass transfer accretion efficiency prescriptions
enum class MT_ACCRETION_EFFICIENCY_PRESCRIPTION: int { THERMALLY_LIMITED, FIXED_FRACTION};
const COMPASUnorderedMap<MT_ACCRETION_EFFICIENCY_PRESCRIPTION, std::string> MT_ACCRETION_EFFICIENCY_PRESCRIPTION_LABEL = {
    { MT_ACCRETION_EFFICIENCY_PRESCRIPTION::THERMALLY_LIMITED,     "THERMAL" },
    { MT_ACCRETION_EFFICIENCY_PRESCRIPTION::FIXED_FRACTION,        "FIXED" }
};


// Mass transfer angular momentum loss prescriptions
enum class MT_ANGULAR_MOMENTUM_LOSS_PRESCRIPTION: int { JEANS, ISOTROPIC_RE_EMISSION, CIRCUMBINARY_RING, MACLEOD_LINEAR, ARBITRARY };
const COMPASUnorderedMap<MT_ANGULAR_MOMENTUM_LOSS_PRESCRIPTION, std::string> MT_ANGULAR_MOMENTUM_LOSS_PRESCRIPTION_LABEL = {
    { MT_ANGULAR_MOMENTUM_LOSS_PRESCRIPTION::JEANS,                 "JEANS" },
    { MT_ANGULAR_MOMENTUM_LOSS_PRESCRIPTION::ISOTROPIC_RE_EMISSION, "ISOTROPIC" },
    { MT_ANGULAR_MOMENTUM_LOSS_PRESCRIPTION::CIRCUMBINARY_RING,     "CIRCUMBINARY" },
    { MT_ANGULAR_MOMENTUM_LOSS_PRESCRIPTION::MACLEOD_LINEAR,        "MACLEOD_LINEAR" },
    { MT_ANGULAR_MOMENTUM_LOSS_PRESCRIPTION::ARBITRARY,             "ARBITRARY" }
};


// Mass transfer cases
enum class MT_CASE: int { NONE, A, B, C, OTHER };
const COMPASUnorderedMap<MT_CASE, std::string> MT_CASE_LABEL = {
    { MT_CASE::NONE, "Mass Transfer CASE NONE: No Mass Transfer" },
    { MT_CASE::A,    "Mass Transfer CASE A" },                          // mass transfer while donor is on main sequence
    { MT_CASE::B,    "Mass Transfer CASE B" },                          // donor star is in (or evolving to) Red Giant phase
    { MT_CASE::C,    "Mass Transfer CASE C" },                          // SuperGiant phase
    { MT_CASE::OTHER,"Mass Transfer CASE OTHER: Some combination" }     // default value, or multiple MT events
};


// Mass transfer prescriptions
enum class MT_PRESCRIPTION: int { HURLEY, BELCZYNSKI, NONE };
const COMPASUnorderedMap<MT_PRESCRIPTION, std::string> MT_PRESCRIPTION_LABEL = {
    { MT_PRESCRIPTION::NONE,       "NONE" },
    { MT_PRESCRIPTION::HURLEY,     "HURLEY" },
    { MT_PRESCRIPTION::BELCZYNSKI, "BELCZYNSKI" }
};


// Mass Transfer Thermally limited Variation options
enum class MT_THERMALLY_LIMITED_VARIATION: int { C_FACTOR, RADIUS_TO_ROCHELOBE };
const COMPASUnorderedMap<MT_THERMALLY_LIMITED_VARIATION, std::string> MT_THERMALLY_LIMITED_VARIATION_LABEL = {
    { MT_THERMALLY_LIMITED_VARIATION::C_FACTOR,            "CFACTOR" },
    { MT_THERMALLY_LIMITED_VARIATION::RADIUS_TO_ROCHELOBE, "ROCHELOBE" }
};


// Mass transfer rejuvenation prescription
enum class MT_REJUVENATION_PRESCRIPTION: int { NONE, STARTRACK };
const COMPASUnorderedMap<MT_REJUVENATION_PRESCRIPTION, std::string> MT_REJUVENATION_PRESCRIPTION_LABEL = {
    { MT_REJUVENATION_PRESCRIPTION::NONE,      "NONE" },
    { MT_REJUVENATION_PRESCRIPTION::STARTRACK, "STARTRACK" }
};


// Mass transfer tracking constants
enum class MT_TRACKING: int { NO_MASS_TRANSFER, STABLE_1_TO_2_SURV, STABLE_2_TO_1_SURV, CE_1_TO_2_SURV, CE_2_TO_1_SURV, CE_DOUBLE_SURV, MERGER }; 
const COMPASUnorderedMap<MT_TRACKING, std::string> MT_TRACKING_LABEL = {
    { MT_TRACKING::NO_MASS_TRANSFER,   "NO MASS TRANSFER" },
    { MT_TRACKING::STABLE_1_TO_2_SURV, "MASS TRANSFER STABLE STAR1 -> STAR2" },
    { MT_TRACKING::STABLE_2_TO_1_SURV, "MASS TRANSFER STABLE STAR2 -> STAR1" },
    { MT_TRACKING::CE_1_TO_2_SURV,     "MASS TRANSFER COMMON ENVELOPE STAR1 -> STAR2" },
    { MT_TRACKING::CE_2_TO_1_SURV,     "MASS TRANSFER COMMON ENVELOPE STAR2 -> STAR1" },
    { MT_TRACKING::CE_DOUBLE_SURV,     "MASS TRANSFER COMMON ENVELOPE DOUBLE CORE" },
    { MT_TRACKING::MERGER,             "MASS TRANSFER -> MERGER" }
};


// Mass tranfer timing options for writing to BSE_RLOF file
// Doesn't need labels...
enum class MASS_TRANSFER_TIMING: int { PRE_MT, POST_MT };

// Metallicity distribution
enum class METALLICITY_DISTRIBUTION: int { ZSOLAR, LOGUNIFORM };
const COMPASUnorderedMap<METALLICITY_DISTRIBUTION, std::string> METALLICITY_DISTRIBUTION_LABEL = {
    { METALLICITY_DISTRIBUTION::ZSOLAR,     "ZSOLAR" },
    { METALLICITY_DISTRIBUTION::LOGUNIFORM, "LOGUNIFORM" }
};

// Neutrino mass loss BH formation prescriptions
enum class NEUTRINO_MASS_LOSS_PRESCRIPTION: int { FIXED_FRACTION, FIXED_MASS };
const COMPASUnorderedMap<NEUTRINO_MASS_LOSS_PRESCRIPTION, std::string> NEUTRINO_MASS_LOSS_PRESCRIPTION_LABEL = {
    { NEUTRINO_MASS_LOSS_PRESCRIPTION::FIXED_FRACTION, "FIXED_FRACTION" },
    { NEUTRINO_MASS_LOSS_PRESCRIPTION::FIXED_MASS,     "FIXED_MASS" }
};


// Neutron Star Equations of State
enum class NS_EOS: int { SSE, ARP3 };
const COMPASUnorderedMap<NS_EOS, std::string> NS_EOSLabel = {
    { NS_EOS::SSE,  "SSE" },
    { NS_EOS::ARP3, "ARP3" }
};


// Orbital Period Distributions
enum class ORBITAL_PERIOD_DISTRIBUTION: int { FLATINLOG };
const COMPASUnorderedMap<ORBITAL_PERIOD_DISTRIBUTION, std::string> ORBITAL_PERIOD_DISTRIBUTION_LABEL = {
    { ORBITAL_PERIOD_DISTRIBUTION::FLATINLOG,   "FLATINLOG" },
};


// Pulsational Pair Instability Prescriptions
enum class PPI_PRESCRIPTION: int { COMPAS, STARTRACK, MARCHANT, FARMER };
const COMPASUnorderedMap<PPI_PRESCRIPTION, std::string> PPI_PRESCRIPTION_LABEL = {
    { PPI_PRESCRIPTION::COMPAS,    "COMPAS" },
    { PPI_PRESCRIPTION::STARTRACK, "STARTRACK" },
    { PPI_PRESCRIPTION::MARCHANT,  "MARCHANT" },
    { PPI_PRESCRIPTION::FARMER,    "FARMER" }
};


// Pulsar Birth Magnetic Field Distributions
enum class PULSAR_BIRTH_MAGNETIC_FIELD_DISTRIBUTION: int { ZERO, FIXED, FLATINLOG, UNIFORM, LOGNORMAL };
const COMPASUnorderedMap<PULSAR_BIRTH_MAGNETIC_FIELD_DISTRIBUTION, std::string> PULSAR_BIRTH_MAGNETIC_FIELD_DISTRIBUTION_LABEL = {
    { PULSAR_BIRTH_MAGNETIC_FIELD_DISTRIBUTION::ZERO,      "ZERO" },
    { PULSAR_BIRTH_MAGNETIC_FIELD_DISTRIBUTION::FIXED,     "FIXED" },
    { PULSAR_BIRTH_MAGNETIC_FIELD_DISTRIBUTION::FLATINLOG, "FLATINLOG" },
    { PULSAR_BIRTH_MAGNETIC_FIELD_DISTRIBUTION::UNIFORM,   "UNIFORM" },
    { PULSAR_BIRTH_MAGNETIC_FIELD_DISTRIBUTION::LOGNORMAL, "LOGNORMAL" }
};


// Pulsar Birth Spin Period Distributions
enum class PULSAR_BIRTH_SPIN_PERIOD_DISTRIBUTION: int { ZERO, FIXED, UNIFORM, NORMAL };
const COMPASUnorderedMap<PULSAR_BIRTH_SPIN_PERIOD_DISTRIBUTION, std::string> PULSAR_BIRTH_SPIN_PERIOD_DISTRIBUTION_LABEL = {
    { PULSAR_BIRTH_SPIN_PERIOD_DISTRIBUTION::ZERO,    "ZERO" },
    { PULSAR_BIRTH_SPIN_PERIOD_DISTRIBUTION::FIXED,   "FIXED" },
    { PULSAR_BIRTH_SPIN_PERIOD_DISTRIBUTION::UNIFORM, "UNIFORM" },
    { PULSAR_BIRTH_SPIN_PERIOD_DISTRIBUTION::NORMAL,  "NORMAL" }
};


// Remnant Mass Prescriptions
enum class REMNANT_MASS_PRESCRIPTION: int { HURLEY2000, BELCZYNSKI2002, FRYER2012, FRYER2022, MULLER2016, MULLERMANDEL, SCHNEIDER2020, SCHNEIDER2020ALT};
const COMPASUnorderedMap<REMNANT_MASS_PRESCRIPTION, std::string> REMNANT_MASS_PRESCRIPTION_LABEL = {
    { REMNANT_MASS_PRESCRIPTION::HURLEY2000,           "HURLEY2000" },
    { REMNANT_MASS_PRESCRIPTION::BELCZYNSKI2002,       "BELCZYNSKI2002" },
    { REMNANT_MASS_PRESCRIPTION::FRYER2012,            "FRYER2012" },
    { REMNANT_MASS_PRESCRIPTION::FRYER2022,            "FRYER2022" },
    { REMNANT_MASS_PRESCRIPTION::MULLER2016,           "MULLER2016" },
    { REMNANT_MASS_PRESCRIPTION::MULLERMANDEL,         "MULLERMANDEL" },
    { REMNANT_MASS_PRESCRIPTION::SCHNEIDER2020,        "SCHNEIDER2020" },
    { REMNANT_MASS_PRESCRIPTION::SCHNEIDER2020ALT ,    "SCHNEIDER2020ALT" }
};


// Rotational Velocity Distribution options
enum class ROTATIONAL_VELOCITY_DISTRIBUTION: int { ZERO, HURLEY, VLTFLAMES };
const COMPASUnorderedMap<ROTATIONAL_VELOCITY_DISTRIBUTION, std::string> ROTATIONAL_VELOCITY_DISTRIBUTION_LABEL = {
    { ROTATIONAL_VELOCITY_DISTRIBUTION::ZERO,      "ZERO" },
    { ROTATIONAL_VELOCITY_DISTRIBUTION::HURLEY,    "HURLEY" },
    { ROTATIONAL_VELOCITY_DISTRIBUTION::VLTFLAMES, "VLTFLAMES" }
};


// Semi-major Axis Distributions
enum class SEMI_MAJOR_AXIS_DISTRIBUTION: int { FLATINLOG, DUQUENNOYMAYOR1991, SANA2012 };
const COMPASUnorderedMap<SEMI_MAJOR_AXIS_DISTRIBUTION, std::string> SEMI_MAJOR_AXIS_DISTRIBUTION_LABEL = {
    { SEMI_MAJOR_AXIS_DISTRIBUTION::FLATINLOG,          "FLATINLOG" },
    { SEMI_MAJOR_AXIS_DISTRIBUTION::DUQUENNOYMAYOR1991, "DUQUENNOYMAYOR1991" },
    { SEMI_MAJOR_AXIS_DISTRIBUTION::SANA2012,           "SANA2012" }
};

// Supernova Engines (Fryer 2012)
enum class SN_ENGINE: int { RAPID, DELAYED };
const COMPASUnorderedMap<SN_ENGINE, std::string> SN_ENGINE_LABEL = {
    { SN_ENGINE::RAPID,   "RAPID" },
    { SN_ENGINE::DELAYED, "DELAYED" }
};


// Supernova events/states
//
// The values here for SN_EVENT are powers of 2 so that they can be used in a bit map
// and manipulated with bit-wise logical operators
//
// Ordinarily we might expect that an SN event could be only one of CCSN, ECSN, PISN, PPISN, USSN, or AIC
// Note that the CCSN value here replaces the SN value in the legacy code
// The legacy code implemented these values as boolean flags, and the SN flag was always set when
// the uSSN flag was set (but not the converse).  In the legacy code when the ECSN flag was set 
// the SN flag was not set.  In the legacy code the PISN and PPISN flags were used to track history
// and we only set for the "experienced" condition (I think).
//
// To match the legacy code usage of these flags, here the "is" and "experienced" conditions 
// ("current" and "past" SN events) are implemented as bit maps - different values can be
// ORed or ANDed into the bit map (that way the USSN and CCSN flags can be set at the same
// time - necessary for the code flow (from the legacy code) - which we should probably one
// day look at and rewrite).
//
// A convenience function has been provided in utils.cpp to interpret the bit map (utils::SNEventType()).
// Given an SN_EVENT bitmap (current or past), it returns (in priority order):
//     
//    SN_EVENT::CCSN  iff CCSN  bit is set and USSN bit is not set
//    SN_EVENT::ECSN  iff ECSN  bit is set
//    SN_EVENT::PISN  iff PISN  bit is set
//    SN_EVENT::PPISN iff PPISN bit is set
//    SN_EVENT::USSN  iff USSN  bit is set
//    SN_EVENT::AIC   iff AIC   bit is set
//    SN_EVENT::NONE  otherwise
//
enum class SN_EVENT: int { 
    NONE         = 0, 
    CCSN         = 1, 
    ECSN         = 2, 
    PISN         = 4, 
    PPISN        = 8, 
    USSN         = 16,
    AIC          = 32,
};
ENABLE_BITMASK_OPERATORS(SN_EVENT);

const COMPASUnorderedMap<SN_EVENT, std::string> SN_EVENT_LABEL = {
    { SN_EVENT::NONE,         "No Supernova" },
    { SN_EVENT::CCSN,         "Core Collapse Supernova" },
    { SN_EVENT::ECSN,         "Electron Capture Supernova" },
    { SN_EVENT::PISN,         "Pair Instability Supernova" },
    { SN_EVENT::PPISN,        "Pulsational Pair Instability Supernova" },
    { SN_EVENT::USSN,         "Ultra Stripped Supernova" },
    { SN_EVENT::AIC,          "Accretion-Induced Collapse" }, 
};


// Supernova types
enum class SN_STATE: int { NONE, STAR1, STAR2, BOTH };
const COMPASUnorderedMap<SN_STATE, std::string> SN_STATE_LABEL = {
    { SN_STATE::NONE,  "No Supernova" },
    { SN_STATE::STAR1, "Star1 only" },
    { SN_STATE::STAR2, "Star2 only" },
    { SN_STATE::BOTH,  "Both stars" }
};

// enum class L_CONSTANTS
// symbolic names for the Luminosity Constants
// these must be left as default values - their order can be changed with the caveat that the sentinel "COUNT" must stay at the end
// it's a bit of a hack, but it lets me calculate the number of L_CONSTANTS
enum class L_CONSTANTS: int { B_ALPHA_L, B_BETA_L, B_DELTA_L, COUNT };

// enum class R_CONSTANTS
// symbolic names for the Radius Constants
// these must be left as default values - their order can be changed with the caveat that the sentinel "COUNT" must stay at the end
// it's a bit of a hack, but it lets me calculate the number of R_CONSTANTS
enum class R_CONSTANTS: int { B_ALPHA_R, C_ALPHA_R, B_BETA_R, C_BETA_R, B_DELTA_R, COUNT };


// enum class GAMMA_CONSTANTS
// symbolic names for the Gamma Constants
// these must be left as default values - their order can be changed with the caveat that the sentinel "COUNT" must stay at the end
// it's a bit of a hack, but it lets me calculate the number of GAMMA_CONSTANTS
enum class GAMMA_CONSTANTS: int { B_GAMMA, C_GAMMA, COUNT };

// For the enum classes that follow:
//
// Order or entries is not significant - the code should not rely on these being in any order
// Entry value is significant for some (as noted), but must be unique (default value is ordinal position - should leave as defaults)


// enum class STELLAR_TYPE (StellarTypes from Hurley et al. 2000)
// Symbolic names for stellar types
enum class STELLAR_TYPE: int {                      // Hurley
    MS_LTE_07,                                      //   0
    MS_GT_07,                                       //   1
    HERTZSPRUNG_GAP,                                //   2
    FIRST_GIANT_BRANCH,                             //   3
    CORE_HELIUM_BURNING,                            //   4
    EARLY_ASYMPTOTIC_GIANT_BRANCH,                  //   5
    THERMALLY_PULSING_ASYMPTOTIC_GIANT_BRANCH,      //   6
    NAKED_HELIUM_STAR_MS,                           //   7
    NAKED_HELIUM_STAR_HERTZSPRUNG_GAP,              //   8
    NAKED_HELIUM_STAR_GIANT_BRANCH,                 //   9
    HELIUM_WHITE_DWARF,                             //  10
    CARBON_OXYGEN_WHITE_DWARF,                      //  11
    OXYGEN_NEON_WHITE_DWARF,                        //  12
    NEUTRON_STAR,                                   //  13
    BLACK_HOLE,                                     //  14
    MASSLESS_REMNANT,                               //  15
    CHEMICALLY_HOMOGENEOUS,                         //  16  JR: this is here to preserve the Hurley type numbers, but note that Hurley type number progression doesn't necessarily indicate class inheritance
    STAR,                                           //  17  JR: added this - star is created this way, then switches as required (down here so stellar types consistent with Hurley et al. 2000)
    BINARY_STAR,                                    //  18  JR: added this - mainly for diagnostics
    NONE                                            //  19  JR: added this - mainly for diagnostics
};


// labels for stellar types
// unordered_map - key is integer stellar type (from enum class STELLAR_TYPE above)
const COMPASUnorderedMap<STELLAR_TYPE, std::string> STELLAR_TYPE_LABEL = {
    { STELLAR_TYPE::MS_LTE_07,                                 "Main_Sequence_<=_0.7" },
    { STELLAR_TYPE::MS_GT_07,                                  "Main_Sequence_>_0.7" },
    { STELLAR_TYPE::HERTZSPRUNG_GAP,                           "Hertzsprung_Gap" },
    { STELLAR_TYPE::FIRST_GIANT_BRANCH,                        "First_Giant_Branch" },
    { STELLAR_TYPE::CORE_HELIUM_BURNING,                       "Core_Helium_Burning" },
    { STELLAR_TYPE::EARLY_ASYMPTOTIC_GIANT_BRANCH,             "Early_Asymptotic_Giant_Branch" },
    { STELLAR_TYPE::THERMALLY_PULSING_ASYMPTOTIC_GIANT_BRANCH, "Thermally_Pulsing_Asymptotic_Giant_Branch" },
    { STELLAR_TYPE::NAKED_HELIUM_STAR_MS,                      "Naked_Helium_Star_MS" },
    { STELLAR_TYPE::NAKED_HELIUM_STAR_HERTZSPRUNG_GAP,         "Naked_Helium_Star_Hertzsprung_Gap" },
    { STELLAR_TYPE::NAKED_HELIUM_STAR_GIANT_BRANCH,            "Naked_Helium_Star_Giant_Branch" },
    { STELLAR_TYPE::HELIUM_WHITE_DWARF,                        "Helium_White_Dwarf" },
    { STELLAR_TYPE::CARBON_OXYGEN_WHITE_DWARF,                 "Carbon-Oxygen_White_Dwarf" },
    { STELLAR_TYPE::OXYGEN_NEON_WHITE_DWARF,                   "Oxygen-Neon_White_Dwarf" },
    { STELLAR_TYPE::NEUTRON_STAR,                              "Neutron_Star" },
    { STELLAR_TYPE::BLACK_HOLE,                                "Black_Hole" },
    { STELLAR_TYPE::MASSLESS_REMNANT,                          "Massless_Remnant" },
    { STELLAR_TYPE::CHEMICALLY_HOMOGENEOUS,                    "Chemically_Homogeneous" },
    { STELLAR_TYPE::STAR,                                      "Star" },
    { STELLAR_TYPE::BINARY_STAR,                               "Binary_Star" },
    { STELLAR_TYPE::NONE,                                      "Not_a_Star!" }
};

// (convenience) initializer list for "evolvable" stellar types
// i.e. not STAR, BINARY_STAR, or NONE
const std::initializer_list<STELLAR_TYPE> EVOLVABLE_TYPES = {
    STELLAR_TYPE::MS_LTE_07,
    STELLAR_TYPE::MS_GT_07,
    STELLAR_TYPE::HERTZSPRUNG_GAP,
    STELLAR_TYPE::FIRST_GIANT_BRANCH,
    STELLAR_TYPE::CORE_HELIUM_BURNING,
    STELLAR_TYPE::EARLY_ASYMPTOTIC_GIANT_BRANCH,
    STELLAR_TYPE::THERMALLY_PULSING_ASYMPTOTIC_GIANT_BRANCH,
    STELLAR_TYPE::NAKED_HELIUM_STAR_MS,
    STELLAR_TYPE::NAKED_HELIUM_STAR_HERTZSPRUNG_GAP,
    STELLAR_TYPE::NAKED_HELIUM_STAR_GIANT_BRANCH,
    STELLAR_TYPE::HELIUM_WHITE_DWARF,
    STELLAR_TYPE::CARBON_OXYGEN_WHITE_DWARF,
    STELLAR_TYPE::OXYGEN_NEON_WHITE_DWARF,
    STELLAR_TYPE::NEUTRON_STAR,
    STELLAR_TYPE::BLACK_HOLE,
    STELLAR_TYPE::MASSLESS_REMNANT,
    STELLAR_TYPE::CHEMICALLY_HOMOGENEOUS
};


// Allowed initial stellar types (STAR is used here as the default MS in place of either MS_LTE_07 or MS_GT_07 as these get set later depending on initial mass
const std::initializer_list<STELLAR_TYPE> INITIAL_STELLAR_TYPE = {
    STELLAR_TYPE::STAR,                                    
    STELLAR_TYPE::NAKED_HELIUM_STAR_MS,                    
    STELLAR_TYPE::HELIUM_WHITE_DWARF,                      
    STELLAR_TYPE::CARBON_OXYGEN_WHITE_DWARF,               
    STELLAR_TYPE::OXYGEN_NEON_WHITE_DWARF,                 
    STELLAR_TYPE::NEUTRON_STAR,                            
    STELLAR_TYPE::BLACK_HOLE,                              
};
// unordered_map for allowed initial stellar types - key is integer stellar type (from enum class STELLAR_TYPE above)
const COMPASUnorderedMap<STELLAR_TYPE, std::string> INITIAL_STELLAR_TYPE_LABEL = {
    { STELLAR_TYPE::STAR,                                      "MS" },
    { STELLAR_TYPE::NAKED_HELIUM_STAR_MS,                      "HeMS" },
    { STELLAR_TYPE::HELIUM_WHITE_DWARF,                        "HeWD" },
    { STELLAR_TYPE::CARBON_OXYGEN_WHITE_DWARF,                 "COWD" },
    { STELLAR_TYPE::OXYGEN_NEON_WHITE_DWARF,                   "ONeWD" },
    { STELLAR_TYPE::NEUTRON_STAR,                              "NS" },
    { STELLAR_TYPE::BLACK_HOLE,                                "BH" },
};

// (convenience) initializer list for MAIN SEQUENCE stars (does not include NAKED_HELIUM_STAR_MS)
const std::initializer_list<STELLAR_TYPE> MAIN_SEQUENCE = {
    STELLAR_TYPE::MS_LTE_07,
    STELLAR_TYPE::MS_GT_07,
    STELLAR_TYPE::CHEMICALLY_HOMOGENEOUS
};


// (convenience) initializer list for ALL MAIN SEQUENCE stars (includes NAKED_HELIUM_STAR_MS)
const std::initializer_list<STELLAR_TYPE> ALL_MAIN_SEQUENCE = {
    STELLAR_TYPE::MS_LTE_07,
    STELLAR_TYPE::MS_GT_07,
    STELLAR_TYPE::CHEMICALLY_HOMOGENEOUS,
    STELLAR_TYPE::NAKED_HELIUM_STAR_MS
};


// (convenience) initializer list for ALL HERTZSPRUNG GAP (includes NAKED_HELIUM_STAR_HERTZSPRUNG_GAP)
const std::initializer_list<STELLAR_TYPE> ALL_HERTZSPRUNG_GAP = {
    STELLAR_TYPE::HERTZSPRUNG_GAP,
    STELLAR_TYPE::NAKED_HELIUM_STAR_HERTZSPRUNG_GAP
};


// (convenience) initializer list for COMPACT OBJECTS
const std::initializer_list<STELLAR_TYPE> COMPACT_OBJECTS = {
    STELLAR_TYPE::HELIUM_WHITE_DWARF,
    STELLAR_TYPE::CARBON_OXYGEN_WHITE_DWARF,
    STELLAR_TYPE::OXYGEN_NEON_WHITE_DWARF,
    STELLAR_TYPE::NEUTRON_STAR,
    STELLAR_TYPE::BLACK_HOLE,
    STELLAR_TYPE::MASSLESS_REMNANT
};

// (convenience) initializer list for WHITE DWARFS
const std::initializer_list<STELLAR_TYPE> WHITE_DWARFS = {
    STELLAR_TYPE::HELIUM_WHITE_DWARF,
    STELLAR_TYPE::CARBON_OXYGEN_WHITE_DWARF,
    STELLAR_TYPE::OXYGEN_NEON_WHITE_DWARF,
};

// White Dwarf Effective Baryon Number
// unordered_map - key is integer stellar type (from enum class ST above)
// Hurley et al. 2000, just after eq 90
const COMPASUnorderedMap<STELLAR_TYPE, double> WD_Baryon_Number = {
    {STELLAR_TYPE::HELIUM_WHITE_DWARF,         4.0},
    {STELLAR_TYPE::CARBON_OXYGEN_WHITE_DWARF, 15.0},
    {STELLAR_TYPE::OXYGEN_NEON_WHITE_DWARF,   17.0}
};


// enum class MASS_CUTOFF
// Symbolic names for mass cutoffs
// these must be left as default values - their order can be changed with the caveat that the sentinel "COUNT" must stay at the end
// it's a bit of a hack, but it lets me calculate the number of Timescales
enum class MASS_CUTOFF: int {
    MHook,                  // Mass above which hook appears on MS (in Msol)
    MHeF,                   // Maximum initial mass for which helium ignites degenerately in a Helium Flash (HeF)
    MFGB,                   // Maximum initial mass for which helium ignites on the First Giant Branch (FGB)
    MCHE,                   // Mass cutoff for calculation of initial angular frequency to determine if CHE occurs

    COUNT                   // Sentinel for entry count
};

// enum class MASS_LOSS_TYPE
// Symbolic names for mass loss rate type
enum class MASS_LOSS_TYPE: int {
    NONE,
    NIEUWENHUIJZEN_DE_JAGER,
    KUDRITZKI_REIMERS,
    VASSILIADIS_WOOD,
    WOLF_RAYET_LIKE,
    VINK,
    LUMINOUS_BLUE_VARIABLE
};


// enum class TIMESCALE
// Symbolic names for timescales
// these must be left as default values - their order can be changed with the caveat that the sentinel "COUNT" must stay at the end
// it's a bit of a hack, but it lets me calculate the number of Timescales
enum class TIMESCALE: int {
    tMS,                    // Main sequence
    tBGB,                   // Base of Giant Branch
    tHeI,                   // Helium ignition
    tHe,                    // Helium burning

                            // First Giant Branch (FGB)
    tinf1_FGB,              // First Giant Branch tinf1
    tinf2_FGB,              // First Giant Branch tinf2
    tMx_FGB,                // First Giant Branch t(Mx)

                            // Early Asymptotic Giant Branch (EAGB)
                            // Why, then, are the following described as "FAGB"?  First AGB?
    tinf1_FAGB,             // Early Asymptotic Giant Branch tinf1
    tinf2_FAGB,             // Early Asymptotic Giant Branch tinf2
    tMx_FAGB,               // Early Asymptotic Giant Branch t(Mx)

                            // Thermally Pulsating Asymptotic Giant Branch (TPAGB)
                            // Why, then, are the following described as "SAGB"?    Second AGB?
    tinf1_SAGB,             // Thermally Pulsating Asymptotic Giant Branch tinf1
    tinf2_SAGB,             // Thermally Pulsating Asymptotic Giant Branch tinf2
    tMx_SAGB,               // Thermally Pulsating Asymptotic Giant Branch t(Mx)
    tP,                     // (tDU?)
                            // Helium Giant Branch
    tHeMS,                  // Naked Helium Star central helium burning lifetime (HeMs)
    tinf1_HeGB,             // Helium Giant Branch tinf1
    tinf2_HeGB,             // Helium Giant Branch tinf2
    tx_HeGB,                // Helium Giant Branch tx (is this t(Mx)?)
    tau_BL,                 // Relative duration of blue loop taubl
    tauX_BL,                // Relative start of blue loop taux
    tauY_BL,                // Relative end of blue loop tauy

    COUNT                   // Sentinel for entry count
 };


// enum class GBP (Giant Branch Parameters - from Hurley et al. 2000)
// Symbolic names for Giant Branch Parameters
// these must be left as default values - their order can be changed with the caveat that the sentinel "COUNT" must stay at the end
// it's a bit of a hack, but it lets me calculate the number of Timescales
enum class GBP: int {
    AH,                     // Hydrogen rate constant.  Hurley et al. 2000, p553
    AHHe,                   // Effective combined rate constant for both hydrogen and helium shell burning.  Hurley et al. 2000, eq 71
    AHe,                    // Helium rate constant.  Hurley et al. 2000, eq 68
    B,                      // Hurley et al. 2000, p552, eq38 (does this represent something physical?  If so, what?  How should this be described?)
    D,                      // Hurley et al. 2000, p552, eq38 (does this represent something physical?  If so, what?  How should this be described?)
    p,                      // Hurley et al. 2000, p552, eq38 (does this represent something physical?  If so, what?  How should this be described?)
    q,                      // Hurley et al. 2000, p552, eq38 (does this represent something physical?  If so, what?  How should this be described?)
    Lx,                     // Luminosity parameter on the first giant branch (FGB) Lx as a function of the core mass (really a function of Mx).        JR: ADDED THIS
    Mx,                     // Crosover point of high-luminosity and low-luminosity in core mass - luminosity relation. Hurley et al. 2000, p552, eq38
    McBGB,                  // Core mass at BGB (Base of Giant Branch)
    McBAGB,                 // Core mass at BAGB (Base of Asymptotic Giant Branch).  Hurley et al. 2000, eq 66 (also see eq 75 and discussion)
    McDU,                   // Core mass at second dredge up.  Hurley et al. 2000, eq 69
    McSN,                   // Core mass at which the Asymptotic Giant Branch phase is terminated in a SN/loss of envelope                              JR: ADDED THIS

    COUNT                   // Sentinel for entry count
};


// enum class TYPENAME
// Symbolic names for variable typenames (for printing)
enum class TYPENAME: int {
    NONE,
    BOOL,
    SHORTINT,
    INT,
    LONGINT,
    LONGLONGINT,
    USHORTINT,
    UINT,
    ULONGINT,
    ULONGLONGINT,
    FLOAT,
    DOUBLE,
    LONGDOUBLE,
    STRING,
    OBJECT_ID,
    ERROR,
    STELLAR_TYPE,
    MT_CASE,
    MT_TRACKING,
    SN_EVENT,
    SN_STATE,
    STRING_VECTOR
};


// labels (long and short) for typenames
// unordered_map - key is integer typename (from enum class TYPENAME above)
const COMPASUnorderedMap<TYPENAME, std::tuple<std::string, std::string>> TYPENAME_LABEL = {
    { TYPENAME::NONE,         { "NONE",                   "NONE"   }},
    { TYPENAME::BOOL,         { "BOOL",                   "BOOL"   }},
    { TYPENAME::SHORTINT,     { "SHORT INT",              "INT"    }},
    { TYPENAME::INT,          { "INT",                    "INT"    }},
    { TYPENAME::LONGINT,      { "LONG_INT",               "INT"    }},
    { TYPENAME::LONGLONGINT,  { "LONG_LONG_INT",          "INT"    }},
    { TYPENAME::USHORTINT,    { "UNSIGNED_SHORT_INT",     "INT"    }},
    { TYPENAME::UINT,         { "UNSIGNED_INT",           "INT"    }},
    { TYPENAME::ULONGINT,     { "UNSIGNED_LONG_INT",      "INT"    }},
    { TYPENAME::ULONGLONGINT, { "UNSIGNED_LONG_LONG_INT", "INT"    }},
    { TYPENAME::FLOAT,        { "FLOAT",                  "FLOAT"  }},
    { TYPENAME::DOUBLE,       { "DOUBLE",                 "FLOAT"  }},
    { TYPENAME::LONGDOUBLE,   { "LONG_DOUBLE",            "FLOAT"  }},
    { TYPENAME::STRING,       { "STRING",                 "STRING" }},
    { TYPENAME::OBJECT_ID,    { "OBJECT_ID",              "INT"    }},
    { TYPENAME::ERROR,        { "ERROR",                  "INT"    }},
    { TYPENAME::STELLAR_TYPE, { "STELLAR_TYPE",           "INT"    }},
    { TYPENAME::MT_CASE,      { "MT_CASE",                "INT"    }},
    { TYPENAME::MT_TRACKING,  { "MT_TRACKING",            "INT"    }},
    { TYPENAME::SN_EVENT,     { "SN_EVENT",               "INT"    }},
    { TYPENAME::SN_STATE,     { "SN_STATE",               "INT"    }},
    { TYPENAME::SN_STATE,     { "STRING_VECTOR",          "VECTOR<STRING>"    }}
};


// enum class STRING_QUALIFIER
// Qualifier for typename STRING: FIXED_LENGTH or VARIABLE_LENGTH (used for printing to HDF5 files)
enum class STRING_QUALIFIER: int { NONE, FIXED_LENGTH, VARIABLE_LENGTH };


// (convenience) initializer list for INT data types
const std::initializer_list<TYPENAME> INT_TYPES = {
    TYPENAME::SHORTINT,
    TYPENAME::INT,
    TYPENAME::LONGINT,
    TYPENAME::LONGLONGINT,
    TYPENAME::USHORTINT,
    TYPENAME::UINT,
    TYPENAME::ULONGINT,
    TYPENAME::ULONGLONGINT
};

// (convenience) initializer list for FLOAT data types
const std::initializer_list<TYPENAME> FLOAT_TYPES = {
    TYPENAME::FLOAT,
    TYPENAME::DOUBLE,
    TYPENAME::LONGDOUBLE
};


// boost variant definition for allowed data types
// used for variable specification to define logfile records
typedef boost::variant<
    bool,
    short int,
    int,
    long int,
    long long int,
    unsigned short int,
    unsigned int,
    unsigned long int,
    unsigned long long int,
    float,
    double,
    long double,
    std::string,
    std::vector<std::string>,
    ERROR,
    STELLAR_TYPE,
    MT_CASE,
    MT_TRACKING,
    SN_EVENT,
    SN_STATE
> COMPAS_VARIABLE_TYPE;


// Property types
enum class PROPERTY_TYPE: int { NONE, STAR_PROPERTY, STAR_1_PROPERTY, STAR_2_PROPERTY, SUPERNOVA_PROPERTY, COMPANION_PROPERTY, ANY_STAR_PROPERTY, BINARY_PROPERTY, PROGRAM_OPTION };
const COMPASUnorderedMap<PROPERTY_TYPE, std::string> PROPERTY_TYPE_LABEL = {
    { PROPERTY_TYPE::NONE,               "" },
    { PROPERTY_TYPE::STAR_PROPERTY,      "STAR_PROPERTY" },
    { PROPERTY_TYPE::STAR_1_PROPERTY,    "STAR_1_PROPERTY" },
    { PROPERTY_TYPE::STAR_2_PROPERTY,    "STAR_2_PROPERTY" },
    { PROPERTY_TYPE::SUPERNOVA_PROPERTY, "SUPERNOVA_PROPERTY" },
    { PROPERTY_TYPE::COMPANION_PROPERTY, "COMPANION_PROPERTY" },
    { PROPERTY_TYPE::ANY_STAR_PROPERTY,  "ANY_STAR_PROPERTY" },
    { PROPERTY_TYPE::BINARY_PROPERTY,    "BINARY_PROPERTY" },
    { PROPERTY_TYPE::PROGRAM_OPTION,     "PROGRAM_OPTION" }
};


// The #define below defines the STELLAR variables allowed for logfile record definition
// #define is used so that the same list of variables can be used for the various stellar property enum classes (see below)
#define STAR_PROPERTIES                              \
    NONE,                                            \
    AGE,                                             \
    ANGULAR_MOMENTUM,                                \
    BINDING_ENERGY_AT_COMMON_ENVELOPE,               \
    BINDING_ENERGY_FIXED,                            \
    BINDING_ENERGY_NANJING,                          \
    BINDING_ENERGY_PRE_COMMON_ENVELOPE,              \
    BINDING_ENERGY_LOVERIDGE,                        \
    BINDING_ENERGY_LOVERIDGE_WINDS,                  \
    BINDING_ENERGY_KRUCKOW,                          \
    CHEMICALLY_HOMOGENEOUS_MAIN_SEQUENCE,            \
    CO_CORE_MASS,                                    \
    CO_CORE_MASS_AT_COMMON_ENVELOPE,                 \
    CO_CORE_MASS_AT_COMPACT_OBJECT_FORMATION,        \
    CORE_MASS,                                       \
    CORE_MASS_AT_COMMON_ENVELOPE,                    \
    CORE_MASS_AT_COMPACT_OBJECT_FORMATION,           \
    DRAWN_KICK_MAGNITUDE,                            \
    DOMINANT_MASS_LOSS_RATE,                         \
    DT,                                              \
    DYNAMICAL_TIMESCALE,                             \
    DYNAMICAL_TIMESCALE_POST_COMMON_ENVELOPE,        \
    DYNAMICAL_TIMESCALE_PRE_COMMON_ENVELOPE,         \
    ECCENTRIC_ANOMALY,                               \
    ENV_MASS,                                        \
    ERROR,                                           \
    EXPERIENCED_AIC,                                \
    EXPERIENCED_CCSN,                                \
    EXPERIENCED_ECSN,                                \
    EXPERIENCED_PISN,                                \
    EXPERIENCED_PPISN,                               \
    EXPERIENCED_RLOF,                                \
    EXPERIENCED_SN_TYPE,                             \
    EXPERIENCED_USSN,                                \
    FALLBACK_FRACTION,                               \
    HE_CORE_MASS,                                    \
    HE_CORE_MASS_AT_COMMON_ENVELOPE,                 \
    HE_CORE_MASS_AT_COMPACT_OBJECT_FORMATION,        \
    ID,                                              \
    INITIAL_LUMINOSITY,                              \
    INITIAL_RADIUS,                                  \
    INITIAL_STELLAR_TYPE,                            \
    INITIAL_STELLAR_TYPE_NAME,                       \
    IS_AIC,                                          \
    IS_CCSN,                                         \
    IS_ECSN,                                         \
    IS_HYDROGEN_POOR,                                \
    IS_PISN,                                         \
    IS_PPISN,                                        \
    IS_RLOF,                                         \
    IS_USSN,                                         \
    KICK_MAGNITUDE,                                  \
    LAMBDA_AT_COMMON_ENVELOPE,                       \
    LAMBDA_DEWI,                                     \
    LAMBDA_FIXED,                                    \
    LAMBDA_KRUCKOW,                                  \
    LAMBDA_KRUCKOW_BOTTOM,                           \
    LAMBDA_KRUCKOW_MIDDLE,                           \
    LAMBDA_KRUCKOW_TOP,                              \
    LAMBDA_LOVERIDGE,                                \
    LAMBDA_LOVERIDGE_WINDS,                          \
    LAMBDA_NANJING,                                  \
    LBV_PHASE_FLAG,                                  \
    LUMINOSITY,                                      \
    LUMINOSITY_POST_COMMON_ENVELOPE,                 \
    LUMINOSITY_PRE_COMMON_ENVELOPE,                  \
    MASS,                                            \
    MASS_0,                                          \
    MASS_LOSS_DIFF,                                  \
    MASS_TRANSFER_DIFF,                              \
    MASS_TRANSFER_DONOR_HISTORY,                     \
    MDOT,                                            \
    MEAN_ANOMALY,                                    \
    METALLICITY,                                     \
    MZAMS,                                           \
    NUCLEAR_TIMESCALE,                               \
    NUCLEAR_TIMESCALE_POST_COMMON_ENVELOPE,          \
    NUCLEAR_TIMESCALE_PRE_COMMON_ENVELOPE,           \
    OMEGA,                                           \
    OMEGA_BREAK,                                     \
    OMEGA_ZAMS,                                      \
    ORBITAL_ENERGY_POST_SUPERNOVA,                   \
    ORBITAL_ENERGY_PRE_SUPERNOVA,                    \
    PULSAR_MAGNETIC_FIELD,                           \
    PULSAR_SPIN_DOWN_RATE,                           \
    PULSAR_SPIN_FREQUENCY,                           \
    PULSAR_SPIN_PERIOD,                              \
    RADIAL_EXPANSION_TIMESCALE,                      \
    RADIAL_EXPANSION_TIMESCALE_POST_COMMON_ENVELOPE, \
    RADIAL_EXPANSION_TIMESCALE_PRE_COMMON_ENVELOPE,  \
    RADIUS,                                          \
    RANDOM_SEED,                                     \
    RECYCLED_NEUTRON_STAR,                           \
    RLOF_ONTO_NS,                                    \
    RZAMS,                                           \
    SN_TYPE,                                         \
    SPEED,                                           \
    STELLAR_TYPE,                                    \
    STELLAR_TYPE_NAME,                               \
    STELLAR_TYPE_PREV,                               \
    STELLAR_TYPE_PREV_NAME,                          \
    SUPERNOVA_KICK_MAGNITUDE_RANDOM_NUMBER,          \
    SUPERNOVA_PHI,                                   \
    SUPERNOVA_THETA,                                 \
    TEMPERATURE,                                     \
    TEMPERATURE_POST_COMMON_ENVELOPE,                \
    TEMPERATURE_PRE_COMMON_ENVELOPE,                 \
    THERMAL_TIMESCALE,                               \
    THERMAL_TIMESCALE_POST_COMMON_ENVELOPE,          \
    THERMAL_TIMESCALE_PRE_COMMON_ENVELOPE,           \
    TIME,                                            \
    TIMESCALE_MS,                                    \
    TOTAL_MASS_AT_COMPACT_OBJECT_FORMATION,          \
    TRUE_ANOMALY,                                    \
    ZETA_HURLEY,                                     \
    ZETA_HURLEY_HE,                                  \
    ZETA_SOBERMAN,                                   \
    ZETA_SOBERMAN_HE


// enum class STAR_PROPERTY
// Symbolic names for variables of an individual star that can be selected for printing
// STAR_PROPERTY refers to an individual star of type BaseStar for SSE (differences are where the data comes from, and the column header)
enum class STAR_PROPERTY: int { STAR_PROPERTIES };


//  !!!!!!!!!!!!!!!!!!!!!!!!!!!!!!!!!!!!!!!!!!!!!!!!!!!!!!!!!!!!!!!!!!!!!!!!!!!!!!!!!!!
//  !!!                                                                             !!!
//  !!!   Do not change the following map unless you are adding or deleting a new   !!!
//  !!!   property (or changing the name of an existing property for some reason)   !!!
//  !!!                                                                             !!!
//  !!!             This is not where header strings should be changed!             !!!
/// !!!       This is a lookup table for the logfile definitions file parser.       !!!
//  !!!                                                                             !!!
//  !!!   Header strings are in the following maps, and should be changed there:    !!!
//  !!!                                                                             !!!
//  !!!   std::map<ANY_STAR_PROPERTY, PROPERTY_DETAILS> ANY_STAR_PROPERTY_DETAIL    !!!
//  !!!   std::map<ANY_STAR_PROPERTY, PROPERTY_DETAILS> BINARY_PROPERTY_DETAIL      !!!
//  !!!                                                                             !!!
//  !!!!!!!!!!!!!!!!!!!!!!!!!!!!!!!!!!!!!!!!!!!!!!!!!!!!!!!!!!!!!!!!!!!!!!!!!!!!!!!!!!!

// map STAR PROPERTY to string identifying the property
// for lookup by the printing functions
// this map serves as the lookup for: STAR_PROPERTY, STAR_1_PROPERTY, STAR_2_PROPERTY, SUPERNOVA_PROPERTY, COMPANION_PROPERTY and ANY_STAR_PROPERTY
//
// Properties only need to be here if they are required to be available for 
// printing in the logfiles - all keys present here should also be in the STAR_PROPERTIES #define
// and ANY_STAR_PROPERTY_DETAIL
const COMPASUnorderedMap<STAR_PROPERTY, std::string> STAR_PROPERTY_LABEL = {
    { STAR_PROPERTY::NONE,                                            "NONE" },
    { STAR_PROPERTY::AGE,                                             "AGE" },
    { STAR_PROPERTY::ANGULAR_MOMENTUM,                                "ANGULAR_MOMENTUM" },
    { STAR_PROPERTY::BINDING_ENERGY_AT_COMMON_ENVELOPE,               "BINDING_ENERGY_AT_COMMON_ENVELOPE" },
    { STAR_PROPERTY::BINDING_ENERGY_FIXED,                            "BINDING_ENERGY_FIXED" },
    { STAR_PROPERTY::BINDING_ENERGY_NANJING,                          "BINDING_ENERGY_NANJING" },
    { STAR_PROPERTY::BINDING_ENERGY_PRE_COMMON_ENVELOPE,              "BINDING_ENERGY_PRE_COMMON_ENVELOPE" },
    { STAR_PROPERTY::BINDING_ENERGY_LOVERIDGE,                        "BINDING_ENERGY_LOVERIDGE" },
    { STAR_PROPERTY::BINDING_ENERGY_LOVERIDGE_WINDS,                  "BINDING_ENERGY_LOVERIDGE_WINDS" },
    { STAR_PROPERTY::BINDING_ENERGY_KRUCKOW,                          "BINDING_ENERGY_KRUCKOW" },
    { STAR_PROPERTY::CHEMICALLY_HOMOGENEOUS_MAIN_SEQUENCE,            "CHEMICALLY_HOMOGENEOUS_MAIN_SEQUENCE" },
    { STAR_PROPERTY::CO_CORE_MASS,                                    "CO_CORE_MASS" },
    { STAR_PROPERTY::CO_CORE_MASS_AT_COMMON_ENVELOPE,                 "CO_CORE_MASS_AT_COMMON_ENVELOPE" },
    { STAR_PROPERTY::CO_CORE_MASS_AT_COMPACT_OBJECT_FORMATION,        "CO_CORE_MASS_AT_COMPACT_OBJECT_FORMATION" },
    { STAR_PROPERTY::CORE_MASS,                                       "CORE_MASS" },
    { STAR_PROPERTY::CORE_MASS_AT_COMMON_ENVELOPE,                    "CORE_MASS_AT_COMMON_ENVELOPE" },
    { STAR_PROPERTY::CORE_MASS_AT_COMPACT_OBJECT_FORMATION,           "CORE_MASS_AT_COMPACT_OBJECT_FORMATION" },
    { STAR_PROPERTY::DRAWN_KICK_MAGNITUDE,                            "DRAWN_KICK_MAGNITUDE" },
    { STAR_PROPERTY::DOMINANT_MASS_LOSS_RATE,                         "DOMINANT_MASS_LOSS_RATE"},
    { STAR_PROPERTY::DT,                                              "DT" },
    { STAR_PROPERTY::DYNAMICAL_TIMESCALE,                             "DYNAMICAL_TIMESCALE" },
    { STAR_PROPERTY::DYNAMICAL_TIMESCALE_POST_COMMON_ENVELOPE,        "DYNAMICAL_TIMESCALE_POST_COMMON_ENVELOPE" },
    { STAR_PROPERTY::DYNAMICAL_TIMESCALE_PRE_COMMON_ENVELOPE,         "DYNAMICAL_TIMESCALE_PRE_COMMON_ENVELOPE" },
    { STAR_PROPERTY::ECCENTRIC_ANOMALY,                               "ECCENTRIC_ANOMALY" },
    { STAR_PROPERTY::ENV_MASS,                                        "ENV_MASS" },
    { STAR_PROPERTY::ERROR,                                           "ERROR" },
    { STAR_PROPERTY::EXPERIENCED_AIC,                                 "EXPERIENCED_AIC" },
    { STAR_PROPERTY::EXPERIENCED_CCSN,                                "EXPERIENCED_CCSN" },
    { STAR_PROPERTY::EXPERIENCED_ECSN,                                "EXPERIENCED_ECSN" },
    { STAR_PROPERTY::EXPERIENCED_PISN,                                "EXPERIENCED_PISN" },
    { STAR_PROPERTY::EXPERIENCED_PPISN,                               "EXPERIENCED_PPISN" },
    { STAR_PROPERTY::EXPERIENCED_RLOF,                                "EXPERIENCED_RLOF" },
    { STAR_PROPERTY::EXPERIENCED_SN_TYPE,                             "EXPERIENCED_SN_TYPE" },
    { STAR_PROPERTY::EXPERIENCED_USSN,                                "EXPERIENCED_USSN" },
    { STAR_PROPERTY::FALLBACK_FRACTION,                               "FALLBACK_FRACTION" },
    { STAR_PROPERTY::HE_CORE_MASS,                                    "HE_CORE_MASS" },
    { STAR_PROPERTY::HE_CORE_MASS_AT_COMMON_ENVELOPE,                 "HE_CORE_MASS_AT_COMMON_ENVELOPE" },
    { STAR_PROPERTY::HE_CORE_MASS_AT_COMPACT_OBJECT_FORMATION,        "HE_CORE_MASS_AT_COMPACT_OBJECT_FORMATION" },
    { STAR_PROPERTY::ID,                                              "ID" },
    { STAR_PROPERTY::INITIAL_LUMINOSITY,                              "INITIAL_LUMINOSITY" },
    { STAR_PROPERTY::INITIAL_RADIUS,                                  "INITIAL_RADIUS" },
    { STAR_PROPERTY::INITIAL_STELLAR_TYPE,                            "INITIAL_STELLAR_TYPE" },
    { STAR_PROPERTY::INITIAL_STELLAR_TYPE_NAME,                       "INITIAL_STELLAR_TYPE_NAME" },
    { STAR_PROPERTY::IS_AIC,                                          "IS_AIC" },
    { STAR_PROPERTY::IS_CCSN,                                         "IS_CCSN" },
    { STAR_PROPERTY::IS_ECSN,                                         "IS_ECSN" },
    { STAR_PROPERTY::IS_HYDROGEN_POOR,                                "IS_HYDROGEN_POOR" },
    { STAR_PROPERTY::IS_PISN,                                         "IS_PISN" },
    { STAR_PROPERTY::IS_PPISN,                                        "IS_PPISN" },
    { STAR_PROPERTY::IS_RLOF,                                         "IS_RLOF" },
    { STAR_PROPERTY::IS_USSN,                                         "IS_USSN" },
    { STAR_PROPERTY::KICK_MAGNITUDE,                                  "KICK_MAGNITUDE" },
    { STAR_PROPERTY::LAMBDA_AT_COMMON_ENVELOPE,                       "LAMBDA_AT_COMMON_ENVELOPE" },
    { STAR_PROPERTY::LAMBDA_DEWI,                                     "LAMBDA_DEWI" },
    { STAR_PROPERTY::LAMBDA_FIXED,                                    "LAMBDA_FIXED" },
    { STAR_PROPERTY::LAMBDA_KRUCKOW,                                  "LAMBDA_KRUCKOW" },
    { STAR_PROPERTY::LAMBDA_KRUCKOW_BOTTOM,                           "LAMBDA_KRUCKOW_BOTTOM" },
    { STAR_PROPERTY::LAMBDA_KRUCKOW_MIDDLE,                           "LAMBDA_KRUCKOW_MIDDLE" },
    { STAR_PROPERTY::LAMBDA_KRUCKOW_TOP,                              "LAMBDA_KRUCKOW_TOP" },
    { STAR_PROPERTY::LAMBDA_LOVERIDGE,                                "LAMBDA_LOVERIDGE" },
    { STAR_PROPERTY::LAMBDA_LOVERIDGE_WINDS,                          "LAMBDA_LOVERIDGE_WINDS" },
    { STAR_PROPERTY::LAMBDA_NANJING,                                  "LAMBDA_NANJING" },
    { STAR_PROPERTY::LBV_PHASE_FLAG,                                  "LBV_PHASE_FLAG" },
    { STAR_PROPERTY::LUMINOSITY,                                      "LUMINOSITY" },
    { STAR_PROPERTY::LUMINOSITY_POST_COMMON_ENVELOPE,                 "LUMINOSITY_POST_COMMON_ENVELOPE" },
    { STAR_PROPERTY::LUMINOSITY_PRE_COMMON_ENVELOPE,                  "LUMINOSITY_PRE_COMMON_ENVELOPE" },
    { STAR_PROPERTY::MASS,                                            "MASS" },
    { STAR_PROPERTY::MASS_0,                                          "MASS_0" },
    { STAR_PROPERTY::MASS_LOSS_DIFF,                                  "MASS_LOSS_DIFF" },
    { STAR_PROPERTY::MASS_TRANSFER_DIFF,                              "MASS_TRANSFER_DIFF" },
    { STAR_PROPERTY::MASS_TRANSFER_DONOR_HISTORY,                     "MASS_TRANSFER_DONOR_HISTORY" },
    { STAR_PROPERTY::MDOT,                                            "MDOT" },
    { STAR_PROPERTY::MEAN_ANOMALY,                                    "MEAN_ANOMALY" },
    { STAR_PROPERTY::METALLICITY,                                     "METALLICITY" },
    { STAR_PROPERTY::MZAMS,                                           "MZAMS" },
    { STAR_PROPERTY::NUCLEAR_TIMESCALE,                               "NUCLEAR_TIMESCALE" },
    { STAR_PROPERTY::NUCLEAR_TIMESCALE_POST_COMMON_ENVELOPE,          "NUCLEAR_TIMESCALE_POST_COMMON_ENVELOPE" },
    { STAR_PROPERTY::NUCLEAR_TIMESCALE_PRE_COMMON_ENVELOPE,           "NUCLEAR_TIMESCALE_PRE_COMMON_ENVELOPE" },
    { STAR_PROPERTY::OMEGA,                                           "OMEGA" },
    { STAR_PROPERTY::OMEGA_BREAK,                                     "OMEGA_BREAK" },
    { STAR_PROPERTY::OMEGA_ZAMS,                                      "OMEGA_ZAMS" },
    { STAR_PROPERTY::ORBITAL_ENERGY_POST_SUPERNOVA,                   "ORBITAL_ENERGY_POST_SUPERNOVA" },
    { STAR_PROPERTY::ORBITAL_ENERGY_PRE_SUPERNOVA,                    "ORBITAL_ENERGY_PRE_SUPERNOVA" },
    { STAR_PROPERTY::PULSAR_MAGNETIC_FIELD,                           "PULSAR_MAGNETIC_FIELD" },
    { STAR_PROPERTY::PULSAR_SPIN_DOWN_RATE,                           "PULSAR_SPIN_DOWN_RATE" },
    { STAR_PROPERTY::PULSAR_SPIN_FREQUENCY,                           "PULSAR_SPIN_FREQUENCY" },
    { STAR_PROPERTY::PULSAR_SPIN_PERIOD,                              "PULSAR_SPIN_PERIOD" },
    { STAR_PROPERTY::RADIAL_EXPANSION_TIMESCALE,                      "RADIAL_EXPANSION_TIMESCALE" },
    { STAR_PROPERTY::RADIAL_EXPANSION_TIMESCALE_POST_COMMON_ENVELOPE, "RADIAL_EXPANSION_TIMESCALE_POST_COMMON_ENVELOPE" },
    { STAR_PROPERTY::RADIAL_EXPANSION_TIMESCALE_PRE_COMMON_ENVELOPE,  "RADIAL_EXPANSION_TIMESCALE_PRE_COMMON_ENVELOPE" },
    { STAR_PROPERTY::RADIUS,                                          "RADIUS" },
    { STAR_PROPERTY::RANDOM_SEED,                                     "RANDOM_SEED" },
    { STAR_PROPERTY::RECYCLED_NEUTRON_STAR,                           "RECYCLED_NEUTRON_STAR" },
    { STAR_PROPERTY::RLOF_ONTO_NS,                                    "RLOF_ONTO_NS" },
    { STAR_PROPERTY::RZAMS,                                           "RZAMS" },
    { STAR_PROPERTY::SN_TYPE,                                         "SN_TYPE" },
    { STAR_PROPERTY::SPEED,                                           "SPEED" },
    { STAR_PROPERTY::STELLAR_TYPE,                                    "STELLAR_TYPE" },
    { STAR_PROPERTY::STELLAR_TYPE_NAME,                               "STELLAR_TYPE_NAME" },
    { STAR_PROPERTY::STELLAR_TYPE_PREV,                               "STELLAR_TYPE_PREV" },
    { STAR_PROPERTY::STELLAR_TYPE_PREV_NAME,                          "STELLAR_TYPE_PREV_NAME" },
    { STAR_PROPERTY::SUPERNOVA_KICK_MAGNITUDE_RANDOM_NUMBER,          "SUPERNOVA_KICK_MAGNITUDE_RANDOM_NUMBER" },
    { STAR_PROPERTY::SUPERNOVA_PHI,                                   "SUPERNOVA_PHI" },
    { STAR_PROPERTY::SUPERNOVA_THETA,                                 "SUPERNOVA_THETA" },
    { STAR_PROPERTY::TEMPERATURE,                                     "TEMPERATURE" },
    { STAR_PROPERTY::TEMPERATURE_POST_COMMON_ENVELOPE,                "TEMPERATURE_POST_COMMON_ENVELOPE" },
    { STAR_PROPERTY::TEMPERATURE_PRE_COMMON_ENVELOPE,                 "TEMPERATURE_PRE_COMMON_ENVELOPE" },
    { STAR_PROPERTY::THERMAL_TIMESCALE,                               "THERMAL_TIMESCALE" },
    { STAR_PROPERTY::THERMAL_TIMESCALE_POST_COMMON_ENVELOPE,          "THERMAL_TIMESCALE_POST_COMMON_ENVELOPE" },
    { STAR_PROPERTY::THERMAL_TIMESCALE_PRE_COMMON_ENVELOPE,           "THERMAL_TIMESCALE_PRE_COMMON_ENVELOPE" },
    { STAR_PROPERTY::TIME,                                            "TIME" },
    { STAR_PROPERTY::TIMESCALE_MS,                                    "TIMESCALE_MS" },
    { STAR_PROPERTY::TOTAL_MASS_AT_COMPACT_OBJECT_FORMATION,          "TOTAL_MASS_AT_COMPACT_OBJECT_FORMATION" },
    { STAR_PROPERTY::TRUE_ANOMALY,                                    "TRUE_ANOMALY" },
    { STAR_PROPERTY::ZETA_HURLEY,                                     "ZETA_HURLEY" },
    { STAR_PROPERTY::ZETA_HURLEY_HE,                                  "ZETA_HURLEY_HE" },
    { STAR_PROPERTY::ZETA_SOBERMAN,                                   "ZETA_SOBERMAN" },
    { STAR_PROPERTY::ZETA_SOBERMAN_HE,                                "ZETA_SOBERMAN_HE" }
};


// enum class STAR_1_PROPERTY
// Symbolic names for variables of an individual star that can be selected for printing
// STAR_1_PROPERTY refers to star 1 (of type BinaryConstituentStar) of a binary for BSE (differences are where the data comes from, and the column header)
enum class STAR_1_PROPERTY: int { STAR_PROPERTIES };


// enum class STAR_2_PROPERTY
// Symbolic names for variables of an individual star that can be selected for printing
// STAR_2_PROPERTY refers to star 2 (of type BinaryConstituentStar) of a binary for BSE (differences are where the data comes from, and the column header)
enum class STAR_2_PROPERTY: int { STAR_PROPERTIES };


// enum class SUPERNOVA_PROPERTY
// Symbolic names for variables of an individual star that can be selected for printing
// SUPERNOVA_PROPERTY refers to the supernova star (of type BinaryConstituentStar) of a binary where one star has experienced a SN event for BSE (differences are where the data comes from, and the column header)
enum class SUPERNOVA_PROPERTY: int { STAR_PROPERTIES };


// enum class COMPANION_PROPERTY
// Symbolic names for variables of an individual star that can be selected for printing
// COMPANION_PROPERTY refers to the companion star (of type BinaryConstituentStar) of a binary where one star has experienced a SN event for BSE (differences are where the data comes from, and the column header)
enum class COMPANION_PROPERTY: int { STAR_PROPERTIES };


// enum class ANY_STAR_PROPERTY
// Symbolic names for variables of an individual star that can be selected for printing
// ANY_STAR_PROPERTY refers to the any individual star
enum class ANY_STAR_PROPERTY: int { STAR_PROPERTIES };


// enum class BINARY_PROPERTY
// Symbolic names for variables of binary stars that can be selected for printing
// BINARY_PROPERTY refers to a binary star of type BaseBinaryStar) for BSE
//
// Properties only need to be here if they are required to be available for 
// printing in the logfiles - all keys present here should also be in BINARY_PROPERTY_LABEL
// and BINARY_PROPERTY_DETAIL
enum class BINARY_PROPERTY: int {
    NONE,
    BE_BINARY_CURRENT_COMPANION_LUMINOSITY,
    BE_BINARY_CURRENT_COMPANION_MASS,
    BE_BINARY_CURRENT_COMPANION_RADIUS,
    BE_BINARY_CURRENT_COMPANION_TEFF,
    BE_BINARY_CURRENT_DT,
    BE_BINARY_CURRENT_ECCENTRICITY,
    BE_BINARY_CURRENT_ID,
    BE_BINARY_CURRENT_NS_MASS,
    BE_BINARY_CURRENT_SEMI_MAJOR_AXIS,
    BE_BINARY_CURRENT_TOTAL_TIME,
    CIRCULARIZATION_TIMESCALE,
    COMMON_ENVELOPE_AT_LEAST_ONCE,
    COMMON_ENVELOPE_EVENT_COUNT,
    DIMENSIONLESS_KICK_MAGNITUDE,
    UNBOUND,
    DOUBLE_CORE_COMMON_ENVELOPE,
    DT,
    ECCENTRICITY,
    ECCENTRICITY_AT_DCO_FORMATION,
    ECCENTRICITY_INITIAL,
    ECCENTRICITY_POST_COMMON_ENVELOPE,
    ECCENTRICITY_PRE_SUPERNOVA,
    ECCENTRICITY_PRE_COMMON_ENVELOPE,
    ERROR,
    ID,
    IMMEDIATE_RLOF_POST_COMMON_ENVELOPE,
    MASS_1_POST_COMMON_ENVELOPE,
    MASS_1_PRE_COMMON_ENVELOPE,
    MASS_2_POST_COMMON_ENVELOPE,
    MASS_2_PRE_COMMON_ENVELOPE,
    MASS_ENV_1,
    MASS_ENV_2,
    MASSES_EQUILIBRATED,
    MASSES_EQUILIBRATED_AT_BIRTH,
    MASS_TRANSFER_TRACKER_HISTORY,
    MERGES_IN_HUBBLE_TIME,
    OPTIMISTIC_COMMON_ENVELOPE,
    ORBITAL_ANGULAR_VELOCITY,
    ORBITAL_VELOCITY_PRE_SUPERNOVA,
    RADIUS_1_POST_COMMON_ENVELOPE,
    RADIUS_1_PRE_COMMON_ENVELOPE,
    RADIUS_2_POST_COMMON_ENVELOPE,
    RADIUS_2_PRE_COMMON_ENVELOPE,
    RANDOM_SEED,
    RLOF_POST_MT_COMMON_ENVELOPE,
    RLOF_POST_MT_ECCENTRICITY,
    RLOF_POST_MT_EVENT_COUNTER,
    RLOF_POST_MT_ID,
    RLOF_POST_MT_SEMI_MAJOR_AXIS,
    RLOF_POST_MT_STAR1_MASS,
    RLOF_POST_MT_STAR2_MASS,
    RLOF_POST_MT_STAR1_RADIUS,
    RLOF_POST_MT_STAR2_RADIUS,
    RLOF_POST_MT_STAR1_RLOF,
    RLOF_POST_MT_STAR2_RLOF,
    RLOF_POST_MT_STAR1_STELLAR_TYPE,
    RLOF_POST_MT_STAR1_STELLAR_TYPE_NAME,
    RLOF_POST_MT_STAR2_STELLAR_TYPE,
    RLOF_POST_MT_STAR2_STELLAR_TYPE_NAME,
    RLOF_POST_STEP_STAR_TO_ROCHE_LOBE_RADIUS_RATIO_1,
    RLOF_POST_STEP_STAR_TO_ROCHE_LOBE_RADIUS_RATIO_2,
    RLOF_PRE_MT_ECCENTRICITY,
    RLOF_PRE_MT_SEMI_MAJOR_AXIS,
    RLOF_PRE_MT_STAR1_MASS,
    RLOF_PRE_MT_STAR2_MASS,
    RLOF_PRE_MT_STAR1_RADIUS,
    RLOF_PRE_MT_STAR2_RADIUS,
    RLOF_PRE_MT_STAR1_RLOF,
    RLOF_PRE_MT_STAR2_RLOF,
    RLOF_PRE_MT_STAR1_STELLAR_TYPE,
    RLOF_PRE_MT_STAR1_STELLAR_TYPE_NAME,
    RLOF_PRE_MT_STAR2_STELLAR_TYPE,
    RLOF_PRE_MT_STAR2_STELLAR_TYPE_NAME,
    RLOF_PRE_STEP_STAR_TO_ROCHE_LOBE_RADIUS_RATIO_1,
    RLOF_PRE_STEP_STAR_TO_ROCHE_LOBE_RADIUS_RATIO_2,
    RLOF_SECONDARY_POST_COMMON_ENVELOPE,
    RLOF_TIME_POST_MT,
    RLOF_TIME_PRE_MT,
    ROCHE_LOBE_RADIUS_1,
    ROCHE_LOBE_RADIUS_2,
    ROCHE_LOBE_RADIUS_1_POST_COMMON_ENVELOPE,
    ROCHE_LOBE_RADIUS_2_POST_COMMON_ENVELOPE,
    ROCHE_LOBE_RADIUS_1_PRE_COMMON_ENVELOPE,
    ROCHE_LOBE_RADIUS_2_PRE_COMMON_ENVELOPE,
    STAR_TO_ROCHE_LOBE_RADIUS_RATIO_1,
    STAR_TO_ROCHE_LOBE_RADIUS_RATIO_2,
    SEMI_MAJOR_AXIS_AT_DCO_FORMATION,
    SEMI_MAJOR_AXIS_INITIAL,
    SEMI_MAJOR_AXIS_POST_COMMON_ENVELOPE,
    SEMI_MAJOR_AXIS_PRE_SUPERNOVA,
    SEMI_MAJOR_AXIS_PRE_SUPERNOVA_RSOL,
    SEMI_MAJOR_AXIS_PRE_COMMON_ENVELOPE,
    SEMI_MAJOR_AXIS,
    SEMI_MAJOR_AXIS_RSOL,
    SIMULTANEOUS_RLOF,
    STABLE_RLOF_POST_COMMON_ENVELOPE,
    STELLAR_MERGER,
    STELLAR_MERGER_AT_BIRTH,
    STELLAR_TYPE_1_POST_COMMON_ENVELOPE,
    STELLAR_TYPE_1_PRE_COMMON_ENVELOPE,
    STELLAR_TYPE_2_POST_COMMON_ENVELOPE,
    STELLAR_TYPE_2_PRE_COMMON_ENVELOPE,
    STELLAR_TYPE_NAME_1_POST_COMMON_ENVELOPE,
    STELLAR_TYPE_NAME_1_PRE_COMMON_ENVELOPE,
    STELLAR_TYPE_NAME_2_POST_COMMON_ENVELOPE,
    STELLAR_TYPE_NAME_2_PRE_COMMON_ENVELOPE,
    SUPERNOVA_ORBIT_INCLINATION_ANGLE,
    SUPERNOVA_ORBIT_INCLINATION_VECTOR_X,
    SUPERNOVA_ORBIT_INCLINATION_VECTOR_Y,
    SUPERNOVA_ORBIT_INCLINATION_VECTOR_Z,
    SUPERNOVA_STATE,
    SYNCHRONIZATION_TIMESCALE,
    SYSTEMIC_SPEED,
    TIME,
    TIME_TO_COALESCENCE,
    TOTAL_ANGULAR_MOMENTUM,
    TOTAL_ENERGY,
    ZETA_LOBE,
    ZETA_STAR
};


// map BINARY_PROPERTY to string identifying the property
// for lookup by the printing functions
//
// Property names only need to be here if they are required to be available for 
// printing in the logfiles - all keys present here should also be in BINARY_PROPERTY
// and BINARY_PROPERTY_DETAIL
const COMPASUnorderedMap<BINARY_PROPERTY, std::string> BINARY_PROPERTY_LABEL = {
    { BINARY_PROPERTY::NONE,                                               "NONE" },
    { BINARY_PROPERTY::BE_BINARY_CURRENT_COMPANION_LUMINOSITY,             "BE_BINARY_CURRENT_COMPANION_LUMINOSITY" },
    { BINARY_PROPERTY::BE_BINARY_CURRENT_COMPANION_MASS,                   "BE_BINARY_CURRENT_COMPANION_MASS" },
    { BINARY_PROPERTY::BE_BINARY_CURRENT_COMPANION_RADIUS,                 "BE_BINARY_CURRENT_COMPANION_RADIUS" },
    { BINARY_PROPERTY::BE_BINARY_CURRENT_COMPANION_TEFF,                   "BE_BINARY_CURRENT_COMPANION_TEFF" },
    { BINARY_PROPERTY::BE_BINARY_CURRENT_DT,                               "BE_BINARY_CURRENT_DT" },
    { BINARY_PROPERTY::BE_BINARY_CURRENT_ECCENTRICITY,                     "BE_BINARY_CURRENT_ECCENTRICITY" },
    { BINARY_PROPERTY::BE_BINARY_CURRENT_ID,                               "BE_BINARY_CURRENT_ID" },
    { BINARY_PROPERTY::BE_BINARY_CURRENT_NS_MASS,                          "BE_BINARY_CURRENT_NS_MASS" },
    { BINARY_PROPERTY::BE_BINARY_CURRENT_SEMI_MAJOR_AXIS,                  "BE_BINARY_CURRENT_SEMI_MAJOR_AXIS" },
    { BINARY_PROPERTY::BE_BINARY_CURRENT_TOTAL_TIME,                       "BE_BINARY_CURRENT_TOTAL_TIME" },
    { BINARY_PROPERTY::CIRCULARIZATION_TIMESCALE,                          "CIRCULARIZATION_TIMESCALE" },
    { BINARY_PROPERTY::COMMON_ENVELOPE_AT_LEAST_ONCE,                      "COMMON_ENVELOPE_AT_LEAST_ONCE" },
    { BINARY_PROPERTY::COMMON_ENVELOPE_EVENT_COUNT,                        "COMMON_ENVELOPE_EVENT_COUNT" },
    { BINARY_PROPERTY::DIMENSIONLESS_KICK_MAGNITUDE,                       "DIMENSIONLESS_KICK_MAGNITUDE" },
    { BINARY_PROPERTY::UNBOUND,                                            "UNBOUND" },
    { BINARY_PROPERTY::DOUBLE_CORE_COMMON_ENVELOPE,                        "DOUBLE_CORE_COMMON_ENVELOPE" },
    { BINARY_PROPERTY::DT,                                                 "DT" },
    { BINARY_PROPERTY::ECCENTRICITY,                                       "ECCENTRICITY" },
    { BINARY_PROPERTY::ECCENTRICITY_AT_DCO_FORMATION,                      "ECCENTRICITY_AT_DCO_FORMATION" },
    { BINARY_PROPERTY::ECCENTRICITY_INITIAL,                               "ECCENTRICITY_INITIAL" },
    { BINARY_PROPERTY::ECCENTRICITY_POST_COMMON_ENVELOPE,                  "ECCENTRICITY_POST_COMMON_ENVELOPE" },
    { BINARY_PROPERTY::ECCENTRICITY_PRE_SUPERNOVA,                         "ECCENTRICITY_PRE_SUPERNOVA" },
    { BINARY_PROPERTY::ECCENTRICITY_PRE_COMMON_ENVELOPE,                   "ECCENTRICITY_PRE_COMMON_ENVELOPE" },
    { BINARY_PROPERTY::ERROR,                                              "ERROR" },
    { BINARY_PROPERTY::ID,                                                 "ID" },
    { BINARY_PROPERTY::IMMEDIATE_RLOF_POST_COMMON_ENVELOPE,                "IMMEDIATE_RLOF_POST_COMMON_ENVELOPE" },
    { BINARY_PROPERTY::MASS_1_POST_COMMON_ENVELOPE,                        "MASS_1_POST_COMMON_ENVELOPE" },
    { BINARY_PROPERTY::MASS_1_PRE_COMMON_ENVELOPE,                         "MASS_1_PRE_COMMON_ENVELOPE" },
    { BINARY_PROPERTY::MASS_2_POST_COMMON_ENVELOPE,                        "MASS_2_POST_COMMON_ENVELOPE" },
    { BINARY_PROPERTY::MASS_2_PRE_COMMON_ENVELOPE,                         "MASS_2_PRE_COMMON_ENVELOPE" },
    { BINARY_PROPERTY::MASS_ENV_1,                                         "MASS_ENV_1" },
    { BINARY_PROPERTY::MASS_ENV_2,                                         "MASS_ENV_2" },
    { BINARY_PROPERTY::MASSES_EQUILIBRATED,                                "MASSES_EQUILIBRATED" },
    { BINARY_PROPERTY::MASSES_EQUILIBRATED_AT_BIRTH,                       "MASSES_EQUILIBRATED_AT_BIRTH" },
    { BINARY_PROPERTY::MASS_TRANSFER_TRACKER_HISTORY,                      "MASS_TRANSFER_TRACKER_HISTORY" },
    { BINARY_PROPERTY::MERGES_IN_HUBBLE_TIME,                              "MERGES_IN_HUBBLE_TIME" },
    { BINARY_PROPERTY::OPTIMISTIC_COMMON_ENVELOPE,                         "OPTIMISTIC_COMMON_ENVELOPE" },
    { BINARY_PROPERTY::ORBITAL_ANGULAR_VELOCITY,                           "ORBITAL_ANGULAR_VELOCITY" },
    { BINARY_PROPERTY::ORBITAL_VELOCITY_PRE_SUPERNOVA,                     "ORBITAL_VELOCITY_PRE_SUPERNOVA" },
    { BINARY_PROPERTY::RADIUS_1_POST_COMMON_ENVELOPE,                      "RADIUS_1_POST_COMMON_ENVELOPE" },
    { BINARY_PROPERTY::RADIUS_1_PRE_COMMON_ENVELOPE,                       "RADIUS_1_PRE_COMMON_ENVELOPE" },
    { BINARY_PROPERTY::RADIUS_2_POST_COMMON_ENVELOPE,                      "RADIUS_2_POST_COMMON_ENVELOPE" },
    { BINARY_PROPERTY::RADIUS_2_PRE_COMMON_ENVELOPE,                       "RADIUS_2_PRE_COMMON_ENVELOPE" },
    { BINARY_PROPERTY::RANDOM_SEED,                                        "RANDOM_SEED" },
    { BINARY_PROPERTY::RLOF_POST_MT_COMMON_ENVELOPE,                       "RLOF_POST_MT_COMMON_ENVELOPE" },
    { BINARY_PROPERTY::RLOF_POST_MT_ECCENTRICITY,                          "RLOF_POST_MT_ECCENTRICITY" },
    { BINARY_PROPERTY::RLOF_POST_MT_EVENT_COUNTER,                         "RLOF_POST_MT_EVENT_COUNTER" },
    { BINARY_PROPERTY::RLOF_POST_MT_ID,                                    "RLOF_POST_MT_ID" },
    { BINARY_PROPERTY::RLOF_POST_MT_SEMI_MAJOR_AXIS,                       "RLOF_POST_MT_SEMI_MAJOR_AXIS" },
    { BINARY_PROPERTY::RLOF_POST_MT_STAR1_MASS,                            "RLOF_POST_MT_STAR1_MASS" },
    { BINARY_PROPERTY::RLOF_POST_MT_STAR2_MASS,                            "RLOF_POST_MT_STAR2_MASS" },
    { BINARY_PROPERTY::RLOF_POST_MT_STAR1_RADIUS,                          "RLOF_POST_MT_STAR1_RADIUS" },
    { BINARY_PROPERTY::RLOF_POST_MT_STAR2_RADIUS,                          "RLOF_POST_MT_STAR2_RADIUS" },
    { BINARY_PROPERTY::RLOF_POST_MT_STAR1_RLOF,                            "RLOF_POST_MT_STAR1_RLOF" },
    { BINARY_PROPERTY::RLOF_POST_MT_STAR2_RLOF,                            "RLOF_POST_MT_STAR2_RLOF" },
    { BINARY_PROPERTY::RLOF_POST_MT_STAR1_STELLAR_TYPE,                    "RLOF_POST_MT_STAR1_STELLAR_TYPE" },
    { BINARY_PROPERTY::RLOF_POST_MT_STAR1_STELLAR_TYPE_NAME,               "RLOF_POST_MT_STAR1_STELLAR_TYPE_NAME" },
    { BINARY_PROPERTY::RLOF_POST_MT_STAR2_STELLAR_TYPE,                    "RLOF_POST_MT_STAR2_STELLAR_TYPE" },
    { BINARY_PROPERTY::RLOF_POST_MT_STAR2_STELLAR_TYPE_NAME,               "RLOF_POST_MT_STAR2_STELLAR_TYPE_NAME" },
    { BINARY_PROPERTY::RLOF_POST_STEP_STAR_TO_ROCHE_LOBE_RADIUS_RATIO_1,   "RLOF_POST_STEP_STAR_TO_ROCHE_LOBE_RADIUS_RATIO_1" },
    { BINARY_PROPERTY::RLOF_POST_STEP_STAR_TO_ROCHE_LOBE_RADIUS_RATIO_2,   "RLOF_POST_STEP_STAR_TO_ROCHE_LOBE_RADIUS_RATIO_2" },
    { BINARY_PROPERTY::RLOF_PRE_MT_ECCENTRICITY,                           "RLOF_PRE_MT_ECCENTRICITY" },
    { BINARY_PROPERTY::RLOF_PRE_MT_SEMI_MAJOR_AXIS,                        "RLOF_PRE_MT_SEMI_MAJOR_AXIS" },
    { BINARY_PROPERTY::RLOF_PRE_MT_STAR1_MASS,                             "RLOF_PRE_MT_STAR1_MASS" },
    { BINARY_PROPERTY::RLOF_PRE_MT_STAR2_MASS,                             "RLOF_PRE_MT_STAR2_MASS" },
    { BINARY_PROPERTY::RLOF_PRE_MT_STAR1_RADIUS,                           "RLOF_PRE_MT_STAR1_RADIUS" },
    { BINARY_PROPERTY::RLOF_PRE_MT_STAR2_RADIUS,                           "RLOF_PRE_MT_STAR2_RADIUS" },
    { BINARY_PROPERTY::RLOF_PRE_MT_STAR1_RLOF,                             "RLOF_PRE_MT_STAR1_RLOF" },
    { BINARY_PROPERTY::RLOF_PRE_MT_STAR2_RLOF,                             "RLOF_PRE_MT_STAR2_RLOF" },
    { BINARY_PROPERTY::RLOF_PRE_MT_STAR1_STELLAR_TYPE,                     "RLOF_PRE_MT_STAR1_STELLAR_TYPE" },
    { BINARY_PROPERTY::RLOF_PRE_MT_STAR1_STELLAR_TYPE_NAME,                "RLOF_PRE_MT_STAR1_STELLAR_TYPE_NAME" },
    { BINARY_PROPERTY::RLOF_PRE_MT_STAR2_STELLAR_TYPE,                     "RLOF_PRE_MT_STAR2_STELLAR_TYPE" },
    { BINARY_PROPERTY::RLOF_PRE_MT_STAR2_STELLAR_TYPE_NAME,                "RLOF_PRE_MT_STAR2_STELLAR_TYPE_NAME" },
    { BINARY_PROPERTY::RLOF_PRE_STEP_STAR_TO_ROCHE_LOBE_RADIUS_RATIO_1,    "RLOF_PRE_STEP_STAR_TO_ROCHE_LOBE_RADIUS_RATIO_1" },
    { BINARY_PROPERTY::RLOF_PRE_STEP_STAR_TO_ROCHE_LOBE_RADIUS_RATIO_2,    "RLOF_PRE_STEP_STAR_TO_ROCHE_LOBE_RADIUS_RATIO_2" },
    { BINARY_PROPERTY::RLOF_SECONDARY_POST_COMMON_ENVELOPE,                "RLOF_SECONDARY_POST_COMMON_ENVELOPE" },
    { BINARY_PROPERTY::RLOF_TIME_POST_MT,                                  "RLOF_TIME_POST_MT" },
    { BINARY_PROPERTY::RLOF_TIME_PRE_MT,                                   "RLOF_TIME_PRE_MT" },
    { BINARY_PROPERTY::ROCHE_LOBE_RADIUS_1,                                "ROCHE_LOBE_RADIUS_1" },
    { BINARY_PROPERTY::ROCHE_LOBE_RADIUS_1_POST_COMMON_ENVELOPE,           "ROCHE_LOBE_RADIUS_1_POST_COMMON_ENVELOPE" },
    { BINARY_PROPERTY::ROCHE_LOBE_RADIUS_1_PRE_COMMON_ENVELOPE,            "ROCHE_LOBE_RADIUS_1_PRE_COMMON_ENVELOPE" },
    { BINARY_PROPERTY::ROCHE_LOBE_RADIUS_2,                                "ROCHE_LOBE_RADIUS_2" },
    { BINARY_PROPERTY::ROCHE_LOBE_RADIUS_2_POST_COMMON_ENVELOPE,           "ROCHE_LOBE_RADIUS_2_POST_COMMON_ENVELOPE" },
    { BINARY_PROPERTY::ROCHE_LOBE_RADIUS_2_PRE_COMMON_ENVELOPE,            "ROCHE_LOBE_RADIUS_2_PRE_COMMON_ENVELOPE" },
    { BINARY_PROPERTY::STAR_TO_ROCHE_LOBE_RADIUS_RATIO_1,                  "STAR_TO_ROCHE_LOBE_RADIUS_RATIO_1" },
    { BINARY_PROPERTY::STAR_TO_ROCHE_LOBE_RADIUS_RATIO_2,                  "STAR_TO_ROCHE_LOBE_RADIUS_RATIO_2" },
    { BINARY_PROPERTY::SEMI_MAJOR_AXIS_AT_DCO_FORMATION,                   "SEMI_MAJOR_AXIS_AT_DCO_FORMATION" },
    { BINARY_PROPERTY::SEMI_MAJOR_AXIS_INITIAL,                            "SEMI_MAJOR_AXIS_INITIAL" },
    { BINARY_PROPERTY::SEMI_MAJOR_AXIS_POST_COMMON_ENVELOPE,               "SEMI_MAJOR_AXIS_POST_COMMON_ENVELOPE" },
    { BINARY_PROPERTY::SEMI_MAJOR_AXIS_PRE_SUPERNOVA,                      "SEMI_MAJOR_AXIS_PRE_SUPERNOVA" },
    { BINARY_PROPERTY::SEMI_MAJOR_AXIS_PRE_SUPERNOVA_RSOL,                 "SEMI_MAJOR_AXIS_PRE_SUPERNOVA_RSOL" },
    { BINARY_PROPERTY::SEMI_MAJOR_AXIS_PRE_COMMON_ENVELOPE,                "SEMI_MAJOR_AXIS_PRE_COMMON_ENVELOPE" },
    { BINARY_PROPERTY::SEMI_MAJOR_AXIS,                                    "SEMI_MAJOR_AXIS" },
    { BINARY_PROPERTY::SEMI_MAJOR_AXIS_RSOL,                               "SEMI_MAJOR_AXIS_RSOL" },
    { BINARY_PROPERTY::SIMULTANEOUS_RLOF,                                  "SIMULTANEOUS_RLOF" },
    { BINARY_PROPERTY::STABLE_RLOF_POST_COMMON_ENVELOPE,                   "STABLE_RLOF_POST_COMMON_ENVELOPE" },
    { BINARY_PROPERTY::STELLAR_MERGER,                                     "STELLAR_MERGER" },
    { BINARY_PROPERTY::STELLAR_MERGER_AT_BIRTH,                            "STELLAR_MERGER_AT_BIRTH" },
    { BINARY_PROPERTY::STELLAR_TYPE_1_POST_COMMON_ENVELOPE,                "STELLAR_TYPE_1_POST_COMMON_ENVELOPE" },
    { BINARY_PROPERTY::STELLAR_TYPE_1_PRE_COMMON_ENVELOPE,                 "STELLAR_TYPE_1_PRE_COMMON_ENVELOPE" },
    { BINARY_PROPERTY::STELLAR_TYPE_2_POST_COMMON_ENVELOPE,                "STELLAR_TYPE_2_POST_COMMON_ENVELOPE" },
    { BINARY_PROPERTY::STELLAR_TYPE_2_PRE_COMMON_ENVELOPE,                 "STELLAR_TYPE_2_PRE_COMMON_ENVELOPE" },
    { BINARY_PROPERTY::STELLAR_TYPE_NAME_1_POST_COMMON_ENVELOPE,           "STELLAR_TYPE_NAME_1_POST_COMMON_ENVELOPE" },
    { BINARY_PROPERTY::STELLAR_TYPE_NAME_1_PRE_COMMON_ENVELOPE,            "STELLAR_TYPE_NAME_1_PRE_COMMON_ENVELOPE" },
    { BINARY_PROPERTY::STELLAR_TYPE_NAME_2_POST_COMMON_ENVELOPE,           "STELLAR_TYPE_NAME_2_POST_COMMON_ENVELOPE" },
    { BINARY_PROPERTY::STELLAR_TYPE_NAME_2_PRE_COMMON_ENVELOPE,            "STELLAR_TYPE_NAME_2_PRE_COMMON_ENVELOPE" },
    { BINARY_PROPERTY::SUPERNOVA_ORBIT_INCLINATION_ANGLE,                  "SUPERNOVA_ORBIT_INCLINATION_ANGLE" },
    { BINARY_PROPERTY::SUPERNOVA_ORBIT_INCLINATION_VECTOR_X,               "SUPERNOVA_ORBIT_INCLINATION_VECTOR_X" },
    { BINARY_PROPERTY::SUPERNOVA_ORBIT_INCLINATION_VECTOR_Y,               "SUPERNOVA_ORBIT_INCLINATION_VECTOR_Y" },
    { BINARY_PROPERTY::SUPERNOVA_ORBIT_INCLINATION_VECTOR_Z,               "SUPERNOVA_ORBIT_INCLINATION_VECTOR_Z" },
    { BINARY_PROPERTY::SUPERNOVA_STATE,                                    "SUPERNOVA_STATE" },
    { BINARY_PROPERTY::SYNCHRONIZATION_TIMESCALE,                          "SYNCHRONIZATION_TIMESCALE" },
    { BINARY_PROPERTY::SYSTEMIC_SPEED,                                     "SYSTEMIC_SPEED" },
    { BINARY_PROPERTY::TIME,                                               "TIME" },
    { BINARY_PROPERTY::TIME_TO_COALESCENCE,                                "TIME_TO_COALESCENCE" },
    { BINARY_PROPERTY::TOTAL_ANGULAR_MOMENTUM,                             "TOTAL_ANGULAR_MOMENTUM" },
    { BINARY_PROPERTY::TOTAL_ENERGY,                                       "TOTAL_ENERGY" },
    { BINARY_PROPERTY::ZETA_LOBE,                                          "ZETA_LOBE" },
    { BINARY_PROPERTY::ZETA_STAR,                                          "ZETA_STAR" }
};


// enum class PROGRAM_OPTION
// Symbolic names for program option values
//
// Options only need to be here if they are required to be
// available for printing in the logfiles
enum class PROGRAM_OPTION: int {

    NONE,

    ADD_OPTIONS_TO_SYSPARMS,
    ALLOW_NON_STRIPPED_ECSN,
    ALLOW_IMMEDIATE_RLOF_POST_CE_TO_SURVIVE_COMMON_ENVELOPE,
    ALLOW_MS_STAR_TO_SURVIVE_COMMON_ENVELOPE,
    ALLOW_RADIATIVE_ENVELOPE_STAR_TO_SURVIVE_COMMON_ENVELOPE,
    ALLOW_RLOF_AT_BIRTH,
    ALLOW_TOUCHING_AT_BIRTH,
    ANG_MOM_CONSERVATION_DURING_CIRCULARISATION,

    //BE_BINARIES,

    BLACK_HOLE_KICKS,
    
    CASE_BB_STABILITY_PRESCRIPTION,
    
    CHECK_PHOTON_TIRING_LIMIT,

    CHE_MODE,

    CIRCULARISE_BINARY_DURING_MT,

    COMMON_ENVELOPE_ALPHA,
    COMMON_ENVELOPE_ALPHA_THERMAL,
    COMMON_ENVELOPE_FORMALISM,
    COMMON_ENVELOPE_LAMBDA,
    COMMON_ENVELOPE_LAMBDA_MULTIPLIER,
    COMMON_ENVELOPE_LAMBDA_PRESCRIPTION,
    COMMON_ENVELOPE_MASS_ACCRETION_CONSTANT,
    COMMON_ENVELOPE_MASS_ACCRETION_MAX,
    COMMON_ENVELOPE_MASS_ACCRETION_MIN,
    COMMON_ENVELOPE_MASS_ACCRETION_PRESCRIPTION,
    COMMON_ENVELOPE_RECOMBINATION_ENERGY_DENSITY,
    COMMON_ENVELOPE_SLOPE_KRUCKOW,

    CONVECTIVE_ENVELOPE_TEMPERATURE_THRESHOLD,

    COOL_WIND_MASS_LOSS_MULTIPLIER,

    ECCENTRICITY,
    ECCENTRICITY_DISTRIBUTION,
    ECCENTRICITY_DISTRIBUTION_MAX,
    ECCENTRICITY_DISTRIBUTION_MIN,
    EDDINGTON_ACCRETION_FACTOR,
    ENVELOPE_STATE_PRESCRIPTION,
    EVOLUTION_MODE,

    FRYER_SUPERNOVA_ENGINE,

    FRYER22_FMIX,
    FRYER22_MCRIT,

    INITIAL_MASS,
    INITIAL_MASS_1,
    INITIAL_MASS_2,

    INITIAL_MASS_FUNCTION,
    INITIAL_MASS_FUNCTION_MAX,
    INITIAL_MASS_FUNCTION_MIN,
    INITIAL_MASS_FUNCTIONPOWER,

    INITIAL_STELLAR_TYPE,
    INITIAL_STELLAR_TYPE_1,
    INITIAL_STELLAR_TYPE_2,

    KICK_DIRECTION_DISTRIBUTION,
    KICK_DIRECTION_POWER,
    KICK_SCALING_FACTOR,
    KICK_MAGNITUDE_DISTRIBUTION,
    KICK_MAGNITUDE_DISTRIBUTION_MAXIMUM,

    KICK_MAGNITUDE_DISTRIBUTION_SIGMA_CCSN_BH,
    KICK_MAGNITUDE_DISTRIBUTION_SIGMA_CCSN_NS,
    KICK_MAGNITUDE_DISTRIBUTION_SIGMA_FOR_ECSN,
    KICK_MAGNITUDE_DISTRIBUTION_SIGMA_FOR_USSN,

    KICK_MAGNITUDE,
    KICK_MAGNITUDE_1,
    KICK_MAGNITUDE_2,

    KICK_MAGNITUDE_RANDOM,
    KICK_MAGNITUDE_RANDOM_1,
    KICK_MAGNITUDE_RANDOM_2,

    KICK_MEAN_ANOMALY_1,
    KICK_MEAN_ANOMALY_2,
    KICK_PHI_1,
    KICK_PHI_2,
    KICK_THETA_1,
    KICK_THETA_2,

    LBV_FACTOR,
    LBV_PRESCRIPTION,
    MASS_LOSS_PRESCRIPTION,

    MASS_RATIO,
    MASS_RATIO_DISTRIBUTION,
    MASS_RATIO_DISTRIBUTION_MAX,
    MASS_RATIO_DISTRIBUTION_MIN,

    MAXIMUM_EVOLUTION_TIME,
    MAXIMUM_DONOR_MASS,
    MAXIMUM_NEUTRON_STAR_MASS,
    MAXIMUM_TIMESTEPS,

    MCBUR1,

    METALLICITY,
    METALLICITY_DISTRIBUTION,
    METALLICITY_DISTRIBUTION_MAX,
    METALLICITY_DISTRIBUTION_MIN,

    MINIMUM_MASS_SECONDARY,

    MT_ACCRETION_EFFICIENCY_PRESCRIPTION,
    MT_ANG_MOM_LOSS_PRESCRIPTION,
    MT_THERMAL_LIMIT_C,

    MT_CRIT_MR_MS_LOW_MASS_DEGENERATE_ACCRETOR,
    MT_CRIT_MR_MS_LOW_MASS_NON_DEGENERATE_ACCRETOR,
    MT_CRIT_MR_MS_HIGH_MASS_DEGENERATE_ACCRETOR,
    MT_CRIT_MR_MS_HIGH_MASS_NON_DEGENERATE_ACCRETOR,
    MT_CRIT_MR_GIANT_DEGENERATE_ACCRETOR,
    MT_CRIT_MR_GIANT_NON_DEGENERATE_ACCRETOR,
    MT_CRIT_MR_HG_DEGENERATE_ACCRETOR,
    MT_CRIT_MR_HG_NON_DEGENERATE_ACCRETOR,
    MT_CRIT_MR_HE_GIANT_DEGENERATE_ACCRETOR,
    MT_CRIT_MR_HE_GIANT_NON_DEGENERATE_ACCRETOR,
    MT_CRIT_MR_HE_HG_DEGENERATE_ACCRETOR,
    MT_CRIT_MR_HE_HG_NON_DEGENERATE_ACCRETOR,
    MT_CRIT_MR_HE_MS_DEGENERATE_ACCRETOR,
    MT_CRIT_MR_HE_MS_NON_DEGENERATE_ACCRETOR,
    MT_CRIT_MR_WD_DEGENERATE_ACCRETOR,
    MT_CRIT_MR_WD_NONDEGENERATE_ACCRETOR,

    MT_FRACTION_ACCRETED,
    MT_JLOSS,
    MT_JLOSS_MACLEOD_LINEAR_FRACTION,
    MT_REJUVENATION_PRESCRIPTION,
    MT_THERMALLY_LIMITED_VARIATION,

    MULLER_MANDEL_KICK_MULTIPLIER_BH,
    MULLER_MANDEL_KICK_MULTIPLIER_NS,
    MULLER_MANDEL_SIGMA_KICK,

    NEUTRINO_MASS_LOSS_ASSUMPTION_BH,
    NEUTRINO_MASS_LOSS_VALUE_BH,

    NOTES,

    NS_EOS,

    ORBITAL_PERIOD,
    ORBITAL_PERIOD_DISTRIBUTION,
    ORBITAL_PERIOD_DISTRIBUTION_MAX,
    ORBITAL_PERIOD_DISTRIBUTION_MIN,

    OVERALL_WIND_MASS_LOSS_MULTIPLIER,

    PISN_LOWER_LIMIT,
    PISN_UPPER_LIMIT,

    PPI_LOWER_LIMIT,
    PPI_PRESCRIPTION,
    PPI_UPPER_LIMIT,

    PULSAR_MAGNETIC_FIELD_DISTRIBUTION,
    PULSAR_MAGNETIC_FIELD_DISTRIBUTION_MAX,
    PULSAR_MAGNETIC_FIELD_DISTRIBUTION_MIN,

    PULSAR_BIRTH_SPIN_PERIOD_DISTRIBUTION,
    PULSAR_BIRTH_SPIN_PERIOD_DISTRIBUTION_MAX,
    PULSAR_BIRTH_SPIN_PERIOD_DISTRIBUTION_MIN,

    PULSAR_MAGNETIC_FIELD_DECAY_MASS_SCALE,
    PULSAR_MAGNETIC_FIELD_DECAY_TIME_SCALE,

    PULSAR_MINIMUM_MAGNETIC_FIELD,

    QCRIT_PRESCRIPTION,

    RANDOM_SEED,
    RANDOM_SEED_CMDLINE,

    REMNANT_MASS_PRESCRIPTION,

    ROTATIONAL_VELOCITY_DISTRIBUTION,
    ROTATIONAL_FREQUENCY,
    ROTATIONAL_FREQUENCY_1,
    ROTATIONAL_FREQUENCY_2,

    SEMI_MAJOR_AXIS,
    SEMI_MAJOR_AXIS_DISTRIBUTION,
    SEMI_MAJOR_AXIS_DISTRIBUTION_MAX,
    SEMI_MAJOR_AXIS_DISTRIBUTION_MIN,
    SEMI_MAJOR_AXIS_DISTRIBUTION_POWER,

    STELLAR_ZETA_PRESCRIPTION,

    WR_FACTOR,

    ZETA_ADIABATIC_ARBITRARY,
    ZETA_MS,
    ZETA_RADIATIVE_ENVELOPE_GIANT
};


// map PROGRAM_OPTION to string identifying the property
// for lookup by the printing functions
//
// Options only need to be here if they are required to be
// available for printing in the logfiles - all keys present here
// should also be in PROGRAM_OPTION_DETAIL ( except PROGRAM_OPTION::NOTES)
const COMPASUnorderedMap<PROGRAM_OPTION, std::string> PROGRAM_OPTION_LABEL = {

    { PROGRAM_OPTION::NONE,                                             "NONE" },

    { PROGRAM_OPTION::ALLOW_NON_STRIPPED_ECSN,                          "ALLOW_NON_STRIPPED_ECSN" },
    { PROGRAM_OPTION::ADD_OPTIONS_TO_SYSPARMS,                          "ADD_OPTIONS_TO_SYSPARMS" },
    { PROGRAM_OPTION::ALLOW_MS_STAR_TO_SURVIVE_COMMON_ENVELOPE,         "ALLOW_MS_STAR_TO_SURVIVE_COMMON_ENVELOPE" },
    { PROGRAM_OPTION::ALLOW_RADIATIVE_ENVELOPE_STAR_TO_SURVIVE_COMMON_ENVELOPE, "ALLOW_RADIATIVE_ENVELOPE_STAR_TO_SURVIVE_COMMON_ENVELOPE" },
    { PROGRAM_OPTION::ALLOW_IMMEDIATE_RLOF_POST_CE_TO_SURVIVE_COMMON_ENVELOPE,  "ALLOW_IMMEDIATE_RLOF_POST_CE_TO_SURVIVE_COMMON_ENVELOPE" },
    { PROGRAM_OPTION::ALLOW_RLOF_AT_BIRTH,                              "ALLOW_RLOF_AT_BIRTH" },
    { PROGRAM_OPTION::ALLOW_TOUCHING_AT_BIRTH,                          "ALLOW_TOUCHING_AT_BIRTH" },
    { PROGRAM_OPTION::ANG_MOM_CONSERVATION_DURING_CIRCULARISATION,      "ANG_MOM_CONSERVATION_DURING_CIRCULARISATION" },

    //{ PROGRAM_OPTION::BE_BINARIES,                                    "BE_BINARIES" },

    { PROGRAM_OPTION::BLACK_HOLE_KICKS,                                 "BLACK_HOLE_KICKS" },
    
    { PROGRAM_OPTION::CASE_BB_STABILITY_PRESCRIPTION,                   "CASE_BB_STABILITY_PRESCRIPTION" },
    
    { PROGRAM_OPTION::CHECK_PHOTON_TIRING_LIMIT,                        "CHECK_PHOTON_TIRING_LIMIT" },

    { PROGRAM_OPTION::CHE_MODE,                                         "CHE_MODE" },

    { PROGRAM_OPTION::CIRCULARISE_BINARY_DURING_MT,                     "CIRCULARISE_BINARY_DURING_MT" },

    { PROGRAM_OPTION::COMMON_ENVELOPE_ALPHA,                            "COMMON_ENVELOPE_ALPHA" },
    { PROGRAM_OPTION::COMMON_ENVELOPE_ALPHA_THERMAL,                    "COMMON_ENVELOPE_ALPHA_THERMAL" },
    { PROGRAM_OPTION::COMMON_ENVELOPE_FORMALISM,                        "COMMON_ENVELOPE_FORMALISM" },
    { PROGRAM_OPTION::COMMON_ENVELOPE_LAMBDA,                           "COMMON_ENVELOPE_LAMBDA" },
    { PROGRAM_OPTION::COMMON_ENVELOPE_LAMBDA_MULTIPLIER,                "COMMON_ENVELOPE_LAMBDA_MULTIPLIER" },
    { PROGRAM_OPTION::COMMON_ENVELOPE_LAMBDA_PRESCRIPTION,              "COMMON_ENVELOPE_LAMBDA_PRESCRIPTION" },
    { PROGRAM_OPTION::COMMON_ENVELOPE_MASS_ACCRETION_CONSTANT,          "COMMON_ENVELOPE_MASS_ACCRETION_CONSTANT" },
    { PROGRAM_OPTION::COMMON_ENVELOPE_MASS_ACCRETION_MAX,               "COMMON_ENVELOPE_MASS_ACCRETION_MAX" },
    { PROGRAM_OPTION::COMMON_ENVELOPE_MASS_ACCRETION_MIN,               "COMMON_ENVELOPE_MASS_ACCRETION_MIN" },
    { PROGRAM_OPTION::COMMON_ENVELOPE_MASS_ACCRETION_PRESCRIPTION,      "COMMON_ENVELOPE_MASS_ACCRETION_PRESCRIPTION" },
    { PROGRAM_OPTION::COMMON_ENVELOPE_RECOMBINATION_ENERGY_DENSITY,     "COMMON_ENVELOPE_RECOMBINATION_ENERGY_DENSITY" },
    { PROGRAM_OPTION::COMMON_ENVELOPE_SLOPE_KRUCKOW,                    "COMMON_ENVELOPE_SLOPE_KRUCKOW" },

    { PROGRAM_OPTION::COOL_WIND_MASS_LOSS_MULTIPLIER,                   "COOL_WIND_MASS_LOSS_MULTIPLIER" },

    { PROGRAM_OPTION::ECCENTRICITY,                                     "ECCENTRICITY" },
    { PROGRAM_OPTION::ECCENTRICITY_DISTRIBUTION,                        "ECCENTRICITY_DISTRIBUTION" },
    { PROGRAM_OPTION::ECCENTRICITY_DISTRIBUTION_MAX,                    "ECCENTRICITY_DISTRIBUTION_MAX" },
    { PROGRAM_OPTION::ECCENTRICITY_DISTRIBUTION_MIN,                    "ECCENTRICITY_DISTRIBUTION_MIN" },
    { PROGRAM_OPTION::EDDINGTON_ACCRETION_FACTOR,                       "EDDINGTON_ACCRETION_FACTOR" },
    { PROGRAM_OPTION::ENVELOPE_STATE_PRESCRIPTION,                      "ENVELOPE_STATE_PRESCRIPTION" },
    { PROGRAM_OPTION::EVOLUTION_MODE,                                   "EVOLUTION_MODE" },

    { PROGRAM_OPTION::FRYER_SUPERNOVA_ENGINE,                           "FRYER_SUPERNOVA_ENGINE" },

    { PROGRAM_OPTION::FRYER22_FMIX,                                     "FRYER22_FMIX" },
    { PROGRAM_OPTION::FRYER22_MCRIT,                                    "FRYER22_MCRIT" },

    { PROGRAM_OPTION::INITIAL_MASS,                                     "INITIAL_MASS" },
    { PROGRAM_OPTION::INITIAL_MASS_1,                                   "INITIAL_MASS_1" },
    { PROGRAM_OPTION::INITIAL_MASS_2,                                   "INITIAL_MASS_2" },

    { PROGRAM_OPTION::INITIAL_MASS_FUNCTION,                            "INITIAL_MASS_FUNCTION" },
    { PROGRAM_OPTION::INITIAL_MASS_FUNCTION_MAX,                        "INITIAL_MASS_FUNCTION_MAX" },
    { PROGRAM_OPTION::INITIAL_MASS_FUNCTION_MIN,                        "INITIAL_MASS_FUNCTION_MIN" },
    { PROGRAM_OPTION::INITIAL_MASS_FUNCTIONPOWER,                       "INITIAL_MASS_FUNCTIONPOWER" },

    { PROGRAM_OPTION::INITIAL_STELLAR_TYPE,                             "INITIAL_STELLAR_TYPE" },
    { PROGRAM_OPTION::INITIAL_STELLAR_TYPE_1,                           "INITIAL_STELLAR_TYPE_1" },
    { PROGRAM_OPTION::INITIAL_STELLAR_TYPE_2,                           "INITIAL_STELLAR_TYPE_2" },

    { PROGRAM_OPTION::KICK_DIRECTION_DISTRIBUTION,                      "KICK_DIRECTION_DISTRIBUTION" },
    { PROGRAM_OPTION::KICK_DIRECTION_POWER,                             "KICK_DIRECTION_POWER" },
    { PROGRAM_OPTION::KICK_SCALING_FACTOR,                              "KICK_SCALING_FACTOR" },
    { PROGRAM_OPTION::KICK_MAGNITUDE_DISTRIBUTION,                      "KICK_MAGNITUDE_DISTRIBUTION" },
    { PROGRAM_OPTION::KICK_MAGNITUDE_DISTRIBUTION_MAXIMUM,              "KICK_MAGNITUDE_DISTRIBUTION_MAXIMUM" },

    { PROGRAM_OPTION::KICK_MAGNITUDE_DISTRIBUTION_SIGMA_CCSN_BH,        "KICK_MAGNITUDE_DISTRIBUTION_SIGMA_CCSN_BH" },
    { PROGRAM_OPTION::KICK_MAGNITUDE_DISTRIBUTION_SIGMA_CCSN_NS,        "KICK_MAGNITUDE_DISTRIBUTION_SIGMA_CCSN_NS" },
    { PROGRAM_OPTION::KICK_MAGNITUDE_DISTRIBUTION_SIGMA_FOR_ECSN,       "KICK_MAGNITUDE_DISTRIBUTION_SIGMA_FOR_ECSN" },
    { PROGRAM_OPTION::KICK_MAGNITUDE_DISTRIBUTION_SIGMA_FOR_USSN,       "KICK_MAGNITUDE_DISTRIBUTION_SIGMA_FOR_USSN" },

    { PROGRAM_OPTION::KICK_MAGNITUDE,                                   "KICK_MAGNITUDE" },
    { PROGRAM_OPTION::KICK_MAGNITUDE_1,                                 "KICK_MAGNITUDE_1" },
    { PROGRAM_OPTION::KICK_MAGNITUDE_2,                                 "KICK_MAGNITUDE_2" },

    { PROGRAM_OPTION::KICK_MAGNITUDE_RANDOM,                            "KICK_MAGNITUDE_RANDOM" },
    { PROGRAM_OPTION::KICK_MAGNITUDE_RANDOM_1,                          "KICK_MAGNITUDE_RANDOM_1" },
    { PROGRAM_OPTION::KICK_MAGNITUDE_RANDOM_2,                          "KICK_MAGNITUDE_RANDOM_2" },

    { PROGRAM_OPTION::KICK_MEAN_ANOMALY_1,                              "KICK_MEAN_ANOMALY_1" },
    { PROGRAM_OPTION::KICK_MEAN_ANOMALY_2,                              "KICK_MEAN_ANOMALY_2" },
    { PROGRAM_OPTION::KICK_PHI_1,                                       "KICK_PHI_1" },
    { PROGRAM_OPTION::KICK_PHI_2,                                       "KICK_PHI_2" },
    { PROGRAM_OPTION::KICK_THETA_1,                                     "KICK_THETA_1" },
    { PROGRAM_OPTION::KICK_THETA_2,                                     "KICK_THETA_2" },

    { PROGRAM_OPTION::LBV_FACTOR,                                       "LBV_FACTOR" },
    { PROGRAM_OPTION::LBV_PRESCRIPTION,                                 "LBV_PRESCRIPTION" },
    { PROGRAM_OPTION::MASS_LOSS_PRESCRIPTION,                           "MASS_LOSS_PRESCRIPTION" },

    { PROGRAM_OPTION::MASS_RATIO,                                       "MASS_RATIO" },
    { PROGRAM_OPTION::MASS_RATIO_DISTRIBUTION,                          "MASS_RATIO_DISTRIBUTION" },
    { PROGRAM_OPTION::MASS_RATIO_DISTRIBUTION_MAX,                      "MASS_RATIO_DISTRIBUTION_MAX" },
    { PROGRAM_OPTION::MASS_RATIO_DISTRIBUTION_MIN,                      "MASS_RATIO_DISTRIBUTION_MIN" },

    { PROGRAM_OPTION::MAXIMUM_EVOLUTION_TIME,                           "MAXIMUM_EVOLUTION_TIME" },
    { PROGRAM_OPTION::MAXIMUM_DONOR_MASS,                               "MAXIMUM_DONOR_MASS" },
    { PROGRAM_OPTION::MAXIMUM_NEUTRON_STAR_MASS,                        "MAXIMUM_NEUTRON_STAR_MASS" },
    { PROGRAM_OPTION::MAXIMUM_TIMESTEPS,                                "MAXIMUM_TIMESTEPS" },

    { PROGRAM_OPTION::MCBUR1,                                           "MCBUR1" },

    { PROGRAM_OPTION::METALLICITY,                                      "METALLICITY" },
    { PROGRAM_OPTION::METALLICITY_DISTRIBUTION,                         "METALLICITY_DISTRIBUTION" },
    { PROGRAM_OPTION::METALLICITY_DISTRIBUTION_MAX,                     "METALLICITY_DISTRIBUTION_MAX" },
    { PROGRAM_OPTION::METALLICITY_DISTRIBUTION_MIN,                     "METALLICITY_DISTRIBUTION_MIN" },

    { PROGRAM_OPTION::MINIMUM_MASS_SECONDARY,                           "MINIMUM_MASS_SECONDARY" },

    { PROGRAM_OPTION::MT_ACCRETION_EFFICIENCY_PRESCRIPTION,             "MT_ACCRETION_EFFICIENCY_PRESCRIPTION" },
    { PROGRAM_OPTION::MT_ANG_MOM_LOSS_PRESCRIPTION,                     "MT_ANG_MOM_LOSS_PRESCRIPTION" },
    { PROGRAM_OPTION::MT_THERMAL_LIMIT_C,                               "MT_THERMAL_LIMIT_C" },

    { PROGRAM_OPTION::MT_CRIT_MR_MS_LOW_MASS_DEGENERATE_ACCRETOR,       "MT_CRIT_MR_MS_LOW_MASS_DEGENERATE_ACCRETOR" },
    { PROGRAM_OPTION::MT_CRIT_MR_MS_LOW_MASS_NON_DEGENERATE_ACCRETOR,   "MT_CRIT_MR_MS_LOW_MASS_NON_DEGENERATE_ACCRETOR" },
    { PROGRAM_OPTION::MT_CRIT_MR_MS_HIGH_MASS_DEGENERATE_ACCRETOR,      "MT_CRIT_MR_MS_HIGH_MASS_DEGENERATE_ACCRETOR" },
    { PROGRAM_OPTION::MT_CRIT_MR_MS_HIGH_MASS_NON_DEGENERATE_ACCRETOR,  "MT_CRIT_MR_MS_HIGH_MASS_NON_DEGENERATE_ACCRETOR" },
    { PROGRAM_OPTION::MT_CRIT_MR_GIANT_DEGENERATE_ACCRETOR,             "MT_CRIT_MR_GIANT_DEGENERATE_ACCRETOR" },
    { PROGRAM_OPTION::MT_CRIT_MR_GIANT_NON_DEGENERATE_ACCRETOR,         "MT_CRIT_MR_GIANT_NON_DEGENERATE_ACCRETOR" },
    { PROGRAM_OPTION::MT_CRIT_MR_HG_DEGENERATE_ACCRETOR,                "MT_CRIT_MR_HG_DEGENERATE_ACCRETOR" },
    { PROGRAM_OPTION::MT_CRIT_MR_HG_NON_DEGENERATE_ACCRETOR,            "MT_CRIT_MR_HG_NON_DEGENERATE_ACCRETOR" },
    { PROGRAM_OPTION::MT_CRIT_MR_HE_GIANT_DEGENERATE_ACCRETOR,          "MT_CRIT_MR_HE_GIANT_DEGENERATE_ACCRETOR" },
    { PROGRAM_OPTION::MT_CRIT_MR_HE_GIANT_NON_DEGENERATE_ACCRETOR,      "MT_CRIT_MR_HE_GIANT_NON_DEGENERATE_ACCRETOR" },
    { PROGRAM_OPTION::MT_CRIT_MR_HE_HG_DEGENERATE_ACCRETOR,             "MT_CRIT_MR_HE_HG_DEGENERATE_ACCRETOR" },
    { PROGRAM_OPTION::MT_CRIT_MR_HE_HG_NON_DEGENERATE_ACCRETOR,         "MT_CRIT_MR_HE_HG_NON_DEGENERATE_ACCRETOR" },
    { PROGRAM_OPTION::MT_CRIT_MR_HE_MS_DEGENERATE_ACCRETOR,             "MT_CRIT_MR_HE_MS_DEGENERATE_ACCRETOR" },
    { PROGRAM_OPTION::MT_CRIT_MR_HE_MS_NON_DEGENERATE_ACCRETOR,         "MT_CRIT_MR_HE_MS_NON_DEGENERATE_ACCRETOR" },
    { PROGRAM_OPTION::MT_CRIT_MR_WD_DEGENERATE_ACCRETOR,                "MT_CRIT_MR_WD_DEGENERATE_ACCRETOR" },
    { PROGRAM_OPTION::MT_CRIT_MR_WD_NONDEGENERATE_ACCRETOR,             "MT_CRIT_MR_WD_NONDEGENERATE_ACCRETOR" },

    { PROGRAM_OPTION::MT_FRACTION_ACCRETED,                             "MT_FRACTION_ACCRETED" },
    { PROGRAM_OPTION::MT_JLOSS,                                         "MT_JLOSS" },
    { PROGRAM_OPTION::MT_JLOSS_MACLEOD_LINEAR_FRACTION,                 "MT_JLOSS_MACLEOD_LINEAR_FRACTION" },
    { PROGRAM_OPTION::MT_REJUVENATION_PRESCRIPTION,                     "MT_REJUVENATION_PRESCRIPTION" },
    { PROGRAM_OPTION::MT_THERMALLY_LIMITED_VARIATION,                   "MT_THERMALLY_LIMITED_VARIATION" },

    { PROGRAM_OPTION::MULLER_MANDEL_KICK_MULTIPLIER_BH,                 "MULLER_MANDEL_KICK_MULTIPLIER_BH" },
    { PROGRAM_OPTION::MULLER_MANDEL_KICK_MULTIPLIER_NS,                 "MULLER_MANDEL_KICK_MULTIPLIER_NS" },
    { PROGRAM_OPTION::MULLER_MANDEL_SIGMA_KICK,                         "MULLER_MANDEL_SIGMA_KICK" },

    { PROGRAM_OPTION::NEUTRINO_MASS_LOSS_ASSUMPTION_BH,                 "NEUTRINO_MASS_LOSS_ASSUMPTION_BH" },
    { PROGRAM_OPTION::NEUTRINO_MASS_LOSS_VALUE_BH,                      "NEUTRINO_MASS_LOSS_VALUE_BH" },

    { PROGRAM_OPTION::NOTES,                                            "NOTES" },

    { PROGRAM_OPTION::NS_EOS,                                           "NS_EOS" },

    { PROGRAM_OPTION::ORBITAL_PERIOD,                                   "ORBITAL_PERIOD" },
    { PROGRAM_OPTION::ORBITAL_PERIOD_DISTRIBUTION,                      "ORBITAL_PERIOD_DISTRIBUTION" },
    { PROGRAM_OPTION::ORBITAL_PERIOD_DISTRIBUTION_MAX,                  "ORBITAL_PERIOD_DISTRIBUTION_MAX" },
    { PROGRAM_OPTION::ORBITAL_PERIOD_DISTRIBUTION_MIN,                  "ORBITAL_PERIOD_DISTRIBUTION_MIN" },

    { PROGRAM_OPTION::OVERALL_WIND_MASS_LOSS_MULTIPLIER,                "OVERALL_WIND_MASS_LOSS_MULTIPLIER" },

    { PROGRAM_OPTION::PISN_LOWER_LIMIT,                                 "PISN_LOWER_LIMIT" },
    { PROGRAM_OPTION::PISN_UPPER_LIMIT,                                 "PISN_UPPER_LIMIT" },

    { PROGRAM_OPTION::PPI_LOWER_LIMIT,                                  "PPI_LOWER_LIMIT" },
    { PROGRAM_OPTION::PPI_PRESCRIPTION,                                 "PPI_PRESCRIPTION" },
    { PROGRAM_OPTION::PPI_UPPER_LIMIT,                                  "PPI_UPPER_LIMIT" },

    { PROGRAM_OPTION::PULSAR_MAGNETIC_FIELD_DISTRIBUTION,               "PULSAR_MAGNETIC_FIELD_DISTRIBUTION" },
    { PROGRAM_OPTION::PULSAR_MAGNETIC_FIELD_DISTRIBUTION_MAX,           "PULSAR_MAGNETIC_FIELD_DISTRIBUTION_MAX" },
    { PROGRAM_OPTION::PULSAR_MAGNETIC_FIELD_DISTRIBUTION_MIN,           "PULSAR_MAGNETIC_FIELD_DISTRIBUTION_MIN" },

    { PROGRAM_OPTION::PULSAR_BIRTH_SPIN_PERIOD_DISTRIBUTION,            "PULSAR_BIRTH_SPIN_PERIOD_DISTRIBUTION" },
    { PROGRAM_OPTION::PULSAR_BIRTH_SPIN_PERIOD_DISTRIBUTION_MAX,        "PULSAR_BIRTH_SPIN_PERIOD_DISTRIBUTION_MAX" },
    { PROGRAM_OPTION::PULSAR_BIRTH_SPIN_PERIOD_DISTRIBUTION_MIN,        "PULSAR_BIRTH_SPIN_PERIOD_DISTRIBUTION_MIN" },

    { PROGRAM_OPTION::PULSAR_MAGNETIC_FIELD_DECAY_MASS_SCALE,           "PULSAR_MAGNETIC_FIELD_DECAY_MASS_SCALE" },
    { PROGRAM_OPTION::PULSAR_MAGNETIC_FIELD_DECAY_TIME_SCALE,           "PULSAR_MAGNETIC_FIELD_DECAY_TIME_SCALE" },

    { PROGRAM_OPTION::PULSAR_MINIMUM_MAGNETIC_FIELD,                    "PULSAR_MINIMUM_MAGNETIC_FIELD" },

    { PROGRAM_OPTION::QCRIT_PRESCRIPTION,                               "QCRIT_PRESCRIPTION" },

    { PROGRAM_OPTION::RANDOM_SEED,                                      "RANDOM_SEED" },
    { PROGRAM_OPTION::RANDOM_SEED_CMDLINE,                              "RANDOM_SEED_CMDLINE" },

    { PROGRAM_OPTION::REMNANT_MASS_PRESCRIPTION,                        "REMNANT_MASS_PRESCRIPTION" },

    { PROGRAM_OPTION::ROTATIONAL_VELOCITY_DISTRIBUTION,                 "ROTATIONAL_VELOCITY_DISTRIBUTION" },
    { PROGRAM_OPTION::ROTATIONAL_FREQUENCY,                             "ROTATIONAL_FREQUENCY" },
    { PROGRAM_OPTION::ROTATIONAL_FREQUENCY_1,                           "ROTATIONAL_FREQUENCY_1" },
    { PROGRAM_OPTION::ROTATIONAL_FREQUENCY_2,                           "ROTATIONAL_FREQUENCY_2" },
   
    { PROGRAM_OPTION::SEMI_MAJOR_AXIS,                                  "SEMI_MAJOR_AXIS" },
    { PROGRAM_OPTION::SEMI_MAJOR_AXIS_DISTRIBUTION,                     "SEMI_MAJOR_AXIS_DISTRIBUTION" },
    { PROGRAM_OPTION::SEMI_MAJOR_AXIS_DISTRIBUTION_MAX,                 "SEMI_MAJOR_AXIS_DISTRIBUTION_MAX" },
    { PROGRAM_OPTION::SEMI_MAJOR_AXIS_DISTRIBUTION_MIN,                 "SEMI_MAJOR_AXIS_DISTRIBUTION_MIN" },
    { PROGRAM_OPTION::SEMI_MAJOR_AXIS_DISTRIBUTION_POWER,               "SEMI_MAJOR_AXIS_DISTRIBUTION_POWER" },

    { PROGRAM_OPTION::STELLAR_ZETA_PRESCRIPTION,                        "STELLAR_ZETA_PRESCRIPTION" },

    { PROGRAM_OPTION::WR_FACTOR,                                        "WR_FACTOR" },

    { PROGRAM_OPTION::ZETA_ADIABATIC_ARBITRARY,                         "ZETA_ADIABATIC_ARBITRARY" },
    { PROGRAM_OPTION::ZETA_MS,                                          "ZETA_MS" },
    { PROGRAM_OPTION::ZETA_RADIATIVE_ENVELOPE_GIANT,                    "ZETA_RADIATIVE_ENVELOPE_GIANT" }
};


enum class ANY_PROPERTY_TYPE: int { T_STAR_1_PROPERTY, T_STAR_2_PROPERTY, T_SUPERNOVA_PROPERTY, T_COMPANION_PROPERTY, T_STAR_PROPERTY, T_BINARY_PROPERTY, T_PROGRAM_OPTION };

typedef boost::variant<STAR_1_PROPERTY, STAR_2_PROPERTY, SUPERNOVA_PROPERTY, COMPANION_PROPERTY, STAR_PROPERTY, BINARY_PROPERTY, PROGRAM_OPTION> T_ANY_PROPERTY;
typedef boost::variant<STAR_1_PROPERTY, STAR_2_PROPERTY, SUPERNOVA_PROPERTY, COMPANION_PROPERTY, STAR_PROPERTY                                 > T_ANY_STAR_PROPERTY;
typedef boost::variant<STAR_1_PROPERTY, STAR_2_PROPERTY, SUPERNOVA_PROPERTY, COMPANION_PROPERTY                                                > T_ANY_BINARY_CONSTITUENT_PROPERTY;
typedef boost::variant<STAR_1_PROPERTY, STAR_2_PROPERTY, SUPERNOVA_PROPERTY, COMPANION_PROPERTY,                BINARY_PROPERTY                > T_ANY_BINARY_PROPERTY;


typedef std::vector<T_ANY_PROPERTY> ANY_PROPERTY_VECTOR;


class VariantPropertyType: public boost::static_visitor<ANY_PROPERTY_TYPE> {
public:
  ANY_PROPERTY_TYPE operator()(STAR_PROPERTY   prop)    const { return ANY_PROPERTY_TYPE::T_STAR_PROPERTY;   }
  ANY_PROPERTY_TYPE operator()(STAR_1_PROPERTY prop)    const { return ANY_PROPERTY_TYPE::T_STAR_1_PROPERTY; }
  ANY_PROPERTY_TYPE operator()(STAR_2_PROPERTY prop)    const { return ANY_PROPERTY_TYPE::T_STAR_2_PROPERTY; }
  ANY_PROPERTY_TYPE operator()(SUPERNOVA_PROPERTY prop) const { return ANY_PROPERTY_TYPE::T_SUPERNOVA_PROPERTY; }
  ANY_PROPERTY_TYPE operator()(COMPANION_PROPERTY prop) const { return ANY_PROPERTY_TYPE::T_COMPANION_PROPERTY; }
  ANY_PROPERTY_TYPE operator()(BINARY_PROPERTY prop)    const { return ANY_PROPERTY_TYPE::T_BINARY_PROPERTY; }
  ANY_PROPERTY_TYPE operator()(PROGRAM_OPTION prop)     const { return ANY_PROPERTY_TYPE::T_PROGRAM_OPTION; }
};


// typedef for property details
// the property details provide information about the property to assist in printing the property value
// the property_details tuple contains:
//
//   <data type, header string, units string, output field width, output field precision>
//
// where:
//
//    data type       is, as the name suggest, the data type of the property, from the TYPENAME enum class (above)
//    header string   is the string to be printed as the column header for the property
//    units string    is the string to be printed as the units header for the property
//    field width     is the printf() field width of the property (meaning varies per the data type, refer to printf() documentation)
//    field precision is the printf() field precision of the property (meaning varies per the data type, refer to printf() documentation)
typedef std::tuple<TYPENAME, std::string, std::string, int, int> PROPERTY_DETAILS;


// map ANY_STAR_PROPERTY_DETAIL
// Records the details of STELLAR properties.  The STELLAR properties are those that pertain
// to individual stars, whether they be a single star being evolved for SSE, or one of the
// constituent stars being evolved as part of a binary for BSE
//
// Properties only need to be here if they are required to be available for printing in 
// the logfiles - all keys present here should also be in the STAR_PROPERTIES #define and
// STAR_PROPERTIES_LABEL
const std::map<ANY_STAR_PROPERTY, PROPERTY_DETAILS> ANY_STAR_PROPERTY_DETAIL = {
    { ANY_STAR_PROPERTY::AGE,                                               { TYPENAME::DOUBLE,         "Age",                  "Myr",              16, 8 }},
    { ANY_STAR_PROPERTY::ANGULAR_MOMENTUM,                                  { TYPENAME::DOUBLE,         "Ang_Momentum",         "Msol*AU^2*yr^-1",  14, 6 }},
    { ANY_STAR_PROPERTY::BINDING_ENERGY_AT_COMMON_ENVELOPE,                 { TYPENAME::DOUBLE,         "Binding_Energy@CE",    "erg",              14, 6 }},
    { ANY_STAR_PROPERTY::BINDING_ENERGY_FIXED,                              { TYPENAME::DOUBLE,         "BE_Fixed",             "erg",              14, 6 }},
    { ANY_STAR_PROPERTY::BINDING_ENERGY_NANJING,                            { TYPENAME::DOUBLE,         "BE_Nanjing",           "erg",              14, 6 }},
    { ANY_STAR_PROPERTY::BINDING_ENERGY_PRE_COMMON_ENVELOPE,                { TYPENAME::DOUBLE,         "Binding_Energy<CE",    "erg",              14, 6 }},
    { ANY_STAR_PROPERTY::BINDING_ENERGY_LOVERIDGE,                          { TYPENAME::DOUBLE,         "BE_Loveridge",         "erg",              14, 6 }},
    { ANY_STAR_PROPERTY::BINDING_ENERGY_LOVERIDGE_WINDS,                    { TYPENAME::DOUBLE,         "BE_Loveridge_Winds",   "erg",              14, 6 }},
    { ANY_STAR_PROPERTY::BINDING_ENERGY_KRUCKOW,                            { TYPENAME::DOUBLE,         "BE_Kruckow",           "erg",              14, 6 }},
    { ANY_STAR_PROPERTY::CHEMICALLY_HOMOGENEOUS_MAIN_SEQUENCE,              { TYPENAME::BOOL,           "CH_on_MS",             "State",             0, 0 }},
    { ANY_STAR_PROPERTY::CO_CORE_MASS,                                      { TYPENAME::DOUBLE,         "Mass_CO_Core",         "Msol",             14, 6 }},
    { ANY_STAR_PROPERTY::CO_CORE_MASS_AT_COMMON_ENVELOPE,                   { TYPENAME::DOUBLE,         "Mass_CO_Core@CE",      "Msol",             14, 6 }},
    { ANY_STAR_PROPERTY::CO_CORE_MASS_AT_COMPACT_OBJECT_FORMATION,          { TYPENAME::DOUBLE,         "Mass_CO_Core@CO",      "Msol",             14, 6 }},
    { ANY_STAR_PROPERTY::CORE_MASS,                                         { TYPENAME::DOUBLE,         "Mass_Core",            "Msol",             14, 6 }},
    { ANY_STAR_PROPERTY::CORE_MASS_AT_COMMON_ENVELOPE,                      { TYPENAME::DOUBLE,         "Mass_Core@CE",         "Msol",             14, 6 }},
    { ANY_STAR_PROPERTY::CORE_MASS_AT_COMPACT_OBJECT_FORMATION,             { TYPENAME::DOUBLE,         "Mass_Core@CO",         "Msol",             14, 6 }},
    { ANY_STAR_PROPERTY::DRAWN_KICK_MAGNITUDE,                              { TYPENAME::DOUBLE,         "Drawn_Kick_Magnitude", "kms^-1",           14, 6 }},
    { ANY_STAR_PROPERTY::DOMINANT_MASS_LOSS_RATE,                           { TYPENAME::INT,            "Dominant_Mass_Loss_Rate","-",               4, 1 }},
    { ANY_STAR_PROPERTY::DT,                                                { TYPENAME::DOUBLE,         "dT",                   "Myr",              16, 8 }},
    { ANY_STAR_PROPERTY::DYNAMICAL_TIMESCALE,                               { TYPENAME::DOUBLE,         "Tau_Dynamical",        "Myr",              16, 8 }},
    { ANY_STAR_PROPERTY::DYNAMICAL_TIMESCALE_POST_COMMON_ENVELOPE,          { TYPENAME::DOUBLE,         "Tau_Dynamical>CE",     "Myr",              16, 8 }},
    { ANY_STAR_PROPERTY::DYNAMICAL_TIMESCALE_PRE_COMMON_ENVELOPE,           { TYPENAME::DOUBLE,         "Tau_Dynamical<CE",     "Myr",              16, 8 }},
    { ANY_STAR_PROPERTY::ECCENTRIC_ANOMALY,                                 { TYPENAME::DOUBLE,         "Eccentric_Anomaly",    "-",                14, 6 }},
    { ANY_STAR_PROPERTY::ENV_MASS,                                          { TYPENAME::DOUBLE,         "Mass_Env",             "Msol",             14, 6 }},
    { ANY_STAR_PROPERTY::ERROR,                                             { TYPENAME::ERROR,          "Error",                "-",                 4, 1 }},
    { ANY_STAR_PROPERTY::EXPERIENCED_AIC,                                   { TYPENAME::BOOL,           "Experienced_AIC",      "Event",             0, 0 }},
    { ANY_STAR_PROPERTY::EXPERIENCED_CCSN,                                  { TYPENAME::BOOL,           "Experienced_CCSN",     "Event",             0, 0 }},
    { ANY_STAR_PROPERTY::EXPERIENCED_ECSN,                                  { TYPENAME::BOOL,           "Experienced_ECSN",     "Event",             0, 0 }},
    { ANY_STAR_PROPERTY::EXPERIENCED_PISN,                                  { TYPENAME::BOOL,           "Experienced_PISN",     "Event",             0, 0 }},
    { ANY_STAR_PROPERTY::EXPERIENCED_PPISN,                                 { TYPENAME::BOOL,           "Experienced_PPISN",    "Event",             0, 0 }},
    { ANY_STAR_PROPERTY::EXPERIENCED_RLOF,                                  { TYPENAME::BOOL,           "Experienced_RLOF",     "Event",             0, 0 }},
    { ANY_STAR_PROPERTY::EXPERIENCED_SN_TYPE,                               { TYPENAME::SN_EVENT,       "Experienced_SN_Type",  "-",                 4, 1 }},
    { ANY_STAR_PROPERTY::EXPERIENCED_USSN,                                  { TYPENAME::BOOL,           "Experienced_USSN",     "Event",             0, 0 }},
    { ANY_STAR_PROPERTY::FALLBACK_FRACTION,                                 { TYPENAME::DOUBLE,         "Fallback_Fraction",    "-",                14, 6 }},
    { ANY_STAR_PROPERTY::HE_CORE_MASS,                                      { TYPENAME::DOUBLE,         "Mass_He_Core",         "Msol",             14, 6 }},
    { ANY_STAR_PROPERTY::HE_CORE_MASS_AT_COMMON_ENVELOPE,                   { TYPENAME::DOUBLE,         "Mass_He_Core@CE",      "Msol",             14, 6 }},
    { ANY_STAR_PROPERTY::HE_CORE_MASS_AT_COMPACT_OBJECT_FORMATION,          { TYPENAME::DOUBLE,         "Mass_He_Core@CO",      "Msol",             14, 6 }},
    { ANY_STAR_PROPERTY::ID,                                                { TYPENAME::OBJECT_ID,      "ID",                   "-",                12, 1 }},
    { ANY_STAR_PROPERTY::INITIAL_LUMINOSITY,                                { TYPENAME::DOUBLE,         "Initial_Luminosity",   "Lsol",             14, 6 }},
    { ANY_STAR_PROPERTY::INITIAL_RADIUS,                                    { TYPENAME::DOUBLE,         "Initial_Radius",       "Rsol",             14, 6 }},
    { ANY_STAR_PROPERTY::INITIAL_STELLAR_TYPE,                              { TYPENAME::STELLAR_TYPE,   "Stellar_Type@ZAMS",    "-",                 4, 1 }},
    { ANY_STAR_PROPERTY::INITIAL_STELLAR_TYPE_NAME,                         { TYPENAME::STRING,         "Stellar_Type@ZAMS",    "-",                42, 1 }},
    { ANY_STAR_PROPERTY::IS_AIC,                                            { TYPENAME::BOOL,           "AIC",                  "State",             0, 0 }},
    { ANY_STAR_PROPERTY::IS_CCSN,                                           { TYPENAME::BOOL,           "CCSN",                 "State",             0, 0 }},
    { ANY_STAR_PROPERTY::IS_ECSN,                                           { TYPENAME::BOOL,           "ECSN",                 "State",             0, 0 }},
    { ANY_STAR_PROPERTY::IS_HYDROGEN_POOR,                                  { TYPENAME::BOOL,           "Is_Hydrogen_Poor",     "State",             0, 0 }},
    { ANY_STAR_PROPERTY::IS_PISN,                                           { TYPENAME::BOOL,           "PISN",                 "State",             0, 0 }},
    { ANY_STAR_PROPERTY::IS_PPISN,                                          { TYPENAME::BOOL,           "PPISN",                "State",             0, 0 }},
    { ANY_STAR_PROPERTY::IS_RLOF,                                           { TYPENAME::BOOL,           "RLOF",                 "State",             0, 0 }},
    { ANY_STAR_PROPERTY::IS_USSN,                                           { TYPENAME::BOOL,           "USSN",                 "State",             0, 0 }},
    { ANY_STAR_PROPERTY::KICK_MAGNITUDE,                                    { TYPENAME::DOUBLE,         "Applied_Kick_Magnitude","kms^-1",          14, 6 }},
    { ANY_STAR_PROPERTY::LAMBDA_AT_COMMON_ENVELOPE,                         { TYPENAME::DOUBLE,         "Lambda@CE",            "-",                14, 6 }},
    { ANY_STAR_PROPERTY::LAMBDA_DEWI,                                       { TYPENAME::DOUBLE,         "Lambda_Dewi",          "-",                14, 6 }},
    { ANY_STAR_PROPERTY::LAMBDA_FIXED,                                      { TYPENAME::DOUBLE,         "Lambda_Fixed",         "-",                14, 6 }},
    { ANY_STAR_PROPERTY::LAMBDA_KRUCKOW,                                    { TYPENAME::DOUBLE,         "Lambda_Kruckow",       "-",                14, 6 }},
    { ANY_STAR_PROPERTY::LAMBDA_KRUCKOW_BOTTOM,                             { TYPENAME::DOUBLE,         "Lambda_Kruckow_Bottom","-",                14, 6 }},
    { ANY_STAR_PROPERTY::LAMBDA_KRUCKOW_MIDDLE,                             { TYPENAME::DOUBLE,         "Lambda_Kruckow_Middle","-",                14, 6 }},
    { ANY_STAR_PROPERTY::LAMBDA_KRUCKOW_TOP,                                { TYPENAME::DOUBLE,         "Lambda_Kruckow_Top",   "-",                14, 6 }},
    { ANY_STAR_PROPERTY::LAMBDA_LOVERIDGE,                                  { TYPENAME::DOUBLE,         "Lambda_Loveridge",     "-",                14, 6 }},
    { ANY_STAR_PROPERTY::LAMBDA_LOVERIDGE_WINDS,                            { TYPENAME::DOUBLE,         "Lambda_Loveridge_Winds","-",               14, 6 }},
    { ANY_STAR_PROPERTY::LAMBDA_NANJING,                                    { TYPENAME::DOUBLE,         "Lambda_Nanjing",       "-",                14, 6 }},
    { ANY_STAR_PROPERTY::LBV_PHASE_FLAG,                                    { TYPENAME::BOOL,           "LBV_Phase_Flag",       "Event",             0, 0 }},
    { ANY_STAR_PROPERTY::LUMINOSITY,                                        { TYPENAME::DOUBLE,         "Luminosity",           "Lsol",             14, 6 }},
    { ANY_STAR_PROPERTY::LUMINOSITY_POST_COMMON_ENVELOPE,                   { TYPENAME::DOUBLE,         "Luminosity>CE",        "Lsol",             14, 6 }},
    { ANY_STAR_PROPERTY::LUMINOSITY_PRE_COMMON_ENVELOPE,                    { TYPENAME::DOUBLE,         "Luminosity<CE",        "Lsol",             14, 6 }},
    { ANY_STAR_PROPERTY::MASS,                                              { TYPENAME::DOUBLE,         "Mass",                 "Msol",             14, 6 }},
    { ANY_STAR_PROPERTY::MASS_0,                                            { TYPENAME::DOUBLE,         "Mass_0",               "Msol",             14, 6 }},
    { ANY_STAR_PROPERTY::MASS_LOSS_DIFF,                                    { TYPENAME::DOUBLE,         "dmWinds",              "Msol",             14, 6 }},
    { ANY_STAR_PROPERTY::MASS_TRANSFER_DIFF,                                { TYPENAME::DOUBLE,         "dmMT",                 "Msol",             14, 6 }},
    { ANY_STAR_PROPERTY::MASS_TRANSFER_DONOR_HISTORY,                       { TYPENAME::STRING,         "MT_Donor_Hist",        "-",                16, 1 }}, 
    { ANY_STAR_PROPERTY::MDOT,                                              { TYPENAME::DOUBLE,         "Mdot",                 "Msol yr^-1",       14, 6 }},
    { ANY_STAR_PROPERTY::METALLICITY,                                       { TYPENAME::DOUBLE,         "Metallicity@ZAMS",     "-",                14, 6 }},
    { ANY_STAR_PROPERTY::MZAMS,                                             { TYPENAME::DOUBLE,         "Mass@ZAMS",            "Msol",             14, 6 }},
    { ANY_STAR_PROPERTY::NUCLEAR_TIMESCALE,                                 { TYPENAME::DOUBLE,         "Tau_Nuclear",          "Myr",              16, 8 }},
    { ANY_STAR_PROPERTY::NUCLEAR_TIMESCALE_POST_COMMON_ENVELOPE,            { TYPENAME::DOUBLE,         "Tau_Nuclear>CE",       "Myr",              16, 8 }},
    { ANY_STAR_PROPERTY::NUCLEAR_TIMESCALE_PRE_COMMON_ENVELOPE,             { TYPENAME::DOUBLE,         "Tau_Nuclear<CE",       "Myr",              16, 8 }},
    { ANY_STAR_PROPERTY::OMEGA,                                             { TYPENAME::DOUBLE,         "Omega",                "Hz",               14, 6 }},
    { ANY_STAR_PROPERTY::OMEGA_BREAK,                                       { TYPENAME::DOUBLE,         "Omega_Break",          "Hz",               14, 6 }},
    { ANY_STAR_PROPERTY::OMEGA_ZAMS,                                        { TYPENAME::DOUBLE,         "Omega@ZAMS",           "Hz",               14, 6 }},
    { ANY_STAR_PROPERTY::ORBITAL_ENERGY_POST_SUPERNOVA,                     { TYPENAME::DOUBLE,         "Orbital_Energy>SN",    "Msol^2AU^-1",      14, 6 }},
    { ANY_STAR_PROPERTY::ORBITAL_ENERGY_PRE_SUPERNOVA,                      { TYPENAME::DOUBLE,         "Orbital_Energy<SN",    "Msol^2AU^-1",      14, 6 }},
    { ANY_STAR_PROPERTY::PULSAR_MAGNETIC_FIELD,                             { TYPENAME::DOUBLE,         "Pulsar_Mag_Field",     "Tesla",            14, 6 }},
    { ANY_STAR_PROPERTY::PULSAR_SPIN_DOWN_RATE,                             { TYPENAME::DOUBLE,         "Pulsar_Spin_Down",     "rad/s^2",          14, 6 }},
    { ANY_STAR_PROPERTY::PULSAR_SPIN_FREQUENCY,                             { TYPENAME::DOUBLE,         "Pulsar_Spin_Freq",     "rad/s",            14, 6 }},
    { ANY_STAR_PROPERTY::PULSAR_SPIN_PERIOD,                                { TYPENAME::DOUBLE,         "Pulsar_Spin_Period",   "ms",               14, 6 }},
    { ANY_STAR_PROPERTY::RADIAL_EXPANSION_TIMESCALE,                        { TYPENAME::DOUBLE,         "Tau_Radial",           "Myr",              16, 8 }},
    { ANY_STAR_PROPERTY::RADIAL_EXPANSION_TIMESCALE_POST_COMMON_ENVELOPE,   { TYPENAME::DOUBLE,         "Tau_Radial>CE",        "Myr",              16, 8 }},
    { ANY_STAR_PROPERTY::RADIAL_EXPANSION_TIMESCALE_PRE_COMMON_ENVELOPE,    { TYPENAME::DOUBLE,         "Tau_Radial<CE",        "Myr",              16, 8 }},
    { ANY_STAR_PROPERTY::RADIUS,                                            { TYPENAME::DOUBLE,         "Radius",               "Rsol",             14, 6 }},
    { ANY_STAR_PROPERTY::RANDOM_SEED,                                       { TYPENAME::ULONGINT,       "SEED",                 "-",                12, 1 }},
    { ANY_STAR_PROPERTY::RECYCLED_NEUTRON_STAR,                             { TYPENAME::BOOL,           "Recycled_NS",          "Event",             0, 0 }},
    { ANY_STAR_PROPERTY::RLOF_ONTO_NS,                                      { TYPENAME::BOOL,           "RLOF->NS",             "Event",             0, 0 }},
    { ANY_STAR_PROPERTY::RZAMS,                                             { TYPENAME::DOUBLE,         "Radius@ZAMS",          "Rsol",             14, 6 }},
    { ANY_STAR_PROPERTY::SN_TYPE,                                           { TYPENAME::SN_EVENT,       "SN_Type",              "-",                 4, 1 }},
    { ANY_STAR_PROPERTY::SPEED,                                             { TYPENAME::DOUBLE,         "ComponentSpeed",       "kms^-1",           14, 6 }},
    { ANY_STAR_PROPERTY::STELLAR_TYPE,                                      { TYPENAME::STELLAR_TYPE,   "Stellar_Type",         "-",                 4, 1 }},
    { ANY_STAR_PROPERTY::STELLAR_TYPE_NAME,                                 { TYPENAME::STRING,         "Stellar_Type",         "-",                42, 1 }},
    { ANY_STAR_PROPERTY::STELLAR_TYPE_PREV,                                 { TYPENAME::STELLAR_TYPE,   "Stellar_Type_Prev",    "-",                 4, 1 }},
    { ANY_STAR_PROPERTY::STELLAR_TYPE_PREV_NAME,                            { TYPENAME::STRING,         "Stellar_Type_Prev",    "-",                42, 1 }},
    { ANY_STAR_PROPERTY::SUPERNOVA_KICK_MAGNITUDE_RANDOM_NUMBER,            { TYPENAME::DOUBLE,         "SN_Kick_Magnitude_Random_Number", "-",     14, 6 }},
    { ANY_STAR_PROPERTY::MEAN_ANOMALY,                                      { TYPENAME::DOUBLE,         "SN_Kick_Mean_Anomaly", "-",                14, 6 }},
    { ANY_STAR_PROPERTY::SUPERNOVA_PHI,                                     { TYPENAME::DOUBLE,         "SN_Kick_Phi",          "-",                14, 6 }},
    { ANY_STAR_PROPERTY::SUPERNOVA_THETA,                                   { TYPENAME::DOUBLE,         "SN_Kick_Theta",        "-",                14, 6 }},
    { ANY_STAR_PROPERTY::TEMPERATURE,                                       { TYPENAME::DOUBLE,         "Teff",                 "K",                14, 6 }},
    { ANY_STAR_PROPERTY::TEMPERATURE_POST_COMMON_ENVELOPE,                  { TYPENAME::DOUBLE,         "Teff>CE",              "K",                14, 6 }},
    { ANY_STAR_PROPERTY::TEMPERATURE_PRE_COMMON_ENVELOPE,                   { TYPENAME::DOUBLE,         "Teff<CE",              "K",                14, 6 }},
    { ANY_STAR_PROPERTY::THERMAL_TIMESCALE,                                 { TYPENAME::DOUBLE,         "Tau_Thermal",          "Myr",              16, 8 }},
    { ANY_STAR_PROPERTY::THERMAL_TIMESCALE_POST_COMMON_ENVELOPE,            { TYPENAME::DOUBLE,         "Tau_Thermal>CE",       "Myr",              16, 8 }},
    { ANY_STAR_PROPERTY::THERMAL_TIMESCALE_PRE_COMMON_ENVELOPE,             { TYPENAME::DOUBLE,         "Tau_Thermal<CE",       "Myr",              16, 8 }},
    { ANY_STAR_PROPERTY::TIME,                                              { TYPENAME::DOUBLE,         "Time",                 "Myr",              16, 8 }},
    { ANY_STAR_PROPERTY::TIMESCALE_MS,                                      { TYPENAME::DOUBLE,         "tMS",                  "Myr",              16, 8 }},
    { ANY_STAR_PROPERTY::TOTAL_MASS_AT_COMPACT_OBJECT_FORMATION,            { TYPENAME::DOUBLE,         "Mass_Total@CO",        "Msol",             14, 6 }},
    { ANY_STAR_PROPERTY::TRUE_ANOMALY,                                      { TYPENAME::DOUBLE,         "True_Anomaly(psi)",    "-",                14, 6 }},
    { ANY_STAR_PROPERTY::ZETA_HURLEY,                                       { TYPENAME::DOUBLE,         "Zeta_Hurley",          "-",                14, 6 }},
    { ANY_STAR_PROPERTY::ZETA_HURLEY_HE,                                    { TYPENAME::DOUBLE,         "Zeta_Hurley_He",       "-",                14, 6 }},
    { ANY_STAR_PROPERTY::ZETA_SOBERMAN,                                     { TYPENAME::DOUBLE,         "Zeta_Soberman",        "-",                14, 6 }},
    { ANY_STAR_PROPERTY::ZETA_SOBERMAN_HE,                                  { TYPENAME::DOUBLE,         "Zeta_Soberman_He",     "-",                14, 6 }}
};

// map BINARY_PROPERTY_DETAIL
// Records the details of BINARY properties.  The BINARY properties are those that pertain
// to exclusively to a binary star - not the constituent stars that make up the binary
//
// Properties only need to be here if they are required to be available for printing in 
// the logfiles - all keys present here should also be in BINARY_PROPERTY and BINARY_PROPERTY_LABEL
const std::map<BINARY_PROPERTY, PROPERTY_DETAILS> BINARY_PROPERTY_DETAIL = {
    { BINARY_PROPERTY::BE_BINARY_CURRENT_COMPANION_LUMINOSITY,              { TYPENAME::DOUBLE,         "Companion_Lum",        "Lsol",             14, 6 }},
    { BINARY_PROPERTY::BE_BINARY_CURRENT_COMPANION_MASS,                    { TYPENAME::DOUBLE,         "Companion_Mass",       "Msol",             14, 6 }},
    { BINARY_PROPERTY::BE_BINARY_CURRENT_COMPANION_RADIUS,                  { TYPENAME::DOUBLE,         "Companion_Radius",     "Rsol",             14, 6 }},
    { BINARY_PROPERTY::BE_BINARY_CURRENT_COMPANION_TEFF,                    { TYPENAME::DOUBLE,         "Companion_Teff",       "K",                14, 6 }},
    { BINARY_PROPERTY::BE_BINARY_CURRENT_DT,                                { TYPENAME::DOUBLE,         "dT",                   "Myr",              16, 8 }},
    { BINARY_PROPERTY::BE_BINARY_CURRENT_ECCENTRICITY,                      { TYPENAME::DOUBLE,         "Eccentricity",         "-",                14, 6 }},
    { BINARY_PROPERTY::BE_BINARY_CURRENT_ID,                                { TYPENAME::OBJECT_ID,      "ID",                   "-",                12, 1 }},
    { BINARY_PROPERTY::BE_BINARY_CURRENT_NS_MASS,                           { TYPENAME::DOUBLE,         "NS_Mass",              "Msol",             14, 6 }},
    { BINARY_PROPERTY::BE_BINARY_CURRENT_SEMI_MAJOR_AXIS,                   { TYPENAME::DOUBLE,         "SemiMajorAxis",        "Rsol",             14, 6 }},
    { BINARY_PROPERTY::BE_BINARY_CURRENT_TOTAL_TIME,                        { TYPENAME::DOUBLE,         "Total_Time",           "Myr",              16, 8 }},
    { BINARY_PROPERTY::CIRCULARIZATION_TIMESCALE,                           { TYPENAME::DOUBLE,         "Tau_Circ",             "Myr",              16, 8 }},
    { BINARY_PROPERTY::COMMON_ENVELOPE_AT_LEAST_ONCE,                       { TYPENAME::BOOL,           "CEE",                  "Event",             0, 0 }},
    { BINARY_PROPERTY::COMMON_ENVELOPE_EVENT_COUNT,                         { TYPENAME::UINT,           "CE_Event_Counter",     "Count",             6, 1 }},
    { BINARY_PROPERTY::DIMENSIONLESS_KICK_MAGNITUDE,                        { TYPENAME::DOUBLE,         "Kick_Magnitude(uK)",   "-",                14, 6 }},
    { BINARY_PROPERTY::DOUBLE_CORE_COMMON_ENVELOPE,                         { TYPENAME::BOOL,           "Double_Core_CE",       "Event",             0, 0 }},
    { BINARY_PROPERTY::DT,                                                  { TYPENAME::DOUBLE,         "dT",                   "Myr",              16, 8 }},
    { BINARY_PROPERTY::ECCENTRICITY,                                        { TYPENAME::DOUBLE,         "Eccentricity",         "-",                14, 6 }},
    { BINARY_PROPERTY::ECCENTRICITY_AT_DCO_FORMATION,                       { TYPENAME::DOUBLE,         "Eccentricity@DCO",     "-",                14, 6 }},
    { BINARY_PROPERTY::ECCENTRICITY_INITIAL,                                { TYPENAME::DOUBLE,         "Eccentricity@ZAMS",    "-",                14, 6 }},
    { BINARY_PROPERTY::ECCENTRICITY_POST_COMMON_ENVELOPE,                   { TYPENAME::DOUBLE,         "Eccentricity>CE",      "-",                14, 6 }},
    { BINARY_PROPERTY::ECCENTRICITY_PRE_SUPERNOVA,                          { TYPENAME::DOUBLE,         "Eccentricity<SN",      "-",                14, 6 }},
    { BINARY_PROPERTY::ECCENTRICITY_PRE_COMMON_ENVELOPE,                    { TYPENAME::DOUBLE,         "Eccentricity<CE",      "-",                14, 6 }},
    { BINARY_PROPERTY::ERROR,                                               { TYPENAME::ERROR,          "Error",                "-",                 4, 1 }},
    { BINARY_PROPERTY::ID,                                                  { TYPENAME::OBJECT_ID,      "ID",                   "-",                12, 1 }},
    { BINARY_PROPERTY::IMMEDIATE_RLOF_POST_COMMON_ENVELOPE,                 { TYPENAME::BOOL,           "Immediate_RLOF>CE",    "Event",             0, 0 }},
    { BINARY_PROPERTY::MASS_1_POST_COMMON_ENVELOPE,                         { TYPENAME::DOUBLE,         "Mass(1)>CE",           "Msol",             14, 6 }},
    { BINARY_PROPERTY::MASS_1_PRE_COMMON_ENVELOPE,                          { TYPENAME::DOUBLE,         "Mass(1)<CE",           "Msol",             14, 6 }},
    { BINARY_PROPERTY::MASS_2_POST_COMMON_ENVELOPE,                         { TYPENAME::DOUBLE,         "Mass(2)>CE",           "Msol",             14, 6 }},
    { BINARY_PROPERTY::MASS_2_PRE_COMMON_ENVELOPE,                          { TYPENAME::DOUBLE,         "Mass(2)<CE",           "Msol",             14, 6 }},
    { BINARY_PROPERTY::MASS_ENV_1,                                          { TYPENAME::DOUBLE,         "Mass_Env(1)",          "Msol",             14, 6 }},
    { BINARY_PROPERTY::MASS_ENV_2,                                          { TYPENAME::DOUBLE,         "Mass_Env(2)",          "Msol",             14, 6 }},
    { BINARY_PROPERTY::MASSES_EQUILIBRATED,                                 { TYPENAME::BOOL,           "Equilibrated",         "Event",             0, 0 }},
    { BINARY_PROPERTY::MASSES_EQUILIBRATED_AT_BIRTH,                        { TYPENAME::BOOL,           "Equilibrated_At_Birth","Event",             0, 0 }},
    { BINARY_PROPERTY::MASS_TRANSFER_TRACKER_HISTORY,                       { TYPENAME::MT_TRACKING,    "MT_History",           "-",                 4, 1 }},
    { BINARY_PROPERTY::MERGES_IN_HUBBLE_TIME,                               { TYPENAME::BOOL,           "Merges_Hubble_Time",   "State",             0, 0 }},
    { BINARY_PROPERTY::OPTIMISTIC_COMMON_ENVELOPE,                          { TYPENAME::BOOL,           "Optimistic_CE",        "State",             0, 0 }},
    { BINARY_PROPERTY::ORBITAL_ANGULAR_VELOCITY,                            { TYPENAME::DOUBLE,         "Orbital_Angular_Velocity", "kms^-1",       14, 6 }},
    { BINARY_PROPERTY::ORBITAL_VELOCITY_PRE_SUPERNOVA,                      { TYPENAME::DOUBLE,         "Orb_Velocity<SN",      "kms^-1",           14, 6 }},
    { BINARY_PROPERTY::RADIUS_1_POST_COMMON_ENVELOPE,                       { TYPENAME::DOUBLE,         "Radius(1)>CE",         "Rsol",             14, 6 }},
    { BINARY_PROPERTY::RADIUS_1_PRE_COMMON_ENVELOPE,                        { TYPENAME::DOUBLE,         "Radius(1)<CE",         "Rsol",             14, 6 }},
    { BINARY_PROPERTY::RADIUS_2_POST_COMMON_ENVELOPE,                       { TYPENAME::DOUBLE,         "Radius(2)>CE",         "Rsol",             14, 6 }},
    { BINARY_PROPERTY::RADIUS_2_PRE_COMMON_ENVELOPE,                        { TYPENAME::DOUBLE,         "Radius(2)<CE",         "Rsol",             14, 6 }},
    { BINARY_PROPERTY::RANDOM_SEED,                                         { TYPENAME::ULONGINT,       "SEED",                 "-",                12, 1 }},
    { BINARY_PROPERTY::RLOF_POST_MT_COMMON_ENVELOPE,                        { TYPENAME::BOOL,           "CEE>MT",               "State",             0, 0 }},
    { BINARY_PROPERTY::RLOF_POST_MT_ECCENTRICITY,                           { TYPENAME::DOUBLE,         "Eccentricity>MT",      "-",                14, 6 }},
    { BINARY_PROPERTY::RLOF_POST_MT_EVENT_COUNTER,                          { TYPENAME::UINT,           "MT_Event_Counter",     "Count",             6, 1 }},
    { BINARY_PROPERTY::RLOF_POST_MT_ID,                                     { TYPENAME::OBJECT_ID,      "ID>MT",                "",                 12, 1 }},
    { BINARY_PROPERTY::RLOF_POST_MT_SEMI_MAJOR_AXIS,                        { TYPENAME::DOUBLE,         "SemiMajorAxis>MT",     "Rsol",             14, 6 }},
    { BINARY_PROPERTY::RLOF_POST_MT_STAR1_MASS,                             { TYPENAME::DOUBLE,         "Mass(1)>MT",           "Msol",             14, 6 }},
    { BINARY_PROPERTY::RLOF_POST_MT_STAR2_MASS,                             { TYPENAME::DOUBLE,         "Mass(2)>MT",           "Msol",             14, 6 }},
    { BINARY_PROPERTY::RLOF_POST_MT_STAR1_RADIUS,                           { TYPENAME::DOUBLE,         "Radius(1)>MT",         "Rsol",             14, 6 }},
    { BINARY_PROPERTY::RLOF_POST_MT_STAR2_RADIUS,                           { TYPENAME::DOUBLE,         "Radius(2)>MT",         "Rsol",             14, 6 }},
    { BINARY_PROPERTY::RLOF_POST_MT_STAR1_RLOF,                             { TYPENAME::BOOL,           "RLOF(1)>MT",           "State",             0, 0 }},
    { BINARY_PROPERTY::RLOF_POST_MT_STAR2_RLOF,                             { TYPENAME::BOOL,           "RLOF(2)>MT",           "State",             0, 0 }},
    { BINARY_PROPERTY::RLOF_POST_MT_STAR1_STELLAR_TYPE,                     { TYPENAME::STELLAR_TYPE,   "Stellar_Type(1)>MT",    "-",                4, 1 }},
    { BINARY_PROPERTY::RLOF_POST_MT_STAR1_STELLAR_TYPE_NAME,                { TYPENAME::STRING,         "Stellar_Type(1)>MT",    "-",               42, 1 }},
    { BINARY_PROPERTY::RLOF_POST_MT_STAR2_STELLAR_TYPE,                     { TYPENAME::STELLAR_TYPE,   "Stellar_Type(2)>MT",    "-",                4, 1 }},
    { BINARY_PROPERTY::RLOF_POST_MT_STAR2_STELLAR_TYPE_NAME,                { TYPENAME::STRING,         "Stellar_Type(2)>MT",    "-",               42, 1 }},
    { BINARY_PROPERTY::RLOF_POST_STEP_STAR_TO_ROCHE_LOBE_RADIUS_RATIO_1,    { TYPENAME::DOUBLE,         "Radius(1)|RL>step",    "-",                14, 6 }},
    { BINARY_PROPERTY::RLOF_POST_STEP_STAR_TO_ROCHE_LOBE_RADIUS_RATIO_2,    { TYPENAME::DOUBLE,         "Radius(2)|RL>step",    "-",                14, 6 }},
    { BINARY_PROPERTY::RLOF_PRE_MT_ECCENTRICITY,                            { TYPENAME::DOUBLE,         "Eccentricity<MT",      "-",                14, 6 }},
    { BINARY_PROPERTY::RLOF_PRE_MT_SEMI_MAJOR_AXIS,                         { TYPENAME::DOUBLE,         "SemiMajorAxis<MT",     "Rsol",             14, 6 }},
    { BINARY_PROPERTY::RLOF_PRE_MT_STAR1_MASS,                              { TYPENAME::DOUBLE,         "Mass(1)<MT",           "Msol",             14, 6 }},
    { BINARY_PROPERTY::RLOF_PRE_MT_STAR2_MASS,                              { TYPENAME::DOUBLE,         "Mass(2)<MT",           "Msol",             14, 6 }},
    { BINARY_PROPERTY::RLOF_PRE_MT_STAR1_RADIUS,                            { TYPENAME::DOUBLE,         "Radius(1)<MT",         "Rsol",             14, 6 }},
    { BINARY_PROPERTY::RLOF_PRE_MT_STAR2_RADIUS,                            { TYPENAME::DOUBLE,         "Radius(2)<MT",         "Rsol",             14, 6 }},
    { BINARY_PROPERTY::RLOF_PRE_MT_STAR1_RLOF,                              { TYPENAME::BOOL,           "RLOF(1)<MT",           "Event",             0, 0 }},
    { BINARY_PROPERTY::RLOF_PRE_MT_STAR2_RLOF,                              { TYPENAME::BOOL,           "RLOF(2)<MT",           "Event",             0, 0 }},
    { BINARY_PROPERTY::RLOF_PRE_MT_STAR1_STELLAR_TYPE,                      { TYPENAME::STELLAR_TYPE,   "Stellar_Type(1)<MT",   "-",                 4, 1 }},
    { BINARY_PROPERTY::RLOF_PRE_MT_STAR1_STELLAR_TYPE_NAME,                 { TYPENAME::STRING,         "Stellar_Type(1)<MT",   "-",                42, 1 }},
    { BINARY_PROPERTY::RLOF_PRE_MT_STAR2_STELLAR_TYPE,                      { TYPENAME::STELLAR_TYPE,   "Stellar_Type(2)<MT",   "-",                 4, 1 }},
    { BINARY_PROPERTY::RLOF_PRE_MT_STAR2_STELLAR_TYPE_NAME,                 { TYPENAME::STRING,         "Stellar_Type(2)<MT",   "-",                42, 1 }},
    { BINARY_PROPERTY::RLOF_PRE_STEP_STAR_TO_ROCHE_LOBE_RADIUS_RATIO_1,     { TYPENAME::DOUBLE,         "Radius(1)|RL<step",    "-",                14, 6 }},
    { BINARY_PROPERTY::RLOF_PRE_STEP_STAR_TO_ROCHE_LOBE_RADIUS_RATIO_2,     { TYPENAME::DOUBLE,         "Radius(2)|RL<step",    "-",                14, 6 }},
    { BINARY_PROPERTY::RLOF_SECONDARY_POST_COMMON_ENVELOPE,                 { TYPENAME::BOOL,           "RLOF_Secondary>CE",    "Event",             0, 0 }},
    { BINARY_PROPERTY::RLOF_TIME_POST_MT,                                   { TYPENAME::DOUBLE,         "Time>MT",              "Myr",              16, 8 }},
    { BINARY_PROPERTY::RLOF_TIME_PRE_MT,                                    { TYPENAME::DOUBLE,         "Time<MT",              "Myr",              16, 8 }},
    { BINARY_PROPERTY::ROCHE_LOBE_RADIUS_1,                                 { TYPENAME::DOUBLE,         "RocheLobe(1)",         "Rsol",             14, 6 }},
    { BINARY_PROPERTY::ROCHE_LOBE_RADIUS_1_POST_COMMON_ENVELOPE,            { TYPENAME::DOUBLE,         "RocheLobe(1)>CE",      "Rsol",             14, 6 }},
    { BINARY_PROPERTY::ROCHE_LOBE_RADIUS_1_PRE_COMMON_ENVELOPE,             { TYPENAME::DOUBLE,         "RocheLobe(1)<CE",      "Rsol",             14, 6 }},
    { BINARY_PROPERTY::ROCHE_LOBE_RADIUS_2,                                 { TYPENAME::DOUBLE,         "RocheLobe(2)",         "Rsol",             14, 6 }},
    { BINARY_PROPERTY::ROCHE_LOBE_RADIUS_2_POST_COMMON_ENVELOPE,            { TYPENAME::DOUBLE,         "RocheLobe(2)>CE",      "Rsol",             14, 6 }},
    { BINARY_PROPERTY::ROCHE_LOBE_RADIUS_2_PRE_COMMON_ENVELOPE,             { TYPENAME::DOUBLE,         "RocheLobe(2)<CE",      "Rsol",             14, 6 }},
    { BINARY_PROPERTY::STAR_TO_ROCHE_LOBE_RADIUS_RATIO_1,                   { TYPENAME::DOUBLE,         "Radius(1)|RL",         "-",                14, 6 }},
    { BINARY_PROPERTY::STAR_TO_ROCHE_LOBE_RADIUS_RATIO_2,                   { TYPENAME::DOUBLE,         "Radius(2)|RL",         "-",                14, 6 }},
    { BINARY_PROPERTY::SEMI_MAJOR_AXIS_AT_DCO_FORMATION,                    { TYPENAME::DOUBLE,         "SemiMajorAxis@DCO",    "AU",               14, 6 }},
    { BINARY_PROPERTY::SEMI_MAJOR_AXIS_INITIAL,                             { TYPENAME::DOUBLE,         "SemiMajorAxis@ZAMS",   "AU",               14, 6 }},
    { BINARY_PROPERTY::SEMI_MAJOR_AXIS_POST_COMMON_ENVELOPE,                { TYPENAME::DOUBLE,         "SemiMajorAxis>CE",     "Rsol",             14, 6 }},
    { BINARY_PROPERTY::SEMI_MAJOR_AXIS_PRE_COMMON_ENVELOPE,                 { TYPENAME::DOUBLE,         "SemiMajorAxis<CE",     "Rsol",             14, 6 }},
    { BINARY_PROPERTY::SEMI_MAJOR_AXIS_PRE_SUPERNOVA,                       { TYPENAME::DOUBLE,         "SemiMajorAxis<SN",     "AU",               14, 6 }},
    { BINARY_PROPERTY::SEMI_MAJOR_AXIS_PRE_SUPERNOVA_RSOL,                  { TYPENAME::DOUBLE,         "SemiMajorAxis<SN",     "Rsol",             14, 6 }},
    { BINARY_PROPERTY::SEMI_MAJOR_AXIS,                                     { TYPENAME::DOUBLE,         "SemiMajorAxis",        "AU",               14, 6 }},
    { BINARY_PROPERTY::SEMI_MAJOR_AXIS_RSOL,                                { TYPENAME::DOUBLE,         "SemiMajorAxis",        "Rsol",             14, 6 }},
    { BINARY_PROPERTY::SIMULTANEOUS_RLOF,                                   { TYPENAME::BOOL,           "Simultaneous_RLOF",    "Event",             0, 0 }},
    { BINARY_PROPERTY::STABLE_RLOF_POST_COMMON_ENVELOPE,                    { TYPENAME::BOOL,           "Stable_RLOF>CE",       "State",             0, 0 }},
    { BINARY_PROPERTY::STELLAR_MERGER,                                      { TYPENAME::BOOL,           "Merger",               "Event",             0, 0 }},
    { BINARY_PROPERTY::STELLAR_MERGER_AT_BIRTH,                             { TYPENAME::BOOL,           "Merger_At_Birth",      "Event",             0, 0 }},
    { BINARY_PROPERTY::STELLAR_TYPE_1_POST_COMMON_ENVELOPE,                 { TYPENAME::STELLAR_TYPE,   "Stellar_Type(1)>CE",   "-",                 4, 1 }},
    { BINARY_PROPERTY::STELLAR_TYPE_1_PRE_COMMON_ENVELOPE,                  { TYPENAME::STELLAR_TYPE,   "Stellar_Type(1)<CE",   "-",                 4, 1 }},
    { BINARY_PROPERTY::STELLAR_TYPE_2_POST_COMMON_ENVELOPE,                 { TYPENAME::STELLAR_TYPE,   "Stellar_Type(2)>CE",   "-",                 4, 1 }},
    { BINARY_PROPERTY::STELLAR_TYPE_2_PRE_COMMON_ENVELOPE,                  { TYPENAME::STELLAR_TYPE,   "Stellar_Type(2)<CE",   "-",                 4, 1 }},
    { BINARY_PROPERTY::STELLAR_TYPE_NAME_1_POST_COMMON_ENVELOPE,            { TYPENAME::STRING,         "Stellar_Type(1)>CE",   "-",                42, 1 }},
    { BINARY_PROPERTY::STELLAR_TYPE_NAME_1_PRE_COMMON_ENVELOPE,             { TYPENAME::STRING,         "Stellar_Type(1)<CE",   "-",                42, 1 }},
    { BINARY_PROPERTY::STELLAR_TYPE_NAME_2_POST_COMMON_ENVELOPE,            { TYPENAME::STRING,         "Stellar_Type(2)>CE",   "-",                42, 1 }},
    { BINARY_PROPERTY::STELLAR_TYPE_NAME_2_PRE_COMMON_ENVELOPE,             { TYPENAME::STRING,         "Stellar_Type(2)<CE",   "-",                42, 1 }},
    { BINARY_PROPERTY::SUPERNOVA_ORBIT_INCLINATION_ANGLE,                   { TYPENAME::DOUBLE,         "SN_Orbit_Inclination_Angle",    "-",       14, 6 }},   
    { BINARY_PROPERTY::SUPERNOVA_ORBIT_INCLINATION_VECTOR_X,                { TYPENAME::DOUBLE,         "Orbital_AM_Vector>SN_X", "-",              14, 6 }},   
    { BINARY_PROPERTY::SUPERNOVA_ORBIT_INCLINATION_VECTOR_Y,                { TYPENAME::DOUBLE,         "Orbital_AM_Vector>SN_Y", "-",              14, 6 }},   
    { BINARY_PROPERTY::SUPERNOVA_ORBIT_INCLINATION_VECTOR_Z,                { TYPENAME::DOUBLE,         "Orbital_AM_Vector>SN_Z", "-",              14, 6 }},   
    { BINARY_PROPERTY::SUPERNOVA_STATE,                                     { TYPENAME::SN_STATE,       "Supernova_State",      "State",             4, 1 }},
    { BINARY_PROPERTY::SYNCHRONIZATION_TIMESCALE,                           { TYPENAME::DOUBLE,         "Tau_Sync",             "Myr",              16, 8 }},
    { BINARY_PROPERTY::SYSTEMIC_SPEED,                                      { TYPENAME::DOUBLE,         "SystemicSpeed",        "kms^-1",           14, 6 }},
    { BINARY_PROPERTY::TIME,                                                { TYPENAME::DOUBLE,         "Time",                 "Myr",              16, 8 }},
    { BINARY_PROPERTY::TIME_TO_COALESCENCE,                                 { TYPENAME::DOUBLE,         "Coalescence_Time",     "Myr",              16, 8 }},
    { BINARY_PROPERTY::TOTAL_ANGULAR_MOMENTUM,                              { TYPENAME::DOUBLE,         "Ang_Momentum_Total",   "Msol*AU^2*yr^-1",  14, 6 }},
    { BINARY_PROPERTY::TOTAL_ENERGY,                                        { TYPENAME::DOUBLE,         "Energy_Total",         "Msol*AU^2*yr^-2",  14, 6 }},
    { BINARY_PROPERTY::UNBOUND,                                             { TYPENAME::BOOL,           "Unbound",              "State",             0, 0 }},
    { BINARY_PROPERTY::ZETA_LOBE,                                           { TYPENAME::DOUBLE,         "Zeta_Lobe",            "-",                14, 6 }},
    { BINARY_PROPERTY::ZETA_STAR,                                           { TYPENAME::DOUBLE,         "Zeta_Star",            "-",                14, 6 }}
};

// map PROGRAM_OPTION_DETAIL
// Records the details of PROGRAM_OPTION properties.
//
// Options only need to be here if they are required to be available for printing in 
// the logfiles - all keys present here should also be in PROGRAM_OPTION and PROGRAM_OPTION_LABEL
const std::map<PROGRAM_OPTION, PROPERTY_DETAILS> PROGRAM_OPTION_DETAIL = {

    { PROGRAM_OPTION::ADD_OPTIONS_TO_SYSPARMS,                              { TYPENAME::INT,            "Add_Options_To_SysParms",      "-",                 4, 1 }},
    { PROGRAM_OPTION::ALLOW_NON_STRIPPED_ECSN,                              { TYPENAME::BOOL,           "Allow_Non_Stripped_ECSN",      "Flag",              0, 0 }},
    { PROGRAM_OPTION::ALLOW_MS_STAR_TO_SURVIVE_COMMON_ENVELOPE,             { TYPENAME::BOOL,           "Allow_MS_To_Survive_CE",       "Flag",              0, 0 }},
    { PROGRAM_OPTION::ALLOW_RADIATIVE_ENVELOPE_STAR_TO_SURVIVE_COMMON_ENVELOPE, { TYPENAME::BOOL,       "Allow_Radiative_Envelope_To_Survive_CE", "Flag",    0, 0 }},
    { PROGRAM_OPTION::ALLOW_IMMEDIATE_RLOF_POST_CE_TO_SURVIVE_COMMON_ENVELOPE,  { TYPENAME::BOOL,       "Allow_Immediate_RLOF>CE_To_Survive_CE",  "Flag",    0, 0 }},
    { PROGRAM_OPTION::ALLOW_RLOF_AT_BIRTH,                                  { TYPENAME::BOOL,           "Allow_RLOF@Birth",             "Flag",              0, 0 }},
    { PROGRAM_OPTION::ALLOW_TOUCHING_AT_BIRTH,                              { TYPENAME::BOOL,           "Allow_Touching@Birth",         "Flag",              0, 0 }},
    { PROGRAM_OPTION::ANG_MOM_CONSERVATION_DURING_CIRCULARISATION,          { TYPENAME::BOOL,           "Conserve_AngMom@Circ",         "Flag",              0, 0 }},
    //{ PROGRAM_OPTION::BE_BINARIES,                                        { TYPENAME::BOOL,           "Be_Binaries",                  "Flag",              0, 0 }},

    { PROGRAM_OPTION::BLACK_HOLE_KICKS,                                     { TYPENAME::INT,            "BH_Kicks",                     "-",                 4, 1 }},
    
    { PROGRAM_OPTION::CASE_BB_STABILITY_PRESCRIPTION,                       { TYPENAME::INT,            "BB_Mass_xFer_Stblty_Prscrptn", "-",                 4, 1 }},
    
    { PROGRAM_OPTION::CHECK_PHOTON_TIRING_LIMIT,                            { TYPENAME::BOOL,           "Check_Photon_Tiring_Limit",    "Flag",              0, 0 }},

    { PROGRAM_OPTION::CHE_MODE,                                             { TYPENAME::INT,            "CHE_Mode",                     "-",                 4, 1 }},

    { PROGRAM_OPTION::CIRCULARISE_BINARY_DURING_MT,                         { TYPENAME::BOOL,           "Circularise@MT",               "Flag",              0, 0 }},

    { PROGRAM_OPTION::COMMON_ENVELOPE_ALPHA,                                { TYPENAME::DOUBLE,         "CE_Alpha",                     "-",                14, 6 }},
    { PROGRAM_OPTION::COMMON_ENVELOPE_ALPHA_THERMAL,                        { TYPENAME::DOUBLE,         "CE_Alpha_Thermal",             "-",                14, 6 }},
    { PROGRAM_OPTION::COMMON_ENVELOPE_FORMALISM,                            { TYPENAME::INT,            "CE_Formalism",                 "-",                 4, 1 }},
    { PROGRAM_OPTION::COMMON_ENVELOPE_LAMBDA,                               { TYPENAME::DOUBLE,         "CE_Lambda",                    "-",                14, 6 }},
    { PROGRAM_OPTION::COMMON_ENVELOPE_LAMBDA_MULTIPLIER,                    { TYPENAME::DOUBLE,         "CE_Lambda_Multiplier",         "-",                14, 6 }},
    { PROGRAM_OPTION::COMMON_ENVELOPE_LAMBDA_PRESCRIPTION,                  { TYPENAME::INT,            "CE_Lambda_Prscrptn",           "-",                 4, 1 }},
    { PROGRAM_OPTION::COMMON_ENVELOPE_MASS_ACCRETION_CONSTANT,              { TYPENAME::DOUBLE,         "CE_Mass_Accr_Constant",        "-",                14, 6 }},
    { PROGRAM_OPTION::COMMON_ENVELOPE_MASS_ACCRETION_MAX,                   { TYPENAME::DOUBLE,         "CE_Mass_Accr_Max",             "Msol",             14, 6 }},
    { PROGRAM_OPTION::COMMON_ENVELOPE_MASS_ACCRETION_MIN,                   { TYPENAME::DOUBLE,         "CE_Mass_Accr_Min",             "Msol",             14, 6 }},
    { PROGRAM_OPTION::COMMON_ENVELOPE_MASS_ACCRETION_PRESCRIPTION,          { TYPENAME::INT,            "CE_Mass_Accr_Prscrptn",        "-",                 4, 1 }},
    { PROGRAM_OPTION::COMMON_ENVELOPE_RECOMBINATION_ENERGY_DENSITY,         { TYPENAME::DOUBLE,         "CE_Recomb_Enrgy_Dnsty",        "erg g^-1",         14, 6 }},
    { PROGRAM_OPTION::COMMON_ENVELOPE_SLOPE_KRUCKOW,                        { TYPENAME::DOUBLE,         "CE_Slope_Kruckow",             "-",                14, 6 }},

    { PROGRAM_OPTION::COOL_WIND_MASS_LOSS_MULTIPLIER,                       { TYPENAME::DOUBLE,         "Cool_WindMassLoss_Multipl",    "-",                14, 6 }},

    { PROGRAM_OPTION::ECCENTRICITY,                                         { TYPENAME::DOUBLE,         "Eccentricity",                 "-",                14, 6 }},
    { PROGRAM_OPTION::ECCENTRICITY_DISTRIBUTION,                            { TYPENAME::INT,            "Eccentricity_Dstrbtn",         "-",                 4, 1 }},
    { PROGRAM_OPTION::ECCENTRICITY_DISTRIBUTION_MAX,                        { TYPENAME::DOUBLE,         "Eccentricity_Dstrbtn_Max",     "-",                14, 6 }},
    { PROGRAM_OPTION::ECCENTRICITY_DISTRIBUTION_MIN,                        { TYPENAME::DOUBLE,         "Eccentricity_Dstrbtn_Min",     "-",                14, 6 }},
    { PROGRAM_OPTION::EDDINGTON_ACCRETION_FACTOR,                           { TYPENAME::DOUBLE,         "Eddington_Accr_Factor",        "-",                14, 6 }},
    { PROGRAM_OPTION::ENVELOPE_STATE_PRESCRIPTION,                          { TYPENAME::INT,            "Envelope_State_Prscrptn",      "-",                 4, 1 }},
    { PROGRAM_OPTION::EVOLUTION_MODE,                                       { TYPENAME::INT,            "Evolution_Mode",               "Mode",              4, 1 }},

    { PROGRAM_OPTION::FRYER_SUPERNOVA_ENGINE,                               { TYPENAME::INT,            "Fryer_SN_Engine",              "-",                 4, 1 }},

    { PROGRAM_OPTION::FRYER22_FMIX,                                         { TYPENAME::DOUBLE,         "Fryer22_mixing_fraction",      "-",                14, 6 }},
    { PROGRAM_OPTION::FRYER22_MCRIT,                                        { TYPENAME::DOUBLE,         "Fryer22_crit_COcore_Mass",     "Msol",             14, 6 }},

    { PROGRAM_OPTION::INITIAL_MASS,                                         { TYPENAME::DOUBLE,         "Initial_Mass",                 "Msol",             14, 6 }},
    { PROGRAM_OPTION::INITIAL_MASS_1,                                       { TYPENAME::DOUBLE,         "Initial_Mass(1)",              "Msol",             14, 6 }},
    { PROGRAM_OPTION::INITIAL_MASS_2,                                       { TYPENAME::DOUBLE,         "Initial_Mass(2)",              "Msol",             14, 6 }},

    { PROGRAM_OPTION::INITIAL_MASS_FUNCTION,                                { TYPENAME::INT,            "Initial_Mass_Function",        "-",                 4, 1 }},
    { PROGRAM_OPTION::INITIAL_MASS_FUNCTION_MAX,                            { TYPENAME::DOUBLE,         "Initial_Mass_Func_Max",        "Msol",             14, 6 }},
    { PROGRAM_OPTION::INITIAL_MASS_FUNCTION_MIN,                            { TYPENAME::DOUBLE,         "Initial_Mass_Func_Min",        "Msol",             14, 6 }},
    { PROGRAM_OPTION::INITIAL_MASS_FUNCTIONPOWER,                           { TYPENAME::DOUBLE,         "Initial_Mass_Func_Power",      "-",                14, 6 }},

    { PROGRAM_OPTION::INITIAL_STELLAR_TYPE,                                 { TYPENAME::STELLAR_TYPE,   "Initial_Stellar_Type",         "-",                14, 6 }},
    { PROGRAM_OPTION::INITIAL_STELLAR_TYPE_1,                               { TYPENAME::STELLAR_TYPE,   "Initial_Stellar_Type(1)",      "-",                14, 6 }},
    { PROGRAM_OPTION::INITIAL_STELLAR_TYPE_2,                               { TYPENAME::STELLAR_TYPE,   "Initial_Stellar_Type(2)",      "-",                14, 6 }},

    { PROGRAM_OPTION::KICK_DIRECTION_DISTRIBUTION,                          { TYPENAME::INT,            "Kick_Direction_Dstrbtn",       "-",                 4, 1 }},
    { PROGRAM_OPTION::KICK_DIRECTION_POWER,                                 { TYPENAME::DOUBLE,         "Kick_Direction_Power",         "-",                14, 6 }},
    { PROGRAM_OPTION::KICK_SCALING_FACTOR,                                  { TYPENAME::DOUBLE,         "Kick_Scaling_Factor",          "-",                14, 6 }},
    { PROGRAM_OPTION::KICK_MAGNITUDE_DISTRIBUTION,                          { TYPENAME::INT,            "Kick_Magnitude_Dstrbtn",       "-",                 4, 1 }},
    { PROGRAM_OPTION::KICK_MAGNITUDE_DISTRIBUTION_MAXIMUM,                  { TYPENAME::DOUBLE,         "Kick_Magnitude_Dstrbtn_Max",   "-",                14, 6 }},

    { PROGRAM_OPTION::KICK_MAGNITUDE_DISTRIBUTION_SIGMA_CCSN_BH,            { TYPENAME::DOUBLE,         "Sigma_Kick_CCSN_BH",           "kms^-1",           14, 6 }},
    { PROGRAM_OPTION::KICK_MAGNITUDE_DISTRIBUTION_SIGMA_CCSN_NS,            { TYPENAME::DOUBLE,         "Sigma_Kick_CCSN_NS",           "kms^-1",           14, 6 }},
    { PROGRAM_OPTION::KICK_MAGNITUDE_DISTRIBUTION_SIGMA_FOR_ECSN,           { TYPENAME::DOUBLE,         "Sigma_Kick_ECSN",              "kms^-1",           14, 6 }},
    { PROGRAM_OPTION::KICK_MAGNITUDE_DISTRIBUTION_SIGMA_FOR_USSN,           { TYPENAME::DOUBLE,         "Sigma_Kick_USSN",              "kms^-1",           14, 6 }},

    { PROGRAM_OPTION::KICK_MAGNITUDE,                                       { TYPENAME::DOUBLE,         "Kick_Magnitude",               "kms^-1",           14, 6 }},
    { PROGRAM_OPTION::KICK_MAGNITUDE_1,                                     { TYPENAME::DOUBLE,         "Kick_Magnitude(1)",            "kms^-1",           14, 6 }},
    { PROGRAM_OPTION::KICK_MAGNITUDE_2,                                     { TYPENAME::DOUBLE,         "Kick_Magnitude(2)",            "kms^-1",           14, 6 }},

    { PROGRAM_OPTION::KICK_MAGNITUDE_RANDOM,                                { TYPENAME::DOUBLE,         "Kick_Magnitude_Random",        "-",                14, 6 }},
    { PROGRAM_OPTION::KICK_MAGNITUDE_RANDOM_1,                              { TYPENAME::DOUBLE,         "Kick_Magnitude_Random(1)",     "-",                14, 6 }},
    { PROGRAM_OPTION::KICK_MAGNITUDE_RANDOM_2,                              { TYPENAME::DOUBLE,         "Kick_Magnitude_Random(2)",     "-",                14, 6 }},

    { PROGRAM_OPTION::KICK_MEAN_ANOMALY_1,                                  { TYPENAME::DOUBLE,         "Kick_Mean_Anomaly(1)",         "-",                14, 6 }},
    { PROGRAM_OPTION::KICK_MEAN_ANOMALY_2,                                  { TYPENAME::DOUBLE,         "Kick_Mean_Anomaly(2)",         "-",                14, 6 }},
    { PROGRAM_OPTION::KICK_PHI_1,                                           { TYPENAME::DOUBLE,         "Kick_Phi(1)",                  "-",                14, 6 }},
    { PROGRAM_OPTION::KICK_PHI_2,                                           { TYPENAME::DOUBLE,         "Kick_Phi(2)",                  "-",                14, 6 }},
    { PROGRAM_OPTION::KICK_THETA_1,                                         { TYPENAME::DOUBLE,         "Kick_Theta(1)",                "-",                14, 6 }},
    { PROGRAM_OPTION::KICK_THETA_2,                                         { TYPENAME::DOUBLE,         "Kick_Theta(2)",                "-",                14, 6 }},

    { PROGRAM_OPTION::LBV_FACTOR,                                           { TYPENAME::DOUBLE,         "LBV_Factor",                   "-",                14, 6 }},
    { PROGRAM_OPTION::LBV_PRESCRIPTION,                                     { TYPENAME::INT,            "LBV_Mass_Loss_Prscrptn",       "-",                 4, 1 }},

    { PROGRAM_OPTION::MASS_LOSS_PRESCRIPTION,                               { TYPENAME::INT,            "Mass_Loss_Prscrptn",           "-",                 4, 1 }},

    { PROGRAM_OPTION::MASS_RATIO,                                           { TYPENAME::DOUBLE,         "Mass_Ratio",                   "-",                14, 6 }},
    { PROGRAM_OPTION::MASS_RATIO_DISTRIBUTION,                              { TYPENAME::INT,            "Mass_Ratio_Dstrbtn",           "-",                 4, 1 }},
    { PROGRAM_OPTION::MASS_RATIO_DISTRIBUTION_MAX,                          { TYPENAME::DOUBLE,         "Mass_Ratio_Dstrbtn_Max",       "-",                14, 6 }},
    { PROGRAM_OPTION::MASS_RATIO_DISTRIBUTION_MIN,                          { TYPENAME::DOUBLE,         "Mass_Ratio_Dstrbtn_Min",       "-",                14, 6 }},

    { PROGRAM_OPTION::MAXIMUM_EVOLUTION_TIME,                               { TYPENAME::DOUBLE,         "Max_Evolution_Time",           "Myr",              14, 6 }},
    { PROGRAM_OPTION::MAXIMUM_DONOR_MASS,                                   { TYPENAME::DOUBLE,         "Max_Donor_Mass",               "Msol",             14, 6 }},
    { PROGRAM_OPTION::MAXIMUM_NEUTRON_STAR_MASS,                            { TYPENAME::DOUBLE,         "Max_NS_Mass",                  "Msol",             14, 6 }},
    { PROGRAM_OPTION::MAXIMUM_TIMESTEPS,                                    { TYPENAME::INT,            "Max_Timesteps",                "Count",            10, 1 }},

    { PROGRAM_OPTION::MCBUR1,                                               { TYPENAME::DOUBLE,         "MCBUR1",                       "Msol",             14, 6 }},

    { PROGRAM_OPTION::METALLICITY,                                          { TYPENAME::DOUBLE,         "Metallicity",                  "-",                14, 6 }},
    { PROGRAM_OPTION::METALLICITY_DISTRIBUTION,                             { TYPENAME::INT,            "Metallicity_Dstrbtn",          "-",                 4, 1 }},
    { PROGRAM_OPTION::METALLICITY_DISTRIBUTION_MAX,                         { TYPENAME::DOUBLE,         "Metallicity_Dstrbtn_Max",      "-",                14, 6 }},
    { PROGRAM_OPTION::METALLICITY_DISTRIBUTION_MIN,                         { TYPENAME::DOUBLE,         "Metallicity_Dstrbtn_Min",      "-",                14, 6 }},

    { PROGRAM_OPTION::MINIMUM_MASS_SECONDARY,                               { TYPENAME::DOUBLE,         "Min_Secondary_Mass",           "Msol",             14, 6 }},

    { PROGRAM_OPTION::MT_ACCRETION_EFFICIENCY_PRESCRIPTION,                 { TYPENAME::INT,            "MT_Acc_Efficiency_Prscrptn",   "-",                 4, 1 }},
    { PROGRAM_OPTION::MT_ANG_MOM_LOSS_PRESCRIPTION,                         { TYPENAME::INT,            "MT_AngMom_Loss_Prscrptn",      "-",                 4, 1 }},
    { PROGRAM_OPTION::MT_THERMAL_LIMIT_C,                                   { TYPENAME::DOUBLE,         "MT_Thermal_Limit_C",           "-",                14, 6 }},

    { PROGRAM_OPTION::MT_CRIT_MR_MS_LOW_MASS_DEGENERATE_ACCRETOR,           { TYPENAME::DOUBLE,         "MT_Crit_MR_MS_Low_Mass_Deg_Acc",       "-",        14, 6 }},
    { PROGRAM_OPTION::MT_CRIT_MR_MS_LOW_MASS_NON_DEGENERATE_ACCRETOR,       { TYPENAME::DOUBLE,         "MT_Crit_MR_MS_Low_Mass_NonDeg_Acc",    "-",        14, 6 }},
    { PROGRAM_OPTION::MT_CRIT_MR_MS_HIGH_MASS_DEGENERATE_ACCRETOR,          { TYPENAME::DOUBLE,         "MT_Crit_MR_MS_High_Mass_Deg_Acc",      "-",        14, 6 }},
    { PROGRAM_OPTION::MT_CRIT_MR_MS_HIGH_MASS_NON_DEGENERATE_ACCRETOR,      { TYPENAME::DOUBLE,         "MT_Crit_MR_MS_High_Mass_NonDeg_Acc",   "-",        14, 6 }},
    { PROGRAM_OPTION::MT_CRIT_MR_GIANT_DEGENERATE_ACCRETOR,                 { TYPENAME::DOUBLE,         "MT_Crit_MR_Giant_Deg_Acc",             "-",        14, 6 }},
    { PROGRAM_OPTION::MT_CRIT_MR_GIANT_NON_DEGENERATE_ACCRETOR,             { TYPENAME::DOUBLE,         "MT_Crit_MR_Giant_NonDeg_Acc",          "-",        14, 6 }},
    { PROGRAM_OPTION::MT_CRIT_MR_HG_DEGENERATE_ACCRETOR,                    { TYPENAME::DOUBLE,         "MT_Crit_MR_HG_Deg_Acc",                "-",        14, 6 }},
    { PROGRAM_OPTION::MT_CRIT_MR_HG_NON_DEGENERATE_ACCRETOR,                { TYPENAME::DOUBLE,         "MT_Crit_MR_HG_NonDeg_Acc",             "-",        14, 6 }},
    { PROGRAM_OPTION::MT_CRIT_MR_HE_GIANT_DEGENERATE_ACCRETOR,              { TYPENAME::DOUBLE,         "MT_Crit_MR_HE_Giant_Deg_Acc",          "-",        14, 6 }},
    { PROGRAM_OPTION::MT_CRIT_MR_HE_GIANT_NON_DEGENERATE_ACCRETOR,          { TYPENAME::DOUBLE,         "MT_Crit_MR_HE_Giant_NonDeg_Acc",       "-",        14, 6 }},
    { PROGRAM_OPTION::MT_CRIT_MR_HE_HG_DEGENERATE_ACCRETOR,                 { TYPENAME::DOUBLE,         "MT_Crit_MR_HE_HG_Deg_Acc",             "-",        14, 6 }},
    { PROGRAM_OPTION::MT_CRIT_MR_HE_HG_NON_DEGENERATE_ACCRETOR,             { TYPENAME::DOUBLE,         "MT_Crit_MR_HE_HG_NonDeg_Acc",          "-",        14, 6 }},
    { PROGRAM_OPTION::MT_CRIT_MR_HE_MS_DEGENERATE_ACCRETOR,                 { TYPENAME::DOUBLE,         "MT_Crit_MR_HE_MS_Deg_Acc",             "-",        14, 6 }},
    { PROGRAM_OPTION::MT_CRIT_MR_HE_MS_NON_DEGENERATE_ACCRETOR,             { TYPENAME::DOUBLE,         "MT_Crit_MR_HE_MS_NonDeg_Acc",          "-",        14, 6 }},
    { PROGRAM_OPTION::MT_CRIT_MR_WD_DEGENERATE_ACCRETOR,                    { TYPENAME::DOUBLE,         "MT_Crit_MR_WD_Deg_Acc",                "-",        14, 6 }},
    { PROGRAM_OPTION::MT_CRIT_MR_WD_NONDEGENERATE_ACCRETOR,                 { TYPENAME::DOUBLE,         "MT_Crit_MR_WD_NonDeg_Acc",             "-",        14, 6 }},

    { PROGRAM_OPTION::MT_FRACTION_ACCRETED,                                 { TYPENAME::DOUBLE,         "MT_Fraction_Accreted",         "-",                14, 6 }},
    { PROGRAM_OPTION::MT_JLOSS,                                             { TYPENAME::DOUBLE,         "MT_JLoss",                     "-",                14, 6 }},
    { PROGRAM_OPTION::MT_JLOSS_MACLEOD_LINEAR_FRACTION,                     { TYPENAME::DOUBLE,         "MT_JLoss_Macleod_Linear_Frac", "-",                14, 6 }},
    { PROGRAM_OPTION::MT_REJUVENATION_PRESCRIPTION,                         { TYPENAME::INT,            "MT_Rejuvenation_Prscrptn",     "-",                 4, 1 }},
    { PROGRAM_OPTION::MT_THERMALLY_LIMITED_VARIATION,                       { TYPENAME::INT,            "MT_Thermally_Lmtd_Variation",  "-",                 4, 1 }},

    { PROGRAM_OPTION::MULLER_MANDEL_KICK_MULTIPLIER_BH,                     { TYPENAME::DOUBLE,         "MM_Kick_Multiplier_BH",        "-",                14, 6 }},
    { PROGRAM_OPTION::MULLER_MANDEL_KICK_MULTIPLIER_NS,                     { TYPENAME::DOUBLE,         "MM_Kick_Multiplier_NS",        "-",                14, 6 }},
    { PROGRAM_OPTION::MULLER_MANDEL_SIGMA_KICK,                             { TYPENAME::DOUBLE,         "MM_Sigma_Kick",                "-",                14, 6 }},
    
    { PROGRAM_OPTION::NEUTRINO_MASS_LOSS_ASSUMPTION_BH,                     { TYPENAME::INT,            "Neutrino_Mass_Loss_Assmptn",   "-",                 4, 1 }},
    { PROGRAM_OPTION::NEUTRINO_MASS_LOSS_VALUE_BH,                          { TYPENAME::DOUBLE,         "Neutrino_Mass_Loss_Value",     "-",                14, 6 }},

    { PROGRAM_OPTION::NS_EOS,                                               { TYPENAME::INT,            "NS_EOS",                       "-",                 4, 1 }},

    { PROGRAM_OPTION::ORBITAL_PERIOD,                                       { TYPENAME::DOUBLE,         "Orbital_Period",               "days",             14, 6 }},
    { PROGRAM_OPTION::ORBITAL_PERIOD_DISTRIBUTION,                          { TYPENAME::INT,            "Orbital_Period_Dstrbtn",       "-",                 4, 1 }},
    { PROGRAM_OPTION::ORBITAL_PERIOD_DISTRIBUTION_MAX,                      { TYPENAME::DOUBLE,         "Orbital_Period_Max",           "days",             14, 6 }},
    { PROGRAM_OPTION::ORBITAL_PERIOD_DISTRIBUTION_MIN,                      { TYPENAME::DOUBLE,         "Orbital_Period_Min",           "days",             14, 6 }},

    { PROGRAM_OPTION::OVERALL_WIND_MASS_LOSS_MULTIPLIER,                    { TYPENAME::DOUBLE,         "Overall_WindMassLoss_Multipl", "-",                14, 6 }},

    { PROGRAM_OPTION::PISN_LOWER_LIMIT,                                     { TYPENAME::DOUBLE,         "PISN_Lower_Limit",             "Msol",             14, 6 }},
    { PROGRAM_OPTION::PISN_UPPER_LIMIT,                                     { TYPENAME::DOUBLE,         "PISN_Upper_Limit",             "Msol",             14, 6 }},

    { PROGRAM_OPTION::PPI_LOWER_LIMIT,                                      { TYPENAME::DOUBLE,         "PPI_Lower_Limit",              "Msol",             14, 6 }},
    { PROGRAM_OPTION::PPI_PRESCRIPTION,                                     { TYPENAME::INT,            "PPI_Prscrptn",                 "-",                 4, 1 }},
    { PROGRAM_OPTION::PPI_UPPER_LIMIT,                                      { TYPENAME::DOUBLE,         "PPI_Upper_Limit",              "Msol",             14, 6 }},

    { PROGRAM_OPTION::PULSAR_MAGNETIC_FIELD_DISTRIBUTION,                   { TYPENAME::INT,            "Pulsar_Mag_Field_Dstrbtn",     "-",                 4, 1 }},
    { PROGRAM_OPTION::PULSAR_MAGNETIC_FIELD_DISTRIBUTION_MAX,               { TYPENAME::DOUBLE,         "Pulsar_Mag_Field_Dstrbtn_Max", "AU",               14, 6 }},
    { PROGRAM_OPTION::PULSAR_MAGNETIC_FIELD_DISTRIBUTION_MIN,               { TYPENAME::DOUBLE,         "Pulsar_Mag_Field_Dstrbtn_Min", "AU",               14, 6 }},

    { PROGRAM_OPTION::PULSAR_BIRTH_SPIN_PERIOD_DISTRIBUTION,                { TYPENAME::INT,            "Pulsar_Spin_Period_Dstrbtn",   "-",                 4, 1 }},
    { PROGRAM_OPTION::PULSAR_BIRTH_SPIN_PERIOD_DISTRIBUTION_MAX,            { TYPENAME::DOUBLE,         "Pulsar_Spin_Period_Dstrbtn_Max","AU",              14, 6 }},
    { PROGRAM_OPTION::PULSAR_BIRTH_SPIN_PERIOD_DISTRIBUTION_MIN,            { TYPENAME::DOUBLE,         "Pulsar_Spin_Period_Dstrbtn_Min","AU",              14, 6 }},

    { PROGRAM_OPTION::PULSAR_MAGNETIC_FIELD_DECAY_MASS_SCALE,               { TYPENAME::DOUBLE,         "Pulsar_Mag_Field_Decay_mScale","Msol",             14, 6 }},
    { PROGRAM_OPTION::PULSAR_MAGNETIC_FIELD_DECAY_TIME_SCALE,               { TYPENAME::DOUBLE,         "Pulsar_Mag_Field_Decay_tScale","Myr",              14, 6 }},

    { PROGRAM_OPTION::PULSAR_MINIMUM_MAGNETIC_FIELD,                        { TYPENAME::DOUBLE,         "Pulsar_Minimum_Mag_Field",     "Gauss",            14, 6 }},

    { PROGRAM_OPTION::QCRIT_PRESCRIPTION,                                   { TYPENAME::INT,            "qCrit_Prescription",           "-",                 4, 1 }},

    { PROGRAM_OPTION::RANDOM_SEED,                                          { TYPENAME::ULONGINT,       "SEED(OPTION)",                 "-",                12, 1 }},
    { PROGRAM_OPTION::RANDOM_SEED_CMDLINE,                                  { TYPENAME::ULONGINT,       "SEED(CMDLINE)",                "-",                11, 1 }},

    { PROGRAM_OPTION::REMNANT_MASS_PRESCRIPTION,                            { TYPENAME::INT,            "Remnant_Mass_Prscrptn",        "-",                 4, 1 }},

    { PROGRAM_OPTION::ROTATIONAL_VELOCITY_DISTRIBUTION,                     { TYPENAME::INT,            "Rotational_Velocity_Dstrbtn",  "-",                 4, 1 }},
    { PROGRAM_OPTION::ROTATIONAL_FREQUENCY,                                 { TYPENAME::DOUBLE,         "Rotational_Frequency",         "Hz",               14, 6 }},
    { PROGRAM_OPTION::ROTATIONAL_FREQUENCY_1,                               { TYPENAME::DOUBLE,         "Rotational_Frequency(1)",      "Hz",               14, 6 }},
    { PROGRAM_OPTION::ROTATIONAL_FREQUENCY_2,                               { TYPENAME::DOUBLE,         "Rotational_Frequency(2)",      "Hz",               14, 6 }},
   
    { PROGRAM_OPTION::SEMI_MAJOR_AXIS,                                      { TYPENAME::DOUBLE,         "Semi-Major_Axis",              "AU",               14, 6 }},
    { PROGRAM_OPTION::SEMI_MAJOR_AXIS_DISTRIBUTION,                         { TYPENAME::INT,            "Semi-Major_Axis_Dstrbtn",      "-",                 4, 1 }},
    { PROGRAM_OPTION::SEMI_MAJOR_AXIS_DISTRIBUTION_MAX,                     { TYPENAME::DOUBLE,         "Semi-Major_Axis_Dstrbtn_Max",  "AU",               14, 6 }},
    { PROGRAM_OPTION::SEMI_MAJOR_AXIS_DISTRIBUTION_MIN,                     { TYPENAME::DOUBLE,         "Semi-Major_Axis_Dstrbtn_Min",  "AU",               14, 6 }},
    { PROGRAM_OPTION::SEMI_MAJOR_AXIS_DISTRIBUTION_POWER,                   { TYPENAME::DOUBLE,         "Semi-Major_Axis_Dstrbtn_Power","-",                14, 6 }},

    { PROGRAM_OPTION::STELLAR_ZETA_PRESCRIPTION,                            { TYPENAME::INT,            "Stellar_Zeta_Prscrptn",        "-",                 4, 1 }},

    { PROGRAM_OPTION::WR_FACTOR,                                            { TYPENAME::DOUBLE,         "WR_Factor",                    "-",                14, 6 }},

    { PROGRAM_OPTION::ZETA_ADIABATIC_ARBITRARY,                             { TYPENAME::DOUBLE,         "Zeta_Adiabatic_Arbitrary",     "-",                14, 6 }},
    { PROGRAM_OPTION::ZETA_MS,                                              { TYPENAME::DOUBLE,         "Zeta_Main_Sequence",           "-",                14, 6 }},
    { PROGRAM_OPTION::ZETA_RADIATIVE_ENVELOPE_GIANT,                        { TYPENAME::DOUBLE,         "Zeta_Radiative_Envelope_Giant","-",                14, 6 }}
};


// enum class RUN_DETAILS_REC
// symbolic names for RUN DETAILS record definitions
// For preamble/stats columns only
// Program options columns are dynamic
// these must be left as default values - their order can be changed with the caveat that the sentinel "SENTINEL" must stay at the end
// it's a bit of a hack, but it lets me iterate over the enum
enum class RUN_DETAILS_COLUMNS: int { COMPAS_VERSION,
                                      RUN_START, 
                                      RUN_END, 
                                      OBJECTS_REQUESTED,
                                      OBJECTS_CREATED,
                                      CLOCK_TIME,
                                      WALL_TIME,
                                      ACTUAL_RANDOM_SEED,
                                      SENTINEL };

const COMPASUnorderedMap<RUN_DETAILS_COLUMNS, std::tuple<std::string, TYPENAME, std::size_t>> RUN_DETAILS_DETAIL = {
    { RUN_DETAILS_COLUMNS::COMPAS_VERSION,      { "COMPAS-Version",                TYPENAME::STRING,    8 }},
    { RUN_DETAILS_COLUMNS::RUN_START,           { "Run-Start",                     TYPENAME::STRING,   24 }},
    { RUN_DETAILS_COLUMNS::RUN_END,             { "Run-End",                       TYPENAME::STRING,   24 }},
    { RUN_DETAILS_COLUMNS::OBJECTS_REQUESTED,   { "Objects-Requested",             TYPENAME::INT,       0 }},
    { RUN_DETAILS_COLUMNS::OBJECTS_CREATED,     { "Objects-Created",               TYPENAME::INT,       0 }},
    { RUN_DETAILS_COLUMNS::CLOCK_TIME,          { "Clock-Time",                    TYPENAME::DOUBLE,    0 }},
    { RUN_DETAILS_COLUMNS::WALL_TIME,           { "Wall-Time",                     TYPENAME::STRING,   10 }},
    { RUN_DETAILS_COLUMNS::ACTUAL_RANDOM_SEED,  { "Actual-Random-Seed",            TYPENAME::ULONGINT,  0 }}
};


// BSE output record definitions

// BSE_BE_BINARY_REC
//
// Default record definition for the BeBinaries logfile
//
const ANY_PROPERTY_VECTOR BSE_BE_BINARIES_REC = {
    BINARY_PROPERTY::BE_BINARY_CURRENT_ID,
    BINARY_PROPERTY::RANDOM_SEED,
    BINARY_PROPERTY::BE_BINARY_CURRENT_DT,
    BINARY_PROPERTY::BE_BINARY_CURRENT_TOTAL_TIME,
    BINARY_PROPERTY::BE_BINARY_CURRENT_NS_MASS,
    BINARY_PROPERTY::BE_BINARY_CURRENT_COMPANION_MASS,
    BINARY_PROPERTY::BE_BINARY_CURRENT_COMPANION_LUMINOSITY,
    BINARY_PROPERTY::BE_BINARY_CURRENT_COMPANION_TEFF,
    BINARY_PROPERTY::BE_BINARY_CURRENT_COMPANION_RADIUS,
    BINARY_PROPERTY::BE_BINARY_CURRENT_SEMI_MAJOR_AXIS,
    BINARY_PROPERTY::BE_BINARY_CURRENT_ECCENTRICITY
};


// BSE_COMMON_ENVELOPES_REC
//
// Default record definition for the Common Envelopes logfile
//
const ANY_PROPERTY_VECTOR BSE_COMMON_ENVELOPES_REC = {
    BINARY_PROPERTY::RANDOM_SEED,
    BINARY_PROPERTY::TIME,
    STAR_1_PROPERTY::LAMBDA_AT_COMMON_ENVELOPE,
    STAR_2_PROPERTY::LAMBDA_AT_COMMON_ENVELOPE,
    STAR_1_PROPERTY::BINDING_ENERGY_PRE_COMMON_ENVELOPE,
    STAR_2_PROPERTY::BINDING_ENERGY_PRE_COMMON_ENVELOPE,
    BINARY_PROPERTY::ECCENTRICITY_PRE_COMMON_ENVELOPE,
    BINARY_PROPERTY::ECCENTRICITY_POST_COMMON_ENVELOPE,
    BINARY_PROPERTY::SEMI_MAJOR_AXIS_PRE_COMMON_ENVELOPE,
    BINARY_PROPERTY::SEMI_MAJOR_AXIS_POST_COMMON_ENVELOPE,
    BINARY_PROPERTY::ROCHE_LOBE_RADIUS_1_PRE_COMMON_ENVELOPE,
    BINARY_PROPERTY::ROCHE_LOBE_RADIUS_1_POST_COMMON_ENVELOPE,
    BINARY_PROPERTY::ROCHE_LOBE_RADIUS_2_PRE_COMMON_ENVELOPE,
    BINARY_PROPERTY::ROCHE_LOBE_RADIUS_2_POST_COMMON_ENVELOPE,
    BINARY_PROPERTY::MASS_1_PRE_COMMON_ENVELOPE,
    BINARY_PROPERTY::MASS_1_POST_COMMON_ENVELOPE,
    BINARY_PROPERTY::MASS_ENV_1,
    BINARY_PROPERTY::RADIUS_1_PRE_COMMON_ENVELOPE,
    BINARY_PROPERTY::RADIUS_1_POST_COMMON_ENVELOPE,
    BINARY_PROPERTY::STELLAR_TYPE_1_PRE_COMMON_ENVELOPE,
    STAR_1_PROPERTY::STELLAR_TYPE,
    STAR_1_PROPERTY::LAMBDA_FIXED,
    STAR_1_PROPERTY::LAMBDA_NANJING,
    STAR_1_PROPERTY::LAMBDA_LOVERIDGE,
    STAR_1_PROPERTY::LAMBDA_LOVERIDGE_WINDS,
    STAR_1_PROPERTY::LAMBDA_KRUCKOW,
    STAR_1_PROPERTY::BINDING_ENERGY_FIXED,
    STAR_1_PROPERTY::BINDING_ENERGY_NANJING,
    STAR_1_PROPERTY::BINDING_ENERGY_LOVERIDGE,
    STAR_1_PROPERTY::BINDING_ENERGY_LOVERIDGE_WINDS,
    STAR_1_PROPERTY::BINDING_ENERGY_KRUCKOW,
    BINARY_PROPERTY::MASS_2_PRE_COMMON_ENVELOPE,
    BINARY_PROPERTY::MASS_2_POST_COMMON_ENVELOPE,
    BINARY_PROPERTY::MASS_ENV_2,
    BINARY_PROPERTY::RADIUS_2_PRE_COMMON_ENVELOPE,
    BINARY_PROPERTY::RADIUS_2_POST_COMMON_ENVELOPE,
    BINARY_PROPERTY::STELLAR_TYPE_2_PRE_COMMON_ENVELOPE,
    STAR_2_PROPERTY::STELLAR_TYPE,
    STAR_2_PROPERTY::LAMBDA_FIXED,
    STAR_2_PROPERTY::LAMBDA_NANJING,
    STAR_2_PROPERTY::LAMBDA_LOVERIDGE,
    STAR_2_PROPERTY::LAMBDA_LOVERIDGE_WINDS,
    STAR_2_PROPERTY::LAMBDA_KRUCKOW,
    STAR_2_PROPERTY::BINDING_ENERGY_FIXED,
    STAR_2_PROPERTY::BINDING_ENERGY_NANJING,
    STAR_2_PROPERTY::BINDING_ENERGY_LOVERIDGE,
    STAR_2_PROPERTY::BINDING_ENERGY_LOVERIDGE_WINDS,
    STAR_2_PROPERTY::BINDING_ENERGY_KRUCKOW,
    BINARY_PROPERTY::MASS_TRANSFER_TRACKER_HISTORY,
    BINARY_PROPERTY::STELLAR_MERGER,
    BINARY_PROPERTY::OPTIMISTIC_COMMON_ENVELOPE,
    BINARY_PROPERTY::COMMON_ENVELOPE_EVENT_COUNT,
    BINARY_PROPERTY::DOUBLE_CORE_COMMON_ENVELOPE,
    STAR_1_PROPERTY::IS_RLOF,
    STAR_1_PROPERTY::LUMINOSITY_PRE_COMMON_ENVELOPE,
    STAR_1_PROPERTY::TEMPERATURE_PRE_COMMON_ENVELOPE,
    STAR_1_PROPERTY::DYNAMICAL_TIMESCALE_PRE_COMMON_ENVELOPE,
    STAR_1_PROPERTY::THERMAL_TIMESCALE_PRE_COMMON_ENVELOPE,
    STAR_1_PROPERTY::NUCLEAR_TIMESCALE_PRE_COMMON_ENVELOPE,
    STAR_2_PROPERTY::IS_RLOF,
    STAR_2_PROPERTY::LUMINOSITY_PRE_COMMON_ENVELOPE,
    STAR_2_PROPERTY::TEMPERATURE_PRE_COMMON_ENVELOPE,
    STAR_2_PROPERTY::DYNAMICAL_TIMESCALE_PRE_COMMON_ENVELOPE,
    STAR_2_PROPERTY::THERMAL_TIMESCALE_PRE_COMMON_ENVELOPE,
    STAR_2_PROPERTY::NUCLEAR_TIMESCALE_PRE_COMMON_ENVELOPE,
    BINARY_PROPERTY::ZETA_STAR,
    BINARY_PROPERTY::ZETA_LOBE,
    BINARY_PROPERTY::SYNCHRONIZATION_TIMESCALE,
    BINARY_PROPERTY::CIRCULARIZATION_TIMESCALE,
    STAR_1_PROPERTY::RADIAL_EXPANSION_TIMESCALE_PRE_COMMON_ENVELOPE,
    STAR_2_PROPERTY::RADIAL_EXPANSION_TIMESCALE_PRE_COMMON_ENVELOPE,
    BINARY_PROPERTY::IMMEDIATE_RLOF_POST_COMMON_ENVELOPE,
    BINARY_PROPERTY::SIMULTANEOUS_RLOF
};


// BSE_DETAILED_OUTPUT_REC
//
// Default record definition for the BSE Detailed Output logfile
//
const ANY_PROPERTY_VECTOR BSE_DETAILED_OUTPUT_REC = {
    BINARY_PROPERTY::RANDOM_SEED,
    BINARY_PROPERTY::DT,
    BINARY_PROPERTY::TIME,
    BINARY_PROPERTY::SEMI_MAJOR_AXIS_RSOL,
    BINARY_PROPERTY::ECCENTRICITY,
    STAR_1_PROPERTY::MASS,
    STAR_2_PROPERTY::MASS,
    STAR_1_PROPERTY::ENV_MASS,
    STAR_2_PROPERTY::ENV_MASS,
    STAR_1_PROPERTY::CORE_MASS,
    STAR_2_PROPERTY::CORE_MASS,
    STAR_1_PROPERTY::HE_CORE_MASS,
    STAR_2_PROPERTY::HE_CORE_MASS,
    STAR_1_PROPERTY::CO_CORE_MASS,
    STAR_2_PROPERTY::CO_CORE_MASS,
    STAR_1_PROPERTY::RADIUS,
    STAR_2_PROPERTY::RADIUS,
    BINARY_PROPERTY::ROCHE_LOBE_RADIUS_1,
    BINARY_PROPERTY::ROCHE_LOBE_RADIUS_2,
    STAR_1_PROPERTY::OMEGA,
    STAR_2_PROPERTY::OMEGA,
    STAR_1_PROPERTY::OMEGA_BREAK,
    STAR_2_PROPERTY::OMEGA_BREAK,
    STAR_1_PROPERTY::STELLAR_TYPE,
    STAR_2_PROPERTY::STELLAR_TYPE,
    STAR_1_PROPERTY::AGE,
    STAR_2_PROPERTY::AGE,
    STAR_1_PROPERTY::LUMINOSITY,
    STAR_2_PROPERTY::LUMINOSITY,
    STAR_1_PROPERTY::TEMPERATURE,
    STAR_2_PROPERTY::TEMPERATURE,
    STAR_1_PROPERTY::ANGULAR_MOMENTUM,
    STAR_2_PROPERTY::ANGULAR_MOMENTUM,
    STAR_1_PROPERTY::DYNAMICAL_TIMESCALE,
    STAR_2_PROPERTY::DYNAMICAL_TIMESCALE,
    STAR_1_PROPERTY::THERMAL_TIMESCALE,
    STAR_2_PROPERTY::THERMAL_TIMESCALE,
    STAR_1_PROPERTY::NUCLEAR_TIMESCALE,
    STAR_2_PROPERTY::NUCLEAR_TIMESCALE,
    STAR_1_PROPERTY::ZETA_SOBERMAN,
    STAR_2_PROPERTY::ZETA_SOBERMAN,
    STAR_1_PROPERTY::ZETA_SOBERMAN_HE,
    STAR_2_PROPERTY::ZETA_SOBERMAN_HE,
    STAR_1_PROPERTY::ZETA_HURLEY,
    STAR_2_PROPERTY::ZETA_HURLEY,
    STAR_1_PROPERTY::ZETA_HURLEY_HE,
    STAR_2_PROPERTY::ZETA_HURLEY_HE,
    STAR_1_PROPERTY::MASS_LOSS_DIFF,
    STAR_2_PROPERTY::MASS_LOSS_DIFF,
    STAR_1_PROPERTY::DOMINANT_MASS_LOSS_RATE,
    STAR_2_PROPERTY::DOMINANT_MASS_LOSS_RATE,
    STAR_1_PROPERTY::MASS_TRANSFER_DIFF,
    STAR_2_PROPERTY::MASS_TRANSFER_DIFF,
    BINARY_PROPERTY::TOTAL_ANGULAR_MOMENTUM,
    BINARY_PROPERTY::TOTAL_ENERGY,
    STAR_1_PROPERTY::METALLICITY,
    STAR_2_PROPERTY::METALLICITY,
    BINARY_PROPERTY::MASS_TRANSFER_TRACKER_HISTORY,
    STAR_1_PROPERTY::PULSAR_MAGNETIC_FIELD,
    STAR_2_PROPERTY::PULSAR_MAGNETIC_FIELD,
    STAR_1_PROPERTY::PULSAR_SPIN_FREQUENCY,
    STAR_2_PROPERTY::PULSAR_SPIN_FREQUENCY,
    STAR_1_PROPERTY::PULSAR_SPIN_DOWN_RATE,
    STAR_2_PROPERTY::PULSAR_SPIN_DOWN_RATE,
    STAR_1_PROPERTY::RADIAL_EXPANSION_TIMESCALE,
    STAR_2_PROPERTY::RADIAL_EXPANSION_TIMESCALE
};


// BSE_DOUBLE_COMPACT_OBJECT_REC
//
// Default record definition for the Double Compact Objects logfile
//
const ANY_PROPERTY_VECTOR BSE_DOUBLE_COMPACT_OBJECTS_REC = {
    BINARY_PROPERTY::RANDOM_SEED,
    BINARY_PROPERTY::SEMI_MAJOR_AXIS_AT_DCO_FORMATION, 
    BINARY_PROPERTY::ECCENTRICITY_AT_DCO_FORMATION,
    STAR_1_PROPERTY::MASS,
    STAR_1_PROPERTY::STELLAR_TYPE,
    STAR_2_PROPERTY::MASS, 
    STAR_2_PROPERTY::STELLAR_TYPE,
    BINARY_PROPERTY::TIME_TO_COALESCENCE,
    BINARY_PROPERTY::TIME,
    BINARY_PROPERTY::MERGES_IN_HUBBLE_TIME, 
    STAR_1_PROPERTY::RECYCLED_NEUTRON_STAR,  
    STAR_2_PROPERTY::RECYCLED_NEUTRON_STAR
};


// BSE_PULSAR_EVOLUTION_REC
//
// Default record definition for the BSE Pulsar Evolution logfile
//
const ANY_PROPERTY_VECTOR BSE_PULSAR_EVOLUTION_REC = {
    BINARY_PROPERTY::RANDOM_SEED,
    STAR_1_PROPERTY::MASS,
    STAR_2_PROPERTY::MASS,
    STAR_1_PROPERTY::STELLAR_TYPE,
    STAR_2_PROPERTY::STELLAR_TYPE,
    BINARY_PROPERTY::SEMI_MAJOR_AXIS_RSOL,
    BINARY_PROPERTY::MASS_TRANSFER_TRACKER_HISTORY,
    STAR_1_PROPERTY::PULSAR_MAGNETIC_FIELD,
    STAR_2_PROPERTY::PULSAR_MAGNETIC_FIELD,
    STAR_1_PROPERTY::PULSAR_SPIN_FREQUENCY,
    STAR_2_PROPERTY::PULSAR_SPIN_FREQUENCY,
    STAR_1_PROPERTY::PULSAR_SPIN_DOWN_RATE,
    STAR_2_PROPERTY::PULSAR_SPIN_DOWN_RATE,
    BINARY_PROPERTY::TIME,
    BINARY_PROPERTY::DT
};


// BSE_RLOF_PARAMETERS_REC
//
// Default record definition for the RLOF Parameters logfile
//
const ANY_PROPERTY_VECTOR BSE_RLOF_PARAMETERS_REC = {
    BINARY_PROPERTY::RANDOM_SEED,
    BINARY_PROPERTY::RLOF_TIME_POST_MT,
    BINARY_PROPERTY::RLOF_TIME_PRE_MT,
    BINARY_PROPERTY::RLOF_POST_MT_STAR1_MASS,
    BINARY_PROPERTY::RLOF_POST_MT_STAR2_MASS,
    BINARY_PROPERTY::RLOF_POST_MT_STAR1_RADIUS,
    BINARY_PROPERTY::RLOF_POST_MT_STAR2_RADIUS,
    BINARY_PROPERTY::RLOF_POST_MT_STAR1_STELLAR_TYPE,
    BINARY_PROPERTY::RLOF_POST_MT_STAR2_STELLAR_TYPE,
    BINARY_PROPERTY::RLOF_POST_MT_SEMI_MAJOR_AXIS,
    BINARY_PROPERTY::RLOF_POST_MT_ECCENTRICITY,
    BINARY_PROPERTY::RLOF_POST_MT_EVENT_COUNTER,
    BINARY_PROPERTY::RLOF_POST_MT_STAR1_RLOF,
    BINARY_PROPERTY::RLOF_POST_MT_STAR2_RLOF,
    BINARY_PROPERTY::STELLAR_MERGER,
    BINARY_PROPERTY::RLOF_POST_MT_COMMON_ENVELOPE,
    BINARY_PROPERTY::RLOF_POST_STEP_STAR_TO_ROCHE_LOBE_RADIUS_RATIO_1,
    BINARY_PROPERTY::RLOF_POST_STEP_STAR_TO_ROCHE_LOBE_RADIUS_RATIO_2,
    BINARY_PROPERTY::RLOF_PRE_MT_STAR1_MASS,
    BINARY_PROPERTY::RLOF_PRE_MT_STAR2_MASS,
    BINARY_PROPERTY::RLOF_PRE_MT_STAR1_RADIUS,
    BINARY_PROPERTY::RLOF_PRE_MT_STAR2_RADIUS,
    BINARY_PROPERTY::RLOF_PRE_MT_STAR1_STELLAR_TYPE,
    BINARY_PROPERTY::RLOF_PRE_MT_STAR2_STELLAR_TYPE,
    BINARY_PROPERTY::RLOF_PRE_MT_SEMI_MAJOR_AXIS,
    BINARY_PROPERTY::RLOF_PRE_MT_ECCENTRICITY,
    BINARY_PROPERTY::RLOF_PRE_MT_STAR1_RLOF,
    BINARY_PROPERTY::RLOF_PRE_MT_STAR2_RLOF,
    BINARY_PROPERTY::RLOF_PRE_STEP_STAR_TO_ROCHE_LOBE_RADIUS_RATIO_1,
    BINARY_PROPERTY::RLOF_PRE_STEP_STAR_TO_ROCHE_LOBE_RADIUS_RATIO_2,
    STAR_1_PROPERTY::ZETA_SOBERMAN,
    STAR_1_PROPERTY::ZETA_SOBERMAN_HE,
    STAR_1_PROPERTY::ZETA_HURLEY,
    STAR_1_PROPERTY::ZETA_HURLEY_HE,
    STAR_2_PROPERTY::ZETA_SOBERMAN,
    STAR_2_PROPERTY::ZETA_SOBERMAN_HE,
    STAR_2_PROPERTY::ZETA_HURLEY,
    STAR_2_PROPERTY::ZETA_HURLEY_HE
};


// BSE_SUPERNOVAE_REC
//
// Default record definition for the BSE Supernovae logfile
//
const ANY_PROPERTY_VECTOR BSE_SUPERNOVAE_REC = {
    BINARY_PROPERTY::RANDOM_SEED,
    SUPERNOVA_PROPERTY::DRAWN_KICK_MAGNITUDE,
    SUPERNOVA_PROPERTY::KICK_MAGNITUDE,
    SUPERNOVA_PROPERTY::FALLBACK_FRACTION,
    BINARY_PROPERTY::ORBITAL_VELOCITY_PRE_SUPERNOVA,
    BINARY_PROPERTY::DIMENSIONLESS_KICK_MAGNITUDE, 
    SUPERNOVA_PROPERTY::MEAN_ANOMALY,
    SUPERNOVA_PROPERTY::SUPERNOVA_THETA,
    SUPERNOVA_PROPERTY::SUPERNOVA_PHI,
    SUPERNOVA_PROPERTY::SN_TYPE,
    BINARY_PROPERTY::ECCENTRICITY_PRE_SUPERNOVA,  
    BINARY_PROPERTY::ECCENTRICITY,
    BINARY_PROPERTY::SEMI_MAJOR_AXIS_PRE_SUPERNOVA_RSOL,
    BINARY_PROPERTY::SEMI_MAJOR_AXIS_RSOL,
    BINARY_PROPERTY::TIME,
    BINARY_PROPERTY::SUPERNOVA_STATE,
    BINARY_PROPERTY::UNBOUND,
    COMPANION_PROPERTY::STELLAR_TYPE,
    SUPERNOVA_PROPERTY::STELLAR_TYPE,
    SUPERNOVA_PROPERTY::STELLAR_TYPE_PREV,
    COMPANION_PROPERTY::MASS,
    SUPERNOVA_PROPERTY::TOTAL_MASS_AT_COMPACT_OBJECT_FORMATION,
    SUPERNOVA_PROPERTY::CORE_MASS_AT_COMPACT_OBJECT_FORMATION,
    SUPERNOVA_PROPERTY::CO_CORE_MASS_AT_COMPACT_OBJECT_FORMATION,
    SUPERNOVA_PROPERTY::HE_CORE_MASS_AT_COMPACT_OBJECT_FORMATION,
    SUPERNOVA_PROPERTY::MASS,
    SUPERNOVA_PROPERTY::EXPERIENCED_RLOF,
    SUPERNOVA_PROPERTY::MASS_TRANSFER_DONOR_HISTORY,
    SUPERNOVA_PROPERTY::SPEED,
    COMPANION_PROPERTY::SPEED,
    BINARY_PROPERTY::SYSTEMIC_SPEED,
    SUPERNOVA_PROPERTY::IS_HYDROGEN_POOR,
    BINARY_PROPERTY::SUPERNOVA_ORBIT_INCLINATION_ANGLE, 
};


// BSE_SWITCH_LOG
//
// Default record definition for the BSE Switch Log logfile
//
const ANY_PROPERTY_VECTOR BSE_SWITCH_LOG_REC = {
    BINARY_PROPERTY::RANDOM_SEED,
    BINARY_PROPERTY::TIME
};


// BSE_SYSTEM_PARAMETERS_REC
//
// Default record definition for the System Parameters logfile
//
const ANY_PROPERTY_VECTOR BSE_SYSTEM_PARAMETERS_REC = {
    BINARY_PROPERTY::RANDOM_SEED,
    STAR_1_PROPERTY::MZAMS,
    STAR_2_PROPERTY::MZAMS,
    STAR_1_PROPERTY::INITIAL_RADIUS,
    STAR_2_PROPERTY::INITIAL_RADIUS,
    BINARY_PROPERTY::SEMI_MAJOR_AXIS_INITIAL,
    BINARY_PROPERTY::ECCENTRICITY_INITIAL,
    STAR_1_PROPERTY::SUPERNOVA_KICK_MAGNITUDE_RANDOM_NUMBER,
    STAR_2_PROPERTY::SUPERNOVA_KICK_MAGNITUDE_RANDOM_NUMBER,
    STAR_1_PROPERTY::OMEGA_ZAMS,
    STAR_2_PROPERTY::OMEGA_ZAMS,
    PROGRAM_OPTION::KICK_MAGNITUDE_DISTRIBUTION_SIGMA_CCSN_NS,
    PROGRAM_OPTION::KICK_MAGNITUDE_DISTRIBUTION_SIGMA_CCSN_BH,
    PROGRAM_OPTION::KICK_MAGNITUDE_DISTRIBUTION_SIGMA_FOR_ECSN,
    PROGRAM_OPTION::KICK_MAGNITUDE_DISTRIBUTION_SIGMA_FOR_USSN,
    PROGRAM_OPTION::LBV_FACTOR,
    PROGRAM_OPTION::WR_FACTOR,
    PROGRAM_OPTION::COMMON_ENVELOPE_ALPHA,
    STAR_1_PROPERTY::METALLICITY,
    STAR_2_PROPERTY::METALLICITY,
    BINARY_PROPERTY::UNBOUND,
    BINARY_PROPERTY::STELLAR_MERGER,
    BINARY_PROPERTY::STELLAR_MERGER_AT_BIRTH,
    BINARY_PROPERTY::MASSES_EQUILIBRATED_AT_BIRTH,
    STAR_1_PROPERTY::INITIAL_STELLAR_TYPE,
    STAR_1_PROPERTY::STELLAR_TYPE,
    STAR_2_PROPERTY::INITIAL_STELLAR_TYPE,
    STAR_2_PROPERTY::STELLAR_TYPE,
    STAR_1_PROPERTY::CHEMICALLY_HOMOGENEOUS_MAIN_SEQUENCE,
    STAR_2_PROPERTY::CHEMICALLY_HOMOGENEOUS_MAIN_SEQUENCE,
    BINARY_PROPERTY::ERROR,
    PROGRAM_OPTION::NOTES
};


// SSE output record definitions

// SSE_DETAILED_OUTPUT_REC
//
// Default record definition for the SSE Detailed Output logfile
//
const ANY_PROPERTY_VECTOR SSE_DETAILED_OUTPUT_REC = {
    STAR_PROPERTY::AGE,
    STAR_PROPERTY::DT,
    STAR_PROPERTY::TIME,
    STAR_PROPERTY::STELLAR_TYPE,
    STAR_PROPERTY::METALLICITY,
    STAR_PROPERTY::MASS,
    STAR_PROPERTY::RADIUS,
    STAR_PROPERTY::LUMINOSITY,
    STAR_PROPERTY::TEMPERATURE,
    STAR_PROPERTY::CORE_MASS,
    STAR_PROPERTY::CO_CORE_MASS,
    STAR_PROPERTY::HE_CORE_MASS,
    STAR_PROPERTY::MDOT,
    STAR_PROPERTY::DOMINANT_MASS_LOSS_RATE,
    STAR_PROPERTY::TIMESCALE_MS
};


// SSE_SUPERNOVAE_REC
//
// Default record definition for the SSE Supernovae logfile
//
const ANY_PROPERTY_VECTOR SSE_SUPERNOVAE_REC = {
    STAR_PROPERTY::RANDOM_SEED,
    STAR_PROPERTY::DRAWN_KICK_MAGNITUDE,
    STAR_PROPERTY::KICK_MAGNITUDE,
    STAR_PROPERTY::FALLBACK_FRACTION,
    STAR_PROPERTY::MEAN_ANOMALY,				
    STAR_PROPERTY::SN_TYPE,
    STAR_PROPERTY::TOTAL_MASS_AT_COMPACT_OBJECT_FORMATION,
    STAR_PROPERTY::CO_CORE_MASS_AT_COMPACT_OBJECT_FORMATION,
    STAR_PROPERTY::MASS,
    STAR_PROPERTY::STELLAR_TYPE,
    STAR_PROPERTY::STELLAR_TYPE_PREV,
    STAR_PROPERTY::CORE_MASS_AT_COMPACT_OBJECT_FORMATION,
    STAR_PROPERTY::HE_CORE_MASS_AT_COMPACT_OBJECT_FORMATION,
    STAR_PROPERTY::TIME,
    STAR_PROPERTY::IS_HYDROGEN_POOR
};


// SSE_SWITCH_LOG
//
// Default record definition for the SSE Switch Log logfile
//
const ANY_PROPERTY_VECTOR SSE_SWITCH_LOG_REC = {
    STAR_PROPERTY::RANDOM_SEED,
    STAR_PROPERTY::TIME
};


// SSE_SYSTEM_PARAMETERS_REC
//
// Default record definition for the SSE System Parameters logfile
//
const ANY_PROPERTY_VECTOR SSE_SYSTEM_PARAMETERS_REC = {
    STAR_PROPERTY::RANDOM_SEED,
    STAR_PROPERTY::MZAMS,
    STAR_PROPERTY::INITIAL_RADIUS,
    STAR_PROPERTY::METALLICITY,
    STAR_PROPERTY::OMEGA_ZAMS,
    STAR_PROPERTY::INITIAL_STELLAR_TYPE,
    STAR_PROPERTY::STELLAR_TYPE,
    STAR_PROPERTY::SUPERNOVA_KICK_MAGNITUDE_RANDOM_NUMBER,
    STAR_PROPERTY::MASS,
    STAR_PROPERTY::CHEMICALLY_HOMOGENEOUS_MAIN_SEQUENCE,
    PROGRAM_OPTION::KICK_MAGNITUDE_DISTRIBUTION_SIGMA_CCSN_NS,
    PROGRAM_OPTION::KICK_MAGNITUDE_DISTRIBUTION_SIGMA_CCSN_BH,
    PROGRAM_OPTION::KICK_MAGNITUDE_DISTRIBUTION_SIGMA_FOR_ECSN,
    PROGRAM_OPTION::KICK_MAGNITUDE_DISTRIBUTION_SIGMA_FOR_USSN,
    PROGRAM_OPTION::LBV_FACTOR,
    PROGRAM_OPTION::WR_FACTOR,
    PROGRAM_OPTION::NOTES
};


// enum class LOGFILE
// Symbolic names for logfiles
enum class LOGFILE: int {
    NONE,

    DEBUG_LOG,
    ERROR_LOG,

    BSE_BE_BINARIES,
    BSE_COMMON_ENVELOPES,
    BSE_DETAILED_OUTPUT,
    BSE_DOUBLE_COMPACT_OBJECTS,
    BSE_PULSAR_EVOLUTION,
    BSE_RLOF_PARAMETERS,
    BSE_SUPERNOVAE,
    BSE_SWITCH_LOG,
    BSE_SYSTEM_PARAMETERS,

    SSE_DETAILED_OUTPUT,
    SSE_SUPERNOVAE,
    SSE_SWITCH_LOG,
    SSE_SYSTEM_PARAMETERS
};


// enum class LOGFILE_TYPE
// Symbolic names for logfile types
enum class LOGFILE_TYPE: int { NONE, STELLAR, BINARY };


typedef std::tuple<std::string, ANY_PROPERTY_VECTOR, std::string, std::string, LOGFILE_TYPE> LOGFILE_DESCRIPTOR_T;

// descriptors for logfiles
// unordered_map - key is integer logfile (from enum class LOGFILE above)
// fields are: {default filename, record descriptor, short file name, short record name, type}
// (the short names are for logfile definitions file parsing)
const std::map<LOGFILE, LOGFILE_DESCRIPTOR_T> LOGFILE_DESCRIPTOR = {
    { LOGFILE::NONE,                       { "" ,                              {},                             "",                "",                    LOGFILE_TYPE::NONE}},

    { LOGFILE::DEBUG_LOG,                  { "Debug_Log",                      {},                             "",                "",                    LOGFILE_TYPE::NONE }},
    { LOGFILE::ERROR_LOG,                  { "Error_Log",                      {},                             "",                "",                    LOGFILE_TYPE::NONE }},

    { LOGFILE::BSE_BE_BINARIES,            { "BSE_BE_Binaries",                BSE_BE_BINARIES_REC,            "BSE_BE_BINARIES", "BSE_BE_BINARIES_REC", LOGFILE_TYPE::BINARY }},
    { LOGFILE::BSE_COMMON_ENVELOPES,       { "BSE_Common_Envelopes",           BSE_COMMON_ENVELOPES_REC,       "BSE_CEE",         "BSE_CEE_REC",         LOGFILE_TYPE::BINARY }},
    { LOGFILE::BSE_DETAILED_OUTPUT,        { "BSE_Detailed_Output",            BSE_DETAILED_OUTPUT_REC,        "BSE_DETAILED",    "BSE_DETAILED_REC",    LOGFILE_TYPE::BINARY }},
    { LOGFILE::BSE_DOUBLE_COMPACT_OBJECTS, { "BSE_Double_Compact_Objects",     BSE_DOUBLE_COMPACT_OBJECTS_REC, "BSE_DCO",         "BSE_DCO_REC",         LOGFILE_TYPE::BINARY }},
    { LOGFILE::BSE_PULSAR_EVOLUTION,       { "BSE_Pulsar_Evolution",           BSE_PULSAR_EVOLUTION_REC,       "BSE_PULSARS",     "BSE_PULSARS_REC",     LOGFILE_TYPE::BINARY }},
    { LOGFILE::BSE_RLOF_PARAMETERS,        { "BSE_RLOF",                       BSE_RLOF_PARAMETERS_REC,        "BSE_RLOF",        "BSE_RLOF_REC",        LOGFILE_TYPE::BINARY }},
    { LOGFILE::BSE_SUPERNOVAE,             { "BSE_Supernovae",                 BSE_SUPERNOVAE_REC,             "BSE_SNE",         "BSE_SNE_REC",         LOGFILE_TYPE::BINARY }},
    { LOGFILE::BSE_SWITCH_LOG,             { "BSE_Switch_Log",                 BSE_SWITCH_LOG_REC,             "BSE_SWITCH_LOG",  "BSE_SWITCH_REC",      LOGFILE_TYPE::BINARY }},
    { LOGFILE::BSE_SYSTEM_PARAMETERS,      { "BSE_System_Parameters",          BSE_SYSTEM_PARAMETERS_REC,      "BSE_SYSPARMS",    "BSE_SYSPARMS_REC",    LOGFILE_TYPE::BINARY }},

    { LOGFILE::SSE_DETAILED_OUTPUT,        { "SSE_Detailed_Output",            SSE_DETAILED_OUTPUT_REC,        "SSE_DETAILED",    "SSE_DETAILED_REC",    LOGFILE_TYPE::STELLAR }},
    { LOGFILE::SSE_SUPERNOVAE,             { "SSE_Supernovae",                 SSE_SUPERNOVAE_REC,             "SSE_SNE",         "SSE_SNE_REC",         LOGFILE_TYPE::STELLAR }},
    { LOGFILE::SSE_SWITCH_LOG,             { "SSE_Switch_Log",                 SSE_SWITCH_LOG_REC,             "SSE_SWITCH_LOG",  "SSE_SWITCH_REC",      LOGFILE_TYPE::STELLAR }},
    { LOGFILE::SSE_SYSTEM_PARAMETERS,      { "SSE_System_Parameters",          SSE_SYSTEM_PARAMETERS_REC,      "SSE_SYSPARMS",    "SSE_SYSPARMS_REC",    LOGFILE_TYPE::STELLAR }}
};


// double vector CHE_Coefficients
// coefficients for the calculation of initial angular frequency
// Mandel from Butler 2018
const DBL_VECTOR CHE_Coefficients = { 5.7914E-04, -1.9196E-06, -4.0602E-07, 1.0150E-08, -9.1792E-11, 2.9051E-13 };


// enum class LR_TCoeff
// Symbolic names for term coefficients for Luminosity & Radius coefficients from Tout et al. 1996
enum class LR_TCoeff: int { a, b, c, d, e };
#define A LR_TCoeff::a
#define B LR_TCoeff::b
#define C LR_TCoeff::c
#define D LR_TCoeff::d
#define E LR_TCoeff::e

// enum class L_Coeff
// Symbolic names for luminosity coefficients (from Tout et al. 1996)
enum class L_Coeff: int { ALPHA, BETA, GAMMA, DELTA, EPSILON, ZETA, ETA };
#define ALPHA   L_Coeff::ALPHA
#define BETA    L_Coeff::BETA
#define GAMMA   L_Coeff::GAMMA
#define DELTA   L_Coeff::DELTA
#define EPSILON L_Coeff::EPSILON
#define ZETA    L_Coeff::ZETA
#define ETA     L_Coeff::ETA

// L (Luminosity) coefficients
// Table 1 in Tout et al 1996
// Key to map is L_Coeff.  Map element is unordered_map of term coefficient values.
const std::map<int, COMPASUnorderedMap<LR_TCoeff, double>> L_COEFF = {
    {static_cast<int>(ALPHA),   {{A, 0.39704170}, {B,  -0.32913574}, {C,  0.34776688}, {D,  0.37470851}, {E, 0.09011915}}},
    {static_cast<int>(BETA),    {{A, 8.52762600}, {B, -24.41225973}, {C, 56.43597107}, {D, 37.06152575}, {E, 5.45624060}}},
    {static_cast<int>(GAMMA),   {{A, 0.00025546}, {B,  -0.00123461}, {C, -0.00023246}, {D,  0.00045519}, {E, 0.00016176}}},
    {static_cast<int>(DELTA),   {{A, 5.43288900}, {B,  -8.62157806}, {C, 13.44202049}, {D, 14.51584135}, {E, 3.39793084}}},
    {static_cast<int>(EPSILON), {{A, 5.56357900}, {B, -10.32345224}, {C, 19.44322980}, {D, 18.97361347}, {E, 4.16903097}}},
    {static_cast<int>(ZETA),    {{A, 0.78866060}, {B,  -2.90870942}, {C,  6.54713531}, {D,  4.05606657}, {E, 0.53287322}}},
    {static_cast<int>(ETA),     {{A, 0.00586685}, {B,  -0.01704237}, {C,  0.03872348}, {D,  0.02570041}, {E, 0.00383376}}}
};

#undef ALPHA
#undef BETA
#undef GAMMA
#undef DELTA
#undef EPSILON
#undef ZETA
#undef ETA


// enum class R_Coeff
// Symbolic names for radius coefficients from Tout et al. 1996
enum class R_Coeff: int { THETA, IOTA, KAPPA, LAMBDA, MU, NU, XI, OMICRON, PI };
#define THETA   R_Coeff::THETA
#define IOTA    R_Coeff::IOTA
#define KAPPA   R_Coeff::KAPPA
#define LAMBDA  R_Coeff::LAMBDA
#define MU      R_Coeff::MU
#define NU      R_Coeff::NU
#define XI      R_Coeff::XI
#define OMICRON R_Coeff::OMICRON
#define Pi      R_Coeff::PI

// R (Radius) coefficients
// Table 2 in Tout et al. 1996
// Key to map is L_Coeff.  Map element is unordered_map of term coefficient values.
const std::map<int, COMPASUnorderedMap<LR_TCoeff, double>> R_COEFF = {
    {static_cast<int>(THETA),   {{A,  1.71535900}, {B,  0.62246212}, {C,  -0.92557761}, {D,  -1.16996966}, {E, -0.30631491}}},
    {static_cast<int>(IOTA),    {{A,  6.59778800}, {B, -0.42450044}, {C, -12.13339427}, {D, -10.73509484}, {E, -2.51487077}}},
    {static_cast<int>(KAPPA),   {{A, 10.08855000}, {B, -7.11727086}, {C, -31.67119479}, {D, -24.24848322}, {E, -5.33608972}}},
    {static_cast<int>(LAMBDA),  {{A,  1.01249500}, {B,  0.32699690}, {C,  -0.00923418}, {D,  -0.03876858}, {E, -0.00412750}}},
    {static_cast<int>(MU),      {{A,  0.07490166}, {B,  0.02410413}, {C,   0.07233664}, {D,   0.03040467}, {E,  0.00197741}}},
    {static_cast<int>(NU),      {{A,  0.01077422}, {B,  0.00000000}, {C,   0.00000000}, {D,   0.00000000}, {E,  0.00000000}}},
    {static_cast<int>(XI),      {{A,  3.08223400}, {B,  0.94472050}, {C,  -2.15200882}, {D,  -2.49219496}, {E, -0.63848738}}},
    {static_cast<int>(OMICRON), {{A, 17.84778000}, {B, -7.45345690}, {C, -48.96066856}, {D, -40.05386135}, {E, -9.09331816}}},
    {static_cast<int>(Pi),      {{A,  0.00022582}, {B, -0.00186899}, {C,   0.00388783}, {D,   0.00142402}, {E, -0.00007671}}}
};

#undef THETA
#undef IOTA
#undef KAPPA
#undef LAMBDA
#undef MU
#undef NU
#undef XI
#undef OMICRON
#undef Pi

#undef A
#undef B
#undef C
#undef D
#undef E


// enum class AB_TCoeff
// Symbolic names for term coefficients for A & B coefficients from Hurley et al. 2000
enum class AB_TCoeff: int { ALPHA, BETA, GAMMA, ETA, MU };
#define ALPHA AB_TCoeff::ALPHA
#define BETA  AB_TCoeff::BETA
#define GAMMA AB_TCoeff::GAMMA
#define ETA   AB_TCoeff::ETA
#define MU    AB_TCoeff::MU

// A coefficients
// Table in Appendix A of Hurley et al. 2000
// Key to map is n (A(n)).  Map element is unordered_map of term coefficient values.
const std::map<int, COMPASUnorderedMap<AB_TCoeff, double>> A_COEFF = {
    { 1, {{ALPHA,  1.593890E3 }, {BETA,  2.053038E3 }, {GAMMA,  1.231226E3 }, {ETA,  2.327785E2 }, {MU,  0.000000E0 }}},
    { 2, {{ALPHA,  2.706708E3 }, {BETA,  1.483131E3 }, {GAMMA,  5.772723E2 }, {ETA,  7.411230E1 }, {MU,  0.000000E0 }}},
    { 3, {{ALPHA,  1.466143E2 }, {BETA, -1.048442E2 }, {GAMMA, -6.795374E1 }, {ETA, -1.391127E1 }, {MU,  0.000000E0 }}},
    { 4, {{ALPHA,  4.141960E-2}, {BETA,  4.564888E-2}, {GAMMA,  2.958542E-2}, {ETA,  5.571483E-3}, {MU,  0.000000E0 }}},
    { 5, {{ALPHA,  3.426349E-1}, {BETA,  0.000000E0 }, {GAMMA,  0.000000E0 }, {ETA,  0.000000E0 }, {MU,  0.000000E0 }}},
    { 6, {{ALPHA,  1.949814E1 }, {BETA,  1.758178E0 }, {GAMMA, -6.008212E0 }, {ETA, -4.470533E0 }, {MU,  0.000000E0 }}},
    { 7, {{ALPHA,  4.903830E0 }, {BETA,  0.000000E0 }, {GAMMA,  0.000000E0 }, {ETA,  0.000000E0 }, {MU,  0.000000E0 }}},
    { 8, {{ALPHA,  5.212154E-2}, {BETA,  3.166411E-2}, {GAMMA, -2.750074E-3}, {ETA, -2.271549E-3}, {MU,  0.000000E0 }}},
    { 9, {{ALPHA,  1.312179E0 }, {BETA, -3.294936E-1}, {GAMMA,  9.231860E-2}, {ETA,  2.610989E-2}, {MU,  0.000000E0 }}},
    {10, {{ALPHA,  8.073972E-1}, {BETA,  0.000000E0 }, {GAMMA,  0.000000E0 }, {ETA,  0.000000E0 }, {MU,  0.000000E0 }}},

    {11, {{ALPHA,  1.031538E0 }, {BETA, -2.434480E-1}, {GAMMA,  7.732821E0 }, {ETA,  6.460705E0 }, {MU,  1.374484E0 }}},
    {12, {{ALPHA,  1.043715E0 }, {BETA, -1.577474E0 }, {GAMMA, -5.168234E0 }, {ETA, -5.596506E0 }, {MU, -1.299394E0 }}},
    {13, {{ALPHA,  7.859573E2 }, {BETA, -8.542048E0 }, {GAMMA, -2.642511E1 }, {ETA, -9.585707E0 }, {MU,  0.000000E0 }}},
    {14, {{ALPHA,  3.858911E3 }, {BETA,  2.459681E3 }, {GAMMA, -7.630093E1 }, {ETA, -3.486057E2 }, {MU, -4.861703E1 }}},
    {15, {{ALPHA,  2.888720E2 }, {BETA,  2.952979E2 }, {GAMMA,  1.850341E2 }, {ETA,  3.797254E1 }, {MU,  0.000000E0 }}},
    {16, {{ALPHA,  7.196580E0 }, {BETA,  5.613746E-1}, {GAMMA,  3.805871E-1}, {ETA,  8.398728E-2}, {MU,  0.000000E0 }}},
    {17, {{ALPHA,  0.000000E0 }, {BETA,  0.000000E0 }, {GAMMA,  0.000000E0 }, {ETA,  0.000000E0 }, {MU,  0.000000E0 }}},
    {18, {{ALPHA,  2.187715E-1}, {BETA, -2.154437E0 }, {GAMMA, -3.768678E0 }, {ETA, -1.975518E0 }, {MU, -3.021475E-1}}},
    {19, {{ALPHA,  1.466440E0 }, {BETA,  1.839725E0 }, {GAMMA,  6.442199E0 }, {ETA,  4.023635E0 }, {MU,  6.957529E-1}}},
    {20, {{ALPHA,  2.652091E1 }, {BETA,  8.178458E1 }, {GAMMA,  1.156058E2 }, {ETA,  7.633811E1 }, {MU,  1.950698E1 }}},

    {21, {{ALPHA,  1.472103E0 }, {BETA, -2.947609E0 }, {GAMMA, -3.312828E0 }, {ETA, -9.945065E-1}, {MU,  0.000000E0 }}},
    {22, {{ALPHA,  3.071048E0 }, {BETA, -5.679941E0 }, {GAMMA, -9.745523E0 }, {ETA, -3.594543E0 }, {MU,  0.000000E0 }}},
    {23, {{ALPHA,  2.617890E0 }, {BETA,  1.019135E0 }, {GAMMA, -3.292551E-2}, {ETA, -7.445123E-2}, {MU,  0.000000E0 }}},
    {24, {{ALPHA,  1.075567E-2}, {BETA,  1.773287E-2}, {GAMMA,  9.610479E-3}, {ETA,  1.732469E-3}, {MU,  0.000000E0 }}},
    {25, {{ALPHA,  1.476246E0 }, {BETA,  1.899331E0 }, {GAMMA,  1.195010E0 }, {ETA,  3.035051E-1}, {MU,  0.000000E0 }}},
    {26, {{ALPHA,  5.502535E0 }, {BETA, -6.601663E-2}, {GAMMA,  9.968707E-2}, {ETA,  3.599801E-2}, {MU,  0.000000E0 }}},
    {27, {{ALPHA,  9.511033E1 }, {BETA,  6.819618E1 }, {GAMMA, -1.045625E1 }, {ETA, -1.474939E1 }, {MU,  0.000000E0 }}},
    {28, {{ALPHA,  3.113458E1 }, {BETA,  1.012033E1 }, {GAMMA, -4.650511E0 }, {ETA, -2.463185E0 }, {MU,  0.000000E0 }}},
    {29, {{ALPHA,  1.413057E0 }, {BETA,  4.578814E-1}, {GAMMA, -6.850581E-2}, {ETA, -5.588658E-2}, {MU,  0.000000E0 }}},
    {30, {{ALPHA,  3.910862E1 }, {BETA,  5.196646E1 }, {GAMMA,  2.264970E1 }, {ETA,  2.873680E0 }, {MU,  0.000000E0 }}},

    {31, {{ALPHA,  4.597479E0 }, {BETA, -2.855179E-1}, {GAMMA,  2.709724E-1}, {ETA,  0.000000E0 }, {MU,  0.000000E0 }}},
    {32, {{ALPHA,  6.682518E0 }, {BETA,  2.827718E-1}, {GAMMA, -7.294429E-2}, {ETA,  0.000000E0 }, {MU,  0.000000E0 }}},
    {33, {{ALPHA,  0.000000E0 }, {BETA,  0.000000E0 }, {GAMMA,  0.000000E0 }, {ETA,  0.000000E0 }, {MU,  0.000000E0 }}},
    {34, {{ALPHA,  1.910302E-1}, {BETA,  1.158624E-1}, {GAMMA,  3.348990E-2}, {ETA,  2.599706E-3}, {MU,  0.000000E0 }}},
    {35, {{ALPHA,  3.931056E-1}, {BETA,  7.277637E-2}, {GAMMA, -1.366593E-1}, {ETA, -4.508946E-2}, {MU,  0.000000E0 }}},
    {36, {{ALPHA,  3.267776E-1}, {BETA,  1.204424E-1}, {GAMMA,  9.988332E-2}, {ETA,  2.455361E-2}, {MU,  0.000000E0 }}},
    {37, {{ALPHA,  5.990212E-1}, {BETA,  5.570264E-2}, {GAMMA,  6.207626E-2}, {ETA,  1.777283E-2}, {MU,  0.000000E0 }}},
    {38, {{ALPHA,  7.330122E-1}, {BETA,  5.192827E-1}, {GAMMA,  2.316416E-1}, {ETA,  8.346941E-3}, {MU,  0.000000E0 }}},
    {39, {{ALPHA,  1.172768E0 }, {BETA, -1.209262E-1}, {GAMMA, -1.193023E-1}, {ETA, -2.859837E-2}, {MU,  0.000000E0 }}},
    {40, {{ALPHA,  3.982622E-1}, {BETA, -2.296279E-1}, {GAMMA, -2.262539E-1}, {ETA, -5.219837E-2}, {MU,  0.000000E0 }}},

    {41, {{ALPHA,  3.571038E0 }, {BETA, -2.223635E-2}, {GAMMA, -2.611794E-2}, {ETA, -6.359648E-3}, {MU,  0.000000E0 }}},
    {42, {{ALPHA,  1.984800E0 }, {BETA,  1.138600E0 }, {GAMMA,  3.564000E-1}, {ETA,  0.000000E0 }, {MU,  0.000000E0 }}},
    {43, {{ALPHA,  6.300000E-2}, {BETA,  4.810000E-2}, {GAMMA,  9.840000E-3}, {ETA,  0.000000E0 }, {MU,  0.000000E0 }}},
    {44, {{ALPHA,  1.200000E0 }, {BETA,  2.450000E0 }, {GAMMA,  0.000000E0 }, {ETA,  0.000000E0 }, {MU,  0.000000E0 }}},
    {45, {{ALPHA,  2.321400E-1}, {BETA,  1.828075E-3}, {GAMMA, -2.232007E-2}, {ETA, -3.378734E-3}, {MU,  0.000000E0 }}},
    {46, {{ALPHA,  1.163659E-2}, {BETA,  3.427682E-3}, {GAMMA,  1.421393E-3}, {ETA, -3.710666E-3}, {MU,  0.000000E0 }}},
    {47, {{ALPHA,  1.048020E-2}, {BETA, -1.231921E-2}, {GAMMA, -1.686860E-2}, {ETA, -4.234354E-3}, {MU,  0.000000E0 }}},
    {48, {{ALPHA,  1.555590E0 }, {BETA, -3.223927E-1}, {GAMMA, -5.197429E-1}, {ETA, -1.066441E-1}, {MU,  0.000000E0 }}},
    {49, {{ALPHA,  9.770000E-2}, {BETA, -2.310000E-1}, {GAMMA, -7.530000E-2}, {ETA,  0.000000E0 }, {MU,  0.000000E0 }}},
    {50, {{ALPHA,  2.400000E-1}, {BETA,  1.800000E-1}, {GAMMA,  5.950000E-1}, {ETA,  0.000000E0 }, {MU,  0.000000E0 }}},

    {51, {{ALPHA,  3.300000E-1}, {BETA,  1.320000E-1}, {GAMMA,  2.180000E-1}, {ETA,  0.000000E0 }, {MU,  0.000000E0 }}},
    {52, {{ALPHA,  1.106400E0 }, {BETA,  4.150000E-1}, {GAMMA,  1.800000E-1}, {ETA,  0.000000E0 }, {MU,  0.000000E0 }}},
    {53, {{ALPHA,  1.190000E0 }, {BETA,  3.770000E-1}, {GAMMA,  1.760000E-1}, {ETA,  0.000000E0 }, {MU,  0.000000E0 }}},
    {54, {{ALPHA,  3.855707E-1}, {BETA, -6.104166E-1}, {GAMMA,  5.676742E0 }, {ETA,  1.060894E1 }, {MU,  5.284014E0 }}},
    {55, {{ALPHA,  3.579064E-1}, {BETA, -6.442936E-1}, {GAMMA,  5.494644E0 }, {ETA,  1.054952E1 }, {MU,  5.280991E0 }}},
    {56, {{ALPHA,  9.587587E-1}, {BETA,  8.777464E-1}, {GAMMA,  2.017321E-1}, {ETA,  0.000000E0 }, {MU,  0.000000E0 }}},
    {57, {{ALPHA,  1.513500E0 }, {BETA,  3.769000E-1}, {GAMMA,  0.000000E0 }, {ETA,  0.000000E0 }, {MU,  0.000000E0 }}},
    {58, {{ALPHA,  4.907546E-1}, {BETA, -1.683928E-1}, {GAMMA, -3.108742E-1}, {ETA, -7.202918E-2}, {MU,  0.000000E0 }}},
    {59, {{ALPHA,  4.537070E0 }, {BETA, -4.465455E0 }, {GAMMA, -1.612690E0 }, {ETA, -1.623246E0 }, {MU,  0.000000E0 }}},
    {60, {{ALPHA,  1.796220E0 }, {BETA,  2.814020E-1}, {GAMMA,  1.423325E0 }, {ETA,  3.421036E-1}, {MU,  0.000000E0 }}},

    {61, {{ALPHA,  2.256216E0 }, {BETA,  3.773400E-1}, {GAMMA,  1.537867E0 }, {ETA,  4.396373E-1}, {MU,  0.000000E0 }}},
    {62, {{ALPHA,  8.430000E-2}, {BETA, -4.750000E-2}, {GAMMA, -3.520000E-2}, {ETA,  0.000000E0 }, {MU,  0.000000E0 }}},
    {63, {{ALPHA,  7.360000E-2}, {BETA,  7.490000E-2}, {GAMMA,  4.426000E-2}, {ETA,  0.000000E0 }, {MU,  0.000000E0 }}},
    {64, {{ALPHA,  1.360000E-1}, {BETA,  3.520000E-2}, {GAMMA,  0.000000E0 }, {ETA,  0.000000E0 }, {MU,  0.000000E0 }}},
    {65, {{ALPHA,  1.564231E-3}, {BETA,  1.653042E-3}, {GAMMA, -4.439786E-3}, {ETA, -4.951011E-3}, {MU, -1.216530E-3}}},
    {66, {{ALPHA,  1.477000E0 }, {BETA,  2.960000E-1}, {GAMMA,  0.000000E0 }, {ETA,  0.000000E0 }, {MU,  0.000000E0 }}},
    {67, {{ALPHA,  5.210157E0 }, {BETA, -4.143695E0 }, {GAMMA, -2.120870E0 }, {ETA,  0.000000E0 }, {MU,  0.000000E0 }}},
    {68, {{ALPHA,  1.116000E0 }, {BETA,  1.660000E-1}, {GAMMA,  0.000000E0 }, {ETA,  0.000000E0 }, {MU,  0.000000E0 }}},
    {69, {{ALPHA,  1.071489E0 }, {BETA, -1.164852E-1}, {GAMMA, -8.623831E-2}, {ETA, -1.582349E-2}, {MU,  0.000000E0 }}},
    {70, {{ALPHA,  7.108492E-1}, {BETA,  7.935927E-1}, {GAMMA,  3.926983E-1}, {ETA,  3.622146E-2}, {MU,  0.000000E0 }}},

    {71, {{ALPHA,  3.478514E0 }, {BETA, -2.585474E-2}, {GAMMA, -1.512955E-2}, {ETA, -2.833691E-3}, {MU,  0.000000E0 }}},
    {72, {{ALPHA,  9.132108E-1}, {BETA, -1.653695E-1}, {GAMMA,  0.000000E0 }, {ETA,  3.636784E-2}, {MU,  0.000000E0 }}},
    {73, {{ALPHA,  3.969331E-3}, {BETA,  4.539076E-3}, {GAMMA,  1.720906E-3}, {ETA,  1.897857E-4}, {MU,  0.000000E0 }}},
    {74, {{ALPHA,  1.600000E0 }, {BETA,  7.640000E-1}, {GAMMA,  3.322000E-1}, {ETA,  0.000000E0 }, {MU,  0.000000E0 }}},
    {75, {{ALPHA,  8.109000E-1}, {BETA, -6.282000E-1}, {GAMMA,  0.000000E0 }, {ETA,  0.000000E0 }, {MU,  0.000000E0 }}},
    {76, {{ALPHA,  1.192334E-2}, {BETA,  1.083057E-2}, {GAMMA,  1.230969E0 }, {ETA,  1.551656E0 }, {MU,  0.000000E0 }}},
    {77, {{ALPHA, -1.668868E-1}, {BETA,  5.818123E-1}, {GAMMA, -1.105027E1 }, {ETA, -1.668070E1 }, {MU,  0.000000E0 }}},
    {78, {{ALPHA,  7.615495E-1}, {BETA,  1.068243E-1}, {GAMMA, -2.011333E-1}, {ETA, -9.371415E-2}, {MU,  0.000000E0 }}},
    {79, {{ALPHA,  9.409838E0 }, {BETA,  1.522928E0 }, {GAMMA,  0.000000E0 }, {ETA,  0.000000E0 }, {MU,  0.000000E0 }}},
    {80, {{ALPHA, -2.711000E-1}, {BETA, -5.756000E-1}, {GAMMA, -8.380000E-2}, {ETA,  0.000000E0 }, {MU,  0.000000E0 }}},

    {81, {{ALPHA,  2.493000E0 }, {BETA,  1.147500E0 }, {GAMMA,  0.000000E0 }, {ETA,  0.000000E0 }, {MU,  0.000000E0 }}}
};

// Critial mass ratios and zetas, for a grid of masses and radii 
// Subset of Table 3 in Ge et al. 2020, corresponding to the just the mass, logR, qCrit, qCritIC, zeta, and zetaIC
// where qCrit is the critical mass ratio for adiabatic MT (qadic or qad tilde), and qCritIC is 
// the critical mass ratio for isentropic envelopes (qadic or qad tilde). Similarly, zeta is for adiabatic MT, 
// and zetaIC is for isentropic envelopes. (Zetas are not used in COMPAS, they are functionally equivalent to qCrits).
// In both cases, q is mAccretor/mDonor, which is inverted from the Ge et al. datatable.
// First entry in the tuple is the vector of unique mass values, second entry is the 5-tuple of vectors for logR, qCrit, qCritIC, zeta, zetaIC.
// Note that the radius may contract several times. These points have been removed to facilitate the interpolation, so logR is monotonic.
const std::tuple< std::vector<double>, std::vector< std::tuple<std::vector<double>, std::vector<double>, std::vector<double>, std::vector<double>, std::vector<double>>>> GE20_QCRIT_AND_ZETA = {
    {0.1, 0.13, 0.16, 0.2, 0.22, 0.25, 0.28, 0.32, 0.36, 0.4, 0.45, 0.5, 0.56, 0.63, 0.71, 0.8, 0.89, 1.0, 1.14, 1.3, 1.439, 1.6, 1.8, 2.0, 2.04, 2.5, 3.2, 4.0, 5.0, 6.3, 8.0, 10.0, 13.0, 16.0, 20.0, 25.0, 32.0, 40.0, 50.0, 63.0, 80.0, 100.0},
    {
      {{-0.8724, -0.8581, -0.8457, -0.8367, -0.8336},  {-2.309, -31.250, -34.483, 43.478, 14.493},  {1.517, 1.531, 1.534, 1.536, 1.538},  {-2.635, -1.708, -1.705, -1.635, -1.545},  {-0.278, -0.293, -0.295, -0.296, -0.298}},
      {{-0.7771, -0.7662, -0.7581, -0.7545, -0.7545, -0.7295, -0.7239},  {-2.907, -5.814, -8.264, -11.905, 22.222, 0.941, 0.209},  {1.531, 1.534, 1.536, 1.538, 1.538, 0.828, 0.209},  {-2.33, -1.93, -1.841, -1.783, -1.593, 0.593, 8.539},  {-0.292, -0.295, -0.297, -0.3, -0.3, 0.905, 8.549}},
      {{-0.7068, -0.6996, -0.6958, -0.6953, -0.6949, -0.6642, -0.5622, -0.46, -0.3582, -0.256},  {-3.356, -6.211, -16.393, 6.536, 2.075, 1.495, 0.600, 0.366, 0.204, 0.096},  {1.534, 1.538, 1.541, 1.543, 1.427, 1.186, 0.580, 0.354, 0.196, 0.096},  {-2.204, -1.909, -1.748, -1.368, -0.662, -0.258, 1.891, 4.177, 8.767, 20.29},  {-0.294, -0.298, -0.301, -0.303, -0.189, 0.117, 2.015, 4.366, 9.193, 20.36}},
      {{-0.6373, -0.6331, -0.6305, -0.6299, -0.6295, -0.6251, -0.6117, -0.5659, -0.4627, -0.3596, -0.256, -0.1531, -0.0464, 0.0491, 0.1517, 0.2617, 0.3627},  {-6.289, -15.625, 3.356, 2.674, 2.283, 2.110, 1.825, 1.309, 0.823, 0.664, 0.575, 0.495, 0.415, 0.342, 0.258, 0.156, 0.042},  {1.538, 1.543, 1.548, 1.550, 1.534, 1.484, 1.381, 1.151, 0.797, 0.649, 0.560, 0.479, 0.397, 0.323, 0.241, 0.142, 0.042},  {-1.905, -1.759, -1.057, -0.895, -0.757, -0.679, -0.52, -0.052, 0.921, 1.545, 2.05, 2.648, 3.49, 4.591, 6.604, 12.01, 47.96},  {-0.299, -0.303, -0.307, -0.31, -0.294, -0.247, -0.138, 0.175, 1.006, 1.621, 2.15, 2.798, 3.724, 4.952, 7.207, 13.3, 48.75}},
      {{-0.6087, -0.6047, -0.6021, -0.6015, -0.5993, -0.593, -0.5764, -0.5258, -0.4215, -0.3172, -0.2127, -0.1081, -0.0049, 0.0996, 0.2053, 0.3111, 0.4082, 0.5206, 0.6211},  {-5.128, 7.407, 2.451, 2.188, 2.101, 1.916, 1.672, 1.269, 0.870, 0.739, 0.674, 0.610, 0.543, 0.475, 0.403, 0.325, 0.247, 0.146, 0.030},  {1.541, 1.546, 1.550, 1.548, 1.522, 1.468, 1.364, 1.143, 0.844, 0.723, 0.659, 0.592, 0.523, 0.452, 0.378, 0.300, 0.224, 0.128, 0.030},  {-1.973, -1.406, -0.821, -0.716, -0.674, -0.575, -0.412, 0.0, 0.779, 1.22, 1.496, 1.835, 2.264, 2.833, 3.642, 4.911, 6.982, 12.93, 66.78},  {-0.301, -0.306, -0.31, -0.308, -0.284, -0.233, -0.119, 0.188, 0.857, 1.281, 1.569, 1.939, 2.419, 3.064, 3.992, 5.457, 7.867, 14.86, 68.8}},
      {{-0.5703, -0.5663, -0.5638, -0.5627, -0.5583, -0.5497, -0.5296, -0.4743, -0.3728, -0.2715, -0.1699, -0.0708, 0.0319, 0.1316, 0.2382, 0.3351, 0.4386, 0.546, 0.6432, 0.7393, 0.8399, 0.9457},  {-12.500, 2.809, 2.320, 2.212, 2.000, 1.838, 1.590, 1.236, 0.931, 0.831, 0.789, 0.742, 0.685, 0.629, 0.566, 0.506, 0.439, 0.364, 0.292, 0.218, 0.136, 0.020},  {1.546, 1.550, 1.550, 1.538, 1.506, 1.449, 1.344, 1.139, 0.904, 0.817, 0.775, 0.725, 0.665, 0.604, 0.537, 0.474, 0.404, 0.329, 0.258, 0.188, 0.113, 0.019},  {-1.776, -0.934, -0.771, -0.727, -0.623, -0.527, -0.345, 0.045, 0.615, 0.893, 1.035, 1.207, 1.446, 1.729, 2.107, 2.553, 3.201, 4.205, 5.645, 8.134, 13.94, 100.2},  {-0.305, -0.31, -0.31, -0.299, -0.268, -0.212, -0.095, 0.194, 0.685, 0.941, 1.085, 1.274, 1.543, 1.871, 2.314, 2.844, 3.621, 4.835, 6.6, 9.68, 17.04, 107.1}},
      {{-0.536, -0.5322, -0.5307, -0.5276, -0.5217, -0.5112, -0.4883, -0.4305, -0.3276, -0.2249, -0.1214, -0.0168, 0.0805, 0.1867, 0.2933, 0.3908, 0.4954, 0.593, 0.707, 0.8101, 0.9127, 1.0121, 1.1144, 1.2151},  {8.475, 3.802, 2.451, 2.096, 1.898, 1.745, 1.524, 1.220, 0.963, 0.890, 0.864, 0.822, 0.774, 0.718, 0.661, 0.606, 0.544, 0.482, 0.407, 0.337, 0.263, 0.191, 0.115, 0.019},  {1.550, 1.550, 1.548, 1.527, 1.488, 1.431, 1.326, 1.139, 0.927, 0.876, 0.850, 0.806, 0.754, 0.693, 0.629, 0.569, 0.503, 0.439, 0.362, 0.292, 0.222, 0.155, 0.089, 0.013},  {-1.443, -1.133, -0.822, -0.673, -0.565, -0.465, -0.286, 0.069, 0.538, 0.721, 0.798, 0.923, 1.086, 1.302, 1.563, 1.857, 2.262, 2.763, 3.578, 4.682, 6.45, 9.513, 16.72, 110.1},  {-0.309, -0.31, -0.307, -0.287, -0.252, -0.193, -0.074, 0.194, 0.627, 0.762, 0.836, 0.974, 1.161, 1.414, 1.727, 2.084, 2.581, 3.205, 4.234, 5.653, 7.963, 12.05, 22.07, 159.2}},
      {{-0.4956, -0.4928, -0.4908, -0.4861, -0.4786, -0.4662, -0.4406, -0.3806, -0.2813, -0.1825, -0.085, 0.0174, 0.1168, 0.2151, 0.3155, 0.4085, 0.5101, 0.6091, 0.7101, 0.8133, 0.9053, 1.0115, 1.1044, 1.2088, 1.3081, 1.4077, 1.5028},  {2.646, 2.160, 2.123, 1.946, 1.799, 1.658, 1.466, 1.209, 1.007, 0.944, 0.931, 0.903, 0.859, 0.811, 0.760, 0.712, 0.658, 0.607, 0.551, 0.488, 0.429, 0.359, 0.296, 0.224, 0.159, 0.092, 0.014},  {1.550, 1.550, 1.538, 1.511, 1.471, 1.412, 1.311, 1.143, 0.982, 0.929, 0.918, 0.889, 0.841, 0.787, 0.730, 0.676, 0.615, 0.559, 0.498, 0.432, 0.371, 0.301, 0.241, 0.175, 0.117, 0.062, 0.008},  {-0.885, -0.703, -0.685, -0.592, -0.501, -0.4, -0.23, 0.083, 0.442, 0.584, 0.617, 0.689, 0.81, 0.959, 1.135, 1.328, 1.577, 1.852, 2.211, 2.712, 3.313, 4.288, 5.555, 7.843, 11.75, 21.43, 145.4},  {-0.31, -0.31, -0.298, -0.273, -0.234, -0.173, -0.056, 0.187, 0.496, 0.622, 0.648, 0.727, 0.864, 1.04, 1.253, 1.489, 1.802, 2.156, 2.623, 3.284, 4.089, 5.427, 7.207, 10.52, 16.48, 32.06, 260.6}},
      {{-0.4601, -0.4588, -0.4549, -0.4491, -0.4404, -0.4267, -0.3993, -0.3391, -0.2412, -0.1446, -0.0441, 0.0538, 0.1524, 0.2466, 0.3437, 0.4443, 0.5423, 0.6364, 0.7361, 0.8389, 0.9307, 1.0371, 1.1311, 1.2251, 1.3315, 1.4219, 1.5193, 1.6162, 1.7182},  {2.475, 2.146, 1.984, 1.855, 1.724, 1.600, 1.429, 1.209, 1.040, 0.996, 0.992, 0.968, 0.926, 0.882, 0.836, 0.788, 0.737, 0.688, 0.634, 0.576, 0.521, 0.455, 0.394, 0.332, 0.262, 0.203, 0.143, 0.083, 0.011},  {1.553, 1.546, 1.524, 1.495, 1.456, 1.397, 1.300, 1.151, 1.015, 0.980, 0.979, 0.956, 0.909, 0.860, 0.808, 0.752, 0.694, 0.638, 0.578, 0.514, 0.456, 0.386, 0.325, 0.264, 0.198, 0.146, 0.094, 0.049, 0.004},  {-0.829, -0.697, -0.614, -0.54, -0.451, -0.353, -0.191, 0.084, 0.375, 0.465, 0.475, 0.527, 0.63, 0.746, 0.879, 1.038, 1.223, 1.434, 1.699, 2.042, 2.433, 3.032, 3.755, 4.761, 6.481, 8.839, 13.23, 23.91, 189.3},  {-0.311, -0.305, -0.286, -0.258, -0.218, -0.156, -0.042, 0.175, 0.425, 0.5, 0.503, 0.557, 0.672, 0.809, 0.971, 1.169, 1.405, 1.678, 2.027, 2.489, 3.026, 3.868, 4.911, 6.411, 9.085, 12.9, 20.76, 41.34, 493.3}},
      {{-0.4265, -0.4218, -0.4158, -0.4079, -0.3971, -0.3809, -0.3506, -0.2891, -0.1896, -0.0899, 0.0089, 0.1082, 0.2107, 0.3082, 0.4071, 0.5078, 0.6032, 0.7087, 0.8087, 0.9117, 1.0036, 1.1101, 1.2042, 1.3121, 1.4059, 1.5111, 1.5998, 1.8083, 1.9051},  {1.887, 1.845, 1.757, 1.675, 1.575, 1.473, 1.330, 1.148, 1.018, 1.004, 1.014, 0.996, 0.958, 0.918, 0.876, 0.831, 0.784, 0.731, 0.680, 0.624, 0.571, 0.507, 0.448, 0.378, 0.316, 0.247, 0.192, 0.069, 0.006},  {1.534, 1.508, 1.479, 1.445, 1.401, 1.340, 1.247, 1.109, 0.999, 0.990, 1.002, 0.982, 0.940, 0.894, 0.845, 0.792, 0.737, 0.676, 0.617, 0.554, 0.496, 0.428, 0.366, 0.296, 0.237, 0.174, 0.126, 0.031, 0.002},  {-0.557, -0.531, -0.473, -0.413, -0.332, -0.235, -0.078, 0.178, 0.419, 0.448, 0.428, 0.466, 0.551, 0.649, 0.761, 0.894, 1.05, 1.249, 1.472, 1.755, 2.073, 2.549, 3.107, 3.987, 5.086, 6.962, 9.416, 28.72, 327.2},  {-0.294, -0.272, -0.244, -0.208, -0.16, -0.091, 0.03, 0.244, 0.46, 0.478, 0.453, 0.496, 0.596, 0.714, 0.854, 1.025, 1.226, 1.491, 1.793, 2.187, 2.639, 3.332, 4.17, 5.546, 7.343, 10.58, 15.24, 66.1, 1306.0}},
      {{-0.3833, -0.3768, -0.3686, -0.3584, -0.3449, -0.3253, -0.2916, -0.2299, -0.1287, -0.0276, 0.0708, 0.1718, 0.2754, 0.3766, 0.4772, 0.5775, 0.6809, 0.7754, 0.8745, 0.9768, 1.0813, 1.1741, 1.2811, 1.3751, 1.4821, 1.5875, 1.6899, 1.7877, 1.8895, 1.9868, 2.0867},  {1.869, 1.678, 1.582, 1.508, 1.427, 1.330, 1.206, 1.065, 0.979, 1.011, 1.034, 1.021, 0.990, 0.954, 0.915, 0.873, 0.824, 0.781, 0.733, 0.681, 0.623, 0.569, 0.503, 0.443, 0.373, 0.302, 0.236, 0.175, 0.114, 0.058, 0.005},  {1.479, 1.449, 1.412, 1.372, 1.321, 1.255, 1.160, 1.040, 0.965, 0.999, 1.021, 1.006, 0.968, 0.924, 0.878, 0.828, 0.770, 0.719, 0.663, 0.602, 0.538, 0.478, 0.408, 0.346, 0.276, 0.209, 0.150, 0.097, 0.051, 0.012, 0.001},  {-0.546, -0.415, -0.337, -0.27, -0.189, -0.079, 0.087, 0.326, 0.501, 0.434, 0.386, 0.411, 0.478, 0.562, 0.658, 0.77, 0.917, 1.061, 1.241, 1.468, 1.759, 2.087, 2.58, 3.158, 4.071, 5.409, 7.374, 10.51, 16.89, 34.84, 409.7},  {-0.242, -0.211, -0.174, -0.127, -0.067, 0.018, 0.158, 0.374, 0.534, 0.46, 0.412, 0.445, 0.527, 0.633, 0.758, 0.906, 1.101, 1.3, 1.551, 1.877, 2.307, 2.803, 3.574, 4.515, 6.078, 8.523, 12.5, 20.09, 39.79, 164.1, 1727.0}},
      {{-0.3385, -0.3304, -0.3205, -0.3085, -0.2931, -0.2718, -0.2375, -0.1818, -0.1056, -0.0284, 0.0736, 0.1762, 0.2766, 0.3844, 0.4792, 0.5853, 0.6837, 0.7944, 0.8911, 0.9914, 1.0942, 1.1988, 1.3047, 1.3978, 1.504, 1.6092, 1.7122, 1.8121, 1.919, 2.0177, 2.1214, 2.2211},  {1.522, 1.468, 1.410, 1.350, 1.280, 1.199, 1.100, 0.997, 0.951, 0.989, 1.045, 1.053, 1.033, 1.001, 0.968, 0.929, 0.887, 0.838, 0.795, 0.747, 0.693, 0.636, 0.573, 0.514, 0.445, 0.373, 0.302, 0.238, 0.166, 0.109, 0.046, 0.004},  {1.399, 1.362, 1.323, 1.279, 1.225, 1.159, 1.072, 0.979, 0.939, 0.978, 1.032, 1.036, 1.012, 0.972, 0.931, 0.883, 0.832, 0.773, 0.722, 0.665, 0.603, 0.537, 0.468, 0.405, 0.333, 0.263, 0.197, 0.138, 0.080, 0.033, 0.008, 0.001},  {-0.283, -0.232, -0.172, -0.101, -0.015, 0.099, 0.262, 0.464, 0.567, 0.48, 0.365, 0.348, 0.387, 0.455, 0.528, 0.623, 0.733, 0.873, 1.012, 1.187, 1.408, 1.691, 2.062, 2.487, 3.14, 4.062, 5.408, 7.317, 11.12, 17.69, 44.12, 485.2},  {-0.157, -0.118, -0.07, -0.013, 0.061, 0.162, 0.312, 0.503, 0.597, 0.506, 0.391, 0.381, 0.432, 0.52, 0.616, 0.744, 0.893, 1.088, 1.287, 1.543, 1.874, 2.311, 2.902, 3.607, 4.743, 6.454, 9.139, 13.71, 24.69, 61.83, 258.9, 2038.0}},
      {{-0.2837, -0.2743, -0.2632, -0.2502, -0.2344, -0.2139, -0.1855, -0.1451, -0.0687, 0.0091, 0.1072, 0.2088, 0.3064, 0.4031, 0.5016, 0.6035, 0.699, 0.7957, 0.9009, 0.9988, 1.0995, 1.1894, 1.2934, 1.3983, 1.4903, 1.595, 1.6855, 1.787, 1.8856, 1.9917, 2.0802, 2.1805, 2.2827},  {1.330, 1.284, 1.235, 1.183, 1.129, 1.067, 1.000, 0.941, 0.917, 0.979, 1.055, 1.075, 1.065, 1.042, 1.011, 0.977, 0.940, 0.897, 0.853, 0.810, 0.761, 0.715, 0.657, 0.594, 0.536, 0.465, 0.401, 0.329, 0.262, 0.187, 0.133, -0.100, -0.100},  {1.272, 1.235, 1.193, 1.149, 1.100, 1.044, 0.982, 0.927, 0.906, 0.967, 1.041, 1.058, 1.042, 1.011, 0.973, 0.929, 0.884, 0.832, 0.778, 0.726, 0.668, 0.613, 0.547, 0.477, 0.413, 0.340, 0.277, 0.209, 0.147, 0.085, 0.037, -0.100, -0.100},  {-0.078, -0.02, 0.046, 0.122, 0.211, 0.321, 0.457, 0.594, 0.651, 0.502, 0.345, 0.305, 0.326, 0.371, 0.432, 0.508, 0.594, 0.705, 0.827, 0.963, 1.133, 1.317, 1.581, 1.926, 2.321, 2.927, 3.657, 4.838, 6.485, 9.752, 14.31, -9.99, -9.99},  {-0.005, 0.047, 0.107, 0.176, 0.26, 0.365, 0.496, 0.626, 0.681, 0.53, 0.372, 0.338, 0.371, 0.433, 0.516, 0.62, 0.739, 0.892, 1.07, 1.272, 1.529, 1.816, 2.241, 2.817, 3.504, 4.612, 6.037, 8.518, 12.76, 23.16, 54.23, -9.99, -9.99}},
      {{-0.2237, -0.2149, -0.2052, -0.1944, -0.1821, -0.1667, -0.144, -0.1035, -0.027, 0.048, 0.1496, 0.2515, 0.3555, 0.456, 0.562, 0.6631, 0.7607, 0.8678, 0.9605, 1.0696, 1.1694, 1.2711, 1.3739, 1.4774, 1.5808, 1.6835, 1.7847, 1.8837, 1.9914, 2.0936, 2.189, 2.2922, 2.3394, 2.3607},  {1.142, 1.107, 1.072, 1.036, 1.000, 0.962, 0.919, 0.873, 0.876, 0.961, 1.065, 1.096, 1.091, 1.070, 1.040, 1.007, 0.970, 0.924, 0.887, 0.840, 0.794, 0.741, 0.684, 0.622, 0.555, 0.483, 0.408, 0.334, 0.255, 0.180, -0.100, -0.100, 0.004, 0.002},  {1.114, 1.083, 1.050, 1.017, 0.983, 0.948, 0.907, 0.862, 0.863, 0.948, 1.049, 1.076, 1.064, 1.035, 0.996, 0.955, 0.908, 0.853, 0.806, 0.748, 0.691, 0.629, 0.562, 0.492, 0.419, 0.344, 0.271, 0.202, 0.130, 0.068, -0.100, -0.100, 0.001, 0.000},  {0.19, 0.248, 0.312, 0.38, 0.457, 0.542, 0.647, 0.769, 0.764, 0.545, 0.326, 0.267, 0.278, 0.317, 0.375, 0.441, 0.524, 0.633, 0.73, 0.866, 1.018, 1.208, 1.45, 1.765, 2.184, 2.758, 3.577, 4.726, 6.711, 10.16, -9.99, -9.99, 459.6, 1087.0},  {0.236, 0.291, 0.353, 0.42, 0.493, 0.576, 0.679, 0.801, 0.799, 0.576, 0.356, 0.304, 0.327, 0.384, 0.465, 0.559, 0.675, 0.83, 0.975, 1.183, 1.42, 1.727, 2.131, 2.676, 3.437, 4.54, 6.226, 8.88, 14.72, 29.54, -9.99, -9.99, 2002.0, 4692.0}},
      {{-0.1759, -0.1695, -0.1619, -0.1529, -0.1415, -0.1263, -0.1025, -0.0658, 0.0099, 0.0862, 0.186, 0.2839, 0.3856, 0.4854, 0.5831, 0.6904, 0.7825, 0.891, 0.9806, 1.0863, 1.1837, 1.2832, 1.3841, 1.4857, 1.5876, 1.6889, 1.7891, 1.8876, 1.9836, 2.0873, 2.1854, 2.2853, 2.3885, 2.467, 2.4927},  {1.001, 0.979, 0.955, 0.929, 0.901, 0.870, 0.833, 0.798, 0.812, 0.925, 1.066, 1.112, 1.116, 1.100, 1.076, 1.045, 1.014, 0.967, 0.934, 0.890, 0.847, 0.800, 0.747, 0.689, 0.625, 0.555, 0.480, 0.402, 0.328, 0.241, -0.100, -0.100, -0.100, -0.100, -0.100},  {0.985, 0.964, 0.942, 0.917, 0.889, 0.858, 0.821, 0.787, 0.799, 0.910, 1.048, 1.091, 1.087, 1.064, 1.032, 0.990, 0.951, 0.894, 0.851, 0.797, 0.743, 0.684, 0.620, 0.552, 0.480, 0.405, 0.329, 0.254, 0.185, 0.111, -0.100, -0.100, -0.100, -0.100, -0.100},  {0.455, 0.503, 0.559, 0.622, 0.694, 0.781, 0.891, 1.001, 0.956, 0.632, 0.323, 0.238, 0.233, 0.261, 0.304, 0.365, 0.427, 0.53, 0.61, 0.721, 0.844, 0.996, 1.187, 1.431, 1.751, 2.181, 2.784, 3.653, 4.841, 7.197, -9.99, -9.99, -9.99, -9.99, -9.99},  {0.49, 0.537, 0.592, 0.654, 0.727, 0.815, 0.927, 1.041, 1.001, 0.671, 0.357, 0.277, 0.284, 0.327, 0.391, 0.478, 0.569, 0.714, 0.835, 1.008, 1.203, 1.452, 1.774, 2.201, 2.784, 3.61, 4.837, 6.738, 9.88, 17.496, -9.99, -9.99, -9.99, -9.99, -9.99}},
      {{-0.138, -0.131, -0.1221, -0.1116, -0.0984, -0.0809, -0.0558, -0.0258, 0.0571, 0.1393, 0.2406, 0.3444, 0.4457, 0.5449, 0.644, 0.7523, 0.8506, 0.9542, 1.0547, 1.1482, 1.2566, 1.3549, 1.4544, 1.5544, 1.6544, 1.7662, 1.8643, 1.9605, 2.0653, 2.1653, 2.2687, 2.2972, 2.3945, 2.4822, 2.569, 2.5907},  {0.890, 0.867, 0.842, 0.816, 0.787, 0.756, 0.724, 0.702, 0.732, 0.899, 1.081, 1.133, 1.135, 1.121, 1.098, 1.067, 1.033, 0.990, 0.953, 0.916, 0.868, 0.821, 0.769, 0.711, 0.647, 0.567, 0.489, 0.410, 0.323, 0.231, -0.100, -0.100, -0.100, -0.100, -0.100, -0.100},  {0.878, 0.855, 0.831, 0.805, 0.776, 0.745, 0.712, 0.689, 0.716, 0.882, 1.060, 1.107, 1.103, 1.080, 1.048, 1.008, 0.963, 0.911, 0.863, 0.814, 0.755, 0.696, 0.633, 0.564, 0.492, 0.406, 0.327, 0.251, 0.170, 0.095, -0.100, -0.100, -0.100, -0.100, -0.100, -0.100},  {0.724, 0.788, 0.861, 0.944, 1.04, 1.151, 1.279, 1.373, 1.248, 0.697, 0.295, 0.204, 0.199, 0.223, 0.265, 0.321, 0.388, 0.478, 0.563, 0.656, 0.785, 0.927, 1.106, 1.334, 1.633, 2.098, 2.7, 3.551, 4.957, 7.554, -9.99, -9.99, -9.99, -9.99, -9.99, -9.99},  {0.757, 0.823, 0.896, 0.982, 1.079, 1.196, 1.329, 1.429, 1.31, 0.745, 0.333, 0.248, 0.256, 0.296, 0.358, 0.441, 0.539, 0.669, 0.801, 0.947, 1.157, 1.397, 1.708, 2.119, 2.681, 3.603, 4.869, 6.828, 10.88, 20.57, -9.99, -9.99, -9.99, -9.99, -9.99, -9.99}},
      {{-0.0999, -0.091, -0.0802, -0.0675, -0.0515, -0.0326, -0.0084, 0.0141, 0.1013, 0.1875, 0.2858, 0.3838, 0.4842, 0.5821, 0.6848, 0.7751, 0.8806, 0.9732, 1.071, 1.1737, 1.2681, 1.3766, 1.4743, 1.5727, 1.6711, 1.7691, 1.8661, 1.9614, 2.0657, 2.1656, 2.2592, 2.2708, 2.3713, 2.468, 2.5533, 2.6354, 2.6586},  {0.770, 0.740, 0.712, 0.683, 0.652, 0.623, 0.597, 0.586, 0.627, 0.864, 1.092, 1.148, 1.155, 1.142, 1.119, 1.094, 1.062, 1.024, 0.989, 0.950, 0.910, 0.860, 0.810, 0.755, 0.694, 0.626, 0.550, 0.468, 0.379, 0.279, -0.100, 0.142, -0.100, -0.100, -0.100, -0.100, -0.100},  {0.759, 0.728, 0.700, 0.671, 0.640, 0.611, 0.584, 0.573, 0.611, 0.845, 1.070, 1.120, 1.119, 1.098, 1.066, 1.033, 0.990, 0.943, 0.897, 0.846, 0.795, 0.732, 0.671, 0.604, 0.533, 0.457, 0.378, 0.298, 0.212, 0.129, -0.100, 0.027, -0.100, -0.100, -0.100, -0.100, -0.100},  {1.101, 1.216, 1.33, 1.458, 1.607, 1.761, 1.911, 1.978, 1.736, 0.795, 0.275, 0.179, 0.168, 0.19, 0.228, 0.27, 0.332, 0.408, 0.481, 0.572, 0.671, 0.808, 0.961, 1.154, 1.406, 1.742, 2.214, 2.898, 3.979, 5.994, -9.99, 13.32, -9.99, -9.99, -9.99, -9.99, -9.99},  {1.142, 1.262, 1.379, 1.514, 1.668, 1.83, 1.99, 2.062, 1.825, 0.852, 0.318, 0.226, 0.228, 0.264, 0.323, 0.387, 0.479, 0.589, 0.704, 0.85, 1.012, 1.245, 1.514, 1.866, 2.341, 3.007, 3.99, 5.502, 8.367, 14.76, -9.99, 76.09, -9.99, -9.99, -9.99, -9.99, -9.99}},
      {{-0.0471, -0.0352, -0.0217, -0.0063, 0.0105, 0.0286, 0.0467, 0.0627, 0.1611, 0.26, 0.3588, 0.4567, 0.5574, 0.6556, 0.7514, 0.8533, 0.9495, 1.0511, 1.1494, 1.2515, 1.3449, 1.4519, 1.5481, 1.6449, 1.7414, 1.8492, 1.9438, 2.0478, 2.1479, 2.2425, 2.3066, 2.4089, 2.5083, 2.615, 2.6998, 2.7186},  {0.585, 0.541, 0.508, 0.477, 0.450, 0.428, 0.417, 0.416, 0.479, 0.898, 1.130, 1.171, 1.171, 1.156, 1.134, 1.106, 1.079, 1.038, 1.003, 0.964, 0.924, 0.875, 0.826, 0.770, 0.709, 0.630, 0.550, 0.456, 0.359, 0.256, 0.163, -0.100, -0.100, -0.100, -0.100, -0.100},  {0.573, 0.529, 0.497, 0.465, 0.437, 0.416, 0.404, 0.403, 0.463, 0.876, 1.104, 1.138, 1.131, 1.107, 1.076, 1.038, 1.000, 0.950, 0.904, 0.852, 0.801, 0.737, 0.676, 0.609, 0.537, 0.450, 0.368, 0.277, 0.187, 0.105, 0.059, -0.100, -0.100, -0.100, -0.100, -0.100},  {1.985, 2.285, 2.537, 2.812, 3.087, 3.328, 3.46, 3.477, 2.792, 0.7, 0.208, 0.141, 0.141, 0.165, 0.202, 0.249, 0.3, 0.377, 0.45, 0.538, 0.633, 0.765, 0.912, 1.099, 1.342, 1.722, 2.217, 3.019, 4.283, 6.674, 11.43, -9.99, -9.99, -9.99, -9.99, -9.99},  {2.058, 2.372, 2.637, 2.928, 3.22, 3.476, 3.621, 3.643, 2.949, 0.762, 0.254, 0.195, 0.207, 0.248, 0.303, 0.376, 0.456, 0.571, 0.687, 0.831, 0.992, 1.223, 1.489, 1.839, 2.313, 3.088, 4.149, 6.044, 9.708, 18.45, 33.94, -9.99, -9.99, -9.99, -9.99, -9.99}},
      {{0.0304, 0.0434, 0.0575, 0.0721, 0.0852, 0.097, 0.109, 0.1228, 0.1591, 0.1923, 0.2657, 0.3392, 0.4361, 0.5356, 0.6357, 0.731, 0.8312, 0.9342, 1.0339, 1.1293, 1.2283, 1.3304, 1.4231, 1.5288, 1.6233, 1.718, 1.824, 1.9174, 2.0207, 2.1209, 2.2162, 2.2694, 2.3705, 2.4715, 2.5687, 2.6689, 2.7338, 2.7643, 2.774},  {0.411, 0.393, 0.380, 0.367, 0.358, 0.351, 0.345, 0.341, 0.335, 0.307, 0.363, 0.991, 1.171, 1.196, 1.190, 1.172, 1.148, 1.120, 1.082, 1.052, 1.016, 0.976, 0.936, 0.887, 0.838, 0.782, 0.711, 0.639, 0.545, 0.451, 0.343, 0.247, -0.100, -0.100, -0.100, -0.100, -0.100, -0.100, -0.100},  {0.411, 0.393, 0.379, 0.367, 0.357, 0.350, 0.344, 0.340, 0.335, 0.306, 0.346, 0.965, 1.140, 1.157, 1.143, 1.117, 1.083, 1.045, 0.998, 0.956, 0.908, 0.856, 0.805, 0.740, 0.678, 0.611, 0.528, 0.449, 0.355, 0.263, 0.169, 0.103, -0.100, -0.100, -0.100, -0.100, -0.100, -0.100, -0.100},  {3.535, 3.766, 3.962, 4.154, 4.31, 4.43, 4.527, 4.601, 4.707, 5.299, 4.225, 0.476, 0.141, 0.103, 0.112, 0.139, 0.178, 0.226, 0.292, 0.352, 0.423, 0.51, 0.604, 0.733, 0.876, 1.058, 1.333, 1.676, 2.251, 3.076, 4.565, 6.964, -9.99, -9.99, -9.99, -9.99, -9.99, -9.99, -9.99},  {3.541, 3.774, 3.969, 4.162, 4.319, 4.44, 4.537, 4.612, 4.719, 5.313, 4.503, 0.535, 0.191, 0.163, 0.186, 0.23, 0.29, 0.364, 0.462, 0.557, 0.674, 0.82, 0.982, 1.213, 1.479, 1.829, 2.378, 3.095, 4.357, 6.451, 10.89, 18.81, -9.99, -9.99, -9.99, -9.99, -9.99, -9.99, -9.99}},
      {{0.1105, 0.1305, 0.1549, 0.1838, 0.2138, 0.2392, 0.2629, 0.3128, 0.4025, 0.4475, 0.5442, 0.6436, 0.7432, 0.8343, 0.9409, 1.0351, 1.135, 1.2337, 1.3223, 1.424, 1.5156, 1.6196, 1.7123, 1.8163, 1.9081, 2.0099, 2.1091, 2.2035, 2.2922, 2.4153, 2.5143, 2.6085, 2.7203, 2.785, 2.813, 2.8205},  {0.355, 0.338, 0.325, 0.314, 0.308, 0.309, 0.317, 0.258, 1.040, 1.161, 1.217, 1.214, 1.200, 1.179, 1.151, 1.125, 1.089, 1.055, 1.022, 0.981, 0.941, 0.890, 0.840, 0.775, 0.709, 0.622, 0.527, 0.426, 0.281, -0.100, -0.100, -0.100, -0.100, -0.100, -0.100, -0.100},  {0.354, 0.338, 0.324, 0.313, 0.307, 0.308, 0.316, 0.258, 1.010, 1.130, 1.178, 1.167, 1.145, 1.116, 1.078, 1.042, 0.995, 0.949, 0.905, 0.851, 0.798, 0.733, 0.670, 0.591, 0.515, 0.423, 0.328, 0.233, 0.126, -0.100, -0.100, -0.100, -0.100, -0.100, -0.100, -0.100},  {4.354, 4.649, 4.915, 5.144, 5.27, 5.247, 5.072, 6.597, 0.375, 0.157, 0.074, 0.077, 0.097, 0.129, 0.174, 0.217, 0.28, 0.344, 0.41, 0.498, 0.592, 0.722, 0.868, 1.081, 1.341, 1.767, 2.388, 3.349, 5.939, -9.99, -9.99, -9.99, -9.99, -9.99, -9.99, -9.99},  {4.365, 4.662, 4.931, 5.16, 5.286, 5.263, 5.088, 6.622, 0.434, 0.21, 0.132, 0.148, 0.184, 0.232, 0.302, 0.371, 0.468, 0.573, 0.682, 0.834, 1.002, 1.242, 1.52, 1.943, 2.478, 3.39, 4.846, 7.493, 15.22, -9.99, -9.99, -9.99, -9.99, -9.99, -9.99, -9.99}},
      {{0.1554, 0.1773, 0.2091, 0.2456, 0.2816, 0.313, 0.3424, 0.3577, 0.3763, 0.4846, 0.5853, 0.6828, 0.7826, 0.8808, 0.9824, 1.0763, 1.1824, 1.2745, 1.3813, 1.4804, 1.5813, 1.6721, 1.7746, 1.8768, 1.978, 2.0771, 2.172, 2.2663, 2.3611, 2.4566, 2.5534, 2.6636, 2.7482, 2.8093, 2.8425, 2.8521},  {0.334, 0.321, 0.308, 0.297, 0.290, 0.288, 0.294, 0.296, 0.255, 1.024, 1.199, 1.221, 1.215, 1.196, 1.171, 1.133, 1.100, 1.068, 1.029, 0.989, 0.944, 0.899, 0.842, 0.776, 0.697, 0.607, 0.513, 0.352, 0.250, -0.100, -0.100, -0.100, -0.100, -0.100, -0.100, -0.100},  {0.333, 0.320, 0.307, 0.296, 0.289, 0.287, 0.294, 0.295, 0.254, 0.991, 1.157, 1.172, 1.157, 1.129, 1.094, 1.045, 1.001, 0.960, 0.907, 0.853, 0.794, 0.736, 0.664, 0.584, 0.496, 0.402, 0.307, 0.182, 0.095, -0.100, -0.100, -0.100, -0.100, -0.100, -0.100, -0.100},  {4.727, 4.987, 5.273, 5.536, 5.712, 5.745, 5.589, 5.56, 6.706, 0.407, 0.099, 0.066, 0.075, 0.103, 0.142, 0.205, 0.262, 0.318, 0.396, 0.481, 0.584, 0.698, 0.861, 1.079, 1.392, 1.849, 2.498, 4.399, 6.886, -9.99, -9.99, -9.99, -9.99, -9.99, -9.99, -9.99},  {4.748, 5.01, 5.298, 5.561, 5.735, 5.768, 5.61, 5.582, 6.738, 0.476, 0.162, 0.14, 0.164, 0.21, 0.272, 0.363, 0.454, 0.548, 0.68, 0.829, 1.017, 1.231, 1.547, 1.987, 2.638, 3.652, 5.29, 10.05, 20.65, -9.99, -9.99, -9.99, -9.99, -9.99, -9.99, -9.99}},
      {{0.1695, 0.1998, 0.2407, 0.2868, 0.3377, 0.3866, 0.4213, 0.4504, 0.5386, 0.54, 0.6345, 0.7287, 0.8225, 0.9176, 1.0088, 1.1055, 1.2078, 1.3049, 1.4075, 1.5142, 1.6236, 1.7235, 1.8239, 1.9349, 2.0334, 2.1394, 2.1921, 2.2893, 2.3807, 2.4745, 2.592, 2.677, 2.7864, 2.8443, 2.8719, 2.8821},  {0.338, 0.324, 0.309, 0.294, 0.280, 0.272, 0.273, 0.251, 0.301, 1.036, 1.203, 1.221, 1.217, 1.200, 1.179, 1.151, 1.114, 1.081, 1.045, 1.002, 0.953, 0.903, 0.847, 0.772, 0.692, 0.591, 0.490, 0.378, 0.269, -0.100, -0.100, -0.100, -0.100, -0.100, -0.100, -0.100},  {0.338, 0.323, 0.308, 0.292, 0.278, 0.270, 0.272, 0.250, 0.299, 1.001, 1.160, 1.170, 1.156, 1.131, 1.101, 1.063, 1.014, 0.971, 0.921, 0.864, 0.799, 0.735, 0.663, 0.575, 0.486, 0.381, 0.295, 0.198, 0.107, -0.100, -0.100, -0.100, -0.100, -0.100, -0.100, -0.100},  {4.649, 4.925, 5.258, 5.611, 5.967, 6.197, 6.164, 6.83, 5.44, 0.382, 0.093, 0.066, 0.073, 0.097, 0.129, 0.174, 0.237, 0.294, 0.365, 0.453, 0.562, 0.687, 0.847, 1.092, 1.416, 1.944, 2.694, 3.984, 6.283, -9.99, -9.99, -9.99, -9.99, -9.99, -9.99, -9.99},  {4.664, 4.941, 5.278, 5.639, 6.006, 6.231, 6.195, 6.871, 5.476, 0.455, 0.16, 0.144, 0.165, 0.206, 0.258, 0.329, 0.427, 0.522, 0.643, 0.798, 0.998, 1.235, 1.55, 2.05, 2.734, 3.944, 5.585, 9.087, 18.2, -9.99, -9.99, -9.99, -9.99, -9.99, -9.99, -9.99}},
      {{0.1864, 0.2229, 0.2683, 0.3215, 0.3781, 0.4395, 0.4987, 0.5316, 0.5618, 0.6374, 0.7315, 0.8336, 0.935, 1.0423, 1.1437, 1.2443, 1.263, 1.3573, 1.4604, 1.5595, 1.652, 1.7467, 1.8533, 1.9495, 2.045, 2.1238, 2.225, 2.3202, 2.4159, 2.5146, 2.6106, 2.7129, 2.8113, 2.8658, 2.8976, 2.9118},  {0.347, 0.331, 0.314, 0.297, 0.281, 0.267, 0.257, 0.250, 0.228, 0.276, 1.188, 1.203, 1.199, 1.185, 1.161, 1.134, 1.117, 1.087, 1.050, 1.012, 0.972, 0.926, 0.867, 0.804, 0.729, 0.612, 0.523, 0.401, 0.271, -0.100, -0.100, -0.100, -0.100, -0.100, -0.100, -0.100},  {0.346, 0.331, 0.313, 0.296, 0.280, 0.266, 0.255, 0.248, 0.226, 0.274, 1.138, 1.145, 1.131, 1.106, 1.072, 1.033, 1.014, 0.973, 0.923, 0.870, 0.817, 0.756, 0.682, 0.606, 0.521, 0.410, 0.316, 0.211, 0.102, -0.100, -0.100, -0.100, -0.100, -0.100, -0.100, -0.100},  {4.502, 4.785, 5.137, 5.535, 5.938, 6.337, 6.642, 6.88, 7.701, 6.075, 0.116, 0.092, 0.098, 0.121, 0.156, 0.202, 0.231, 0.284, 0.352, 0.431, 0.519, 0.629, 0.788, 0.983, 1.259, 1.824, 2.418, 3.665, 6.225, -9.99, -9.99, -9.99, -9.99, -9.99, -9.99, -9.99},  {4.511, 4.795, 5.149, 5.553, 5.962, 6.375, 6.693, 6.931, 7.776, 6.121, 0.195, 0.184, 0.206, 0.251, 0.311, 0.389, 0.427, 0.517, 0.637, 0.778, 0.941, 1.15, 1.463, 1.858, 2.438, 3.551, 5.094, 8.46, 19.18, -9.99, -9.99, -9.99, -9.99, -9.99, -9.99, -9.99}},
      {{0.2061, 0.2508, 0.2984, 0.3476, 0.407, 0.473, 0.5416, 0.5813, 0.6245, 0.7291, 0.8127, 0.9095, 1.0031, 1.0966, 1.1905, 1.2907, 1.3835, 1.4606, 1.5683, 1.6733, 1.7823, 1.8227, 1.9215, 2.0444, 2.1254, 2.2266, 2.3272, 2.4302, 2.533, 2.6287, 2.7278, 2.7879, 2.8327, 2.872, 2.9021, 2.921, 2.936},  {0.354, 0.335, 0.318, 0.301, 0.284, 0.269, 0.256, 0.247, 0.225, 0.260, 1.166, 1.183, 1.185, 1.176, 1.160, 1.135, 1.109, 1.072, 1.032, 0.988, 0.935, 0.835, 0.787, 0.718, 0.666, 0.579, 0.449, 0.296, -0.100, -0.100, -0.100, -0.100, -0.100, -0.100, -0.100, -0.100, -0.100},  {0.353, 0.335, 0.317, 0.301, 0.284, 0.268, 0.254, 0.245, 0.224, 0.259, 1.112, 1.121, 1.112, 1.095, 1.068, 1.032, 0.992, 0.946, 0.892, 0.833, 0.765, 0.670, 0.608, 0.522, 0.458, 0.363, 0.244, 0.117, -0.100, -0.100, -0.100, -0.100, -0.100, -0.100, -0.100, -0.100, -0.100},  {4.377, 4.703, 5.061, 5.426, 5.846, 6.277, 6.681, 6.972, 7.805, 6.534, 0.151, 0.121, 0.121, 0.133, 0.159, 0.199, 0.246, 0.313, 0.391, 0.483, 0.605, 0.884, 1.04, 1.301, 1.539, 2.02, 3.096, 5.553, -9.99, -9.99, -9.99, -9.99, -9.99, -9.99, -9.99, -9.99, -9.99},  {4.382, 4.708, 5.069, 5.437, 5.863, 6.304, 6.724, 7.028, 7.863, 6.592, 0.24, 0.223, 0.238, 0.27, 0.32, 0.391, 0.473, 0.579, 0.719, 0.89, 1.122, 1.519, 1.843, 2.427, 3.004, 4.227, 7.068, 16.51, -9.99, -9.99, -9.99, -9.99, -9.99, -9.99, -9.99, -9.99, -9.99}},
      {{0.2102, 0.2525, 0.3083, 0.3581, 0.418, 0.4792, 0.5492, 0.5886, 0.638, 0.747, 0.8297, 0.9266, 1.026, 1.1197, 1.2209, 1.3146, 1.4107, 1.4482, 1.47, 1.578, 1.6751, 1.7777, 1.8748, 1.9645, 2.0508, 2.1656, 2.2541, 2.3435, 2.4591, 2.5416, 2.6394, 2.7014, 2.7536, 2.8085, 2.849, 2.8844, 2.9116, 2.9309, 2.9432},  {0.355, 0.338, 0.317, 0.300, 0.284, 0.269, 0.256, 0.247, 0.225, 0.260, 1.161, 1.181, 1.181, 1.172, 1.155, 1.131, 1.103, 0.977, 0.969, 0.937, 0.903, 0.861, 0.814, 0.763, 0.708, 0.620, 0.527, 0.402, 0.221, -0.100, -0.100, -0.100, -0.100, -0.100, -0.100, -0.100, -0.100, -0.100, -0.100},  {0.355, 0.337, 0.316, 0.300, 0.283, 0.268, 0.255, 0.246, 0.223, 0.258, 1.106, 1.116, 1.107, 1.089, 1.059, 1.025, 0.984, 0.867, 0.856, 0.811, 0.764, 0.708, 0.648, 0.586, 0.520, 0.420, 0.327, 0.220, 0.024, -0.100, -0.100, -0.100, -0.100, -0.100, -0.100, -0.100, -0.100, -0.100, -0.100},  {4.355, 4.66, 5.079, 5.446, 5.867, 6.266, 6.679, 6.975, 7.832, 6.553, 0.158, 0.127, 0.126, 0.139, 0.168, 0.207, 0.256, 0.51, 0.526, 0.601, 0.688, 0.804, 0.948, 1.124, 1.345, 1.776, 2.386, 3.649, 8.004, -9.99, -9.99, -9.99, -9.99, -9.99, -9.99, -9.99, -9.99, -9.99, -9.99},  {4.36, 4.665, 5.086, 5.456, 5.882, 6.29, 6.719, 7.026, 7.887, 6.614, 0.249, 0.231, 0.248, 0.281, 0.336, 0.405, 0.492, 0.789, 0.819, 0.96, 1.122, 1.344, 1.627, 1.976, 2.442, 3.419, 4.864, 8.025, 86.57, -9.99, -9.99, -9.99, -9.99, -9.99, -9.99, -9.99, -9.99, -9.99, -9.99}},
      {{0.2565, 0.3089, 0.3608, 0.4107, 0.4719, 0.5383, 0.611, 0.6533, 0.7003, 0.8159, 0.9302, 1.0234, 1.1269, 1.2307, 1.3342, 1.4388, 1.5429, 1.5919, 1.6698, 1.7978, 1.8888, 1.9812, 2.0912, 2.1877, 2.2821, 2.3811, 2.4758, 2.5726, 2.6808, 2.784, 2.8345, 2.8796, 2.9103, 2.9355, 2.9553, 2.9769},  {0.369, 0.347, 0.327, 0.309, 0.291, 0.275, 0.260, 0.250, 0.229, 0.217, 0.251, 1.109, 1.131, 1.134, 1.122, 1.100, 1.070, 0.981, 0.956, 0.907, 0.867, 0.820, 0.757, 0.688, 0.592, 0.448, 0.283, 0.088, -0.100, -0.100, -0.100, -0.100, -0.100, -0.100, -0.100, -0.100},  {0.368, 0.347, 0.326, 0.309, 0.291, 0.275, 0.260, 0.250, 0.228, 0.216, 0.249, 1.046, 1.057, 1.048, 1.026, 0.990, 0.946, 0.858, 0.822, 0.756, 0.688, 0.641, 0.563, 0.481, 0.381, 0.251, 0.023, 0.051, -0.100, -0.100, -0.100, -0.100, -0.100, -0.100, -0.100, -0.100},  {4.132, 4.497, 4.877, 5.238, 5.666, 6.099, 6.538, 6.859, 7.652, 8.16, 6.825, 0.245, 0.207, 0.203, 0.221, 0.26, 0.317, 0.498, 0.555, 0.677, 0.79, 0.932, 1.149, 1.434, 1.939, 3.104, 5.868, 22.36, -9.99, -9.99, -9.99, -9.99, -9.99, -9.99, -9.99, -9.99},  {4.134, 4.499, 4.88, 5.243, 5.672, 6.108, 6.557, 6.884, 7.683, 8.227, 6.916, 0.362, 0.341, 0.358, 0.404, 0.478, 0.581, 0.814, 0.922, 1.151, 1.435, 1.664, 2.128, 2.777, 3.951, 6.846, 88.5, 39.18, -9.99, -9.99, -9.99, -9.99, -9.99, -9.99, -9.99, -9.99}},
      {{0.3185, 0.3701, 0.4211, 0.4749, 0.5368, 0.6028, 0.6745, 0.7197, 0.7518, 0.854, 0.9536, 1.0493, 1.1528, 1.2552, 1.3566, 1.4598, 1.565, 1.6659, 1.7359, 1.8392, 1.9346, 2.0384, 2.1341, 2.2172, 2.3138, 2.4199, 2.5175, 2.6173, 2.7032, 2.7587, 2.8134, 2.8693, 2.9066, 2.9422, 2.9704, 2.9993},  {0.386, 0.363, 0.341, 0.322, 0.302, 0.285, 0.269, 0.258, 0.239, 0.225, 0.218, 0.216, 0.252, 1.036, 1.075, 1.080, 1.075, 1.056, 0.961, 0.923, 0.884, 0.837, 0.787, 0.733, 0.645, 0.506, 0.326, 0.077, -0.100, -0.100, -0.100, -0.100, -0.100, -0.100, -0.100, -0.100},  {0.386, 0.362, 0.341, 0.321, 0.302, 0.285, 0.269, 0.258, 0.239, 0.224, 0.216, 0.213, 0.248, 0.959, 0.983, 0.975, 0.956, 0.922, 0.828, 0.776, 0.724, 0.660, 0.595, 0.529, 0.423, 0.295, 0.204, 0.046, -0.100, -0.100, -0.100, -0.100, -0.100, -0.100, -0.100, -0.100},  {3.873, 4.227, 4.593, 4.977, 5.404, 5.836, 6.28, 6.615, 7.274, 7.827, 8.134, 8.217, 6.804, 0.381, 0.306, 0.298, 0.305, 0.343, 0.546, 0.638, 0.74, 0.876, 1.041, 1.243, 1.641, 2.558, 4.883, 25.63, -9.99, -9.99, -9.99, -9.99, -9.99, -9.99, -9.99, -9.99},  {3.876, 4.23, 4.597, 4.98, 5.407, 5.839, 6.285, 6.623, 7.28, 7.846, 8.188, 8.321, 6.941, 0.55, 0.493, 0.514, 0.557, 0.641, 0.905, 1.078, 1.28, 1.565, 1.924, 2.375, 3.386, 5.565, 8.764, 43.43, -9.99, -9.99, -9.99, -9.99, -9.99, -9.99, -9.99, -9.99}},
      {{0.3767, 0.4256, 0.4783, 0.5342, 0.5945, 0.6617, 0.7348, 0.7745, 0.8044, 0.8996, 0.9923, 1.0906, 1.1855, 1.2812, 1.3658, 1.376, 1.4653, 1.5586, 1.6531, 1.7419, 1.8342, 1.8646, 1.9616, 2.0593, 2.1566, 2.2498, 2.3536, 2.4389, 2.541, 2.6314, 2.7313, 2.8248, 2.886, 2.927, 2.9659, 2.9941, 3.0207},  {0.403, 0.379, 0.355, 0.333, 0.313, 0.294, 0.276, 0.265, 0.248, 0.232, 0.223, 0.217, 0.216, 0.217, 0.262, 0.626, 0.937, 0.998, 1.007, 1.005, 0.990, 0.933, 0.901, 0.862, 0.814, 0.757, 0.669, 0.580, 0.424, 0.174, 0.009, -0.100, -0.100, -0.100, -0.100, -0.100, -0.100},  {0.403, 0.378, 0.355, 0.333, 0.313, 0.294, 0.276, 0.265, 0.247, 0.232, 0.222, 0.216, 0.214, 0.213, 0.257, 0.566, 0.852, 0.897, 0.892, 0.877, 0.848, 0.790, 0.743, 0.688, 0.625, 0.555, 0.459, 0.368, 0.271, 0.114, 0.006, -0.100, -0.100, -0.100, -0.100, -0.100, -0.100},  {3.642, 3.98, 4.354, 4.748, 5.159, 5.598, 6.061, 6.377, 6.956, 7.528, 7.916, 8.156, 8.219, 8.168, 6.469, 1.743, 0.601, 0.462, 0.442, 0.446, 0.478, 0.613, 0.694, 0.802, 0.948, 1.148, 1.523, 2.014, 3.381, 10.59, 222.7, -9.99, -9.99, -9.99, -9.99, -9.99, -9.99},  {3.644, 3.983, 4.357, 4.751, 5.163, 5.604, 6.066, 6.384, 6.964, 7.536, 7.932, 8.195, 8.308, 8.342, 6.647, 2.106, 0.833, 0.705, 0.718, 0.759, 0.842, 1.03, 1.202, 1.434, 1.748, 2.183, 2.986, 4.141, 6.226, 16.99, 330.1, -9.99, -9.99, -9.99, -9.99, -9.99, -9.99}},
      {{0.4348, 0.483, 0.5369, 0.5866, 0.6466, 0.7179, 0.7843, 0.8274, 0.8701, 0.9734, 1.0775, 1.1835, 1.2879, 1.396, 1.4978, 1.605, 1.7107, 1.814, 1.9138, 2.0197, 2.119, 2.2207, 2.3247, 2.429, 2.5276, 2.6355, 2.7366, 2.8373, 2.9452, 2.9866, 3.0198, 3.0486},  {0.421, 0.395, 0.369, 0.348, 0.326, 0.305, 0.287, 0.275, 0.254, 0.236, 0.225, 0.217, 0.214, 0.213, 0.212, 0.546, 0.879, 0.925, 0.929, 0.922, 0.829, 0.773, 0.700, 0.617, 0.532, 0.264, 0.015, 0.002, -0.100, -0.100, -0.100, -0.100},  {0.421, 0.395, 0.369, 0.348, 0.326, 0.304, 0.287, 0.275, 0.254, 0.236, 0.224, 0.217, 0.213, 0.210, 0.207, 0.479, 0.778, 0.806, 0.793, 0.766, 0.664, 0.597, 0.514, 0.423, 0.327, 0.159, 0.011, 0.002, -0.100, -0.100, -0.100, -0.100},  {3.411, 3.746, 4.126, 4.471, 4.878, 5.347, 5.773, 6.105, 6.744, 7.367, 7.832, 8.15, 8.297, 8.34, 8.382, 2.244, 0.755, 0.632, 0.621, 0.641, 0.904, 1.09, 1.379, 1.794, 2.346, 6.429, 113.4, 868.3, -9.99, -9.99, -9.99, -9.99},  {3.413, 3.749, 4.128, 4.475, 4.882, 5.351, 5.778, 6.111, 6.752, 7.377, 7.846, 8.171, 8.353, 8.471, 8.639, 2.791, 1.072, 0.976, 1.019, 1.117, 1.547, 1.913, 2.487, 3.385, 4.869, 11.68, 182.2, 1174.0, -9.99, -9.99, -9.99, -9.99}},
      {{0.4941, 0.5384, 0.591, 0.647, 0.7067, 0.77, 0.8451, 0.8839, 0.9248, 1.0243, 1.1241, 1.2245, 1.3242, 1.4274, 1.5265, 1.6324, 1.7313, 1.8336, 1.9279, 2.0251, 2.1158, 2.2121, 2.2799, 2.3794, 2.4768, 2.5743, 2.5838, 2.5971, 2.6244, 2.6721},  {0.442, 0.415, 0.388, 0.362, 0.339, 0.318, 0.297, 0.284, 0.265, 0.245, 0.231, 0.221, 0.215, 0.211, 0.208, 0.205, 0.201, 0.524, 0.810, 0.845, 0.847, 0.830, 0.737, 0.682, 0.608, 0.511, 0.509, 0.496, 0.448, 0.319},  {0.442, 0.415, 0.388, 0.362, 0.339, 0.318, 0.296, 0.284, 0.264, 0.245, 0.231, 0.221, 0.214, 0.210, 0.206, 0.201, 0.193, 0.447, 0.694, 0.711, 0.697, 0.664, 0.570, 0.502, 0.420, 0.324, 0.324, 0.310, 0.265, 0.162},  {3.171, 3.48, 3.846, 4.231, 4.632, 5.048, 5.537, 5.856, 6.404, 7.044, 7.559, 7.968, 8.261, 8.448, 8.562, 8.725, 8.941, 2.413, 0.963, 0.853, 0.846, 0.899, 1.226, 1.462, 1.843, 2.517, 2.527, 2.642, 3.101, 5.039},  {3.173, 3.482, 3.849, 4.234, 4.635, 5.052, 5.543, 5.863, 6.412, 7.055, 7.574, 7.988, 8.285, 8.492, 8.673, 8.954, 9.369, 3.114, 1.404, 1.333, 1.392, 1.546, 2.078, 2.588, 3.421, 4.925, 4.926, 5.228, 6.39, 11.47}},
      {{0.5543, 0.6002, 0.6495, 0.7007, 0.7596, 0.8307, 0.9062, 0.945, 1.0021, 1.0933, 1.1798, 1.2815, 1.379, 1.4779, 1.57, 1.6655, 1.7667, 1.8709, 1.9713, 2.0648, 2.1493, 2.2414, 2.3271, 2.415, 2.4651, 2.5699, 2.6747},  {0.466, 0.436, 0.407, 0.382, 0.357, 0.331, 0.307, 0.294, 0.272, 0.253, 0.237, 0.224, 0.215, 0.207, 0.202, 0.198, 0.193, 0.187, 0.180, 0.508, 0.726, 0.745, 0.741, 0.725, 0.641, 0.555, 0.413},  {0.466, 0.435, 0.407, 0.382, 0.357, 0.331, 0.307, 0.293, 0.271, 0.252, 0.237, 0.224, 0.214, 0.207, 0.201, 0.196, 0.189, 0.180, 0.169, 0.417, 0.600, 0.600, 0.581, 0.546, 0.463, 0.371, 0.245},  {2.923, 3.241, 3.58, 3.927, 4.319, 4.786, 5.285, 5.609, 6.199, 6.785, 7.32, 7.849, 8.266, 8.609, 8.867, 9.094, 9.362, 9.746, 10.15, 2.542, 1.269, 1.196, 1.208, 1.274, 1.662, 2.179, 3.513},  {2.925, 3.243, 3.582, 3.93, 4.323, 4.791, 5.292, 5.619, 6.212, 6.802, 7.342, 7.875, 8.298, 8.648, 8.917, 9.194, 9.579, 10.16, 10.92, 3.463, 1.895, 1.89, 2.011, 2.249, 2.95, 4.094, 7.038}},
      {{0.6098, 0.6536, 0.7051, 0.7616, 0.821, 0.8847, 0.961, 1.0081, 1.0592, 1.1435, 1.248, 1.3425, 1.4449, 1.5472, 1.6379, 1.7372, 1.8431, 1.9394, 2.0354, 2.1389, 2.2337, 2.3265, 2.4095, 2.4984, 2.5874, 2.6803, 2.7853},  {0.491, 0.459, 0.427, 0.397, 0.370, 0.345, 0.319, 0.301, 0.281, 0.263, 0.243, 0.230, 0.218, 0.208, 0.202, 0.196, 0.190, 0.184, 0.177, 0.170, 0.482, 0.680, 0.674, 0.643, 0.602, 0.452, 0.293},  {0.490, 0.459, 0.427, 0.397, 0.370, 0.344, 0.318, 0.300, 0.280, 0.262, 0.242, 0.228, 0.216, 0.207, 0.200, 0.194, 0.187, 0.179, 0.169, 0.157, 0.381, 0.539, 0.522, 0.481, 0.421, 0.287, 0.156},  {2.688, 2.988, 3.337, 3.715, 4.108, 4.526, 5.036, 5.429, 5.936, 6.453, 7.104, 7.628, 8.132, 8.569, 8.902, 9.226, 9.552, 9.902, 10.36, 10.87, 2.769, 1.471, 1.498, 1.653, 1.883, 3.062, 5.621},  {2.69, 2.991, 3.34, 3.72, 4.115, 4.537, 5.051, 5.448, 5.961, 6.484, 7.143, 7.673, 8.185, 8.631, 8.972, 9.311, 9.717, 10.22, 10.92, 11.9, 3.946, 2.299, 2.429, 2.782, 3.41, 5.765, 11.93}},
      {{0.6744, 0.7197, 0.7696, 0.8232, 0.886, 0.9574, 1.0331, 1.0896, 1.1286, 1.2266, 1.3272, 1.4232, 1.5288, 1.625, 1.7269, 1.8239, 1.9293, 2.0288, 2.1165, 2.2179, 2.3212, 2.4224, 2.5305, 2.6371, 2.7467, 2.7916, 2.8864},  {0.525, 0.488, 0.454, 0.422, 0.389, 0.358, 0.329, 0.306, 0.289, 0.266, 0.246, 0.230, 0.216, 0.206, 0.196, 0.189, 0.181, 0.175, 0.169, 0.162, 0.155, 0.408, 0.584, 0.525, 0.434, 0.368, 0.201},  {0.525, 0.488, 0.453, 0.421, 0.389, 0.357, 0.328, 0.304, 0.287, 0.263, 0.243, 0.228, 0.214, 0.203, 0.194, 0.186, 0.179, 0.171, 0.163, 0.152, 0.140, 0.309, 0.436, 0.384, 0.286, 0.220, 0.097},  {2.404, 2.71, 3.045, 3.403, 3.824, 4.304, 4.825, 5.308, 5.716, 6.366, 7.015, 7.596, 8.195, 8.702, 9.195, 9.628, 10.08, 10.49, 10.9, 11.47, 12.04, 3.573, 1.988, 2.4, 3.254, 4.146, 8.952},  {2.404, 2.712, 3.049, 3.41, 3.836, 4.323, 4.852, 5.353, 5.774, 6.439, 7.102, 7.692, 8.301, 8.819, 9.326, 9.775, 10.25, 10.78, 11.39, 12.32, 13.54, 5.247, 3.239, 3.905, 5.79, 8.046, 20.18}},
      {{0.7249, 0.7702, 0.8212, 0.8771, 0.9439, 1.0217, 1.1114, 1.1683, 1.2003, 1.3054, 1.4086, 1.5074, 1.6067, 1.713, 1.8162, 1.9163, 2.0197, 2.1185, 2.2206, 2.3245, 2.4243, 2.5264, 2.6285, 2.7105, 2.794, 2.8816, 2.9489, 3.0202, 3.026},  {0.557, 0.517, 0.477, 0.440, 0.401, 0.364, 0.327, 0.301, 0.284, 0.258, 0.237, 0.219, 0.203, 0.189, 0.176, 0.166, 0.156, 0.148, 0.141, 0.133, 0.126, 0.119, 0.268, 0.377, 0.342, 0.241, 0.144, 0.071, 0.073},  {0.556, 0.515, 0.476, 0.438, 0.399, 0.361, 0.324, 0.298, 0.280, 0.254, 0.232, 0.215, 0.199, 0.185, 0.173, 0.162, 0.153, 0.144, 0.134, 0.124, 0.112, 0.100, 0.187, 0.261, 0.236, 0.135, 0.071, 0.030, 0.031},  {2.168, 2.471, 2.813, 3.196, 3.658, 4.208, 4.875, 5.422, 5.854, 6.597, 7.344, 8.078, 8.826, 9.628, 10.4, 11.15, 11.93, 12.68, 13.43, 14.27, 15.22, 16.15, 6.287, 3.997, 4.591, 7.207, 13.05, 28.08, 27.3},  {2.173, 2.478, 2.825, 3.215, 3.685, 4.251, 4.938, 5.506, 5.965, 6.732, 7.514, 8.268, 9.035, 9.861, 10.66, 11.44, 12.27, 13.1, 14.13, 15.49, 17.22, 19.48, 9.736, 6.52, 7.372, 14.04, 28.23, 67.21, 65.74}},
      {{0.779, 0.8239, 0.8777, 0.936, 1.0066, 1.094, 1.1909, 1.2612, 1.2973, 1.3991, 1.5013, 1.6029, 1.7035, 1.8074, 1.9068, 2.0087, 2.1065, 2.2163, 2.3061, 2.4227, 2.5158, 2.6188, 2.7163, 2.8192, 2.9088, 2.9939, 3.0828},  {0.599, 0.553, 0.505, 0.461, 0.415, 0.367, 0.323, 0.291, 0.269, 0.243, 0.221, 0.201, 0.184, 0.168, 0.155, 0.142, 0.131, 0.119, 0.110, 0.101, 0.094, 0.088, 0.083, 0.143, 0.213, 0.170, 0.075},  {0.598, 0.551, 0.503, 0.457, 0.410, 0.362, 0.317, 0.283, 0.261, 0.235, 0.213, 0.194, 0.178, 0.162, 0.149, 0.136, 0.125, 0.113, 0.104, 0.092, 0.082, 0.071, 0.062, 0.087, 0.134, 0.112, 0.025},  {1.896, 2.198, 2.563, 2.972, 3.484, 4.151, 4.943, 5.682, 6.268, 7.106, 8.001, 8.939, 9.923, 11.0, 12.09, 13.3, 14.59, 16.2, 17.59, 19.33, 20.78, 22.41, 23.76, 13.18, 8.333, 10.86, 26.31},  {1.904, 2.211, 2.586, 3.008, 3.543, 4.244, 5.084, 5.876, 6.524, 7.399, 8.332, 9.306, 10.33, 11.45, 12.59, 13.92, 15.31, 17.05, 18.75, 21.4, 24.05, 27.87, 32.28, 22.64, 14.21, 17.23, 81.14}},
      {{0.8329, 0.8774, 0.9302, 0.9949, 1.0673, 1.1574, 1.2675, 1.3554, 1.3727, 1.4708, 1.5744, 1.6662, 1.7714, 1.8734, 1.9704, 2.0724, 2.17, 2.2604, 2.3655, 2.4746, 2.5585, 2.6581, 2.7628, 2.859, 2.96, 3.05, 3.1447, 3.237},  {0.653, 0.596, 0.541, 0.482, 0.428, 0.372, 0.317, 0.275, 0.255, 0.229, 0.205, 0.187, 0.168, 0.152, 0.138, 0.125, 0.113, 0.103, 0.092, 0.082, 0.076, 0.069, 0.063, 0.059, 0.064, 0.108, 0.068, 0.041},  {0.650, 0.592, 0.535, 0.475, 0.419, 0.361, 0.305, 0.262, 0.240, 0.215, 0.193, 0.176, 0.159, 0.143, 0.130, 0.117, 0.105, 0.095, 0.084, 0.073, 0.065, 0.056, 0.045, 0.038, 0.036, 0.061, 0.021, 0.011},  {1.604, 1.916, 2.286, 2.763, 3.327, 4.076, 5.071, 6.09, 6.722, 7.657, 8.717, 9.725, 10.98, 12.32, 13.72, 15.36, 17.12, 18.98, 21.4, 24.07, 26.2, 28.9, 31.79, 34.0, 31.16, 17.86, 29.43, 49.88},  {1.618, 1.94, 2.326, 2.831, 3.435, 4.248, 5.343, 6.469, 7.223, 8.242, 9.371, 10.43, 11.73, 13.16, 14.67, 16.44, 18.41, 20.52, 23.37, 27.04, 30.62, 36.19, 44.42, 53.58, 55.7, 32.78, 99.48, 185.6}},
      {{0.8929, 0.9375, 0.9895, 1.0552, 1.1378, 1.2309, 1.3559, 1.4615, 1.4757, 1.5758, 1.6801, 1.7799, 1.8742, 1.9722, 2.0736, 2.1782, 2.2748, 2.3743, 2.478, 2.5789, 2.6792, 2.7749, 2.8788, 2.9741, 3.073, 3.1565, 3.2419, 3.3267},  {0.728, 0.660, 0.590, 0.516, 0.443, 0.378, 0.310, 0.256, 0.230, 0.204, 0.182, 0.163, 0.147, 0.133, 0.119, 0.106, 0.095, 0.085, 0.076, 0.068, 0.061, 0.055, 0.049, 0.045, 0.049, 0.067, 0.053, 0.034},  {0.722, 0.651, 0.581, 0.503, 0.427, 0.359, 0.290, 0.236, 0.208, 0.184, 0.164, 0.148, 0.134, 0.121, 0.108, 0.096, 0.086, 0.076, 0.066, 0.058, 0.049, 0.040, 0.031, 0.025, 0.022, 0.033, 0.014, 0.010},  {1.261, 1.568, 1.951, 2.476, 3.157, 3.99, 5.234, 6.672, 7.624, 8.771, 10.06, 11.38, 12.75, 14.31, 16.13, 18.27, 20.5, 23.11, 26.21, 29.46, 32.87, 36.57, 40.88, 44.66, 41.41, 29.73, 37.76, 60.0},  {1.287, 1.61, 2.01, 2.578, 3.341, 4.288, 5.711, 7.375, 8.598, 9.888, 11.31, 12.73, 14.19, 15.88, 17.91, 20.34, 22.97, 26.15, 30.06, 34.87, 41.43, 50.31, 64.64, 81.4, 93.09, 62.16, 142.5, 203.9}},
      {{0.9471, 0.9955, 1.0498, 1.1179, 1.2027, 1.3139, 1.3822, 1.4588, 1.5268, 1.5976, 1.6047, 1.703, 1.7972, 1.8952, 1.9864, 2.0918, 2.1888, 2.2771, 2.377, 2.4785, 2.5704, 2.678, 2.7651, 2.8719, 2.9565, 3.0585, 3.1547, 3.2663, 3.3783},  {0.818, 0.740, 0.663, 0.580, 0.491, 0.394, 0.346, 0.300, 0.264, 0.224, 0.189, 0.167, 0.149, 0.133, 0.120, 0.106, 0.095, 0.086, 0.076, 0.068, 0.061, 0.053, 0.049, 0.043, 0.039, 0.035, 0.033, 0.045, 0.032},  {0.806, 0.724, 0.635, 0.537, 0.444, 0.354, 0.309, 0.267, 0.234, 0.198, 0.162, 0.143, 0.128, 0.114, 0.103, 0.092, 0.082, 0.073, 0.064, 0.056, 0.049, 0.042, 0.035, 0.028, 0.022, 0.017, 0.012, 0.016, 0.009},  {0.937, 1.215, 1.553, 2.013, 2.684, 3.757, 4.512, 5.46, 6.424, 7.874, 9.616, 11.08, 12.58, 14.28, 16.02, 18.26, 20.59, 22.97, 26.01, 29.53, 33.1, 37.65, 41.56, 47.09, 51.95, 58.19, 61.9, 44.57, 63.34},  {0.975, 1.278, 1.693, 2.309, 3.142, 4.378, 5.242, 6.328, 7.439, 9.101, 11.5, 13.21, 14.94, 16.88, 18.8, 21.35, 24.17, 27.15, 31.13, 35.89, 40.96, 48.68, 57.59, 73.73, 92.97, 123.2, 165.9, 125.4, 236.2}},
      {{1.0029, 1.0499, 1.1095, 1.1814, 1.2743, 1.3952, 1.4725, 1.5544, 1.6361, 1.7219, 1.7321, 1.8285, 1.9297, 2.0342, 2.1316, 2.231, 2.3319, 2.4341, 2.5361, 2.6397, 2.7391, 2.8383, 2.9398, 3.0485, 3.1463, 3.2481, 3.3292, 3.4049},  {0.934, 0.851, 0.758, 0.656, 0.541, 0.423, 0.365, 0.313, 0.271, 0.225, 0.162, 0.143, 0.126, 0.111, 0.099, 0.088, 0.078, 0.069, 0.061, 0.054, 0.048, 0.043, 0.039, 0.034, 0.031, 0.029, 0.038, 0.039},  {0.907, 0.799, 0.672, 0.552, 0.443, 0.343, 0.294, 0.253, 0.218, 0.178, 0.132, 0.116, 0.102, 0.090, 0.081, 0.072, 0.063, 0.055, 0.047, 0.041, 0.035, 0.029, 0.023, 0.017, 0.013, 0.010, 0.012, 0.010},  {0.61, 0.835, 1.144, 1.586, 2.286, 3.392, 4.197, 5.149, 6.227, 7.812, 11.44, 13.17, 15.14, 17.36, 19.66, 22.29, 25.29, 28.75, 32.66, 37.16, 41.91, 46.85, 52.59, 59.53, 66.04, 70.55, 53.45, 52.32},  {0.679, 1.0, 1.508, 2.199, 3.156, 4.572, 5.596, 6.774, 8.117, 10.27, 14.47, 16.6, 19.03, 21.7, 24.44, 27.75, 31.78, 36.75, 42.7, 49.78, 58.49, 71.2, 90.57, 121.8, 155.4, 210.9, 166.0, 197.0}},
      {{1.0629, 1.1151, 1.1753, 1.2546, 1.3564, 1.4811, 1.5716, 1.6672, 1.7614, 1.8518, 1.9506, 2.0475, 2.1469, 2.2375, 2.3402, 2.4447, 2.5372, 2.6403, 2.733, 2.8354, 2.938, 3.0352, 3.1225, 3.2232, 3.3239, 3.3965, 3.4704},  {1.091, 0.987, 0.864, 0.714, 0.560, 0.429, 0.359, 0.300, 0.254, 0.215, 0.128, 0.113, 0.100, 0.089, 0.078, 0.069, 0.062, 0.055, 0.049, 0.043, 0.039, 0.035, 0.031, 0.028, 0.026, 0.033, 0.037},  {0.999, 0.831, 0.672, 0.532, 0.412, 0.315, 0.264, 0.224, 0.191, 0.158, 0.098, 0.086, 0.076, 0.068, 0.059, 0.051, 0.044, 0.038, 0.033, 0.028, 0.023, 0.018, 0.014, 0.011, 0.009, 0.010, 0.010},  {0.277, 0.484, 0.798, 1.322, 2.149, 3.311, 4.289, 5.448, 6.737, 8.239, 14.89, 17.1, 19.59, 22.1, 25.25, 28.85, 32.45, 36.85, 41.42, 46.74, 52.56, 58.84, 65.0, 72.34, 78.49, 61.77, 54.26},  {0.46, 0.895, 1.506, 2.348, 3.527, 5.123, 6.411, 7.863, 9.501, 11.81, 19.94, 22.84, 26.09, 29.35, 33.82, 39.44, 45.52, 53.08, 61.19, 73.2, 90.62, 114.8, 143.59, 181.49, 239.55, 199.95, 199.52}},
      {{1.1279, 1.1796, 1.2481, 1.335, 1.4428, 1.5145, 1.5912, 1.6953, 1.7934, 1.9019, 2.0188, 2.1012, 2.203, 2.3081, 2.4017, 2.5082, 2.6022, 2.6946, 2.7988, 2.8955, 2.9905, 3.0905, 3.1926, 3.2958, 3.3927, 3.4605, 3.5279},  {1.307, 1.147, 0.941, 0.733, 0.552, 0.472, 0.405, 0.323, 0.273, 0.233, 0.189, 0.115, 0.100, 0.087, 0.077, 0.068, 0.060, 0.054, 0.047, 0.042, 0.038, 0.034, 0.030, 0.027, 0.025, 0.028, 0.035},  {1.045, 0.826, 0.624, 0.471, 0.355, 0.302, 0.259, 0.216, 0.185, 0.156, 0.124, 0.079, 0.069, 0.059, 0.052, 0.044, 0.038, 0.033, 0.028, 0.024, 0.020, 0.016, 0.013, 0.010, 0.008, 0.009, 0.010},  {-0.05, 0.18, 0.592, 1.241, 2.202, 2.863, 3.613, 4.94, 6.155, 7.477, 9.585, 16.75, 19.46, 22.5, 25.66, 29.44, 33.35, 37.55, 42.83, 48.3, 53.68, 60.25, 68.09, 76.09, 82.88, 72.21, 57.94},  {0.363, 0.909, 1.756, 2.868, 4.353, 5.4, 6.581, 8.202, 9.872, 11.99, 15.4, 25.08, 29.07, 33.78, 38.62, 45.61, 53.01, 61.11, 71.54, 83.57, 100.5, 125.4, 159.3, 204.0, 257.3, 239.9, 212.1}},
      {{1.1921, 1.2529, 1.3279, 1.4202, 1.5448, 1.6258, 1.7109, 1.8276, 1.9456, 2.0581, 2.164, 2.2702, 2.3409, 2.4455, 2.5366, 2.6464, 2.7418, 2.8473, 2.94, 3.0334, 3.1361, 3.2417, 3.3381, 3.4403, 3.513, 3.5774},  {1.520, 1.232, 0.943, 0.697, 0.481, 0.423, 0.342, 0.289, 0.239, 0.199, 0.171, 0.143, 0.094, 0.081, 0.072, 0.063, 0.056, 0.049, 0.043, 0.039, 0.035, 0.031, 0.027, 0.024, 0.023, 0.033},  {1.009, 0.720, 0.517, 0.378, 0.273, 0.230, 0.197, 0.164, 0.137, 0.116, 0.099, 0.082, 0.054, 0.046, 0.041, 0.034, 0.030, 0.026, 0.023, 0.019, 0.016, 0.013, 0.010, 0.008, 0.007, 0.009},  {-0.281, 0.052, 0.587, 1.393, 2.772, 3.382, 4.582, 5.731, 7.256, 9.055, 10.76, 13.15, 20.93, 24.4, 27.57, 31.83, 36.13, 41.24, 46.58, 51.95, 58.64, 66.51, 74.94, 83.76, 89.18, 61.38},  {0.437, 1.294, 2.47, 3.986, 6.155, 7.624, 9.156, 11.35, 13.83, 16.67, 19.72, 24.16, 36.98, 43.86, 49.92, 59.12, 67.93, 78.82, 89.96, 105.0, 127.7, 160.3, 204.3, 261.9, 282.7, 223.6}},
    }
};

// B coefficients
// Table in Appendix A of Hurley et al. 2000
// Key to map is n (B(n)).  Map element is unordered_map of term coefficient values.
const std::map<int, COMPASUnorderedMap<AB_TCoeff, double>> B_COEFF = {
    { 1, {{ALPHA,  3.970000E-1}, {BETA,  2.882600E-1}, {GAMMA,  5.293000E-1}, {ETA,  0.000000E0 }, {MU,  0.000000E0 }}},
    { 2, {{ALPHA,  0.000000E0 }, {BETA,  0.000000E0 }, {GAMMA,  0.000000E0 }, {ETA,  0.000000E0 }, {MU,  0.000000E0 }}},
    { 3, {{ALPHA,  0.000000E0 }, {BETA,  0.000000E0 }, {GAMMA,  0.000000E0 }, {ETA,  0.000000E0 }, {MU,  0.000000E0 }}},
    { 4, {{ALPHA,  9.960283E-1}, {BETA,  8.164393E-1}, {GAMMA,  2.383830E0 }, {ETA,  2.223436E0 }, {MU,  8.638115E-1}}},
    { 5, {{ALPHA,  2.561062E-1}, {BETA,  7.072646E-2}, {GAMMA, -5.444596E-2}, {ETA, -5.798167E-2}, {MU, -1.349129E-2}}},
    { 6, {{ALPHA,  1.157338E0 }, {BETA,  1.467883E0 }, {GAMMA,  4.299661E0 }, {ETA,  3.130500E0 }, {MU,  6.992080E-1}}},
    { 7, {{ALPHA,  4.022765E-1}, {BETA,  3.050010E-1}, {GAMMA,  9.962137E-1}, {ETA,  7.914079E-1}, {MU,  1.728098E-1}}},
    { 8, {{ALPHA,  0.000000E0 }, {BETA,  0.000000E0 }, {GAMMA,  0.000000E0 }, {ETA,  0.000000E0 }, {MU,  0.000000E0 }}},
    { 9, {{ALPHA,  2.751631E3 }, {BETA,  3.557098E2 }, {GAMMA,  0.000000E0 }, {ETA,  0.000000E0 }, {MU,  0.000000E0 }}},
    {10, {{ALPHA, -3.820831E-2}, {BETA,  5.872664E-2}, {GAMMA,  0.000000E0 }, {ETA,  0.000000E0 }, {MU,  0.000000E0 }}},

    {11, {{ALPHA,  1.071738E2 }, {BETA, -8.970339E1 }, {GAMMA, -3.949739E1 }, {ETA,  0.000000E0 }, {MU,  0.000000E0 }}},
    {12, {{ALPHA,  7.348793E2 }, {BETA, -1.531020E2 }, {GAMMA, -3.793700E1 }, {ETA,  0.000000E0 }, {MU,  0.000000E0 }}},
    {13, {{ALPHA,  9.219293E0 }, {BETA, -2.005865E0 }, {GAMMA, -5.561309E-1}, {ETA,  0.000000E0 }, {MU,  0.000000E0 }}},
    {14, {{ALPHA,  2.917412E0 }, {BETA,  1.575290E0 }, {GAMMA,  5.751814E-1}, {ETA,  0.000000E0 }, {MU,  0.000000E0 }}},
    {15, {{ALPHA,  3.629118E0 }, {BETA, -9.112722E-1}, {GAMMA,  1.042291E0 }, {ETA,  0.000000E0 }, {MU,  0.000000E0 }}},
    {16, {{ALPHA,  4.916389E0 }, {BETA,  2.862149E0 }, {GAMMA,  7.844850E-1}, {ETA,  0.000000E0 }, {MU,  0.000000E0 }}},
    {17, {{ALPHA,  0.000000E0 }, {BETA,  0.000000E0 }, {GAMMA,  0.000000E0 }, {ETA,  0.000000E0 }, {MU,  0.000000E0 }}},
    {18, {{ALPHA,  5.496045E1 }, {BETA, -1.289968E1 }, {GAMMA,  6.385758E0 }, {ETA,  0.000000E0 }, {MU,  0.000000E0 }}},
    {19, {{ALPHA,  1.832694E0 }, {BETA, -5.766608E-2}, {GAMMA,  5.696128E-2}, {ETA,  0.000000E0 }, {MU,  0.000000E0 }}},
    {20, {{ALPHA,  1.211104E2 }, {BETA,  0.000000E0 }, {GAMMA,  0.000000E0 }, {ETA,  0.000000E0 }, {MU,  0.000000E0 }}},

    {21, {{ALPHA,  2.214088E2 }, {BETA,  2.187113E2 }, {GAMMA,  1.170177E1 }, {ETA, -2.635340E1 }, {MU,  0.000000E0 }}},
    {22, {{ALPHA,  2.063983E0 }, {BETA,  7.363827E-1}, {GAMMA,  2.654323E-1}, {ETA, -6.140719E-2}, {MU,  0.000000E0 }}},
    {23, {{ALPHA,  2.003160E0 }, {BETA,  9.388871E-1}, {GAMMA,  9.656450E-1}, {ETA,  2.362266E-1}, {MU,  0.000000E0 }}},
    {24, {{ALPHA,  1.609901E1 }, {BETA,  7.391573E0 }, {GAMMA,  2.277010E1 }, {ETA,  8.334227E0 }, {MU,  0.000000E0 }}},
    {25, {{ALPHA,  1.747500E-1}, {BETA,  6.271202E-2}, {GAMMA, -2.324229E-2}, {ETA, -1.844559E-2}, {MU,  0.000000E0 }}},
    {26, {{ALPHA,  0.000000E0 }, {BETA,  0.000000E0 }, {GAMMA,  0.000000E0 }, {ETA,  0.000000E0 }, {MU,  0.000000E0 }}},
    {27, {{ALPHA,  2.752869E0 }, {BETA,  2.729201E-2}, {GAMMA,  4.996927E-1}, {ETA,  2.496551E-1}, {MU,  0.000000E0 }}},
    {28, {{ALPHA,  3.518506E0 }, {BETA,  1.112440E0 }, {GAMMA, -4.556216E-1}, {ETA, -2.179426E-1}, {MU,  0.000000E0 }}},
    {29, {{ALPHA,  1.626062E2 }, {BETA, -1.168838E1 }, {GAMMA, -5.498343E0 }, {ETA,  0.000000E0 }, {MU,  0.000000E0 }}},
    {30, {{ALPHA,  3.336833E-1}, {BETA, -1.458043E-1}, {GAMMA, -2.011751E-2}, {ETA,  0.000000E0 }, {MU,  0.000000E0 }}},

    {31, {{ALPHA,  7.425137E1 }, {BETA,  1.790236E1 }, {GAMMA,  3.033910E1 }, {ETA,  1.018259E1 }, {MU,  0.000000E0 }}},
    {32, {{ALPHA,  9.268325E2 }, {BETA, -9.739859E1 }, {GAMMA, -7.702152E1 }, {ETA, -3.158268E1 }, {MU,  0.000000E0 }}},
    {33, {{ALPHA,  2.474401E0 }, {BETA,  3.892972E-1}, {GAMMA,  0.000000E0 }, {ETA,  0.000000E0 }, {MU,  0.000000E0 }}},
    {34, {{ALPHA,  1.127018E1 }, {BETA,  1.622158E0 }, {GAMMA, -1.443664E0 }, {ETA, -9.474699E-1}, {MU,  0.000000E0 }}},
    {35, {{ALPHA,  0.000000E0 }, {BETA,  0.000000E0 }, {GAMMA,  0.000000E0 }, {ETA,  0.000000E0 }, {MU,  0.000000E0 }}},
    {36, {{ALPHA,  1.445216E-1}, {BETA, -6.180219E-2}, {GAMMA,  3.093878E-2}, {ETA,  1.567090E-2}, {MU,  0.000000E0 }}},
    {37, {{ALPHA,  1.304129E0 }, {BETA,  1.395919E-1}, {GAMMA,  4.142455E-3}, {ETA, -9.732503E-3}, {MU,  0.000000E0 }}},
    {38, {{ALPHA,  5.114149E-1}, {BETA, -1.160850E-2}, {GAMMA,  0.000000E0 }, {ETA,  0.000000E0 }, {MU,  0.000000E0 }}},
    {39, {{ALPHA,  1.314955E2 }, {BETA,  2.009258E1 }, {GAMMA, -5.143082E-1}, {ETA, -1.379140E0 }, {MU,  0.000000E0 }}},
    {40, {{ALPHA,  1.823973E1 }, {BETA, -3.074559E0 }, {GAMMA, -4.307878E0 }, {ETA,  0.000000E0 }, {MU,  0.000000E0 }}},

    {41, {{ALPHA,  2.327037E0 }, {BETA,  2.403445E0 }, {GAMMA,  1.208407E0 }, {ETA,  2.087263E-1}, {MU,  0.000000E0 }}},
    {42, {{ALPHA,  1.997378E0 }, {BETA, -8.126205E-1}, {GAMMA,  0.000000E0 }, {ETA,  0.000000E0 }, {MU,  0.000000E0 }}},
    {43, {{ALPHA,  1.079113E-1}, {BETA,  1.762409E-2}, {GAMMA,  1.096601E-2}, {ETA,  3.058818E-3}, {MU,  0.000000E0 }}},
    {44, {{ALPHA,  2.327409E0 }, {BETA,  6.901582E-1}, {GAMMA, -2.158431E-1}, {ETA, -1.084117E-1}, {MU,  0.000000E0 }}},
    {45, {{ALPHA,  0.000000E0 }, {BETA,  0.000000E0 }, {GAMMA,  0.000000E0 }, {ETA,  0.000000E0 }, {MU,  0.000000E0 }}},
    {46, {{ALPHA,  2.214315E0 }, {BETA, -1.975747E0 }, {GAMMA,  0.000000E0 }, {ETA,  0.000000E0 }, {MU,  0.000000E0 }}},
    {47, {{ALPHA,  0.000000E0 }, {BETA,  0.000000E0 }, {GAMMA,  0.000000E0 }, {ETA,  0.000000E0 }, {MU,  0.000000E0 }}},
    {48, {{ALPHA,  5.072525E0 }, {BETA,  1.146189E1 }, {GAMMA,  6.961724E0 }, {ETA,  1.316965E0 }, {MU,  0.000000E0 }}},
    {49, {{ALPHA,  5.139740E0 }, {BETA,  0.000000E0 }, {GAMMA,  0.000000E0 }, {ETA,  0.000000E0 }, {MU,  0.000000E0 }}},
    {50, {{ALPHA,  0.000000E0 }, {BETA,  0.000000E0 }, {GAMMA,  0.000000E0 }, {ETA,  0.000000E0 }, {MU,  0.000000E0 }}},

    {51, {{ALPHA,  1.125124E0 }, {BETA,  1.306486E0 }, {GAMMA,  3.622359E0 }, {ETA,  2.601976E0 }, {MU,  3.031270E-1}}},
    {52, {{ALPHA,  3.349489E-1}, {BETA,  4.531269E-3}, {GAMMA,  1.131793E-1}, {ETA,  2.300156E-1}, {MU,  7.632745E-2}}},
    {53, {{ALPHA,  1.467794E0 }, {BETA,  2.798142E0 }, {GAMMA,  9.455580E0 }, {ETA,  8.963904E0 }, {MU,  3.339719E0 }}},
    {54, {{ALPHA,  4.658512E-1}, {BETA,  2.597451E-1}, {GAMMA,  9.048179E-1}, {ETA,  7.394505E-1}, {MU,  1.607092E-1}}},
    {55, {{ALPHA,  1.042200E0 }, {BETA,  1.315600E-1}, {GAMMA,  4.500000E-2}, {ETA,  0.000000E0 }, {MU,  0.000000E0 }}},
    {56, {{ALPHA,  1.110866E0 }, {BETA,  9.623856E-1}, {GAMMA,  2.735487E0 }, {ETA,  2.445602E0 }, {MU,  8.826352E-1}}},
    {57, {{ALPHA, -1.584333E-1}, {BETA, -1.728865E-1}, {GAMMA, -4.461431E-1}, {ETA, -3.925259E-1}, {MU, -1.276203E-1}}}
};

#undef ALPHA
#undef BETA
#undef GAMMA
#undef ETA
#undef MU


// C coefficients
// Key to map is n (C(n)).  Map element is unordered_map of term coefficient values.
const std::unordered_map<int, double> C_COEFF = {{1, -8.672073E-2}, {2, 9.301992E0}, {3, 4.637345E0}};


// CDF from Table 7 in Dufton et al 2013 https://arxiv.org/abs/1212.2424
// There is an assumption in the code that this function is monitonically increasing - it is now
// and should remain so if the map is modified.
const std::map<double, double> BStarRotationalVelocityCDFTable = {
    {000.0, 0.000}, {020.0, 0.046}, {040.0, 0.094}, {060.0, 0.144}, {080.0, 0.192}, {100.0, 0.239},
    {120.0, 0.253}, {140.0, 0.270}, {160.0, 0.288}, {180.0, 0.322}, {200.0, 0.377}, {220.0, 0.435},
    {240.0, 0.492}, {260.0, 0.548}, {280.0, 0.609}, {300.0, 0.674}, {320.0, 0.739}, {340.0, 0.796},
    {360.0, 0.841}, {380.0, 0.879}, {400.0, 0.912}, {420.0, 0.938}, {440.0, 0.956}, {460.0, 0.971},
    {480.0, 0.983}, {500.0, 0.990}, {520.0, 0.993}, {540.0, 0.995}, {560.0, 0.996}, {580.0, 0.997}
};


// These neutron star (NS) equations-of-state (EOS) are
// taken from the review Ozel & Freire 2016,
// Masses, Radii, and Equation of State of Neutron Stars,
// Annual Reviews of Astronomy and Astrophysics,
// https://arxiv.org/abs/1603.02698, downloaded from
// their website http://xtreme.as.arizona.edu/NeutronStars/

// For now we choose one example EOS ARP3 from
// Akmal et al 1998 https://arxiv.org/abs/nucl-th/9804027
const std::map<double, double> ARP3MassRadiusRelation = {
    {0.184 , 16.518}, {0.188 , 16.292}, {0.192 , 16.067}, {0.195 , 15.857}, {0.199 , 15.658}, {0.203 , 15.46 }, {0.207 , 15.277}, {0.212, 15.102}, {0.216, 14.933},
    {0.221 , 14.774}, {0.225 , 14.619}, {0.23  , 14.473}, {0.235 , 14.334}, {0.24  , 14.199}, {0.245 , 14.073}, {0.251 , 13.951}, {0.256, 13.834}, {0.262, 13.725},
    {0.268 , 13.618}, {0.273 , 13.52 }, {0.28  , 13.423}, {0.286 , 13.332}, {0.292 , 13.245}, {0.299 , 13.162}, {0.306 , 13.084}, {0.313, 13.009}, {0.32 , 12.94 },
    {0.327 , 12.871}, {0.335 , 12.806}, {0.342 , 12.747}, {0.35  , 12.691}, {0.358 , 12.638}, {0.366 , 12.586}, {0.374 , 12.538}, {0.383, 12.493}, {0.391, 12.451},
    {0.4   , 12.409}, {0.409 , 12.371}, {0.418 , 12.336}, {0.427 , 12.302}, {0.438 , 12.269}, {0.448 , 12.239}, {0.458 , 12.211}, {0.468, 12.184}, {0.479, 12.16 },
    {0.49  , 12.136}, {0.501 , 12.116}, {0.512 , 12.096}, {0.524 , 12.078}, {0.535 , 12.061}, {0.547 , 12.046}, {0.559 , 12.031}, {0.572, 12.018}, {0.585, 12.007},
    {0.598 , 11.997}, {0.611 , 11.987}, {0.625 , 11.979}, {0.638 , 11.972}, {0.652 , 11.966}, {0.666 , 11.96 }, {0.681 , 11.955}, {0.695, 11.952}, {0.71 , 11.949},
    {0.725 , 11.947}, {0.74  , 11.946}, {0.756 , 11.945}, {0.772 , 11.945}, {0.788 , 11.945}, {0.804 , 11.946}, {0.82  , 11.947}, {0.837, 11.949}, {0.854, 11.952},
    {0.871 , 11.955}, {0.888 , 11.957}, {0.906 , 11.961}, {0.923 , 11.964}, {0.941 , 11.968}, {0.959 , 11.972}, {0.977 , 11.977}, {0.995, 11.981}, {1.014, 11.985},
    {1.032 , 11.99 }, {1.05  , 11.994}, {1.069 , 11.999}, {1.088 , 12.004}, {1.107 , 12.009}, {1.126 , 12.013}, {1.145 , 12.018}, {1.164, 12.022}, {1.184, 12.027},
    {1.203 , 12.031}, {1.222 , 12.035}, {1.242 , 12.039}, {1.261 , 12.043}, {1.281 , 12.047}, {1.3   , 12.05 }, {1.32  , 12.053}, {1.339, 12.056}, {1.358, 12.058},
    {1.378 , 12.061}, {1.397 , 12.063}, {1.416 , 12.064}, {1.436 , 12.066}, {1.455 , 12.067}, {1.474 , 12.068}, {1.493 , 12.068}, {1.512, 12.068}, {1.531, 12.068},
    {1.549 , 12.067}, {1.568 , 12.066}, {1.586 , 12.065}, {1.604 , 12.063}, {1.623 , 12.06 }, {1.64  , 12.058}, {1.658 , 12.055}, {1.676, 12.052}, {1.693, 12.048},
    {1.71  , 12.044}, {1.727 , 12.039}, {1.744 , 12.034}, {1.761 , 12.029}, {1.777 , 12.024}, {1.793 , 12.017}, {1.809 , 12.011}, {1.825, 12.004}, {1.84 , 11.997},
    {1.856 , 11.989}, {1.871 , 11.981}, {1.886 , 11.973}, {1.9   , 11.965}, {1.915 , 11.956}, {1.929 , 11.946}, {1.943 , 11.937}, {1.956, 11.927}, {1.969, 11.916},
    {1.982 , 11.906}, {1.995 , 11.895}, {2.008 , 11.884}, {2.02  , 11.827}, {2.032 , 11.86 }, {2.044 , 11.848}, {2.056 , 11.836}, {2.067, 11.823}, {2.078, 11.81 },
    {2.089 , 11.797}, {2.099 , 11.784}, {2.109 , 11.77 }, {2.119 , 11.756}, {2.129 , 11.742}, {2.139 , 11.727}, {2.148 , 11.713}, {2.157, 11.698}, {2.166, 11.683},
    {2.174 , 11.668}, {2.182 , 11.652}, {2.19  , 11.637}, {2.198 , 11.621}, {2.206 , 11.605}, {2.213 , 11.589}, {2.221 , 11.573}, {2.227, 11.556}, {2.234, 11.54 },
    {2.241 , 11.523}, {2.247 , 11.506}, {2.253 , 11.49 }, {2.259 , 11.473}, {2.264 , 11.456}, {2.27  , 11.438}, {2.275 , 11.421}, {2.28 , 11.404}, {2.285, 11.386},
    {2.29  , 11.369}, {2.294 , 11.351}, {2.299 , 11.333}, {2.303 , 11.316}, {2.307 , 11.299}, {2.31  , 11.281}, {2.314 , 11.263}, {2.317, 11.245}, {2.321, 11.227},
    {2.324 , 11.209}, {2.327 , 11.191}, {2.33  , 11.173}, {2.332 , 11.155}, {2.335 , 11.136}, {2.337 , 11.119}, {2.339 , 11.101}, {2.342, 11.083}, {2.344, 11.065},
    {2.345 , 11.046}, {2.347 , 11.028}, {2.349 , 11.01 }, {2.35  , 10.992}, {2.352 , 10.974}, {2.353 , 10.956}, {2.354 , 10.938}, {2.355, 10.92 }, {2.356, 10.902},
    {2.3571, 10.885}, {2.3572, 10.866}, {2.3581, 10.849}, {2.3582, 10.831}, {2.3591, 10.813}, {2.3592, 10.795}, {2.3593, 10.777}, {2.361, 10.76 }, {2.362, 10.742}
};


// vector NANJING_MASSES
// Mass / Msun of stellar models computed by Xu & Li (2010), with additional unpublished 50 and 100 Msun models
const DBL_VECTOR NANJING_MASSES = { 1.0, 2.0, 3.0, 4.0, 5.0, 6.0, 7.0, 8.0, 9.0, 10.0, 12.0, 14.0, 16.0, 20.0, 50.0, 100.0 };

// vector NANJING_MASSES_MIDPOINTS
// Mass / Msun bin edges of Xu & Li (2010) lambda prescription as implemented in StarTrack. These are the midpoints between the masses in NANJING_MASSES
const DBL_VECTOR NANJING_MASSES_MIDPOINTS = { 1.5, 2.5, 3.5, 4.5, 5.5, 6.5, 7.5, 8.5, 9.5, 11.0, 13.0, 15.0, 18.0, 35.0, 75.0 };

// Coefficients for calculating binding and recombination energy as described in Loveridge et al. 2011
// Electronic tables, program and further information in: http://astro.ru.nl/~sluys/index.php?title=BE

// struct LoveridgeCoefficients
// m, r, alpha(m,r) used in Loveridge et al. 2011, eq 5
struct LoveridgeCoefficients {
    int    m;
    int    r;
    double alpha_mr;
};


// enum class LOVERIDGE_METALLICITY
// Symbolic names for metallicities described in Loveridge et al., 2011
// These are used as indices into the loveridgeCoefficients multi-dimensional vector (described below)
// This is a bit of a hack until I figure out how to (elegantly) iterate over enum classes...
enum class LOVERIDGE_METALLICITY: int { Z000010, Z000100, Z001000, Z001500, Z002000, Z003000, COUNT };
const std::vector<std::tuple<LOVERIDGE_METALLICITY, double>> LOVERIDGE_METALLICITY_VALUE = {
    { LOVERIDGE_METALLICITY::Z000010, 0.00010 },
    { LOVERIDGE_METALLICITY::Z000100, 0.00100 },
    { LOVERIDGE_METALLICITY::Z001000, 0.01000 },
    { LOVERIDGE_METALLICITY::Z001500, 0.01500 },
    { LOVERIDGE_METALLICITY::Z002000, 0.02000 },
    { LOVERIDGE_METALLICITY::Z003000, 0.03000 }
};


// enum class LOVERIDGE_GROUP
// Symbolic names for GB groups described in Loveridge et al., 2011
// These are used as indices into the loveridgeCoefficients multi-dimensional vector (described below)
enum class LOVERIDGE_GROUP: int { LMR1, LMR2, LMA, HM, RECOM };
const COMPASUnorderedMap<LOVERIDGE_GROUP, std::string> LOVERIDGE_GROUP_LABEL = {
    { LOVERIDGE_GROUP::LMR1,  "Low mass early Red Giant Branch (RGB) (before dredge-up)" },
    { LOVERIDGE_GROUP::LMR2,  "Low mass late Red Giant Branch (RGB) (after dredge-up)" },
    { LOVERIDGE_GROUP::LMA,   "Low mass Asymptotic Giant Branch (AGB)" },
    { LOVERIDGE_GROUP::HM,    "High mass" },
    { LOVERIDGE_GROUP::RECOM, "Recombination energy" }
};


// vector LOVERIDGE_LM_HM_CUTOFFS
// Values for the division between High Mass and Low Mass, indexed by metallicity (LOVERIDGE_METALLICITY)
// Values are given in Msol
// From Loveridge et al. 2011, table 1
const DBL_VECTOR LOVERIDGE_LM_HM_CUTOFFS = { 11.7000, 11.7000, 10.2000, 11.7000, 11.7000, 13.4000 };


// vector LOVERIDGE_LM1_LM2_CUTOFFS
// Coefficients for the division between Low Mass RGB 1 and Low Mass RGB 2, indexed by metallicity (LOVERIDGE_METALLICITY)
// From Loveridge et al. 2011, table 2 & eq 4
const std::vector<DBL_VECTOR> LOVERIDGE_LM1_LM2_CUTOFFS = {
    { 6.047230E-01,  1.397240E+00, -8.249630E-02,  1.141430E+00,  0.000000E+00 },       // Metallicity Z000010 (0.00010)
    { 4.566000E-01,  1.186600E+00,  2.390880E+00, -3.054040E+00,  1.404900E+00 },       // Metallicity Z000100 (0.00100)
    { 2.821740E-01,  1.149380E+00,  1.884450E+00, -1.082300E+00,  0.000000E+00 },       // Metallicity Z001000 (0.01000)
    { 2.518180E-01,  1.210490E+00,  1.634900E+00, -8.369100E-01,  0.000000E+00 },       // Metallicity Z001500 (0.01500)
    { 2.406370E-01,  1.089220E+00,  1.953180E+00, -1.032180E+00,  0.000000E+00 },       // Metallicity Z002000 (0.02000)
    { 2.348880E-01,  8.972940E-01,  2.519950E+00, -1.414110E+00,  0.000000E+00 }        // Metallicity Z003000 (0.03000)
};


// vector LOVERIDGE_COEFFICIENTS
// Multi-dimensional vector of struct LoveridgeCoefficients, indexed by
// metallicity (LOVERIDGE_METALLICITY) and evolutionary stage (LOVERIDGE_GROUP)
// This vector records the coefficients (m, r, alpha(m,r) used in Loveridge et al. 2001, eq 5
// Using a vector indexed by metallicity and evolutionary stage because it's faster than a map, and
// the lambdas could be calculated at every timestep.
const std::vector<std::vector<std::vector<LoveridgeCoefficients>>> LOVERIDGE_COEFFICIENTS = {
    {                                                                                   // Metallicity Z000010 (0.00010)
        {                                                                               // LMR1 (Z000010)
            { 0,     0,     1.49884369566236408389E+01},
            { 0,     1,     3.55674019216888570583E+00},
            { 0,     2,    -1.50579325323499482181E+01},
            { 0,     3,     2.74507278637946647848E+01},
            { 0,     4,    -2.40420132204742671433E+01},
            { 0,     5,     6.08559902401751795509E+00},

            { 1,     0,     4.77689517615753889146E+00},
            { 1,     1,    -3.52448257631879471319E+01},
            { 1,     2,     1.26181509166749165729E+02},
            { 1,     3,    -2.05760448139415075275E+02},
            { 1,     4,     1.66826460262414656199E+02},
            { 1,     5,    -4.13681688626000720888E+01},

            { 2,     0,    -4.03038048915965774199E+00},
            { 2,     1,     5.94984473818373302834E+01},
            { 2,     2,    -3.15891070807037635859E+02},
            { 2,     3,     5.63465810280387586317E+02},
            { 2,     4,    -4.56401018552895436642E+02},
            { 2,     5,     1.12357256780075772440E+02},

            { 3,     0,    -2.22258127619659440199E+00},
            { 3,     1,     1.21818087660567726971E+02},
            { 3,     2,    -6.06793401690043339158E+01},
            { 3,     3,    -2.73750098046708558286E+02},
            { 3,     4,     3.80968083978251002009E+02},
            { 3,     5,    -1.07210865421446229107E+02},

            { 4,     0,    -4.95448396548353997559E+01},
            { 4,     1,    -1.05676079281290000722E+02},
            { 4,     2,     3.74254532751612941865E+02},
            { 4,     3,    -2.84755814237885886087E+02},
            { 4,     4,     5.32060692031168436245E+00},
            { 4,     5,     1.94841031059088862776E+01},

            { 5,     0,     5.85417149247924371025E+01},
            { 5,     1,    -6.46713025038344397899E+01},
            { 5,     2,    -8.04514035300949643670E+01},
            { 5,     3,     1.54013846765123219029E+02},
            { 5,     4,    -6.62783052076742649206E+01},
            { 5,     5,     9.83910595056972248074E+00}
        },
        {                                                                               // LMR2 (Z000010)
            { 0,     0,     2.10206064943832124925E+01},
            { 0,     1,    -2.39940628010456791230E+01},
            { 0,     2,     3.67437434259622861532E+01},
            { 0,     3,    -2.87504026348741277275E+01},
            { 0,     4,     1.10696952815601967757E+01},
            { 0,     5,    -1.67354101724841819454E+00},

            { 1,     0,     6.24726695402092602194E+01},
            { 1,     1,    -2.25859701401090774198E+02},
            { 1,     2,     3.25693445380178616233E+02},
            { 1,     3,    -2.28906270354160255920E+02},
            { 1,     4,     7.82835291167177160787E+01},
            { 1,     5,    -1.04409269263635096081E+01},

            { 2,     0,     1.68774936141528343114E+02},
            { 2,     1,    -4.70922534725343496120E+02},
            { 2,     2,     5.20150477052292671942E+02},
            { 2,     3,    -2.82942436111233064366E+02},
            { 2,     4,     7.54607477257930696624E+01},
            { 2,     5,    -7.80062541052705249456E+00},

            { 3,     0,     1.26323501968766254322E+03},
            { 3,     1,    -5.43724065618109580100E+03},
            { 3,     2,     9.47031538171058127773E+03},
            { 3,     3,    -8.20344328990647773026E+03},
            { 3,     4,     3.48253888526251739677E+03},
            { 3,     5,    -5.75361752664876235031E+02},

            { 4,     0,     1.45320316532362594444E+04},
            { 4,     1,    -6.10692503818239565589E+04},
            { 4,     2,     9.45752483181984280236E+04},
            { 4,     3,    -6.92033750093292765087E+04},
            { 4,     4,     2.43234260768021413242E+04},
            { 4,     5,    -3.32540856427475091550E+03},

            { 5,     0,    -7.83727239733487567719E+03},
            { 5,     1,     6.87101874631883547409E+04},
            { 5,     2,    -1.42788737041162559763E+05},
            { 5,     3,     1.25369407779255416244E+05},
            { 5,     4,    -5.05985607497797464021E+04},
            { 5,     5,     7.77505329663658358186E+03}
        },
        {                                                                               // LMA (Z000010)
            { 0,     0,     1.77846204423370872973E+04},
            { 0,     1,    -1.11008631122171675088E+05},
            { 0,     2,     3.07385212080689030699E+05},
            { 0,     3,    -4.97253519789625774138E+05},
            { 0,     4,     5.20899845929651521146E+05},
            { 0,     5,    -3.69562230436008889228E+05},
            { 0,     6,     1.79995285036839370150E+05},
            { 0,     7,    -5.94766776453754428076E+04},
            { 0,     8,     1.27704226161695205519E+04},
            { 0,     9,    -1.60998313917297696207E+03},
            { 0,    10,     9.05540938508377593053E+01},

            { 1,     0,     1.27448576992469941615E+05},
            { 1,     1,    -8.26126519162579439580E+05},
            { 1,     2,     2.40616127883097669110E+06},
            { 1,     3,    -4.13147857106406055391E+06},
            { 1,     4,     4.61530595326700154692E+06},
            { 1,     5,    -3.49471896526116924360E+06},
            { 1,     6,     1.81238210394326946698E+06},
            { 1,     7,    -6.34629941238884348422E+05},
            { 1,     8,     1.43452093324876565021E+05},
            { 1,     9,    -1.88911385051759207272E+04},
            { 1,    10,     1.10039680760221062883E+03},

            { 2,     0,    -1.11280780545824207366E+06},
            { 2,     1,     6.52773804973363596946E+06},
            { 2,     2,    -1.68385778483916968107E+07},
            { 2,     3,     2.51369743430132977664E+07},
            { 2,     4,    -2.40291083278050050139E+07},
            { 2,     5,     1.53511958359827548265E+07},
            { 2,     6,    -6.62599811194045469165E+06},
            { 2,     7,     1.90266653405042551458E+06},
            { 2,     8,    -3.46290151645659178030E+05},
            { 2,     9,     3.57968178594517958118E+04},
            { 2,    10,    -1.57403299302352661471E+03},

            { 3,     0,     3.61468220664994791150E+06},
            { 3,     1,    -1.42838660574260130525E+07},
            { 3,     2,     9.89719916261141002178E+06},
            { 3,     3,     4.17630757517836764455E+07},
            { 3,     4,    -1.13186791305614486337E+08},
            { 3,     5,     1.34723130784819722176E+08},
            { 3,     6,    -9.39780759352868050337E+07},
            { 3,     7,     4.08028988015334084630E+07},
            { 3,     8,    -1.08834827876409199089E+07},
            { 3,     9,     1.63703844878768618219E+06},
            { 3,    10,    -1.06502153903636033647E+05},

            { 4,     0,    -2.18383920460389368236E+07},
            { 4,     1,     1.01377685264262214303E+08},
            { 4,     2,    -1.24736986550756111741E+08},
            { 4,     3,    -1.38097782211961090565E+08},
            { 4,     4,     5.82118970734395384789E+08},
            { 4,     5,    -7.72188668410225749016E+08},
            { 4,     6,     5.69788365736976385117E+08},
            { 4,     7,    -2.56651440166880398989E+08},
            { 4,     8,     7.03184175257203429937E+07},
            { 4,     9,    -1.07993168413460906595E+07},
            { 4,    10,     7.14464107997456681915E+05},

            { 5,     0,     6.22013266083969771862E+07},
            { 5,     1,    -3.70892432569035887718E+08},
            { 5,     2,     7.32722076455112814903E+08},
            { 5,     3,    -3.41863748162672758102E+08},
            { 5,     4,    -8.72008743590860724449E+08},
            { 5,     5,     1.70439955004952502251E+09},
            { 5,     6,    -1.44412099096650505066E+09},
            { 5,     7,     7.01467443390604257584E+08},
            { 5,     8,    -2.01846242185972064734E+08},
            { 5,     9,     3.21032091475058645010E+07},
            { 5,    10,    -2.18098983308966364712E+06},

            { 6,     0,     8.32790288301304075867E+06},
            { 6,     1,     1.67320728489836782217E+08},
            { 6,     2,    -4.90329729719172537327E+08},
            { 6,     3,    -3.57015713222805708647E+07},
            { 6,     4,     1.73606751974490427971E+09},
            { 6,     5,    -2.95511773960293579102E+09},
            { 6,     6,     2.49140620948586368561E+09},
            { 6,     7,    -1.22675662513774180412E+09},
            { 6,     8,     3.58779851358991682529E+08},
            { 6,     9,    -5.79478609330464825034E+07},
            { 6,    10,     3.99136670739177288488E+06},

            { 7,     0,    -3.09375949266583919525E+08},
            { 7,     1,     1.30927392519327545166E+09},
            { 7,     2,    -2.71972201258040809631E+09},
            { 7,     3,     4.17056345501154565811E+09},
            { 7,     4,    -5.31121138472141742706E+09},
            { 7,     5,     5.18211883778930091858E+09},
            { 7,     6,    -3.52386318383868503571E+09},
            { 7,     7,     1.57889703104470300674E+09},
            { 7,     8,    -4.41837538483527064323E+08},
            { 7,     9,     6.98762237560149580240E+07},
            { 7,    10,    -4.76660235680679418147E+06},

            { 8,     0,     5.32124163954892635345E+08},
            { 8,     1,    -2.58332422589960527420E+09},
            { 8,     2,     5.78740993511894130707E+09},
            { 8,     3,    -8.18639627587050056458E+09},
            { 8,     4,     8.33603336255734443665E+09},
            { 8,     5,    -6.37392318348361968994E+09},
            { 8,     6,     3.59443787565530967712E+09},
            { 8,     7,    -1.42294472536891078949E+09},
            { 8,     8,     3.68482395798513412476E+08},
            { 8,     9,    -5.55465651649229973555E+07},
            { 8,    10,     3.67803603909488115460E+06},

            { 9,     0,    -3.67132831968976199627E+08},
            { 9,     1,     1.87202460446496915817E+09},
            { 9,     2,    -4.32871663092040729523E+09},
            { 9,     3,     6.09032624990053653717E+09},
            { 9,     4,    -5.87735082626143074036E+09},
            { 9,     5,     4.10221144979333591461E+09},
            { 9,     6,    -2.08821944738185024261E+09},
            { 9,     7,     7.54238944109313964844E+08},
            { 9,     8,    -1.81710771632690608501E+08},
            { 9,     9,     2.59757891273681670427E+07},
            { 9,    10,    -1.65624886172299087048E+06},

            {10,     0,     9.30481611941920518875E+07},
            {10,     1,    -4.87096365846687316895E+08},
            {10,     2,     1.14762701275433015823E+09},
            {10,     3,    -1.62114284406450057030E+09},
            {10,     4,     1.53847292382848095894E+09},
            {10,     5,    -1.03373922282777369022E+09},
            {10,     6,     4.99196402871803343296E+08},
            {10,     7,    -1.70266350400250434875E+08},
            {10,     8,     3.88883041814338341355E+07},
            {10,     9,    -5.31391571130599640310E+06},
            {10,    10,     3.26864794701321807224E+05}
        },
        {                                                                               // HM (Z000010)
            { 0,     0,     3.04240080558681453113E+05},
            { 0,     1,    -7.24150360611511170864E+07},
            { 0,     2,     2.70646920133822739124E+08},
            { 0,     3,    -4.33003387311595380306E+08},
            { 0,     4,     4.03091375320128858089E+08},
            { 0,     5,    -2.49456192293578892946E+08},
            { 0,     6,     9.70010504787636250257E+07},
            { 0,     7,    -8.23838906384931178764E+05},
            { 0,     8,    -3.28722313181499056518E+07},
            { 0,     9,     2.78880451327459998429E+07},
            { 0,    10,    -1.40338722991762422025E+07},
            { 0,    11,     5.06007529781199898571E+06},
            { 0,    12,    -1.37089679529935028404E+06},
            { 0,    13,     2.68858224094756355044E+05},
            { 0,    14,    -3.36690685426766431192E+04},
            { 0,    15,     1.98948270157709225714E+03},

            { 1,     0,     5.37679127182313203812E+07},
            { 1,     1,     1.46388718178314149380E+08},
            { 1,     2,    -9.35395212179676651955E+08},
            { 1,     3,     1.55915548629785561562E+09},
            { 1,     4,    -1.34035874177675724030E+09},
            { 1,     5,     7.60583187397939205170E+08},
            { 1,     6,    -3.48267020550069510937E+08},
            { 1,     7,     1.27565538716441661119E+08},
            { 1,     8,    -2.52623368581141643226E+07},
            { 1,     9,    -2.38211218436619313434E+06},
            { 1,    10,     2.83049418278661277145E+06},
            { 1,    11,    -1.12351439162609330378E+06},
            { 1,    12,     5.12258502489926875569E+05},
            { 1,    13,    -1.87547968379564146744E+05},
            { 1,    14,     3.78142640863094275119E+04},
            { 1,    15,    -3.14819542193592815238E+03},

            { 2,     0,    -2.72150296501208603382E+08},
            { 2,     1,     2.54191144958757966757E+08},
            { 2,     2,     1.09221455545737147331E+09},
            { 2,     3,    -2.27038845949890232086E+09},
            { 2,     4,     1.74805773803573489189E+09},
            { 2,     5,    -6.91637455687782287598E+08},
            { 2,     6,     2.04606336638418078423E+08},
            { 2,     7,    -7.53842029037321358919E+07},
            { 2,     8,     1.98339755878359973431E+07},
            { 2,     9,    -2.51659290353266568854E+06},
            { 2,    10,     2.78171596346601564437E+06},
            { 2,    11,    -2.17292116712976712734E+06},
            { 2,    12,     6.62271515154829132371E+05},
            { 2,    13,    -6.85233401404126780108E+04},
            { 2,    14,    -7.24533940448010434920E+03},
            { 2,    15,     1.77091708853070326768E+03},

            { 3,     0,     5.84549742654761433601E+08},
            { 3,     1,    -1.22755266303496289253E+09},
            { 3,     2,    -1.99841301217404045165E+07},
            { 3,     3,     1.62942775427007746696E+09},
            { 3,     4,    -1.29122969498875904083E+09},
            { 3,     5,     2.81517572141482591629E+08},
            { 3,     6,     3.29046875321928299963E+07},
            { 3,     7,    -2.18449690962994331494E+06},
            { 3,     8,    -2.63601564748177304864E+06},
            { 3,     9,    -4.48942869859682396054E+06},
            { 3,    10,     2.44109624343642685562E+06},
            { 3,    11,    -4.88764745659762818832E+05},
            { 3,    12,     5.56227389265404126490E+04},
            { 3,    13,    -2.70979608753431966761E+03},
            { 3,    14,     1.47652876079566203771E+03},
            { 3,    15,    -5.79993594759073516798E+02},

            { 4,     0,    -6.80110049336398720741E+08},
            { 4,     1,     1.85585044735255384445E+09},
            { 4,     2,    -1.28215713107603287697E+09},
            { 4,     3,    -3.01044179228078424931E+08},
            { 4,     4,     5.51112592108273148537E+08},
            { 4,     5,    -7.78949714611403048038E+07},
            { 4,     6,    -3.93153402725159674883E+07},
            { 4,     7,    -1.19108830926259383559E+07},
            { 4,     8,     1.43100595134035050869E+07},
            { 4,     9,    -4.91528834089644718915E+06},
            { 4,    10,     1.68842217521909135394E+06},
            { 4,    11,    -1.75640131265274452744E+05},
            { 4,    12,    -1.40626545874571602326E+05},
            { 4,    13,     3.77159267968944986933E+04},
            { 4,    14,    -1.39635312769678466793E+03},
            { 4,    15,    -1.88574192421971709166E+01},

            { 5,     0,     4.31829985381816327572E+08},
            { 5,     1,    -1.41004882914948272705E+09},
            { 5,     2,     1.38554457511777806282E+09},
            { 5,     3,    -3.82333992940614879131E+08},
            { 5,     4,    -7.42225503488553911448E+07},
            { 5,     5,     1.56423537414295095950E+07},
            { 5,     6,     1.26731311307457205839E+06},
            { 5,     7,     8.38170131250077579170E+06},
            { 5,     8,     1.69866128198041976430E+06},
            { 5,     9,    -2.63807965752872545272E+06},
            { 5,    10,    -1.30410926100970245898E+05},
            { 5,    11,     2.79376974434808362275E+05},
            { 5,    12,    -2.47335903090722194975E+03},
            { 5,    13,    -8.09120832153944047604E+03},
            { 5,    14,    -1.18437059561102614680E+03},
            { 5,    15,     2.22406017739857361448E+02},

            { 6,     0,    -1.05728919394894704223E+08},
            { 6,     1,     4.78614212386758863926E+08},
            { 6,     2,    -5.47275303584568023682E+08},
            { 6,     3,     1.81002869935932725668E+08},
            { 6,     4,     2.37412980302353836596E+07},
            { 6,     5,    -1.49761239025783911347E+07},
            { 6,     6,     6.94548275970081239939E+06},
            { 6,     7,    -7.08765067577983532101E+06},
            { 6,     8,     6.15334952530000591651E+05},
            { 6,     9,     1.04307962681467283983E+06},
            { 6,    10,    -1.66822670094482309651E+05},
            { 6,    11,    -3.14983610603470224305E+04},
            { 6,    12,    -8.67230359049541766581E+03},
            { 6,    13,     3.35310141926492042330E+03},
            { 6,    14,     5.20457690967627286227E+02},
            { 6,    15,    -9.46886765048879937012E+01},

            { 7,     0,    -4.00641674232298433781E+07},
            { 7,     1,     3.53151559413958713412E+07},
            { 7,     2,    -3.32651288367051668465E+07},
            { 7,     3,     8.78685073832835257053E+07},
            { 7,     4,    -8.83196869217660874128E+07},
            { 7,     5,     3.53058029766001477838E+07},
            { 7,     6,    -2.53460763685103179887E+06},
            { 7,     7,    -3.27478091701123584062E+06},
            { 7,     8,     1.51544590128077217378E+06},
            { 7,     9,    -1.97898065117523074150E+05},
            { 7,    10,    -4.86252464679210970644E+04},
            { 7,    11,     3.00813760869401539821E+03},
            { 7,    12,     9.57301967925047574681E+03},
            { 7,    13,    -2.60470610160503747466E+03},
            { 7,    14,     1.71621252115364512747E+02},
            { 7,    15,    -4.79603274832587800347E+00},

            { 8,     0,     3.64528375028086900711E+07},
            { 8,     1,    -7.85125069899140596390E+07},
            { 8,     2,     7.79785535495323836803E+07},
            { 8,     3,    -5.67020461767953187227E+07},
            { 8,     4,     3.75835219815801903605E+07},
            { 8,     5,    -2.08943791429358497262E+07},
            { 8,     6,     7.66625923235765285790E+06},
            { 8,     7,    -1.06592743443907494657E+06},
            { 8,     8,    -3.14079768184977932833E+05},
            { 8,     9,     1.45893387703247601166E+05},
            { 8,    10,    -2.00583693587448651670E+04},
            { 8,    11,    -1.07287338880777724626E+03},
            { 8,    12,     1.86369211872262280849E+03},
            { 8,    13,    -5.41388893973812855620E+02},
            { 8,    14,     3.82187077215814881015E+01},
            { 8,    15,     4.76195893580739504358E+00},

            { 9,     0,    -9.92938956532538309693E+06},
            { 9,     1,     2.04695142809341102839E+07},
            { 9,     2,    -1.02214338619423378259E+07},
            { 9,     3,    -9.93348938946167938411E+06},
            { 9,     4,     1.64549253709395211190E+07},
            { 9,     5,    -9.86318830775812268257E+06},
            { 9,     6,     3.13746389613276068121E+06},
            { 9,     7,    -6.67069913326343754306E+05},
            { 9,     8,     2.16856145024514931720E+05},
            { 9,     9,    -1.08820304041782830609E+05},
            { 9,    10,     3.55738569172507050098E+04},
            { 9,    11,    -3.12188240990893382332E+03},
            { 9,    12,    -1.97305440808249090878E+03},
            { 9,    13,     7.01633632749421281005E+02},
            { 9,    14,    -8.03244389802174652004E+01},
            { 9,    15,     1.98516265048327333886E+00},

            {10,     0,     1.05106274467385723256E+06},
            {10,     1,    -1.90074146260506426916E+06},
            {10,     2,    -5.14866259700076945592E+05},
            {10,     3,     4.43767094488164782524E+06},
            {10,     4,    -5.41318389280360378325E+06},
            {10,     5,     3.27827314338852465153E+06},
            {10,     6,    -1.00315844098674086854E+06},
            {10,     7,     3.13072588745724533510E+04},
            {10,     8,     1.04236830211061693262E+05},
            {10,     9,    -4.78932228588938814937E+04},
            {10,    10,     1.31090834075820221187E+04},
            {10,    11,    -3.39479313977342053477E+03},
            {10,    12,     9.29207146820721618496E+02},
            {10,    13,    -1.86795988806825192796E+02},
            {10,    14,     1.98510067854014131683E+01},
            {10,    15,    -7.40917959154837491020E-01}
        },
        {                                                                               // RECOM (Z000010)
            { 0,     0,     1.43249838796439163957E+01},
            { 0,     1,    -1.34095062880606157307E+01},
            { 0,     2,     6.08550621146791144156E+01},
            { 0,     3,    -1.46577101984033276949E+02},
            { 0,     4,     2.10671492276514470632E+02},
            { 0,     5,    -1.92066044872448998149E+02},
            { 0,     6,     1.12528193269927839992E+02},
            { 0,     7,    -4.10571661215909387010E+01},
            { 0,     8,     8.47360078103331737509E+00},
            { 0,     9,    -7.53719632151268914555E-01},

            { 1,     0,    -4.69105628993968171159E+00},
            { 1,     1,     8.90187555533843095645E+01},
            { 1,     2,    -5.17082466752443224323E+02},
            { 1,     3,     1.49287044908038524227E+03},
            { 1,     4,    -2.42034351477910740869E+03},
            { 1,     5,     2.35977318225110639105E+03},
            { 1,     6,    -1.41747263752418666627E+03},
            { 1,     7,     5.14675357902906625895E+02},
            { 1,     8,    -1.03788126354235686222E+02},
            { 1,     9,     8.93875687034091015448E+00},

            { 2,     0,    -1.98086570192114912459E+01},
            { 2,     1,     9.02725480979547114657E+01},
            { 2,     2,     3.72962652775568585639E+02},
            { 2,     3,    -2.86443864935814417549E+03},
            { 2,     4,     6.54791371890192021965E+03},
            { 2,     5,    -7.57542293321982197085E+03},
            { 2,     6,     4.98863219830037542124E+03},
            { 2,     7,    -1.90003291421173662457E+03},
            { 2,     8,     3.91370534933327633098E+02},
            { 2,     9,    -3.38888734262211954729E+01},

            { 3,     0,    -7.61727485013823990556E+00},
            { 3,     1,    -8.99676221452425437519E+01},
            { 3,     2,     2.39429289955121817002E+02},
            { 3,     3,     2.05771307220595781473E+03},
            { 3,     4,    -7.66672108820838730026E+03},
            { 3,     5,     1.07610646452268938447E+04},
            { 3,     6,    -7.83052958018395565887E+03},
            { 3,     7,     3.14853537506878637942E+03},
            { 3,     8,    -6.66805677756379054699E+02},
            { 3,     9,     5.84483701602106719974E+01},

            { 4,     0,     6.84689749428262302899E+02},
            { 4,     1,    -6.41337423137322639377E+03},
            { 4,     2,     2.14353806903193471953E+04},
            { 4,     3,    -3.96806322513512059231E+04},
            { 4,     4,     4.68443039997480664169E+04},
            { 4,     5,    -3.66080543837553850608E+04},
            { 4,     6,     1.87025281715490273200E+04},
            { 4,     7,    -5.95491842750383239036E+03},
            { 4,     8,     1.06698781883290007499E+03},
            { 4,     9,    -8.22032529086119865269E+01},
            { 5,     0,    -1.08938704804548956417E+03},
            { 5,     1,     1.48146628563555968867E+04},
            { 5,     2,    -5.75561987341030326206E+04},
            { 5,     3,     1.11350161916194265359E+05},
            { 5,     4,    -1.26655054015904039261E+05},
            { 5,     5,     9.02577656921312009217E+04},
            { 5,     6,    -4.08346371174871092080E+04},
            { 5,     7,     1.13850781915498100716E+04},
            { 5,     8,    -1.78117510051617318823E+03},
            { 5,     9,     1.19593664869470444501E+02},

            { 6,     0,     7.71158520059956913428E+01},
            { 6,     1,    -1.14063205364834775537E+04},
            { 6,     2,     5.61224719137911379221E+04},
            { 6,     3,    -1.19398022502862586407E+05},
            { 6,     4,     1.41535388629036053317E+05},
            { 6,     5,    -1.01977152037983221817E+05},
            { 6,     6,     4.57325986781135798083E+04},
            { 6,     7,    -1.24671193954050559114E+04},
            { 6,     8,     1.88748088780042576218E+03},
            { 6,     9,    -1.21427200114438761602E+02},

            { 7,     0,     7.51859271237372013275E+02},
            { 7,     1,     2.60919535160936538887E+03},
            { 7,     2,    -2.43703099252169959072E+04},
            { 7,     3,     6.04402419973716023378E+04},
            { 7,     4,    -7.66051639442676823819E+04},
            { 7,     5,     5.70820587259594394709E+04},
            { 7,     6,    -2.60263704770619915507E+04},
            { 7,     7,     7.14161111890670417779E+03},
            { 7,     8,    -1.08138895268239821235E+03},
            { 7,     9,     6.92421978398739810245E+01},

            { 8,     0,    -4.88596016673188898949E+02},
            { 8,     1,     6.06324096291598948483E+02},
            { 8,     2,     4.18032368029227109218E+03},
            { 8,     3,    -1.41908964780536971375E+04},
            { 8,     4,     1.99120584653974874527E+04},
            { 8,     5,    -1.55743938039613858564E+04},
            { 8,     6,     7.29395282901822793065E+03},
            { 8,     7,    -2.03371603812545799883E+03},
            { 8,     8,     3.11077689089091336427E+02},
            { 8,     9,    -2.00523533590040692332E+01},

            { 9,     0,     9.23231057243035166948E+01},
            { 9,     1,    -2.49558777666313233112E+02},
            { 9,     2,    -9.91094586704329287841E+01},
            { 9,     3,     1.18411592281756065859E+03},
            { 9,     4,    -1.97229180010892332575E+03},
            { 9,     5,     1.65110538528935694558E+03},
            { 9,     6,    -8.01140239767901903178E+02},
            { 9,     7,     2.28187127507413094918E+02},
            { 9,     8,    -3.54063664898269081505E+01},
            { 9,     9,     2.30675599774240458473E+00}
        }
    },
    {                                                                                   // Metallicity Z000100 (0.00100)
        {                                                                               // LMR1 (Z000100)
            { 0,     0,     1.50346099257731538046E+01},
            { 0,     1,     2.82604496789430559289E+00},
            { 0,     2,    -9.81648621516211328242E+00},
            { 0,     3,     9.56667166719136474740E+00},
            { 0,     4,    -3.13477224724504077713E+00},

            { 1,     0,     2.07944042796325678779E+00},
            { 1,     1,    -5.06461279977239176020E+00},
            { 1,     2,     2.03394884719189121824E+01},
            { 1,     3,    -1.93735154009608017134E+01},
            { 1,     4,     5.75610929539014914980E+00},

            { 2,     0,    -1.05127268925442436398E+01},
            { 2,     1,     3.68098490829458810936E+01},
            { 2,     2,    -5.91474113982236531228E+01},
            { 2,     3,     3.16463783616280913691E+01},
            { 2,     4,    -3.65289167448958851381E+00},

            { 3,     0,     2.22020213350119419715E+01},
            { 3,     1,    -7.77940541900198496705E+01},
            { 3,     2,     1.05860178274410074550E+02},
            { 3,     3,    -4.94197227165773327329E+01},
            { 3,     4,     3.82693132506987110375E+00},

            { 4,     0,    -1.12988524726900649853E+01},
            { 4,     1,     4.13367947020142807446E+01},
            { 4,     2,    -5.60688828217752686101E+01},
            { 4,     3,     2.71194601089813360772E+01},
            { 4,     4,    -2.72130850772848109642E+00}
        },
        {                                                                               // LMR2 (Z000100)
            { 0,     0,     1.88453218130641353412E+01},
            { 0,     1,    -1.66303719796976672285E+01},
            { 0,     2,     2.63222496911415824172E+01},
            { 0,     3,    -2.13131516790098238801E+01},
            { 0,     4,     8.39818275012596870965E+00},
            { 0,     5,    -1.28795907731821102082E+00},

            { 1,     0,     4.31329741689262391446E+01},
            { 1,     1,    -1.56619568143149109574E+02},
            { 1,     2,     2.26032050176760577642E+02},
            { 1,     3,    -1.59897885791484213769E+02},
            { 1,     4,     5.55606561823480475937E+01},
            { 1,     5,    -7.60112702919777394328E+00},

            { 2,     0,     2.46987072824178248709E+01},
            { 2,     1,     4.20629378936399973554E+01},
            { 2,     2,    -2.65767178117826063044E+02},
            { 2,     3,     3.25730032378355303990E+02},
            { 2,     4,    -1.58371785651665220485E+02},
            { 2,     5,     2.75938397603546903269E+01},

            { 3,     0,    -9.91381643467949629667E+02},
            { 3,     1,     3.38104557879559251887E+03},
            { 3,     2,    -4.11533190831385491038E+03},
            { 3,     3,     2.33454985382554878015E+03},
            { 3,     4,    -6.14157763172000272789E+02},
            { 3,     5,     5.77076386143955843977E+01},

            { 4,     0,     1.43797791534433781635E+03},
            { 4,     1,    -5.28916096082312014914E+03},
            { 4,     2,     6.91057399431488920527E+03},
            { 4,     3,    -4.26364756616708109505E+03},
            { 4,     4,     1.25783448603752435702E+03},
            { 4,     5,    -1.41377167956629875789E+02},

            { 5,     0,    -5.01761058636202108119E+02},
            { 5,     1,     1.99253292955415395227E+03},
            { 5,     2,    -2.72417925456980492527E+03},
            { 5,     3,     1.74907541356862247994E+03},
            { 5,     4,    -5.38448511479686771963E+02},
            { 5,     5,     6.36637946720314573668E+01}
        },
        {                                                                               // LMA (Z000100)
            { 0,     0,     7.69284893177311052568E+05},
            { 0,     1,    -4.60964236746346391737E+06},
            { 0,     2,     9.24477105650694482028E+06},
            { 0,     3,     2.96809810085771558806E+06},
            { 0,     4,    -5.47904367331531867385E+07},
            { 0,     5,     1.38449097585996419191E+08},
            { 0,     6,    -2.05590189063783049583E+08},
            { 0,     7,     2.11734651675154030323E+08},
            { 0,     8,    -1.60435957671923041344E+08},
            { 0,     9,     9.17609013885079324245E+07},
            { 0,    10,    -3.99674217866430878639E+07},
            { 0,    11,     1.32154540634083170444E+07},
            { 0,    12,    -3.26794649031273694709E+06},
            { 0,    13,     5.86210662802961654961E+05},
            { 0,    14,    -7.21158724758123280481E+04},
            { 0,    15,     5.44588834510656215571E+03},
            { 0,    16,    -1.90445008267364357835E+02},

            { 2,     0,     2.21188523097329214215E+07},
            { 2,     1,    -1.37731912987798571587E+08},
            { 2,     2,     3.57687151988543748856E+08},
            { 2,     3,    -4.63590327267392992973E+08},
            { 2,     4,     2.01845788407205879688E+08},
            { 2,     5,     2.87663499872765600681E+08},
            { 2,     6,    -5.59995404294795393944E+08},
            { 2,     7,     4.26777807943069577217E+08},
            { 2,     8,    -1.24264635254063099623E+08},
            { 2,     9,    -6.53086944807844161987E+07},
            { 2,    10,     9.24923524751316756010E+07},
            { 2,    11,    -5.24022445798896402121E+07},
            { 2,    12,     1.83838309755647853017E+07},
            { 2,    13,    -4.26215335990773420781E+06},
            { 2,    14,     6.40775684917965554632E+05},
            { 2,    15,    -5.69637563759163822397E+04},
            { 2,    16,     2.28325195741889183410E+03},

            { 4,     0,    -5.86271602527818381786E+07},
            { 4,     1,     4.78369991991747081280E+08},
            { 4,     2,    -1.74361930468868136406E+09},
            { 4,     3,     3.76621819705243778229E+09},
            { 4,     4,    -5.37751677961362648010E+09},
            { 4,     5,     5.35077163876746082306E+09},
            { 4,     6,    -3.80998322478477764130E+09},
            { 4,     7,     1.97099712467356157303E+09},
            { 4,     8,    -7.60832823835394382477E+08},
            { 4,     9,     2.42272232218582451344E+08},
            { 4,    10,    -8.05926269997112601995E+07},
            { 4,    11,     3.11124469145792499185E+07},
            { 4,    12,    -1.09693358577220626175E+07},
            { 4,    13,     2.84038850674086064100E+06},
            { 4,    14,    -4.84199551332909730263E+05},
            { 4,    15,     4.84970404654026060598E+04},
            { 4,    16,    -2.17011384837293599048E+03},

            { 6,     0,     9.83702780789473533630E+08},
            { 6,     1,    -6.23115263299602222443E+09},
            { 6,     2,     1.74950104067897109985E+10},
            { 6,     3,    -2.85244593670344696045E+10},
            { 6,     4,     2.95578184637604980469E+10},
            { 6,     5,    -1.97934299705980529785E+10},
            { 6,     6,     8.07257493996787166595E+09},
            { 6,     7,    -1.50554167974234604836E+09},
            { 6,     8,    -1.18252537929885953665E+08},
            { 6,     9,    -3.70554775613283040002E+06},
            { 6,    10,     1.23448486340704277158E+08},
            { 6,    11,    -7.41264279707325249910E+07},
            { 6,    12,     2.09071950705411061645E+07},
            { 6,    13,    -2.96454796610304014757E+06},
            { 6,    14,     1.18142086018433197751E+05},
            { 6,    15,     1.92799522383320254448E+04},
            { 6,    16,    -1.90271167151171880505E+03},

            { 8,     0,     6.69561843877016976476E+07},
            { 8,     1,     1.56256926101374864578E+09},
            { 8,     2,    -8.75745768682143020630E+09},
            { 8,     3,     1.94779956266501197815E+10},
            { 8,     4,    -2.33126852312486190796E+10},
            { 8,     5,     1.55144418171162052155E+10},
            { 8,     6,    -4.34538685387376117706E+09},
            { 8,     7,    -1.24875014824374175072E+09},
            { 8,     8,     1.36300258540026307106E+09},
            { 8,     9,    -2.47726977709512680769E+08},
            { 8,    10,    -1.37758820791601359844E+08},
            { 8,    11,     7.42609580452102422714E+07},
            { 8,    12,    -5.21190464590375591069E+06},
            { 8,    13,    -5.56763955730174109340E+06},
            { 8,    14,     1.98916589357259985991E+06},
            { 8,    15,    -2.82567601932666904759E+05},
            { 8,    16,     1.54458629248594224919E+04},

            {10,     0,    -2.91743516387244606018E+09},
            {10,     1,     1.43474200087861461639E+10},
            {10,     2,    -2.97121547997276992798E+10},
            {10,     3,     3.29244879152800636292E+10},
            {10,     4,    -1.97049122193543739319E+10},
            {10,     5,     4.44795698088213920593E+09},
            {10,     6,     1.68826391791642093658E+09},
            {10,     7,    -1.34669317233685207367E+09},
            {10,     8,     3.03101724866939246655E+08},
            {10,     9,    -4.99869293617860823870E+07},
            {10,    10,     1.42133397069574892521E+07},
            {10,    11,     2.69422055173848085105E+07},
            {10,    12,    -3.11643383659875914454E+07},
            {10,    13,     1.40837340470498204231E+07},
            {10,    14,    -3.33681038689361186698E+06},
            {10,    15,     4.13678001847658306360E+05},
            {10,    16,    -2.12956128078225046920E+04},

            {12,     0,     3.83066159035058796406E+08},
            {12,     1,    -3.57522953798943567276E+09},
            {12,     2,     1.00626903613678798676E+10},
            {12,     3,    -1.31025349462869167328E+10},
            {12,     4,     7.85384311503630828857E+09},
            {12,     5,    -2.41011892096044540405E+08},
            {12,     6,    -2.56408374643986368179E+09},
            {12,     7,     1.39171229309356403351E+09},
            {12,     8,    -1.44009585297834306955E+08},
            {12,     9,    -8.26904684745683073997E+07},
            {12,    10,    -2.38144140223466372117E+06},
            {12,    11,     1.79516107555324509740E+07},
            {12,    12,    -1.88674114853504090570E+06},
            {12,    13,    -2.42738823937244340777E+06},
            {12,    14,     9.99039133402326726355E+05},
            {12,    15,    -1.56469409353959286818E+05},
            {12,    16,     9.15292969974886182172E+03},

            {14,     0,     3.09020185410522365570E+09},
            {14,     1,    -1.36212178749835147858E+10},
            {14,     2,     2.66881548670487785339E+10},
            {14,     3,    -3.03946970897722930908E+10},
            {14,     4,     2.17784943226391410828E+10},
            {14,     5,    -9.40680629512597274780E+09},
            {14,     6,     1.39847537299111199379E+09},
            {14,     7,     1.10993825469740843773E+09},
            {14,     8,    -8.73110848697505235672E+08},
            {14,     9,     2.50292736143364071846E+08},
            {14,    10,     1.06462010817974358797E+07},
            {14,    11,    -3.22772786734968498349E+07},
            {14,    12,     1.01494283884754441679E+07},
            {14,    13,    -1.02655365919480670709E+06},
            {14,    14,    -1.37982127262780006276E+05},
            {14,    15,     4.30180039417772932211E+04},
            {14,    16,    -3.02473938756877396372E+03},

            {16,     0,    -1.56852265694742107391E+09},
            {16,     1,     7.15821216061697673798E+09},
            {16,     2,    -1.43193921312494201660E+10},
            {16,     3,     1.61786574433440303802E+10},
            {16,     4,    -1.08238279920512008667E+10},
            {16,     5,     3.66439506765549850464E+09},
            {16,     6,     3.04446730119516968727E+08},
            {16,     7,    -9.95706614031146168709E+08},
            {16,     8,     5.34070064296932458878E+08},
            {16,     9,    -1.68596081582052469254E+08},
            {16,    10,     4.50922229884207323194E+07},
            {16,    11,    -1.64262273564462922513E+07},
            {16,    12,     6.76394867549139633775E+06},
            {16,    13,    -2.05885415643938211724E+06},
            {16,    14,     3.96860804045895056333E+05},
            {16,    15,    -4.34586026756422943436E+04},
            {16,    16,     2.06736711765395784823E+03}
        },
        {                                                                               // HM (Z000100)
            { 0,     0,     2.66920628896922789863E+04},
            { 0,     1,     5.69598144516321923584E+06},
            { 0,     2,    -3.36106590539333373308E+07},
            { 0,     3,     9.25393487313766926527E+07},
            { 0,     4,    -1.64881303894646197557E+08},
            { 0,     5,     2.12786252918928653002E+08},
            { 0,     6,    -2.02235432385967493057E+08},
            { 0,     7,     1.36366495759085386992E+08},
            { 0,     8,    -5.89415461827230826020E+07},
            { 0,     9,     1.05569686857345979661E+07},
            { 0,    10,     4.26705694591859634966E+06},
            { 0,    11,    -3.31228471217951877043E+06},
            { 0,    12,     6.44460078807694022544E+05},
            { 0,    13,     1.79727468496846966445E+05},
            { 0,    14,    -1.14602002866395123419E+05},
            { 0,    15,     8.73345725996870532981E+03},
            { 0,    16,     1.03006575184149296547E+04},
            { 0,    17,    -4.45924381157494190120E+03},
            { 0,    18,     8.75712682690710266797E+02},
            { 0,    19,    -8.97432677867381869419E+01},
            { 0,    20,     3.90904107825454749658E+00},

            { 2,     0,    -4.66175954969746712595E+06},
            { 2,     1,     1.44553042693169433624E+07},
            { 2,     2,    -1.38532479348339065909E+07},
            { 2,     3,     1.61449323716102633625E+07},
            { 2,     4,    -5.04766978015377074480E+07},
            { 2,     5,     8.52236769195135086775E+07},
            { 2,     6,    -7.52658732323246151209E+07},
            { 2,     7,     3.77911912456169873476E+07},
            { 2,     8,    -1.05537492595233544707E+07},
            { 2,     9,     1.23416606663387943991E+06},
            { 2,    10,     1.07657456006634638470E+04},
            { 2,    11,     1.43573359232634276850E+05},
            { 2,    12,    -1.42859383483003708534E+05},
            { 2,    13,     5.63552937440058449283E+04},
            { 2,    14,    -1.09635084253284767328E+04},
            { 2,    15,     1.32853574780430949431E+03},
            { 2,    16,    -4.14076353943859373885E+02},
            { 2,    17,     1.47253804236653735416E+02},
            { 2,    18,    -2.47527050904476979554E+01},
            { 2,    19,     1.91210492011224597597E+00},
            { 2,    20,    -7.05892167374512213840E-02},

            { 4,     0,     1.02998189728514533490E+07},
            { 4,     1,    -3.48644858077521771193E+07},
            { 4,     2,     2.46925453657950051129E+07},
            { 4,     3,     2.65148321726851537824E+07},
            { 4,     4,    -3.81589329059887528419E+07},
            { 4,     5,     6.93028380426791380160E+05},
            { 4,     6,     1.99752902745822705328E+07},
            { 4,     7,    -1.14559117107986155897E+07},
            { 4,     8,     2.16656442928818566725E+06},
            { 4,     9,    -2.71810134198548854329E+05},
            { 4,    10,     2.68526744210913369898E+05},
            { 4,    11,    -9.77884134982192044845E+04},
            { 4,    12,    -1.53021212986694445135E+03},
            { 4,    13,     1.19037018096100418916E+04},
            { 4,    14,    -5.85794015733223022835E+03},
            { 4,    15,     1.56346892706033872855E+03},
            { 4,    16,    -2.75046129788926521087E+02},
            { 4,    17,     1.01298210263538095433E+02},
            { 4,    18,    -3.87720363616409713359E+01},
            { 4,    19,     6.66209009612612579332E+00},
            { 4,    20,    -3.93432972239732559050E-01},

            { 6,     0,    -1.23277652244743425399E+07},
            { 6,     1,     5.31219698912802562118E+07},
            { 6,     2,    -6.70881175458954200149E+07},
            { 6,     3,     1.38345048209509141743E+07},
            { 6,     4,     2.72927585462916977704E+07},
            { 6,     5,    -1.06984214016320873052E+07},
            { 6,     6,    -1.07550707413996290416E+07},
            { 6,     7,     9.12851204341692477465E+06},
            { 6,     8,    -2.45932699648965429515E+06},
            { 6,     9,     3.79086684429724293295E+05},
            { 6,    10,    -1.15384063428619745537E+05},
            { 6,    11,     9.37208910898514295695E+03},
            { 6,    12,     5.50001460585494169209E+03},
            { 6,    13,     8.99582878278114890236E+02},
            { 6,    14,     2.17976963642488072992E+02},
            { 6,    15,    -2.90083472695319642298E+02},
            { 6,    16,    -1.06912609256554702597E+02},
            { 6,    17,     7.44274626977634596869E+01},
            { 6,    18,    -1.32865712570078340349E+01},
            { 6,    19,     1.15176452822245067864E+00},
            { 6,    20,    -7.52331325998904648644E-02},

            { 8,     0,     6.81678287605022825301E+06},
            { 8,     1,    -3.98179300438016653061E+07},
            { 8,     2,     6.65612044507603123784E+07},
            { 8,     3,    -3.76181603687587901950E+07},
            { 8,     4,    -6.56919684995194338262E+06},
            { 8,     5,     1.43847081179449260235E+07},
            { 8,     6,    -4.06374374651811597869E+06},
            { 8,     7,     2.91022107704004331026E+05},
            { 8,     8,    -5.34165458237739163451E+05},
            { 8,     9,     2.58318759598450968042E+05},
            { 8,    10,    -2.04026808616285597964E+03},
            { 8,    11,    -1.91223168630281179503E+03},
            { 8,    12,    -3.69962055497544270111E+03},
            { 8,    13,    -9.23920259961619422029E+02},
            { 8,    14,     4.11256827202935312471E+02},
            { 8,    15,     1.26735718583368523582E+02},
            { 8,    16,    -4.68765072065054724249E+01},
            { 8,    17,     6.13281037162783970729E+00},
            { 8,    18,    -8.50877614045823293942E-01},
            { 8,    19,    -1.89283136262390905280E-01},
            { 8,    20,     5.75261353234685565705E-02},

            {10,     0,    -3.55154449666948523372E+05},
            {10,     1,     1.30929190946150850505E+07},
            {10,     2,    -3.15488824688208103180E+07},
            {10,     3,     2.70812807114166915417E+07},
            {10,     4,    -6.85649736623421218246E+06},
            {10,     5,    -2.40983373484842292964E+06},
            {10,     6,     1.08043478886758117005E+06},
            {10,     7,     1.11299945145412624697E+05},
            {10,     8,     4.58449855702385902987E+04},
            {10,     9,    -5.80789547527073082165E+04},
            {10,    10,    -4.28841803810808505659E+03},
            {10,    11,     4.99567543157751151739E+03},
            {10,    12,    -5.59329152251473260549E+02},
            {10,    13,     3.66269193209130548894E+02},
            {10,    14,    -4.12453739939884940213E+01},
            {10,    15,    -1.03224939821626904290E+01},
            {10,    16,    -1.26744942581002923987E+01},
            {10,    17,     2.50242050167653262704E+00},
            {10,    18,     4.89212292141251114952E-01},
            {10,    19,     7.41773856600715748508E-04},
            {10,    20,    -2.14966363670156049293E-02},

            {12,     0,    -1.71770314663222013041E+06},
            {12,     1,     1.02925354974316677544E+06},
            {12,     2,     4.75587077003400865942E+06},
            {12,     3,    -6.94997276824742369354E+06},
            {12,     4,     2.96480201554762385786E+06},
            {12,     5,     1.05305805605570232728E+05},
            {12,     6,    -2.38596544252316496568E+05},
            {12,     7,    -5.79872394392845744733E+04},
            {12,     8,     3.01928438393556607480E+04},
            {12,     9,     1.89217764968022629546E+03},
            {12,    10,    -4.88373167221754613365E+02},
            {12,    11,     7.01114489071818979937E+02},
            {12,    12,    -3.17674857603029806796E+02},
            {12,    13,    -9.41372505874503957557E+01},
            {12,    14,     1.83240842852757204184E+01},
            {12,    15,     1.08114635042327797976E+01},
            {12,    16,    -1.76741740095267596544E+00},
            {12,    17,     6.94852470861354931664E-01},
            {12,    18,    -2.89336670178484411942E-01},
            {12,    19,    -3.66873283517264768896E-03},
            {12,    20,     7.64308669905610499340E-03},

            {14,     0,     9.98775663821288966574E+05},
            {14,     1,    -2.18451837998499209061E+06},
            {14,     2,     1.40499697486835205927E+06},
            {14,     3,     4.46811799451349797891E+04},
            {14,     4,    -2.46225148374797863653E+05},
            {14,     5,    -7.05764615857048920589E+04},
            {14,     6,     9.16282262372330296785E+04},
            {14,     7,    -1.90152534930542642542E+04},
            {14,     8,     4.91854753979303222877E+03},
            {14,     9,    -2.98215458946964145071E+03},
            {14,    10,    -1.24575514575863394384E+02},
            {14,    11,     3.07045703026585499629E+02},
            {14,    12,     2.56707666795900628642E+01},
            {14,    13,    -2.55503462019516938142E+01},
            {14,    14,    -7.83210099348742638803E-01},
            {14,    15,     2.75956632611307561831E+00},
            {14,    16,    -6.89935042869725956294E-01},
            {14,    17,    -9.58434272104521506330E-02},
            {14,    18,     3.10995999077311284509E-02},
            {14,    19,     1.11788217615811057148E-02},
            {14,    20,    -2.50872008751619425190E-03},

            {16,     0,    -2.56910131149193679448E+05},
            {16,     1,     6.59413942707619862631E+05},
            {16,     2,    -5.99113926101273740642E+05},
            {16,     3,     1.79299729173374042148E+05},
            {16,     4,     3.57433247453356452752E+04},
            {16,     5,    -1.71963241067330600345E+04},
            {16,     6,    -8.07591195715742651373E+03},
            {16,     7,     1.64482614549100276236E+03},
            {16,     8,     1.58385752216435230366E+03},
            {16,     9,    -3.77870980619565330016E+02},
            {16,    10,    -1.99848538469132250839E+01},
            {16,    11,    -2.99325126666875540593E+01},
            {16,    12,     1.39774853358364321565E+01},
            {16,    13,     2.38884594919343573594E+00},
            {16,    14,    -1.77569226381652423008E+00},
            {16,    15,     2.51906789777950501641E-01},
            {16,    16,    -9.35456748727026554668E-02},
            {16,    17,     4.71639212726435025358E-02},
            {16,    18,    -2.76687708834074250132E-05},
            {16,    19,    -3.76375892191212375881E-03},
            {16,    20,     5.43491168280245645454E-04},

            {18,     0,     3.26573367579413752537E+04},
            {18,     1,    -8.28040252641195256729E+04},
            {18,     2,     6.32083466612035263097E+04},
            {18,     3,     1.10908655478984019283E+04},
            {18,     4,    -4.24696541649424107163E+04},
            {18,     5,     2.13154570304911503626E+04},
            {18,     6,    -4.01758333934846973534E+02},
            {18,     7,    -3.02668804705343745809E+03},
            {18,     8,     9.00317782135503534846E+02},
            {18,     9,    -1.71590190988977440156E+01},
            {18,    10,    -7.58773236769787295941E+00},
            {18,    11,    -1.47039559521070568593E+01},
            {18,    12,     5.86203446077681977755E+00},
            {18,    13,    -4.35902509094680423729E-01},
            {18,    14,    -3.96411294687243842549E-01},
            {18,    15,     1.90872936553090594147E-01},
            {18,    16,    -3.63349815421271857274E-02},
            {18,    17,     4.18942750214783450613E-03},
            {18,    18,    -1.95696242731476692869E-03},
            {18,    19,     6.55720172656096495292E-04},
            {18,    20,    -6.89531819695781068207E-05},

            {20,     0,    -1.79757648979984833204E+03},
            {20,     1,     4.21453422482446967479E+03},
            {20,     2,    -1.45713195934336681603E+03},
            {20,     3,    -5.27886800091239820176E+03},
            {20,     4,     8.07499233626505065331E+03},
            {20,     5,    -5.33458308189604667859E+03},
            {20,     6,     1.84109344300976272280E+03},
            {20,     7,    -2.89109084486973813455E+02},
            {20,     8,     5.54488971681655407053E+00},
            {20,     9,    -2.55037857514060917197E+00},
            {20,    10,     3.28120362746293148248E+00},
            {20,    11,    -1.43670757857304920435E+00},
            {20,    12,     8.25401835544457118665E-01},
            {20,    13,    -3.05993525251011089239E-01},
            {20,    14,     2.31463397238021693914E-02},
            {20,    15,     2.54799453700065604844E-02},
            {20,    16,    -1.16997904598278249649E-02},
            {20,    17,     2.34703472519215026668E-03},
            {20,    18,    -1.64174625118059316908E-04},
            {20,    19,    -1.87233906354765485458E-05},
            {20,    20,     3.01646763959664224869E-06}
        },
        {                                                                               // RECOM (Z000100)
            { 0,     0,     1.29041924400426033515E+01},
            { 0,     1,     1.46247169347020422592E+00},
            { 0,     2,    -2.56099379621667111451E+00},
            { 0,     3,     1.53157682928077298889E+00},
            { 0,     4,    -3.12651080854979501744E-01},

            { 1,     0,     1.13224784437094316836E+00},
            { 1,     1,    -1.21990615381324185584E+00},
            { 1,     2,     4.03103598240615390580E+00},
            { 1,     3,    -2.98697934479165105870E+00},
            { 1,     4,     7.11864900599255223668E-01},

            { 2,     0,    -1.84989977300083419109E+00},
            { 2,     1,     2.98072414316297784609E+00},
            { 2,     2,    -4.44057678245443998577E+00},
            { 2,     3,     2.62017135972970738322E+00},
            { 2,     4,    -6.33529954639474812694E-01},

            { 3,     0,     3.17264901652564645929E+00},
            { 3,     1,    -4.83562740400180235412E+00},
            { 3,     2,     4.06335321968123874825E+00},
            { 3,     3,    -1.38974858743467533095E+00},
            { 3,     4,     2.62122104574736836113E-01},

            { 4,     0,    -2.02663383998561608124E+00},
            { 4,     1,     3.18617136072649298484E+00},
            { 4,     2,    -2.29903125672929053991E+00},
            { 4,     3,     5.58176645345621169625E-01},
            { 4,     4,    -5.91094511981828871217E-02},

            { 5,     0,     3.82436170169052624956E-01},
            { 5,     1,    -6.15679347898177353748E-01},
            { 5,     2,     4.45802375081275292779E-01},
            { 5,     3,    -1.00232559556148334567E-01},
            { 5,     4,     6.38538257034518188376E-03}
        }
    },
    {                                                                                   // Metallicity Z001000 (0.01000)
        {                                                                               // LMR1 (Z001000)
            { 0,     0,     1.61732010479488863552E+01},
            { 0,     1,    -6.07511035663581200339E+00},
            { 0,     2,     8.58287622972541264232E+00},
            { 0,     3,    -3.10585034200754250833E+00},
            { 0,     4,    -7.06748010502642909358E-01},

            { 1,     0,    -1.90469269583824840630E+00},
            { 1,     1,     4.00007719345960026658E+01},
            { 1,     2,    -8.46518605722360462096E+01},
            { 1,     3,     5.91797386241528400319E+01},
            { 1,     4,    -1.13107588613914398223E+01},

            { 2,     0,    -8.70230071618597023075E+00},
            { 2,     1,    -2.89910577605233434895E+01},
            { 2,     2,     1.24597859970597440338E+02},
            { 2,     3,    -1.16207323210657051504E+02},
            { 2,     4,     3.01232264093183879083E+01},

            { 3,     0,     1.54664218136763143008E+01},
            { 3,     1,    -1.42381111546532466150E+01},
            { 3,     2,    -5.53996704254122320776E+01},
            { 3,     3,     7.85240667339935924929E+01},
            { 3,     4,    -2.52702301461299612129E+01},

            { 4,     0,    -4.23582571635512561414E+00},
            { 4,     1,     9.21228272981120710483E+00},
            { 4,     2,     6.44366319286792332832E+00},
            { 4,     3,    -1.82412432120631002874E+01},
            { 4,     4,     7.14935319397919499806E+00}
        },
        {                                                                               // LMR2 (Z001000)
            { 0,     0,     1.59314592243044277353E+01},
            { 0,     1,    -4.60401610759330548461E+00},
            { 0,     2,     6.24185962640975233739E+00},
            { 0,     3,    -4.97550125746145077699E+00},
            { 0,     4,     1.93048999642347540728E+00},
            { 0,     5,    -2.89477547622687292339E-01},

            { 1,     0,     1.01061304060731380616E+01},
            { 1,     1,    -3.46086484084549255158E+01},
            { 1,     2,     5.27667822465917879526E+01},
            { 1,     3,    -3.86837936682783691822E+01},
            { 1,     4,     1.36020700266615026663E+01},
            { 1,     5,    -1.85012309699758370485E+00},

            { 2,     0,     2.00677620782971253277E+01},
            { 2,     1,    -2.26769827650059667690E+01},
            { 2,     2,    -1.15679690058618760418E+01},
            { 2,     3,    -5.80771237470029455530E-01},
            { 2,     4,     1.37546460492662188102E+01},
            { 2,     5,    -4.53156102738701349608E+00},

            { 3,     0,    -5.09057297132129690453E+02},
            { 3,     1,     1.15813297915374073455E+03},
            { 3,     2,    -8.67528490581213873156E+02},
            { 3,     3,     3.72884696292590604116E+02},
            { 3,     4,    -1.38863311991984033966E+02},
            { 3,     5,     2.83694073141493667833E+01},

            { 4,     0,     2.61623056004032514466E+03},
            { 4,     1,    -6.70644555846752700745E+03},
            { 4,     2,     6.13584072176503832452E+03},
            { 4,     3,    -2.70631835697935139251E+03},
            { 4,     4,     6.36762028562752561811E+02},
            { 4,     5,    -7.14561574114333950547E+01},

            { 5,     0,    -2.63489815083014082120E+03},
            { 5,     1,     7.38504520674821560533E+03},
            { 5,     2,    -7.50607780122314488835E+03},
            { 5,     3,     3.63058087806650701168E+03},
            { 5,     4,    -8.69070310941866864596E+02},
            { 5,     5,     8.58816125753537704668E+01}
        },
        {                                                                               // LMA (Z001000)
            { 0,     0,    -2.09773228588053607382E+05},
            { 0,     1,     1.43389594778738403693E+06},
            { 0,     2,    -7.75133130475684534758E+06},
            { 0,     3,     3.63601069582714810967E+07},
            { 0,     4,    -1.18813444845486640930E+08},
            { 0,     5,     2.60283723461131542921E+08},
            { 0,     6,    -3.91364485037142515182E+08},
            { 0,     7,     4.10038222587301969528E+08},
            { 0,     8,    -2.94145223515916526318E+08},
            { 0,     9,     1.30304661949904114008E+08},
            { 0,    10,    -1.72744424556804075837E+07},
            { 0,    11,    -2.00820756134503111243E+07},
            { 0,    12,     1.57965446997256800532E+07},
            { 0,    13,    -5.16442762537559401244E+06},
            { 0,    14,     2.88797206094442051835E+05},
            { 0,    15,     4.85840419889588956721E+05},
            { 0,    16,    -2.37449358671291265637E+05},
            { 0,    17,     5.89009159964685095474E+04},
            { 0,    18,    -8.73970189435798602062E+03},
            { 0,    19,     7.40523972585050728412E+02},
            { 0,    20,    -2.77978725470881755655E+01},

            { 2,     0,     1.24556972785087689757E+08},
            { 2,     1,    -1.05485290802952396870E+09},
            { 2,     2,     4.02473985730900144577E+09},
            { 2,     3,    -9.11583314025122642517E+09},
            { 2,     4,     1.35512409280278778076E+10},
            { 2,     5,    -1.37244791677059879303E+10},
            { 2,     6,     9.40152573164973068237E+09},
            { 2,     7,    -4.02953830579527378082E+09},
            { 2,     8,     7.38075188234021663666E+08},
            { 2,     9,     2.04097261853698253632E+08},
            { 2,    10,    -1.31296867969154432416E+08},
            { 2,    11,    -3.72527087734079034999E+06},
            { 2,    12,     2.13105948168305270374E+07},
            { 2,    13,    -5.90374779784860368818E+06},
            { 2,    14,    -1.58750756547301629325E+05},
            { 2,    15,     1.73802705629212403437E+05},
            { 2,    16,     1.34389908452468196629E+05},
            { 2,    17,    -8.46886743101308384212E+04},
            { 2,    18,     2.01200486051142797805E+04},
            { 2,    19,    -2.33582333582660248794E+03},
            { 2,    20,     1.10848048996528689258E+02},

            { 4,     0,     5.05357352773523867130E+08},
            { 4,     1,    -3.31354820566867399216E+09},
            { 4,     2,     9.55477016233197402954E+09},
            { 4,     3,    -1.56750020973316497803E+10},
            { 4,     4,     1.55897307926384067535E+10},
            { 4,     5,    -8.83530815627405929565E+09},
            { 4,     6,     1.63784678158393263817E+09},
            { 4,     7,     1.26310745307742381096E+09},
            { 4,     8,    -9.06822750568983674049E+08},
            { 4,     9,     1.67932512482709646225E+08},
            { 4,    10,    -1.23911428774325661361E+07},
            { 4,    11,     5.71523280062625110149E+07},
            { 4,    12,    -4.26682323901077881455E+07},
            { 4,    13,     8.90929416129896789789E+06},
            { 4,    14,     1.67166402933667809702E+06},
            { 4,    15,    -4.69427729580903833266E+05},
            { 4,    16,    -5.00381548112256336026E+05},
            { 4,    17,     3.01400804692653589882E+05},
            { 4,    18,    -7.32120482670434430474E+04},
            { 4,    19,     8.80328726870056379994E+03},
            { 4,    20,    -4.34033934541470671320E+02},

            { 6,     0,    -1.07852724296717691422E+09},
            { 6,     1,     6.84582537129478645325E+09},
            { 6,     2,    -1.98636935069379844666E+10},
            { 6,     3,     3.49891808203243942261E+10},
            { 6,     4,    -4.16472301939004364014E+10},
            { 6,     5,     3.48742082858454284668E+10},
            { 6,     6,    -2.03515912933958663940E+10},
            { 6,     7,     7.63230475433247947693E+09},
            { 6,     8,    -1.32354384835169196129E+09},
            { 6,     9,    -1.69552074669079929590E+08},
            { 6,    10,     6.97440331351650208235E+07},
            { 6,    11,     4.60175066012795269489E+07},
            { 6,    12,    -2.68479745975134037435E+07},
            { 6,    13,     2.40770592574207345024E+06},
            { 6,    14,     2.26369602661154372618E+06},
            { 6,    15,    -1.54705866766018536873E+06},
            { 6,    16,     7.80276827808928559534E+05},
            { 6,    17,    -2.90525562987123674247E+05},
            { 6,    18,     6.73388625471522245789E+04},
            { 6,    19,    -8.55506609125114846393E+03},
            { 6,    20,     4.57366957264935876992E+02},

            { 8,     0,     6.01887171994113349915E+09},
            { 8,     1,    -3.59631408617360916138E+10},
            { 8,     2,     9.21373711482781219482E+10},
            { 8,     3,    -1.30859993208645553589E+11},
            { 8,     4,     1.09869343601253295898E+11},
            { 8,     5,    -5.19391019925100326538E+10},
            { 8,     6,     9.93795400740454673767E+09},
            { 8,     7,     1.17822075295209312439E+09},
            { 8,     8,     2.08547094828250437975E+08},
            { 8,     9,    -7.77891584686658740044E+08},
            { 8,    10,     9.79231656343366652727E+07},
            { 8,    11,     1.46029283089236587286E+08},
            { 8,    12,    -5.63426838521486073732E+07},
            { 8,    13,    -4.34994308839864679612E+04},
            { 8,    14,     2.67452041592313116416E+06},
            { 8,    15,     2.48601794890810997458E+05},
            { 8,    16,    -2.88661329611176857725E+05},
            { 8,    17,     3.44704079574566349038E+04},
            { 8,    18,     4.71065540904905537900E+03},
            { 8,    19,    -1.22791766059891961049E+03},
            { 8,    20,     6.52659303871330394031E+01},

            {10,     0,     4.09839446260637617111E+09},
            {10,     1,    -1.19243749172475032806E+10},
            {10,     2,     6.44260733488419055939E+08},
            {10,     3,     4.01784270278003311157E+10},
            {10,     4,    -7.02370927844391479492E+10},
            {10,     5,     5.53928774156074829102E+10},
            {10,     6,    -1.99839479763696517944E+10},
            {10,     7,     1.21178171327214643359E+08},
            {10,     8,     2.12195873823345303535E+09},
            {10,     9,    -3.04125284478327631950E+08},
            {10,    10,    -1.36583732859478831291E+08},
            {10,    11,     1.00033640716232210398E+07},
            {10,    12,     2.11985158940840736032E+07},
            {10,    13,    -1.41918619870038777590E+07},
            {10,    14,     1.06037309161468278617E+07},
            {10,    15,    -4.77449659335303772241E+06},
            {10,    16,     7.63050677152805146761E+05},
            {10,    17,     1.56993307696408010088E+05},
            {10,    18,    -8.52750815847208868945E+04},
            {10,    19,     1.33620566100046889915E+04},
            {10,    20,    -7.54749310106248799457E+02},

            {12,     0,    -2.77498112127752447128E+09},
            {12,     1,     1.99816442713947868347E+10},
            {12,     2,    -4.77683150712246398926E+10},
            {12,     3,     5.04117814886737747192E+10},
            {12,     4,    -1.67946036119296798706E+10},
            {12,     5,    -1.38693190414022674561E+10},
            {12,     6,     1.56277095143661766052E+10},
            {12,     7,    -4.57458119846564769745E+09},
            {12,     8,    -8.68468246746188163757E+08},
            {12,     9,     7.75119369125685334206E+08},
            {12,    10,    -1.16491136086922392249E+08},
            {12,    11,     1.47421104143672753125E+07},
            {12,    12,    -1.52535673836318179965E+07},
            {12,    13,    -1.70087987937960936688E+06},
            {12,    14,     4.67476437233580090106E+06},
            {12,    15,    -1.17463899375570146367E+06},
            {12,    16,    -1.10623359788225745433E+05},
            {12,    17,     8.96177599209738109494E+04},
            {12,    18,    -1.26272792247867328115E+04},
            {12,    19,     2.57183382652074556063E+02},
            {12,    20,     4.53946488958070730746E+01},

            {14,     0,    -1.19404109194643745422E+10},
            {14,     1,     4.75026388992112045288E+10},
            {14,     2,    -8.02570569421333770752E+10},
            {14,     3,     7.41607800924110260010E+10},
            {14,     4,    -4.05307739822724685669E+10},
            {14,     5,     1.41796423462739467621E+10},
            {14,     6,    -4.56807621318898487091E+09},
            {14,     7,     1.94941044600867557526E+09},
            {14,     8,    -5.25762401084450244904E+08},
            {14,     9,    -4.20587376462206020951E+07},
            {14,    10,     1.47395545866844896227E+07},
            {14,    11,     5.00008831927335187793E+07},
            {14,    12,    -3.55091173088149204850E+07},
            {14,    13,     1.31608539435279052705E+07},
            {14,    14,    -4.59113670743147470057E+06},
            {14,    15,     1.81956762125828582793E+06},
            {14,    16,    -5.94762161201574141160E+05},
            {14,    17,     1.30033906684856090578E+05},
            {14,    18,    -1.75126293747036870627E+04},
            {14,    19,     1.30486252871918713936E+03},
            {14,    20,    -4.01670777875890010478E+01}
        },
        {                                                                               // HM (Z001000)
            { 0,     0,     2.17405636868515895912E+05},
            { 0,     1,     2.06852476160948835313E+07},
            { 0,     2,    -6.14611410296131018549E+06},
            { 0,     3,    -3.71233464909802228212E+07},
            { 0,     4,     2.59646896356047354639E+07},
            { 0,     5,     2.70401430864754803479E+07},
            { 0,     6,    -5.03161212555342614651E+07},
            { 0,     7,     3.58598481040194258094E+07},
            { 0,     8,    -1.78006177931661754847E+07},
            { 0,     9,     9.30532460730251483619E+06},
            { 0,    10,    -5.15848465171259269118E+06},
            { 0,    11,     2.19027753214642358944E+06},
            { 0,    12,    -5.81644839415979455225E+05},
            { 0,    13,     7.99240321203274652362E+04},
            { 0,    14,    -2.51621643905049268142E+03},
            { 0,    15,    -3.81475220523696918917E+02},

            { 1,     0,    -3.06765020921669416130E+07},
            { 1,     1,    -7.19287141298301517963E+07},
            { 1,     2,    -4.77435954108010306954E+07},
            { 1,     3,     4.06090998470959842205E+08},
            { 1,     4,    -4.94869498500309586525E+08},
            { 1,     5,     2.69898549761012136936E+08},
            { 1,     6,    -7.97774313283056169748E+07},
            { 1,     7,     4.26528677017149850726E+07},
            { 1,     8,    -4.68106602932079061866E+07},
            { 1,     9,     3.02614077510188445449E+07},
            { 1,    10,    -1.02789476280537806451E+07},
            { 1,    11,     1.48880611471109278500E+06},
            { 1,    12,     6.37803643199263970018E+04},
            { 1,    13,    -1.54060450772956992296E+04},
            { 1,    14,    -1.20700325670922356949E+04},
            { 1,    15,     2.24656015193673965769E+03},

            { 2,     0,     1.75066912655571192503E+08},
            { 2,     1,     6.56024659875666722655E+07},
            { 2,     2,     1.23625106866149380803E+08},
            { 2,     3,    -8.66427535415050864220E+08},
            { 2,     4,     1.04647074302398228645E+09},
            { 2,     5,    -5.43304198956838369370E+08},
            { 2,     6,     6.62721930982138589025E+07},
            { 2,     7,     6.96526135511116981506E+07},
            { 2,     8,    -3.78209700669894739985E+07},
            { 2,     9,     5.84715094197653792799E+06},
            { 2,    10,     1.18073224759165989235E+06},
            { 2,    11,    -3.39494064604910614435E+05},
            { 2,    12,    -1.30009674988549915724E+05},
            { 2,    13,     2.04151331991039405693E+04},
            { 2,    14,     1.63426397272586054896E+04},
            { 2,    15,    -3.46623073630780800158E+03},

            { 3,     0,    -4.40378749002870142460E+08},
            { 3,     1,     1.90811958049112737179E+08},
            { 3,     2,    -3.46994414631571888924E+08},
            { 3,     3,     1.03839183062096667290E+09},
            { 3,     4,    -1.09191434318746423721E+09},
            { 3,     5,     6.03376176521021485329E+08},
            { 3,     6,    -1.86538522271839350462E+08},
            { 3,     7,     3.01234692302216663957E+07},
            { 3,     8,    -2.60876296034886920825E+06},
            { 3,     9,    -5.91722311695919837803E+05},
            { 3,    10,    -1.04200386924736900255E+05},
            { 3,    11,     4.46675275850050500594E+05},
            { 3,    12,    -9.51964972779181844089E+04},
            { 3,    13,     3.58457144797106002443E+03},
            { 3,    14,    -1.11371310452127327153E+04},
            { 3,    15,     2.85845040236972772618E+03},

            { 4,     0,     5.72344695093964815140E+08},
            { 4,     1,    -5.13427680762670874596E+08},
            { 4,     2,     7.89372994735144257545E+08},
            { 4,     3,    -1.00183048339205336571E+09},
            { 4,     4,     4.85858157195736885071E+08},
            { 4,     5,    -3.68810635419888198376E+07},
            { 4,     6,    -6.77671612100235223770E+07},
            { 4,     7,     3.51244092417839094996E+07},
            { 4,     8,    -4.04172301070910505950E+06},
            { 4,     9,     4.42372389482865459286E+05},
            { 4,    10,    -1.11637046404088055715E+06},
            { 4,    11,     1.32348000868789851665E+05},
            { 4,    12,     5.77673805733840563335E+04},
            { 4,    13,     1.39889883355121310160E+03},
            { 4,    14,     1.84537734558708234545E+03},
            { 4,    15,    -1.29546033045933745598E+03},

            { 5,     0,    -3.11964641996447086334E+08},
            { 5,     1,     3.20795370867759823799E+08},
            { 5,     2,    -9.73902886296924829483E+08},
            { 5,     3,     1.11109912862654781342E+09},
            { 5,     4,    -3.31644242757628619671E+08},
            { 5,     5,    -7.20401027258160263300E+07},
            { 5,     6,     5.49449315561505854130E+07},
            { 5,     7,    -1.50211363970660679042E+07},
            { 5,     8,     4.37729396379113662988E+05},
            { 5,     9,     1.78953864822479896247E+06},
            { 5,    10,    -9.64483419783796125557E+04},
            { 5,    11,    -1.03372025982109145843E+05},
            { 5,    12,     2.27654966719349886262E+03},
            { 5,    13,    -9.21556404868084791815E+03},
            { 5,    14,     2.29694125905770533791E+03},
            { 5,    15,     2.69172643454379056038E+02},

            { 6,     0,    -1.47363671236134380102E+08},
            { 6,     1,     3.98069493547490179539E+08},
            { 6,     2,     3.80600399916491806507E+08},
            { 6,     3,    -7.77899828440285444260E+08},
            { 6,     4,     2.13971953739619493484E+08},
            { 6,     5,     7.50766140657877773046E+07},
            { 6,     6,    -1.24408092643524613231E+07},
            { 6,     7,    -1.19486997694680951536E+07},
            { 6,     8,     1.72403185042079538107E+06},
            { 6,     9,     5.82624710496194384177E+04},
            { 6,    10,     6.62807449280618020566E+04},
            { 6,    11,    -5.73858576309664931614E+03},
            { 6,    12,     7.87238279678164053621E+03},
            { 6,    13,     5.58027583166682688898E+02},
            { 6,    14,    -7.80191280094344847384E+02},
            { 6,    15,    -4.41524171396966949033E+01},

            { 7,     0,     3.70057909980202019215E+08},
            { 7,     1,    -8.43582286640240669250E+08},
            { 7,     2,     3.06515664902774870396E+08},
            { 7,     3,     2.79680007567675352097E+08},
            { 7,     4,    -1.31316622141129702330E+08},
            { 7,     5,    -4.78340494412834197283E+07},
            { 7,     6,     2.05878316230771690607E+07},
            { 7,     7,     4.84660386411372851580E+06},
            { 7,     8,    -1.28697308684668410569E+06},
            { 7,     9,    -4.26216149967036908492E+05},
            { 7,    10,     1.35944377558333886554E+05},
            { 7,    11,    -2.78481544974478456425E+04},
            { 7,    12,     6.38116677538639805789E+02},
            { 7,    13,     1.86324844948431268676E+03},
            { 7,    14,    -3.54990721623104548144E+02},
            { 7,    15,     4.62881801006983621960E+01},

            { 8,     0,    -2.73364609220364511013E+08},
            { 8,     1,     6.70469859252789497375E+08},
            { 8,     2,    -4.83480623472343206406E+08},
            { 8,     3,     4.03385611767915189266E+07},
            { 8,     4,     7.35016723277738541365E+07},
            { 8,     5,    -1.62650907308186870068E+07},
            { 8,     6,    -2.72791540988075407222E+06},
            { 8,     7,     3.87529004919559811242E+04},
            { 8,     8,     2.21605940650244883727E+05},
            { 8,     9,    -4.99119267431606931495E+04},
            { 8,    10,     3.88533899694829306100E+04},
            { 8,    11,    -4.12454335026239914441E+03},
            { 8,    12,    -5.45806706724830746680E+02},
            { 8,    13,    -7.47011879871399173680E+02},
            { 8,    14,     2.58488648387669854856E+02},
            { 8,    15,    -2.59121452073608971034E+01},

            { 9,     0,     1.00383462413229718804E+08},
            { 9,     1,    -2.74271434515541374683E+08},
            { 9,     2,     2.71244504862839102745E+08},
            { 9,     3,    -1.11115631573666274548E+08},
            { 9,     4,     4.91877530747146159410E+06},
            { 9,     5,     1.25292149804861973971E+07},
            { 9,     6,    -5.59249804659485630691E+06},
            { 9,     7,     1.28330904890557797626E+06},
            { 9,     8,    -1.04317198392582082306E+05},
            { 9,     9,    -9.62038930517230619444E+03},
            { 9,    10,    -3.97809489634518195089E+03},
            { 9,    11,    -5.57959747341926686204E+02},
            { 9,    12,     8.89096577259679747840E+02},
            { 9,    13,    -5.60425945702165773099E+00},
            { 9,    14,    -4.78179067842277234490E+01},
            { 9,    15,     5.74915010119235514452E+00},

            {10,     0,    -1.55431711502586677670E+07},
            {10,     1,     4.79521485383154302835E+07},
            {10,     2,    -6.02665872499209195375E+07},
            {10,     3,     4.05979536634513586760E+07},
            {10,     4,    -1.60619130310957916081E+07},
            {10,     5,     3.70530953097213804722E+06},
            {10,     6,    -3.78917655865714070387E+05},
            {10,     7,    -1.84983833769938682963E+04},
            {10,     8,    -6.31914341540330042335E+03},
            {10,     9,     7.89696836505760438740E+03},
            {10,    10,    -2.17729950811668868482E+03},
            {10,    11,     7.29602008514560338881E+02},
            {10,    12,    -2.38483209776185589135E+02},
            {10,    13,     2.80674740177570534172E+01},
            {10,    14,     1.83297935389278832119E+00},
            {10,    15,    -4.35700622586662367208E-01}
        },
        {                                                                               // RECOM (Z001000)
            { 0,     0,     1.29690611505892015032E+01},
            { 0,     1,     1.15133146967729094179E+00},
            { 0,     2,    -2.03151799780861574973E+00},
            { 0,     3,     1.18911797645565364689E+00},
            { 0,     4,    -2.35730192355203121979E-01},

            { 1,     0,     6.77126934573034411358E-01},
            { 1,     1,     8.12545635631524709730E-01},
            { 1,     2,     1.02571355665047869721E+00},
            { 1,     3,    -1.20203984384456630252E+00},
            { 1,     4,     3.31810706642633568286E-01},

            { 2,     0,    -2.98789230039933073613E+00},
            { 2,     1,     4.40181013672451193486E+00},
            { 2,     2,    -3.18890331653727177041E+00},
            { 2,     3,     8.83079598994844006121E-01},
            { 2,     4,    -1.51558396747922291548E-01},

            { 3,     0,     6.22545012651770335310E+00},
            { 3,     1,    -1.26234063625864720848E+01},
            { 3,     2,     8.89677911090983108977E+00},
            { 3,     3,    -2.01593702143950714856E+00},
            { 3,     4,     1.24221816733169190816E-01},

            { 4,     0,    -3.48677279439661846894E+00},
            { 4,     1,     8.37556424986163960966E+00},
            { 4,     2,    -6.53850783620592235224E+00},
            { 4,     3,     1.69898655557246569536E+00},
            { 4,     4,    -1.21208024376684805890E-01},

            { 5,     0,     4.04481505949380593101E-01},
            { 5,     1,    -1.37770027286069152161E+00},
            { 5,     2,     1.26623104358849225548E+00},
            { 5,     3,    -3.70847513213560797674E-01},
            { 5,     4,     3.04915286309964846112E-02}
        }
    },
    {                                                                                   // Metallicity Z001500 (0.01500)
        {                                                                               // LMR1 (Z001500)
            { 0,     0,     1.60726718444739766767E+01},
            { 0,     1,    -6.24715135137397137299E+00},
            { 0,     2,     1.07672344037789748938E+01},
            { 0,     3,    -7.24052976085269506257E+00},
            { 0,     4,     1.46349058730338077439E+00},

            { 1,     0,    -3.63506353750313060402E+00},
            { 1,     1,     5.36864271459196729097E+01},
            { 1,     2,    -1.16942397088811162575E+02},
            { 1,     3,     9.34035699421548457622E+01},
            { 1,     4,    -2.50874003951161199666E+01},

            { 2,     0,    -7.91754787628987521941E+00},
            { 2,     1,    -5.94653927755674089894E+01},
            { 2,     2,     2.05203056353080341978E+02},
            { 2,     3,    -1.96558176123197796414E+02},
            { 2,     4,     5.97010203155139578257E+01},

            { 3,     0,     2.27278594676717915490E+01},
            { 3,     1,    -2.40820672531560520113E+00},
            { 3,     2,    -1.20196505857006002316E+02},
            { 3,     3,     1.49881801286317909216E+02},
            { 3,     4,    -5.13533879653931180087E+01},

            { 4,     0,    -1.08895531675941441563E+01},
            { 4,     1,     1.55183170137950732226E+01},
            { 4,     2,     1.95899488178189216114E+01},
            { 4,     3,    -3.88388622741310385322E+01},
            { 4,     4,     1.51805521241851977265E+01}
        },
        {                                                                               // LMR2 (Z001500)
            { 0,     0,     1.57661900292269407942E+01},
            { 0,     1,    -3.86739001681062477545E+00},
            { 0,     2,     4.90951789020641982120E+00},
            { 0,     3,    -3.83335877824608228792E+00},
            { 0,     4,     1.46458915608047957058E+00},
            { 0,     5,    -2.16702239649122857523E-01},

            { 1,     0,     8.37711942202392734202E+00},
            { 1,     1,    -2.70768859464224540545E+01},
            { 1,     2,     3.93888011339611523454E+01},
            { 1,     3,    -2.70047525691479570753E+01},
            { 1,     4,     8.70098442072441713435E+00},
            { 1,     5,    -1.06476013712186490245E+00},

            { 2,     0,     3.06826409038962175657E+01},
            { 2,     1,    -1.09405785435920606119E+02},
            { 2,     2,     1.81370175730107348500E+02},
            { 2,     3,    -1.81704582752789093547E+02},
            { 2,     4,     9.02892160295599097708E+01},
            { 2,     5,    -1.65129464015789579889E+01},

            { 3,     0,    -3.62814204845711003600E+02},
            { 3,     1,     1.08689918143087788849E+03},
            { 3,     2,    -1.31054018838510614842E+03},
            { 3,     3,     9.90790478329023699189E+02},
            { 3,     4,    -4.33419474916350452531E+02},
            { 3,     5,     7.62679478243772734913E+01},

            { 4,     0,     1.40418643511127538659E+03},
            { 4,     1,    -3.88233656649431759433E+03},
            { 4,     2,     3.84683355224100250780E+03},
            { 4,     3,    -2.03701250178350619535E+03},
            { 4,     4,     6.48142655530930028362E+02},
            { 4,     5,    -9.67319650941358304408E+01},

            { 5,     0,    -1.22407686126082307965E+03},
            { 5,     1,     3.76978222294538090864E+03},
            { 5,     2,    -3.95869928580390433126E+03},
            { 5,     3,     1.99118186826012993151E+03},
            { 5,     4,    -5.21844465216713615519E+02},
            { 5,     5,     6.04450098185751301116E+01}
        },
        {                                                                               // LMA (Z001500)
            { 0,     0,    -5.15111813953318560380E+04},
            { 0,     1,    -1.38581324034049781039E+06},
            { 0,     2,     1.39308014554255567491E+07},
            { 0,     3,    -5.71603108284442424774E+07},
            { 0,     4,     1.37981165851579815149E+08},
            { 0,     5,    -2.21159494412106066942E+08},
            { 0,     6,     2.47918615635263592005E+08},
            { 0,     7,    -1.97267821930349111557E+08},
            { 0,     8,     1.08701847878496184945E+08},
            { 0,     9,    -3.66657088282169476151E+07},
            { 0,    10,     2.47653496909504802898E+06},
            { 0,    11,     5.12285355178847070783E+06},
            { 0,    12,    -3.49757309776654699817E+06},
            { 0,    13,     1.39230419173041009344E+06},
            { 0,    14,    -4.29369586936748528387E+05},
            { 0,    15,     1.17250418664394310326E+05},
            { 0,    16,    -2.87188898192620908958E+04},
            { 0,    17,     5.69885720592272627982E+03},
            { 0,    18,    -8.01726305735812047715E+02},
            { 0,    19,     6.87272631810855187950E+01},
            { 0,    20,    -2.67041856670744914837E+00},

            { 2,     0,    -1.45339113482951931655E+07},
            { 2,     1,     1.12667823825035437942E+08},
            { 2,     2,    -4.17006587079701125622E+08},
            { 2,     3,     9.85341220899901628494E+08},
            { 2,     4,    -1.66272967677597117424E+09},
            { 2,     5,     2.10006772395531940460E+09},
            { 2,     6,    -2.00687866295555543900E+09},
            { 2,     7,     1.43029664485314631462E+09},
            { 2,     8,    -7.29760192023199796677E+08},
            { 2,     9,     2.43147726715557068586E+08},
            { 2,    10,    -4.05304287569378465414E+07},
            { 2,    11,    -4.01306759306349034887E+05},
            { 2,    12,    -7.32600274554128758609E+05},
            { 2,    13,     1.17855480548669607379E+06},
            { 2,    14,     2.50996201334879733622E+05},
            { 2,    15,    -6.29675976741036050953E+05},
            { 2,    16,     3.31786518519565521274E+05},
            { 2,    17,    -9.37220926397035946138E+04},
            { 2,    18,     1.56585215689283104439E+04},
            { 2,    19,    -1.46922968079042675527E+03},
            { 2,    20,     6.01559001927688683509E+01},

            { 4,     0,     2.33350108446424514055E+08},
            { 4,     1,    -1.60289968489695382118E+09},
            { 4,     2,     4.81990833858025169373E+09},
            { 4,     3,    -8.16360325217743110657E+09},
            { 4,     4,     8.14584602763201999664E+09},
            { 4,     5,    -4.07331865929028415680E+09},
            { 4,     6,    -5.06252506179879188538E+08},
            { 4,     7,     2.29763469151120567322E+09},
            { 4,     8,    -1.62128710050702285767E+09},
            { 4,     9,     5.32701252654437601566E+08},
            { 4,    10,    -4.48733723450238630176E+07},
            { 4,    11,    -2.11723976412126012146E+07},
            { 4,    12,     2.32885320360103854910E+06},
            { 4,    13,     2.03951553722685994580E+06},
            { 4,    14,    -3.13630035119212174322E+05},
            { 4,    15,    -7.05223482959375251085E+04},
            { 4,    16,    -5.37405402453973874799E+04},
            { 4,    17,     4.94362966298164537875E+04},
            { 4,    18,    -1.40518968918354457855E+04},
            { 4,    19,     1.83732556677333059270E+03},
            { 4,    20,    -9.50453907494923839749E+01},

            { 6,     0,    -1.76169219592734664679E+08},
            { 6,     1,     1.42698092226201272011E+09},
            { 6,     2,    -5.28067056308736801147E+09},
            { 6,     3,     1.15336708877598838806E+10},
            { 6,     4,    -1.61229222116397609711E+10},
            { 6,     5,     1.45899208559092102051E+10},
            { 6,     6,    -8.01445678044835853577E+09},
            { 6,     7,     1.90927120293207097054E+09},
            { 6,     8,     4.88043666148680567741E+08},
            { 6,     9,    -3.87662269468736469746E+08},
            { 6,    10,    -3.33959551647167652845E+07},
            { 6,    11,     9.24862097769977152348E+07},
            { 6,    12,    -2.25346824999888129532E+07},
            { 6,    13,    -5.86599007108959276229E+06},
            { 6,    14,     3.70074268507561367005E+06},
            { 6,    15,    -2.56417061140370758949E+05},
            { 6,    16,    -2.29390710704398312373E+05},
            { 6,    17,     6.94915698487437912263E+04},
            { 6,    18,    -7.11327988466724036698E+03},
            { 6,    19,     3.57413795845535204876E+01},
            { 6,    20,     2.80444597204764924925E+01},

            { 8,     0,     1.24245267843930959702E+09},
            { 8,     1,    -6.44322780962794589996E+09},
            { 8,     2,     1.38199616798107013702E+10},
            { 8,     3,    -1.50973626273141441345E+10},
            { 8,     4,     7.46748678501209640503E+09},
            { 8,     5,     8.19630542308683276176E+08},
            { 8,     6,    -3.01758840394945383072E+09},
            { 8,     7,     1.45032130975556683540E+09},
            { 8,     8,    -3.13138358723539471626E+08},
            { 8,     9,     1.84361824896876424551E+08},
            { 8,    10,    -1.69216581016204208136E+08},
            { 8,    11,     5.96086349759788066149E+07},
            { 8,    12,     3.41292303451553406194E+06},
            { 8,    13,    -8.38948524171856231987E+06},
            { 8,    14,     2.24497033832136029378E+06},
            { 8,    15,    -2.11810850483575311955E+05},
            { 8,    16,     5.84158368683356893598E+04},
            { 8,    17,    -4.11205502318392173038E+04},
            { 8,    18,     1.17356696779575449909E+04},
            { 8,    19,    -1.52952212651557533718E+03},
            { 8,    20,     7.85072147480235713601E+01},

            {10,     0,    -1.81932512063875246048E+09},
            {10,     1,     1.17609472824396915436E+10},
            {10,     2,    -3.26657704396900253296E+10},
            {10,     3,     4.99244642700828399658E+10},
            {10,     4,    -4.43242869808500061035E+10},
            {10,     5,     2.08982330227992744446E+10},
            {10,     6,    -2.02708169583341908455E+09},
            {10,     7,    -2.88544961080271482468E+09},
            {10,     8,     1.12173715222722339630E+09},
            {10,     9,     1.71997591831600487232E+08},
            {10,    10,    -1.91453234115329504013E+08},
            {10,    11,     3.25976767552792169154E+07},
            {10,    12,    -2.81013549671907734592E+05},
            {10,    13,     1.62781335264503862709E+06},
            {10,    14,    -1.02482288018334569642E+05},
            {10,    15,    -4.78252977657809446100E+05},
            {10,    16,     1.08856413307630777126E+05},
            {10,    17,     3.74121964994652880705E+04},
            {10,    18,    -2.00568317658710147953E+04},
            {10,    19,     3.30817698426615561402E+03},
            {10,    20,    -1.97037754182892768995E+02},

            {12,     0,     3.35585658860964119434E+08},
            {12,     1,     6.04561877929950594902E+08},
            {12,     2,    -5.13752404817218589783E+09},
            {12,     3,     1.06028901045264606476E+10},
            {12,     4,    -1.25273394138480796814E+10},
            {12,     5,     1.06453110355505924225E+10},
            {12,     6,    -6.95095817367120552063E+09},
            {12,     7,     3.16043713721437406540E+09},
            {12,     8,    -7.21320971392456412315E+08},
            {12,     9,    -5.26415434883427247405E+07},
            {12,    10,     3.88067712231941595674E+07},
            {12,    11,     2.20965666929983980954E+07},
            {12,    12,    -1.00345439357733502984E+07},
            {12,    13,    -2.83703418567746179178E+06},
            {12,    14,     2.26345678725755680352E+06},
            {12,    15,    -2.51391728097161831101E+05},
            {12,    16,    -1.16427576675173724652E+05},
            {12,    17,     3.66684894778185043833E+04},
            {12,    18,    -2.41298286705503824123E+03},
            {12,    19,    -3.40666737232470040908E+02},
            {12,    20,     4.25259705893395718590E+01},

            {14,     0,    -1.88270337231409168243E+09},
            {14,     1,     6.39532526253386974335E+09},
            {14,     2,    -7.82324355639520549774E+09},
            {14,     3,     2.03781762196393775940E+09},
            {14,     4,     5.26969578325209617615E+09},
            {14,     5,    -7.26948054175921058655E+09},
            {14,     6,     4.65417136459286022186E+09},
            {14,     7,    -1.63391954770838069916E+09},
            {14,     8,     1.87346108643729388714E+08},
            {14,     9,     8.89076657232203483582E+07},
            {14,    10,    -2.42219275225403495133E+07},
            {14,    11,    -1.37909139873882699758E+07},
            {14,    12,     6.82268681301416642964E+06},
            {14,    13,     7.02051292148833046667E+05},
            {14,    14,    -6.92968335637202719226E+05},
            {14,    15,    -3.38601851769478351343E+05},
            {14,    16,     3.62546876010872249026E+05},
            {14,    17,    -1.30131463530392415123E+05},
            {14,    18,     2.47381054441249470983E+04},
            {14,    19,    -2.51595863192902470473E+03},
            {14,    20,     1.08731772056314042629E+02}
        },
        {                                                                               // HM (Z001500)
            { 0,     0,    -6.40222930769867496565E+05},
            { 0,     1,     1.10169653380964145064E+08},
            { 0,     2,    -1.83288798818755358458E+08},
            { 0,     3,     2.34685038301938652992E+08},
            { 0,     4,    -2.90868321715029954910E+08},
            { 0,     5,     2.58803902657175153494E+08},
            { 0,     6,    -1.63288883819993436337E+08},
            { 0,     7,     8.19842075092330276966E+07},
            { 0,     8,    -3.74597286079473644495E+07},
            { 0,     9,     1.73063130301320850849E+07},
            { 0,    10,    -7.45417360680353827775E+06},
            { 0,    11,     2.34362116585996653885E+06},
            { 0,    12,    -3.93361441283391148318E+05},
            { 0,    13,    -1.10781031619090754248E+02},
            { 0,    14,     1.09339428886468467681E+04},
            { 0,    15,    -1.22318915545462755290E+03},

            { 1,     0,    -2.80689302632132731378E+06},
            { 1,     1,    -8.98291909237491011620E+08},
            { 1,     2,     1.18592188686839365959E+09},
            { 1,     3,    -7.65219587451042652130E+08},
            { 1,     4,     5.70295193113373160362E+08},
            { 1,     5,    -3.92352877095889389515E+08},
            { 1,     6,     1.43709948555291593075E+08},
            { 1,     7,     3.04550315389612223953E+06},
            { 1,     8,    -3.80446096340993121266E+07},
            { 1,     9,     2.31604841598522365093E+07},
            { 1,    10,    -5.65692487392537854612E+06},
            { 1,    11,    -3.33505242560792976292E+03},
            { 1,    12,     1.18223884409625112312E+05},
            { 1,    13,     8.29620922556901932694E+04},
            { 1,    14,    -3.61397359909771475941E+04},
            { 1,    15,     3.94064567463254252289E+03},

            { 2,     0,     2.01327877490426152945E+08},
            { 2,     1,     3.10118016671073770523E+09},
            { 2,     2,    -4.22208827383246850967E+09},
            { 2,     3,     1.99760734988433146477E+09},
            { 2,     4,    -7.30736768670006632805E+08},
            { 2,     5,     4.63059271373849034309E+08},
            { 2,     6,    -2.61651098515476316214E+08},
            { 2,     7,     1.29333847253416240215E+08},
            { 2,     8,    -5.09144396244669929147E+07},
            { 2,     9,     9.08995892725536786020E+06},
            { 2,    10,    -4.72198901409551501274E+05},
            { 2,    11,     8.76993455861743539572E+05},
            { 2,    12,    -4.06936925562300020829E+05},
            { 2,    13,    -6.55970599629438947886E+03},
            { 2,    14,     3.07809196263461344643E+04},
            { 2,    15,    -4.44326151571276750474E+03},

            { 3,     0,    -1.20734569145530676842E+09},
            { 3,     1,    -5.34256358175416564941E+09},
            { 3,     2,     8.35253308946118927002E+09},
            { 3,     3,    -3.55132392736585330963E+09},
            { 3,     4,     3.64000813302139878273E+08},
            { 3,     5,     6.22636854320012405515E+07},
            { 3,     6,    -7.19534735248802900314E+07},
            { 3,     7,     3.05025745163594335318E+07},
            { 3,     8,     7.68708163315938971937E+06},
            { 3,     9,    -3.07800794374816305935E+06},
            { 3,    10,    -2.14286733640326838940E+06},
            { 3,    11,     9.30921378395954845473E+05},
            { 3,    12,    -5.63446497619864894659E+04},
            { 3,    13,     1.63174566022897852235E+03},
            { 3,    14,    -1.16542300609449248441E+04},
            { 3,    15,     2.36843518043800349915E+03},

            { 4,     0,     3.21429576530229854584E+09},
            { 4,     1,     4.39998454027949714661E+09},
            { 4,     2,    -9.63131293606875228882E+09},
            { 4,     3,     4.22524392135507345200E+09},
            { 4,     4,    -1.44018430614179670811E+08},
            { 4,     5,    -1.74848804728251099586E+08},
            { 4,     6,     3.49971447999607846141E+07},
            { 4,     7,    -2.03914002418685518205E+07},
            { 4,     8,    -1.16793722923461743630E+06},
            { 4,     9,     4.07216598363398248330E+06},
            { 4,    10,    -6.63453501301569864154E+05},
            { 4,    11,    -2.07226327457722654799E+05},
            { 4,    12,     7.70487153054169175448E+04},
            { 4,    13,     3.74511172163199034912E+03},
            { 4,    14,    -2.35924085496946099738E+03},
            { 4,    15,    -2.00074150360817185401E+02},

            { 5,     0,    -4.86051768030780982971E+09},
            { 5,     1,    -2.52283411110093832016E+08},
            { 5,     2,     6.15744921080406188965E+09},
            { 5,     3,    -2.94612427147580671310E+09},
            { 5,     4,    -1.64832248763824313879E+08},
            { 5,     5,     2.56579223709281235933E+08},
            { 5,     6,    -1.66799195149700418115E+07},
            { 5,     7,     1.29958687433429018711E+05},
            { 5,     8,    -1.39862347051455453038E+06},
            { 5,     9,     6.31508472462175530382E+05},
            { 5,    10,     1.11229199938330348232E+04},
            { 5,    11,    -1.09408809112410061061E+05},
            { 5,    12,    -3.31703747407727632890E+03},
            { 5,    13,    -7.42683722320846641196E+02},
            { 5,    14,     3.67269071514491452035E+03},
            { 5,    15,    -4.51573620652630495442E+02},

            { 6,     0,     4.54118409271736431122E+09},
            { 6,     1,    -2.90767159976795244217E+09},
            { 6,     2,    -1.58025838498863267899E+09},
            { 6,     3,     1.16398375723541212082E+09},
            { 6,     4,     1.09676718899973109365E+08},
            { 6,     5,    -1.17450609424565017223E+08},
            { 6,     6,     3.66726234801336098462E+06},
            { 6,     7,     1.73320626005022414029E+06},
            { 6,     8,    -2.36895981676343455911E+06},
            { 6,     9,     6.50776589120257762261E+05},
            { 6,    10,     9.80770387879816262284E+04},
            { 6,    11,     6.08450624306344252545E+03},
            { 6,    12,     1.44103835104128138482E+04},
            { 6,    13,    -8.31901750284624540654E+03},
            { 6,    14,    -3.29760727015796192063E+02},
            { 6,    15,     2.22378172851269994226E+02},

            { 7,     0,    -2.66951759357458686829E+09},
            { 7,     1,     2.78244247697885799408E+09},
            { 7,     2,    -5.23326483537968039513E+08},
            { 7,     3,    -1.32406331732717037201E+08},
            { 7,     4,    -7.73866632845929916948E+06},
            { 7,     5,    -1.31289335217684842646E+07},
            { 7,     6,     8.68883711662754230201E+06},
            { 7,     7,     6.03206328956170473248E+06},
            { 7,     8,    -1.68968455437217419967E+06},
            { 7,     9,    -1.77911507059704919811E+05},
            { 7,    10,    -2.13170445228394455626E+04},
            { 7,    11,    -1.98704865429771484742E+03},
            { 7,    12,     1.19148875731268594791E+03},
            { 7,    13,     2.79295327351346804790E+03},
            { 7,    14,    -2.78996535146859685028E+02},
            { 7,    15,    -4.49988682514610260910E+01},

            { 8,     0,     9.50171459722543239594E+08},
            { 8,     1,    -1.19109509072384023666E+09},
            { 8,     2,     4.45397440506503641605E+08},
            { 8,     3,    -4.46003071982323154807E+07},
            { 8,     4,    -3.80750898013454861939E+06},
            { 8,     5,     1.37090059550021272153E+07},
            { 8,     6,    -5.08256188045835960656E+06},
            { 8,     7,    -1.65700011583761894144E+06},
            { 8,     8,     4.63444510281368449796E+05},
            { 8,     9,     6.44070571055476248148E+04},
            { 8,    10,     5.85348885756574745756E+04},
            { 8,    11,    -2.07048623592222938896E+04},
            { 8,    12,    -1.63741310696323444063E+03},
            { 8,    13,     6.19764619828629179210E+02},
            { 8,    14,    -5.07010754652976132206E+01},
            { 8,    15,     1.04668911802231079378E+01},

            { 9,     0,    -1.81045244850725114346E+08},
            { 9,     1,     2.23702214978076577187E+08},
            { 9,     2,    -5.39576641499614790082E+07},
            { 9,     3,    -3.48971727291814684868E+07},
            { 9,     4,     2.05198001371338181198E+07},
            { 9,     5,    -1.21495342617135704495E+06},
            { 9,     6,    -3.16323564470732118934E+06},
            { 9,     7,     1.45230267412367230281E+06},
            { 9,     8,     4.31289414334815301117E+04},
            { 9,     9,    -1.48747640901944541838E+05},
            { 9,    10,     8.63897175520341988886E+03},
            { 9,    11,     7.41770223687096313370E+03},
            { 9,    12,    -3.19056811887575008768E+02},
            { 9,    13,    -3.21467405033000488856E+02},
            { 9,    14,     5.29898436774840320140E+01},
            { 9,    15,    -3.45842797011066638291E+00},

            {10,     0,     1.29428707331854440272E+07},
            {10,     1,    -8.40693462242027930915E+06},
            {10,     2,    -1.66950000229333285242E+07},
            {10,     3,     2.57591525679362528026E+07},
            {10,     4,    -1.54869040150702800602E+07},
            {10,     5,     4.65623680094749014825E+06},
            {10,     6,    -3.66297825326654070523E+05},
            {10,     7,    -1.74355945057241042377E+05},
            {10,     8,     1.17860134753315287526E+04},
            {10,     9,     1.88480662367682598415E+04},
            {10,    10,    -1.91529993314948478655E+03},
            {10,    11,    -1.26547072451270787496E+03},
            {10,    12,     2.41500958409452209708E+02},
            {10,    13,     1.39658146862240180042E+01},
            {10,    14,    -6.16658750062571581196E+00},
            {10,    15,     4.30482965248756621612E-01}
        },
        {                                                                               // RECOM (Z001500)
            { 0,     0,     1.30114084816216948326E+01},
            { 0,     1,     9.82927123720802486950E-01},
            { 0,     2,    -1.78831205264574788494E+00},
            { 0,     3,     1.04428283556912560037E+00},
            { 0,     4,    -2.05873948734389328186E-01},

            { 1,     0,    -3.88724524733189344405E-02},
            { 1,     1,     3.79408475484787910403E+00},
            { 1,     2,    -2.91118101352734681697E+00},
            { 1,     3,     7.77250458270365651714E-01},
            { 1,     4,    -5.93043121201380050989E-03},

            { 2,     0,    -1.19760400814100687050E+00},
            { 2,     1,    -3.70516957950696035340E+00},
            { 2,     2,     8.13081389223339456862E+00},
            { 2,     3,    -4.84039188270623732535E+00},
            { 2,     4,     8.01677869943414500575E-01},

            { 3,     0,     5.25028472760498932104E+00},
            { 3,     1,    -6.49412032630474111983E+00},
            { 3,     2,    -1.37460399330354388070E+00},
            { 3,     3,     3.58589212553425529251E+00},
            { 3,     4,    -8.38094449459952040016E-01},

            { 4,     0,    -3.35142128249576209953E+00},
            { 4,     1,     6.88602644973469768530E+00},
            { 4,     2,    -2.99992638566578184722E+00},
            { 4,     3,    -4.88499106441473263107E-01},
            { 4,     4,     2.76990054008695862908E-01},

            { 5,     0,     3.32597771543929221494E-01},
            { 5,     1,    -1.23233281888843992924E+00},
            { 5,     2,     8.33374957715134034864E-01},
            { 5,     3,    -6.82770912855755612858E-02},
            { 5,     4,    -2.81426477843974842674E-02}
        }
    },
    {                                                                                   // Metallicity Z002000 (0.02000)
        {                                                                               // LMR1 (Z002000)
            { 0,     0,     1.50305864307172658556E+01},
            { 0,     1,     4.96110465703095582235E-01},
            { 0,     2,    -9.16608282566077403608E-01},
            { 0,     3,     2.48033316991016244968E-01},

            { 1,     0,     1.77238406649739155263E+00},
            { 1,     1,    -6.52669943496246296455E-01},
            { 1,     2,     6.23616025599144307989E-01},
            { 1,     3,    -1.77703681033998805994E-01}
        },
        {                                                                               // LMR2 (Z002000)
            { 0,     0,     1.56617552673034907684E+01},
            { 0,     1,    -3.38271409511212528543E+00},
            { 0,     2,     3.99712000854973803499E+00},
            { 0,     3,    -3.02506056136319223526E+00},
            { 0,     4,     1.12651646333780397491E+00},
            { 0,     5,    -1.62914377442334834534E-01},

            { 1,     0,     7.36910246144982838956E+00},
            { 1,     1,    -2.30880577686855161801E+01},
            { 1,     2,     3.32294193400783512971E+01},
            { 1,     3,    -2.22327077943441828722E+01},
            { 1,     4,     6.85986578867425578210E+00},
            { 1,     5,    -7.85596865167521363205E-01},

            { 2,     0,     3.04288311387925105578E+01},
            { 2,     1,    -1.38697534163042433875E+02},
            { 2,     2,     2.72764619820308155340E+02},
            { 2,     3,    -2.82250602598139892052E+02},
            { 2,     4,     1.37077309352478550863E+02},
            { 2,     5,    -2.43363801583426564434E+01},

            { 3,     0,    -2.40391883810966504598E+02},
            { 3,     1,     7.20123937632566253342E+02},
            { 3,     2,    -9.56047390568349555906E+02},
            { 3,     3,     8.80126339460319968566E+02},
            { 3,     4,    -4.43060386994394036719E+02},
            { 3,     5,     8.34534841118213392974E+01},

            { 4,     0,     1.19040215556355087756E+03},
            { 4,     1,    -3.06320152050599153881E+03},
            { 4,     2,     2.78453473219604893529E+03},
            { 4,     3,    -1.43582241909097660937E+03},
            { 4,     4,     4.99720580375658244066E+02},
            { 4,     5,    -8.44179485778146130315E+01},

            { 5,     0,    -1.27279708339606577283E+03},
            { 5,     1,     3.68563309227265335721E+03},
            { 5,     2,    -3.66200350857788362191E+03},
            { 5,     3,     1.74828529177925724980E+03},
            { 5,     4,    -4.43446115665101842751E+02},
            { 5,     5,     5.16038082522078980219E+01}
        },
        {                                                                               // LMA (Z002000)
            { 0,     0,    -1.51049254914130983707E+03},
            { 0,     1,     5.90804592923560267081E+03},
            { 0,     2,    -9.78411552163013584504E+03},
            { 0,     3,     9.03281646038073631644E+03},
            { 0,     4,    -5.04733341717106668511E+03},
            { 0,     5,     1.70840439977420237483E+03},
            { 0,     6,    -3.16251664756395882705E+02},
            { 0,     7,     1.74202707579704139107E+01},
            { 0,     8,     3.67713293499369164863E+00},
            { 0,     9,    -5.09055045574688058707E-01},

            { 1,     0,     1.18642296961242536781E+05},
            { 1,     1,    -4.22882345998080738354E+05},
            { 1,     2,     6.02728568485423107632E+05},
            { 1,     3,    -4.09618748060796875507E+05},
            { 1,     4,     8.90979215331482701004E+04},
            { 1,     5,     5.95414095173196401447E+04},
            { 1,     6,    -5.18590927506359803374E+04},
            { 1,     7,     1.72331732723822569824E+04},
            { 1,     8,    -2.81277261133411593619E+03},
            { 1,     9,     1.86487606226860776815E+02},

            { 2,     0,    -1.40854420295521779917E+06},
            { 2,     1,     3.16920022432578727603E+06},
            { 2,     2,     4.61300052596119523514E+05},
            { 2,     3,    -8.61105917229603044689E+06},
            { 2,     4,     1.23556398056155946106E+07},
            { 2,     5,    -8.94036121833491511643E+06},
            { 2,     6,     3.81112897666227677837E+06},
            { 2,     7,    -9.71158692551792715676E+05},
            { 2,     8,     1.37401910653425060445E+05},
            { 2,     9,    -8.32876128728674302693E+03},

            { 3,     0,     1.72458181532576158643E+07},
            { 3,     1,    -4.52772539129179418087E+07},
            { 3,     2,     2.01148809934781342745E+07},
            { 3,     3,     6.09227038679622411728E+07},
            { 3,     4,    -1.07679655401528432965E+08},
            { 3,     5,     8.29801717072715312243E+07},
            { 3,     6,    -3.64493890278426855803E+07},
            { 3,     7,     9.44902866139182634652E+06},
            { 3,     8,    -1.35153547941456316039E+06},
            { 3,     9,     8.25342644314703647979E+04},

            { 4,     0,    -1.36692876826326847076E+08},
            { 4,     1,     4.51025336598177015781E+08},
            { 4,     2,    -5.31011502233843207359E+08},
            { 4,     3,     1.64806847028889596462E+08},
            { 4,     4,     2.15493288928440541029E+08},
            { 4,     5,    -2.68977365806154668331E+08},
            { 4,     6,     1.38776598747677832842E+08},
            { 4,     7,    -3.89913542043956518173E+07},
            { 4,     8,     5.84939274544744472951E+06},
            { 4,     9,    -3.68464314099946233910E+05},

            { 5,     0,     5.88007632627574801445E+08},
            { 5,     1,    -2.19546849066643857956E+09},
            { 5,     2,     3.29578755621284484863E+09},
            { 5,     3,    -2.44640117334454774857E+09},
            { 5,     4,     7.63562415504432678223E+08},
            { 5,     5,     1.37457055430822163820E+08},
            { 5,     6,    -2.06529556624937295914E+08},
            { 5,     7,     7.50013034409245699644E+07},
            { 5,     8,    -1.26735707259846013039E+07},
            { 5,     9,     8.54653687692407402210E+05},

            { 6,     0,    -1.38327254361235642433E+09},
            { 6,     1,     5.60614067713224506378E+09},
            { 6,     2,    -9.43342679709010314941E+09},
            { 6,     3,     8.54102479910387897491E+09},
            { 6,     4,    -4.42476607837071800232E+09},
            { 6,     5,     1.22015302616584563255E+09},
            { 6,     6,    -9.17636537403069436550E+07},
            { 6,     7,    -4.19402333332933112979E+07},
            { 6,     8,     1.20023414749641995877E+07},
            { 6,     9,    -9.83676207032694481313E+05},

            { 7,     0,     1.70433842457238912582E+09},
            { 7,     1,    -7.46564615829306602478E+09},
            { 7,     2,     1.36213117744959812164E+10},
            { 7,     3,    -1.36449069424619369507E+10},
            { 7,     4,     8.23382455328104782104E+09},
            { 7,     5,    -3.05178841976632213593E+09},
            { 7,     6,     6.64362036529520750046E+08},
            { 7,     7,    -7.09507497840798497200E+07},
            { 7,     8,     7.89097510117984027602E+05},
            { 7,     9,     3.47019468185705947690E+05},

            { 8,     0,    -9.03133463246678471565E+08},
            { 8,     1,     4.47621684993862724304E+09},
            { 8,     2,    -8.96349174100218391418E+09},
            { 8,     3,     9.77159178772765159607E+09},
            { 8,     4,    -6.46222307786082077026E+09},
            { 8,     5,     2.69448710911580371857E+09},
            { 8,     6,    -7.04153944276203036308E+08},
            { 8,     7,     1.09216364710150659084E+08},
            { 8,     8,    -8.71251345965249091387E+06},
            { 8,     9,     2.35094345904298679670E+05},

            { 9,     0,     7.47826861721657812595E+07},
            { 9,     1,    -6.76538905537033677101E+08},
            { 9,     2,     1.73090915363686656952E+09},
            { 9,     3,    -2.18473390758292007446E+09},
            { 9,     4,     1.61084727759012627602E+09},
            { 9,     5,    -7.39637661531803250313E+08},
            { 9,     6,     2.13872151698962450027E+08},
            { 9,     7,    -3.76329373731744587421E+07},
            { 9,     8,     3.63438629714747751132E+06},
            { 9,     9,    -1.44132561512217595009E+05}
        },
        {                                                                               // HM (Z002000)
            { 0,    -4,     2.53729226092276048660E+09},
            { 0,    -3,    -9.90007540851090812683E+09},
            { 0,    -2,     1.52593834113249797821E+10},
            { 0,    -1,    -1.01549528384376564026E+10},
            { 0,     0,     2.99829578010063916445E+07},
            { 0,     1,     5.78893490124735832214E+09},
            { 0,     2,    -6.14609898490778446198E+09},
            { 0,     3,     4.04278241615104389191E+09},
            { 0,     4,    -1.80654362590145325661E+09},
            { 0,     5,     4.91334348953023314476E+08},
            { 0,     6,    -5.44061721887778788805E+07},
            { 0,     7,    -6.47383359300961066037E+06},
            { 0,     8,     1.76558650155847985297E+06},
            { 0,     9,     1.00096546886151510989E+05},
            { 0,    10,    -3.39961914804177431506E+04},

            { 1,    -4,    -1.43765508369811935425E+10},
            { 1,    -3,     5.53386381611402206421E+10},
            { 1,    -2,    -8.64972441405090179443E+10},
            { 1,    -1,     6.18263781388091888428E+10},
            { 1,     0,    -1.27031002818969459534E+10},
            { 1,     1,    -1.22741674009294738770E+10},
            { 1,     2,     1.32545543793032627106E+10},
            { 1,     3,    -7.72103742705006504059E+09},
            { 1,     4,     2.99797494889310359955E+09},
            { 1,     5,    -4.51316994491591095924E+08},
            { 1,     6,    -2.12359218253416419029E+08},
            { 1,     7,     1.28106564253871873021E+08},
            { 1,     8,    -2.52927841362378038466E+07},
            { 1,     9,     1.52832625190069107339E+06},
            { 1,    10,     5.33991439763792805024E+04},

            { 2,    -4,     3.53888765741276016235E+10},
            { 2,    -3,    -1.30949004957460281372E+11},
            { 2,    -2,     2.03740123625964263916E+11},
            { 2,    -1,    -1.45485633356229827881E+11},
            { 2,     0,     3.38169397075351562500E+10},
            { 2,     1,     1.75117599864639778137E+10},
            { 2,     2,    -1.68526525631832427979E+10},
            { 2,     3,     7.96671769498775196075E+09},
            { 2,     4,    -3.11421864218404531479E+09},
            { 2,     5,     6.72407024087293863297E+08},
            { 2,     6,     1.69479333713295638561E+08},
            { 2,     7,    -1.48711963495587915182E+08},
            { 2,     8,     3.25634279867792949080E+07},
            { 2,     9,    -1.75731226257729995996E+06},
            { 2,    10,    -1.35079742770175478654E+05},

            { 3,    -4,    -5.02259172277233886719E+10},
            { 3,    -3,     1.70340081645104858398E+11},
            { 3,    -2,    -2.59178892024369842529E+11},
            { 3,    -1,     1.80456668127881774902E+11},
            { 3,     0,    -4.10109717020726623535E+10},
            { 3,     1,    -1.59603847360727577209E+10},
            { 3,     2,     1.16582282107490043640E+10},
            { 3,     3,    -2.69128104888696050644E+09},
            { 3,     4,     7.08683177906285405159E+08},
            { 3,     5,    -4.34911479088057935238E+08},
            { 3,     6,     1.01044743218226939440E+08},
            { 3,     7,     1.50179933915116582066E+07},
            { 3,     8,    -4.86460542015785723925E+06},
            { 3,     9,    -1.18190563420071476139E+06},
            { 3,    10,     2.78623554417385661509E+05},

            { 4,    -4,     4.64705908425810546875E+10},
            { 4,    -3,    -1.30875109087104644775E+11},
            { 4,    -2,     1.84384613263450225830E+11},
            { 4,    -1,    -1.14315528459969711304E+11},
            { 4,     0,     1.54155640604285240173E+10},
            { 4,     1,     1.32641401056199913025E+10},
            { 4,     2,    -5.51530197341053485870E+09},
            { 4,     3,    -1.70800161550766736269E+08},
            { 4,     4,     7.78830644995285868645E+08},
            { 4,     5,    -2.06842292132320821285E+08},
            { 4,     6,    -2.58832894926396012306E+07},
            { 4,     7,     2.22092620407946482301E+07},
            { 4,     8,    -6.95661957240117993206E+06},
            { 4,     9,     1.92690144883910729550E+06},
            { 4,    10,    -2.33277229786988784326E+05},

            { 5,    -4,    -3.03660798334242973328E+10},
            { 5,    -3,     5.92434377201234664917E+10},
            { 5,    -2,    -6.54677950676404571533E+10},
            { 5,    -1,     1.98006473040911102295E+10},
            { 5,     0,     1.80741102193409042358E+10},
            { 5,     1,    -1.24110750642199649811E+10},
            { 5,     2,     2.06936088729867076874E+09},
            { 5,     3,    -5.55200935775747060776E+08},
            { 5,     4,     3.31793995932478666306E+08},
            { 5,     5,    -3.77282162409072965384E+07},
            { 5,     6,     3.77271593664872169029E+05},
            { 5,     7,    -2.39515931142189726233E+06},
            { 5,     8,     4.78976734628147096373E+05},
            { 5,     9,    -2.24492564827198133571E+05},
            { 5,    10,     4.79792411042873136466E+04},

            { 6,    -4,     1.39020977034095058441E+10},
            { 6,    -3,    -1.24214230056445674896E+10},
            { 6,    -2,     3.40159755029327201843E+09},
            { 6,    -1,     1.62527040079761524200E+10},
            { 6,     0,    -2.40572617307258148193E+10},
            { 6,     1,     1.01576765639793376923E+10},
            { 6,     2,    -2.79329356560366511345E+08},
            { 6,     3,    -3.70225353787005186081E+08},
            { 6,     4,    -1.05583829363182082772E+08},
            { 6,     5,     4.22791698590517193079E+07},
            { 6,     6,    -2.37510881991530815139E+06},
            { 6,     7,    -2.48551971484777750447E+06},
            { 6,     8,     2.30980219498265953735E+06},
            { 6,     9,    -5.97702223240277264267E+05},
            { 6,    10,     4.54666582402248095605E+04},

            { 7,    -4,    -2.83252506215792465210E+09},
            { 7,    -3,    -5.87107593619644260406E+09},
            { 7,    -2,     9.35640963237767410278E+09},
            { 7,    -1,    -9.10900080282122421265E+09},
            { 7,     0,     9.58587735224136924744E+09},
            { 7,     1,    -5.49030619645441913605E+09},
            { 7,     2,     1.36275859178348875046E+09},
            { 7,     3,    -8.57005601597409099340E+07},
            { 7,     4,    -7.86904883546570241451E+07},
            { 7,     5,     4.99692720418420732021E+07},
            { 7,     6,    -7.09569033777875266969E+06},
            { 7,     7,    -8.55338083130266284570E+05},
            { 7,     8,    -5.61264059584917849861E+05},
            { 7,     9,     3.08073506627650989685E+05},
            { 7,    10,    -3.28288523737060459098E+04},

            { 8,    -4,    -1.46525129680925726891E+09},
            { 8,    -3,     9.31328032341473007202E+09},
            { 8,    -2,    -1.05576564874556827545E+10},
            { 8,    -1,     4.15304574768818807602E+09},
            { 8,     0,    -5.00505353118861734867E+08},
            { 8,     1,     2.38979281271329969168E+08},
            { 8,     2,    -3.43075090044980287552E+08},
            { 8,     3,     1.53399431073772042990E+08},
            { 8,     4,     6.15683430398282781243E+06},
            { 8,     5,    -2.10229696774827726185E+07},
            { 8,     6,     6.68991617223582346924E+05},
            { 8,     7,     2.39900342987180408090E+06},
            { 8,     8,    -4.43480899599777883850E+05},
            { 8,     9,    -2.42983373542564295349E+04},
            { 8,    10,     7.76394675149368777056E+03},

            { 9,    -4,     1.21311579654507946968E+09},
            { 9,    -3,    -5.24070703990287113190E+09},
            { 9,    -2,     7.06700234139572620392E+09},
            { 9,    -1,    -4.37710070889741706848E+09},
            { 9,     0,     1.25442565132006978989E+09},
            { 9,     1,    -4.98846050957186818123E+07},
            { 9,     2,    -6.82854203030566722155E+07},
            { 9,     3,     3.25620574902522787452E+07},
            { 9,     4,    -2.20218804932029694319E+07},
            { 9,     5,     9.02162431089685671031E+06},
            { 9,     6,    -2.40492887758824275807E+05},
            { 9,     7,    -8.68585806973894243129E+05},
            { 9,     8,     2.25402435254328796873E+05},
            { 9,     9,    -1.55503066541077005240E+04},
            { 9,    10,    -3.94672900362825259890E+02},

            {10,    -4,    -2.52924874342063546181E+08},
            {10,    -3,     1.08433769070899581909E+09},
            {10,    -2,    -1.75274841405356764793E+09},
            {10,    -1,     1.53857146715462470055E+09},
            {10,     0,    -8.55304471302122354507E+08},
            {10,     1,     3.31495823209429860115E+08},
            {10,     2,    -9.56754638305779546499E+07},
            {10,     3,     1.92680795062012895942E+07},
            {10,     4,    -1.01626479920090991072E+06},
            {10,     5,    -6.69255818740246933885E+05},
            {10,     6,     1.56196811545844484499E+04},
            {10,     7,     9.97457630392971332185E+04},
            {10,     8,    -2.92981386761484645831E+04},
            {10,     9,     2.94914409981776043423E+03},
            {10,    10,    -6.54138557526380992613E+01}
        },
        {                                                                               // RECOM (Z002000)
            { 0,     0,     1.34142729153601880654E+01},
            { 0,     1,    -8.33977084929894418863E-01},
            { 0,     2,     6.31803234438807592710E-01},
            { 0,     3,    -1.70217751115103232973E-01},

            { 1,     0,     1.57297096125805579980E+00},
            { 1,     1,     3.04879789211891349954E-01},
            { 1,     2,    -6.10228805816398045536E-01},
            { 1,     3,     2.31090540934666771600E-01},

            { 2,     0,    -1.41108730414326188907E+00},
            { 2,     1,     1.23004856793249794933E+00},
            { 2,     2,    -2.83350980192163703908E-01},
            { 2,     3,    -4.69140139332027000796E-02},

            { 3,     0,     5.62788156340448986192E-01},
            { 3,     1,    -6.89182559641456582433E-01},
            { 3,     2,     2.69502539954297459790E-01},
            { 3,     3,    -2.14046891159626988255E-02}
        }
    },
    {                                                                                   // Metallicity Z003000 (0.03000)
        {                                                                               // LMR1 (Z003000)
            { 0,     0,     1.54866491842634630416E+01},
            { 0,     1,    -2.35824863480211543987E+00},
            { 0,     2,     1.34711604769709447638E+00},
            { 0,     3,     2.79306201502264705994E+00},
            { 0,     4,    -2.56152597553130023655E+00},

            { 1,     0,     7.89806670922946318925E-01},
            { 1,     1,     1.42719958374201905116E+01},
            { 1,     2,    -2.47713064947769225910E+01},
            { 1,     3,     8.04278071310951681028E+00},
            { 1,     4,     3.66647228234742073028E+00},

            { 2,     0,     1.66175550737136745738E+01},
            { 2,     1,    -7.35725916220352331720E+01},
            { 2,     2,     1.08031105163848295092E+02},
            { 2,     3,    -5.83176668396733290933E+01},
            { 2,     4,     6.99282806748704732769E+00},

            { 3,     0,    -4.02973895611078916090E+01},
            { 3,     1,     1.40473419123728177738E+02},
            { 3,     2,    -1.80465312924060071964E+02},
            { 3,     3,     9.78861437573207098239E+01},
            { 3,     4,    -1.77262651464499150222E+01},

            { 4,     0,     2.12553651132979481986E+01},
            { 4,     1,    -7.07553640430039791909E+01},
            { 4,     2,     8.71360130418007798880E+01},
            { 4,     3,    -4.65547494341429839437E+01},
            { 4,     4,     9.00395775876992843223E+00}
        },
        {                                                                               // LMR2 (Z003000)
            { 0,     0,     1.56146519862202897144E+01},
            { 0,     1,    -3.25295555117365031705E+00},
            { 0,     2,     3.80218538552061113833E+00},
            { 0,     3,    -2.85992446872646643996E+00},
            { 0,     4,     1.05223371503530960247E+00},
            { 0,     5,    -1.49446662816108466476E-01},

            { 1,     0,     7.77113365437422576321E+00},
            { 1,     1,    -2.69242148162415411150E+01},
            { 1,     2,     4.21377981796297760297E+01},
            { 1,     3,    -3.05791586287080576767E+01},
            { 1,     4,     1.03058811476673746199E+01},
            { 1,     5,    -1.30770786874792355192E+00},

            { 2,     0,     4.37708329067558921111E+00},
            { 2,     1,     4.05698553767332636966E+00},
            { 2,     2,    -4.39975579696197893753E+00},
            { 2,     3,    -4.02226205989940837071E+01},
            { 2,     4,     3.97982102495747582793E+01},
            { 2,     5,    -9.68255076300243366916E+00},

            { 3,     0,    -1.14171738557163791938E+02},
            { 3,     1,     1.44654983520949940612E+02},
            { 3,     2,     1.25658014849041876460E+02},
            { 3,     3,    -7.61233422914715873731E+01},
            { 3,     4,    -4.97277512863255921616E+01},
            { 3,     5,     2.27566957849081354937E+01},

            { 4,     0,     8.52284180915415390700E+02},
            { 4,     1,    -2.11793768130346688849E+03},
            { 4,     2,     1.43778303702111816165E+03},
            { 4,     3,    -3.53485239324663382376E+02},
            { 4,     4,     5.96099116904753358881E+01},
            { 4,     5,    -1.52841095719764492600E+01},

            { 5,     0,    -7.27744971361332773085E+02},
            { 5,     1,     2.37447873535868984618E+03},
            { 5,     2,    -2.29824328800873217915E+03},
            { 5,     3,     9.63017826362198434254E+02},
            { 5,     4,    -1.94941240897338843752E+02},
            { 5,     5,     1.82013102751265911650E+01}
        },
        {                                                                               // LMA (Z003000)
            { 0,    -5,    -2.57403227906218804419E+07},
            { 0,    -4,     1.91919278581367194653E+08},
            { 0,    -3,    -6.42722772365061283112E+08},
            { 0,    -2,     1.26557774018711972237E+09},
            { 0,    -1,    -1.59807275300796556473E+09},
            { 0,     0,     1.29431773149255251884E+09},
            { 0,     1,    -5.73752193441836237907E+08},
            { 0,     2,    -3.44428973121863901615E+07},
            { 0,     3,     2.58171971437299102545E+08},
            { 0,     4,    -2.08805258131750792265E+08},
            { 0,     5,     9.92256309368441253901E+07},
            { 0,     6,    -3.16719607180158011615E+07},
            { 0,     7,     6.90780604186993371695E+06},
            { 0,     8,    -9.94125170976186404005E+05},
            { 0,     9,     8.54546806862898811232E+04},
            { 0,    10,    -3.33231922729193092891E+03},

            { 2,    -5,     1.34762385503116726875E+08},
            { 2,    -4,    -1.74399176370349168777E+09},
            { 2,    -3,     8.78154209435013771057E+09},
            { 2,    -2,    -2.48007449760757026672E+10},
            { 2,    -1,     4.53496317537334213257E+10},
            { 2,     0,    -5.77108539579762878418E+10},
            { 2,     1,     5.31677144188315505981E+10},
            { 2,     2,    -3.61960228471166305542E+10},
            { 2,     3,     1.83377540802361297607E+10},
            { 2,     4,    -6.87766287682024002075E+09},
            { 2,     5,     1.87236466119424223900E+09},
            { 2,     6,    -3.54625421447190940380E+08},
            { 2,     7,     4.26550618172946497798E+07},
            { 2,     8,    -2.50770450767832808197E+06},
            { 2,     9,    -2.72280137764262872224E+04},
            { 2,    10,     8.76822961747765839391E+03},

            { 4,    -5,     3.64113230917176294327E+09},
            { 4,    -4,    -2.19993132639651412964E+10},
            { 4,    -3,     5.51823742774377899170E+10},
            { 4,    -2,    -6.74001478202328414917E+10},
            { 4,    -1,     1.97503194124485588074E+10},
            { 4,     0,     6.55027963168653793335E+10},
            { 4,     1,    -1.20047754730772918701E+11},
            { 4,     2,     1.10973078984599426270E+11},
            { 4,     3,    -6.64446966999905242920E+10},
            { 4,     4,     2.71468286742218437195E+10},
            { 4,     5,    -7.48815090425585556030E+09},
            { 4,     6,     1.28782471484118795395E+09},
            { 4,     7,    -9.90502311621036529541E+07},
            { 4,     8,    -7.30136450831011310220E+06},
            { 4,     9,     2.22677327622929215431E+06},
            { 4,    10,    -1.42107178068599314429E+05},

            { 6,    -5,    -1.69094733263322086334E+10},
            { 6,    -4,     1.18528670819833084106E+11},
            { 6,    -3,    -3.71969875084951599121E+11},
            { 6,    -2,     6.88453453818612182617E+11},
            { 6,    -1,    -8.33162353980749511719E+11},
            { 6,     0,     6.92006751423001220703E+11},
            { 6,     1,    -4.06654644455712707520E+11},
            { 6,     2,     1.78505518636014801025E+11},
            { 6,     3,    -6.90610161810206146240E+10},
            { 6,     4,     3.03147898201140594482E+10},
            { 6,     5,    -1.43313685446296138763E+10},
            { 6,     6,     5.54512398337787055969E+09},
            { 6,     7,    -1.50349138969701838493E+09},
            { 6,     8,     2.63695637427561759949E+08},
            { 6,     9,    -2.68951201610311269760E+07},
            { 6,    10,     1.21421668571477057412E+06},

            { 8,    -5,     1.62520989450171852112E+10},
            { 8,    -4,    -1.22380441325664489746E+11},
            { 8,    -3,     4.03718140234380981445E+11},
            { 8,    -2,    -7.62315076723765625000E+11},
            { 8,    -1,     8.94726561199124023438E+11},
            { 8,     0,    -6.46755386562959716797E+11},
            { 8,     1,     2.37624479000744293213E+11},
            { 8,     2,     2.53444076942211761475E+10},
            { 8,     3,    -7.69330323678240509033E+10},
            { 8,     4,     3.81364515969743728638E+10},
            { 8,     5,    -6.76366483839152717590E+09},
            { 8,     6,    -1.57825522737156033516E+09},
            { 8,     7,     1.18057807852275967598E+09},
            { 8,     8,    -2.92124731642549633980E+08},
            { 8,     9,     3.56642162956294342875E+07},
            { 8,    10,    -1.79988696399625157937E+06},

            {10,    -5,    -5.29522123969188880920E+09},
            {10,    -4,     4.37924632110345230103E+10},
            {10,    -3,    -1.66864842737637054443E+11},
            {10,    -2,     3.77193811645369873047E+11},
            {10,    -1,    -5.45755946513809143066E+11},
            {10,     0,     5.12213537621273925781E+11},
            {10,     1,    -2.95784493345500854492E+11},
            {10,     2,     7.77097973981596527100E+10},
            {10,     3,     2.15638580927770462036E+10},
            {10,     4,    -2.78122413775628700256E+10},
            {10,     5,     1.08470967326972980499E+10},
            {10,     6,    -1.76167227877269959450E+09},
            {10,     7,    -1.19039692308903947473E+08},
            {10,     8,     1.03663300992385908961E+08},
            {10,     9,    -1.72756292958132103086E+07},
            {10,    10,     1.02701810218507179525E+06},

            {12,    -5,     1.80343253078517799377E+10},
            {12,    -4,    -1.26691173309104354858E+11},
            {12,    -3,     3.56351695791545471191E+11},
            {12,    -2,    -5.53758351468571411133E+11},
            {12,    -1,     5.36138039982130004883E+11},
            {12,     0,    -3.39866845315202819824E+11},
            {12,     1,     1.44163375900454193115E+11},
            {12,     2,    -4.49762794375830764771E+10},
            {12,     3,     1.71580814489644603729E+10},
            {12,     4,    -1.12449749792033348083E+10},
            {12,     5,     6.78490694496251773834E+09},
            {12,     6,    -2.84463375643244552612E+09},
            {12,     7,     7.96841892772628188133E+08},
            {12,     8,    -1.43851289638218492270E+08},
            {12,     9,     1.52044649291066508740E+07},
            {12,    10,    -7.16406403363849385642E+05},

            {14,    -5,     1.16520079605483184814E+11},
            {14,    -4,    -5.39465539126750244141E+11},
            {14,    -3,     1.09764790470851672363E+12},
            {14,    -2,    -1.26552677553650268555E+12},
            {14,    -1,     8.70273333877262084961E+11},
            {14,     0,    -3.15431150532989440918E+11},
            {14,     1,     9.53251283628360748291E+08},
            {14,     2,     5.57105743806749877930E+10},
            {14,     3,    -2.28806497057574310303E+10},
            {14,     4,     3.86158310274266898632E+08},
            {14,     5,     3.09330777606074094772E+09},
            {14,     6,    -1.37702519450405025482E+09},
            {14,     7,     3.09963461585896790028E+08},
            {14,     8,    -3.97062345451950877905E+07},
            {14,     9,     2.66685145412934198976E+06},
            {14,    10,    -6.71761975842174288118E+04}
        },
        {                                                                               // HM (Z003000)
            { 0,     0,     3.12154248604355193675E+06},
            { 0,     1,     1.40693554095653563738E+08},
            { 0,     2,    -3.71595276305998325348E+08},
            { 0,     3,     1.76670755437760323286E+08},
            { 0,     4,     2.02951692746982872486E+08},
            { 0,     5,    -2.92336468998508751392E+08},
            { 0,     6,     1.68110673419797122478E+08},
            { 0,     7,    -5.15604220053785145283E+07},
            { 0,     8,     4.97172830721258837730E+06},
            { 0,     9,     1.57284540400977246463E+06},
            { 0,    10,    -1.75988885345202215831E+04},
            { 0,    11,    -2.97943821613070613239E+05},
            { 0,    12,     8.61773562932996719610E+04},
            { 0,    13,    -9.04684915798255497066E+03},
            { 0,    14,     5.27682281201942714688E+02},
            { 0,    15,    -4.83809114868389968933E+01},

            { 1,     0,    -7.35394878249169588089E+07},
            { 1,     1,    -5.76316277886640667915E+08},
            { 1,     2,     2.41011072754778337479E+09},
            { 1,     3,    -2.36860622483675336838E+09},
            { 1,     4,     7.09952326698126316071E+08},
            { 1,     5,     2.10905643436775207520E+08},
            { 1,     6,    -2.58844355418170630932E+08},
            { 1,     7,     1.12699839262904345989E+08},
            { 1,     8,    -2.48447791184037849307E+07},
            { 1,     9,     3.05833750104070967063E+06},
            { 1,    10,    -2.27715413729118229821E+06},
            { 1,    11,     1.28163629808912402950E+06},
            { 1,    12,    -2.45961475246419315226E+05},
            { 1,    13,     7.71686543784326659079E+03},
            { 1,    14,     9.24986993266994090845E+02},
            { 1,    15,     1.19680958374041750858E+02},

            { 2,     0,     3.01712491925559639931E+08},
            { 2,     1,     1.35997955868716746569E+08},
            { 2,     2,    -4.33322825757982063293E+09},
            { 2,     3,     5.50388031191586112976E+09},
            { 2,     4,    -2.64093562924157762527E+09},
            { 2,     5,     6.12809232748553872108E+08},
            { 2,     6,    -9.04877006798645257950E+07},
            { 2,     7,     9.55706229663263447583E+06},
            { 2,     8,    -1.24463357289487235248E+07},
            { 2,     9,     1.14754493813732806593E+07},
            { 2,    10,    -2.62512806448984425515E+06},
            { 2,    11,    -1.38746075201159896096E+05},
            { 2,    12,    -3.06434607562738347042E+04},
            { 2,    13,     5.51760989160078097484E+04},
            { 2,    14,    -7.38420266268990508252E+03},
            { 2,    15,    -7.88663649547120257921E+01},

            { 3,     0,    -2.52314621471064984798E+08},
            { 3,     1,     1.59695673223666906357E+09},
            { 3,     2,     2.56902829277027750015E+09},
            { 3,     3,    -4.80529198174804210663E+09},
            { 3,     4,     2.24889814265354108810E+09},
            { 3,     5,    -3.74476785226586341858E+08},
            { 3,     6,     5.43274903410231973976E+06},
            { 3,     7,     4.29081287132954373956E+07},
            { 3,     8,    -2.75819523820120133460E+07},
            { 3,     9,     5.40615162239633128047E+06},
            { 3,    10,    -1.34637905180512159131E+06},
            { 3,    11,     8.50683737928409944288E+05},
            { 3,    12,    -1.24430090013735956745E+05},
            { 3,    13,    -2.52241309959800564684E+04},
            { 3,    14,     3.73821107091213934837E+03},
            { 3,    15,     3.32248890148269254041E+02},

            { 4,     0,    -5.60517200779632091522E+08},
            { 4,     1,    -1.89984697471257662773E+09},
            { 4,     2,     6.79333540273263901472E+07},
            { 4,     3,     1.90352540671050238609E+09},
            { 4,     4,    -7.50747156377030849457E+08},
            { 4,     5,    -4.72567503656732067466E+07},
            { 4,     6,     3.00467742178344316781E+07},
            { 4,     7,    -1.93436903588892333210E+06},
            { 4,     8,     2.95066336620633816347E+06},
            { 4,     9,     1.70540967107301065698E+06},
            { 4,    10,    -1.16727812393627688289E+06},
            { 4,    11,     4.34517006904071604367E+04},
            { 4,    12,     2.35401513264981185785E+04},
            { 4,    13,     6.11857844834931529476E+03},
            { 4,    14,     1.03171863933184098983E+02},
            { 4,    15,    -3.75092728367472147966E+02},

            { 5,     0,     1.24819667430232143402E+09},
            { 5,     1,     2.19967497561418384314E+08},
            { 5,     2,    -7.89014919695381075144E+07},
            { 5,     3,    -5.97878301337307453156E+08},
            { 5,     4,     1.59211666115665256977E+08},
            { 5,     5,     5.16454561360483840108E+07},
            { 5,     6,    -4.18833435321484040469E+06},
            { 5,     7,    -3.39808681376820290461E+06},
            { 5,     8,    -7.22078069451165269129E+05},
            { 5,     9,     1.99512798423410247779E+05},
            { 5,    10,     9.07387635003017785493E+04},
            { 5,    11,    -1.52441052433743388974E+04},
            { 5,    12,    -8.25416524310134082043E+03},
            { 5,    13,     2.18147893849961155865E+03},
            { 5,    14,    -6.64708537198572457783E+02},
            { 5,    15,     1.44256443204359840138E+02},

            { 6,     0,    -8.01485488430039882660E+08},
            { 6,     1,     5.38297769089608192444E+08},
            { 6,     2,    -6.06655185404267787933E+08},
            { 6,     3,     4.95703300265223979950E+08},
            { 6,     4,    -1.09494887044486209750E+08},
            { 6,     5,     1.03584531923860888928E+07},
            { 6,     6,    -5.11998278185982257128E+06},
            { 6,     7,    -3.64656091820526169613E+06},
            { 6,     8,     1.75311863341458095238E+06},
            { 6,     9,    -4.11223165191869309638E+05},
            { 6,    10,     1.88387970340288331499E+05},
            { 6,    11,    -3.47362162359701178502E+04},
            { 6,    12,     8.57684754506128047069E+03},
            { 6,    13,    -2.74638773621986092621E+03},
            { 6,    14,     9.61819122641777823901E+01},
            { 6,    15,     2.69118539619979557642E+01},

            { 7,     0,    -7.32038980764418244362E+07},
            { 7,     1,     2.00004937755068242550E+08},
            { 7,     2,     1.87085510840455114841E+08},
            { 7,     3,    -2.40693202493527889252E+08},
            { 7,     4,     2.91464472802970111370E+07},
            { 7,     5,     1.80457588328361362219E+07},
            { 7,     6,    -5.22623080352768115699E+06},
            { 7,     7,     6.93950939136536209844E+05},
            { 7,     8,     1.29864879686568258330E+06},
            { 7,     9,    -6.70193084813015302643E+05},
            { 7,    10,     9.20749454564202897018E+04},
            { 7,    11,    -2.00941969415327257593E+04},
            { 7,    12,     4.96906965956355270464E+03},
            { 7,    13,    -3.33430820278479188801E+02},
            { 7,    14,     2.60022419015300613410E+02},
            { 7,    15,    -5.26054399949432109906E+01},

            { 8,     0,     3.49899361381577372551E+08},
            { 8,     1,    -6.16363983678707957268E+08},
            { 8,     2,     2.87744997564267575741E+08},
            { 8,     3,    -5.80734918315911106765E+06},
            { 8,     4,    -7.49858021421681251377E+06},
            { 8,     5,    -1.02456923512990288436E+07},
            { 8,     6,     5.04230622996888868511E+06},
            { 8,     7,     8.30524694711205520434E+04},
            { 8,     8,    -8.61025903787584858947E+05},
            { 8,     9,     1.34900060086739453254E+05},
            { 8,    10,     8.92692328603777714306E+04},
            { 8,    11,    -2.89001283128855830000E+04},
            { 8,    12,     2.12396475300008751219E+03},
            { 8,    13,     2.95241329416678070174E+02},
            { 8,    14,    -1.65338632433199251182E+02},
            { 8,    15,     2.41591961058125228590E+01},

            { 9,     0,    -1.71260510420660376549E+08},
            { 9,     1,     3.28761719424411475658E+08},
            { 9,     2,    -2.11206060614314973354E+08},
            { 9,     3,     3.46205389136431142688E+07},
            { 9,     4,     2.04971128339806981385E+07},
            { 9,     5,    -1.15401356420353483409E+07},
            { 9,     6,     2.01258777025233558379E+06},
            { 9,     7,    -1.79581004342673142673E+05},
            { 9,     8,     2.07729967156824888662E+05},
            { 9,     9,    -9.74314817908821714809E+04},
            { 9,    10,     2.22068544668985268800E+04},
            { 9,    11,    -8.59795432872551464243E+03},
            { 9,    12,     3.31306345412375048909E+03},
            { 9,    13,    -7.04637490543811736643E+02},
            { 9,    14,     9.43370988450807317349E+01},
            { 9,    15,    -7.12454991962896322377E+00},

            {10,     0,     2.84390209118411280215E+07},
            {10,     1,    -5.95417063166125416756E+07},
            {10,     2,     4.45506571666083186865E+07},
            {10,     3,    -9.78308669950580969453E+06},
            {10,     4,    -5.62624247386193368584E+06},
            {10,     5,     4.15237079235649015754E+06},
            {10,     6,    -5.87503508675953838974E+05},
            {10,     7,    -4.26206334621473739389E+05},
            {10,     8,     2.55988526607063336996E+05},
            {10,     9,    -6.22110169340419161017E+04},
            {10,    10,     3.20104591341956165707E+03},
            {10,    11,     3.22804174274844626780E+03},
            {10,    12,    -1.24817289214048719259E+03},
            {10,    13,     2.26605355126834183466E+02},
            {10,    14,    -2.29672306377457609017E+01},
            {10,    15,     1.15281981127687060962E+00}
        },
        {                                                                               // RECOM (Z003000)
            { 0,     0,     1.34060093558913830947E+01},
            { 0,     1,    -7.67393959247841483950E-01},
            { 0,     2,     5.67829538231681030247E-01},
            { 0,     3,    -1.53301717168738610431E-01},

            { 1,     0,     1.68198984963847353313E+00},
            { 1,     1,     2.75310597472883875070E-02},
            { 1,     2,    -3.85904737173993372945E-01},
            { 1,     3,     1.74248736565002115828E-01},

            { 2,     0,    -1.42654332247593096383E+00},
            { 2,     1,     1.33518023284770448456E+00},
            { 2,     2,    -3.89425375461592448989E-01},
            { 2,     3,    -1.47490049820737292169E-02},

            { 3,     0,     5.53979839492381387345E-01},
            { 3,     1,    -6.97392793919068609831E-01},
            { 3,     2,     2.81780811937450081928E-01},
            { 3,     3,    -2.63299277947934735888E-02}
        }
    }
};

#endif // __constants_h__<|MERGE_RESOLUTION|>--- conflicted
+++ resolved
@@ -226,10 +226,7 @@
 
 constexpr double RSOL                                   = 6.957E8;                                                  // Solar Radius (in m)
 constexpr double ZSOL                                   = 0.02;                                                     // Solar Metallicity used in scalings
-<<<<<<< HEAD
-=======
-constexpr double LOG10_ZSOL                             = -1.69897;                                              // log10(ZSOL) - for performance
->>>>>>> 2799125b
+constexpr double LOG10_ZSOL                             = -1.69897;                                                 // log10(ZSOL) - for performance
 constexpr double ZSOL_ASPLUND				            = 0.0142;						                            // Solar Metallicity (Asplund+ 2010) used in initial condition
 constexpr double TSOL                                   = 5778.0;                                                   // Solar Temperature in kelvin
 
