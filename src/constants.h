--- conflicted
+++ resolved
@@ -226,12 +226,8 @@
 
 constexpr double RSOL                                   = 6.957E8;                                                  // Solar Radius (in m)
 constexpr double ZSOL                                   = 0.02;                                                     // Solar Metallicity used in scalings
-<<<<<<< HEAD
-constexpr double ZSOL_ASPLUND				            = 0.0142;                       						    // Solar Metallicity (Asplund+ 2010) used in initial condition
-=======
 constexpr double LOG10_ZSOL                             = -1.69897;                                              // log10(ZSOL) - for performance
 constexpr double ZSOL_ASPLUND				            = 0.0142;						                            // Solar Metallicity (Asplund+ 2010) used in initial condition
->>>>>>> febf5907
 constexpr double TSOL                                   = 5778.0;                                                   // Solar Temperature in kelvin
 constexpr double LSOL                                   = 3.844E33;                                                 // Solar Luminosity in erg/s
 
