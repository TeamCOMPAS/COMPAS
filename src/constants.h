--- conflicted
+++ resolved
@@ -285,15 +285,9 @@
 //				     Defect repair: corrected spelling of output help string for MULLER2016 and MULLER2016MAXWELLIAN
 // 02.10.01	 IM - Apr 14, 2020 - Minor enhancement: 
 //					- moved code so that SSE will also sample SN kicks, following same code branch as BSE 
-<<<<<<< HEAD
 // 02.10.02  SS - Apr 16, 2020 - Bug Fix for issue #105 ; core and envelope masses for HeHG and TPAGB stars
 
 const std::string VERSION_STRING = "02.10.02";
-=======
-
-const std::string VERSION_STRING = "02.10.01";
-
->>>>>>> 44c3208e
 
 // Todo: still to do for Options code - name class member variables in same estyle as other classes (i.e. m_*)
 
