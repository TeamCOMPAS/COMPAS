#ifndef __constants_h__
#define __constants_h__

#include <cmath>
#include <string>
#include <vector>
#include <map>
#include <unordered_map>

#include <boost/variant.hpp>


// JR: todo: this could do with some more tidying up and documentation

// 02.00.00      JR - Sep 17, 2019 - Initial commit of new version
// 02.00.01      JR - Sep 20, 2019 - Fix compiler warnings. Powwow fixes
// 02.00.02      JR - Sep 21, 2019 - Make code clang-compliant
// 02.00.03      IM - Sep 23, 2019 - Added fstream include
// 02.01.00      JR - Oct 01, 2019 - Support for Chemically Homogeneous Evolution
// 02.02.00      JR - Oct 01, 2019 - Support for Grids - both SSE and BSE
// 02.02.01      JR - Oct 01, 2019 - Changed BaseBinaryStar code to assume tidal locking only if CHE is enabled
// 02.02.02      JR - Oct 07, 2019 - Defect repairs:
//                                       SSE iteration (increment index - Grids worked, range of values wasn't incrementing)
//                                       Errors service (FIRST_IN_FUNCTION errors sometimes printed every time)
//                                       Added code for both SSE and BSE so that specified metallicities be clamped to [0.0, 1.0].  What are reasonable limits?
//                                   Errors service performance enhancement (clean deleted stellar objects from catalog)
//                                   Changed way binary constituent stars masses equilibrated (they now retain their ZAMS mass, but (initial) mass and mass0 changes)
//                                   Add initial stellar type variable - and to some record definitions
//                                   Added change history and version number to constants.h
// 02.02.03      JR - Oct 09, 2019 - Defect repairs:
//                                       Initialised all BaseStar.m_Supernova elements (some had not been initialised)
//                                       Fixed regression in BaseStar.cpp (INITIAL_STELLAR_TYPE & INITIAL_STELLAR_TYPE_NAME in StellarPropertyValue())
//                                   Added max iteration check to Newton-Raphson method in SolveKeplersEquation (see constant MAX_KEPLER_ITERATIONS)
// 02.02.04      JR - Oct 09, 2019 - Defect repairs:
//                                       SN kick direction calculation corrected
//                                       Boolean value output corrected
//                                       Typos fixed
// 02.02.05      JR - Oct 10, 2019 - Defect repairs:
//                                       Determination of Chemically Homogeneous star fixed (threshold calculation)
//                                       Removed checks for RLOF to/from CH stars
//                                       Typos fixed
// 02.02.06      JR - Oct 11, 2019 - Renamed class "CHE" - now class "CH"
//                                   Updated CHE documentation
//                                   Added m_MassesEquilibrated variable to BaseBinaryStar
// 02.02.07      JR - Oct 20, 2019 - Defect repairs:
//                                       CEE printing systems post-stripping - github issue - reworked CE details/pre/post CE - partial fix (BindingEnergy remaining)
//                                       Added RANDOM_SEED to Options::OptionValue() (omitted erroneously)
//                                   Added m_SecondaryTooSmallForDCO variable to BaseBinaryStar - and to some record definitions
//                                   Added m_StellarMergerAtBirth variable to BaseBinaryStar - and to some record definitions
//                                   Added allow-rlof-at-birth program option
//                                       If CHE enabled, or allow-rlof-at-birth option is true, binaries that have one or both stars
//                                       in RLOF at birth will have masses equilibrated, radii recalculated, orbit circularised, and
//                                       semi-major axis recalculated, while conserving angular momentum - then allowed to evolve
//                                   Added allow-touching-at-birth program option
//                                       Binaries that have stars touching at birth (check is done after any equilibration and
//                                       recalculation of radius and separation is done) are allowed to evolve.  Evolve() function
//                                       immediately checks for merger at birth, flags status as such and stops evolution.
//                                   Documentation updated (see updated doc for detailed explanation of new program options)
// 02.03.00      JR - Oct 25, 2019 - Defect repairs:
//                                       removed extraneous delimiter at end of log file records
//                                   Added '--version' option
//                                   Changed minor version number - should have been done at last release - we'll grant the '--version' option minor release status...
// 02.03.01      JR - Nov 04, 2019 - Defect repair:
//                                       removed erroneous initialisation of m_CEDetails.alpha from BaseBinaryStar::SetRemainingCommonValues()
//                                       (CE Alpha was alwas being initialised to 0.0 regardless of program options)
// 02.03.02      JR - Nov 25, 2019 - Defect repairs:
//                                       added check for active log file before closing in Log::Stop()
//                                       added CH stars to MAIN_SEQUENCE and ALL_MAIN_SEQUENCE initializer_lists defined in constants.h
//                                       moved InitialiseMassTransfer() outside 'if' - now called even if not using mass transfer - sets some flags we might need
//                                       added code to recalculate rlof if CH stars are equilibrated in BaseBinaryStar constructor
//                                   Enhancements:
//                                       moved KROUPA constants from AIS class to constants.h
//                                       moved CalculateCDFKroupa() function from AIS class to BaseBinaryStar class
//                                       added m_CHE variable to BaseStar class - also selectable for printing
//                                       added explicit check to ResolveCommonEnvelope() to merge binary if the donor is a main sequence star
//                                   Chemically Homogeneous Evolution changes:
//                                       added check to CheckMassTransfer() in BaseBinaryStar.cpp to merge if CH+CH and touching - avoid CEE
//                                       added code to InitialiseMassTransfer() in BaseBinaryStar.cpp to equilibrate and possibly merge if both CH stars in RLOF
// (Unchanged)   IM - Nov 29, 2019 - Defect repairs:
//                                       changed Disbound -> Unbounded in header strings in constants.h
//                                       left one line in default/example grid file (Grid.txt)
//                                       fix default PPISN mass limit in python submit: 65 Msol -> 60 Msol
// 02.03.03      JR - Dec 04, 2019 - Defect repairs:
//                                       added code to UpdateAttributesAndAgeOneTimestep() in Star.cpp to recalculate stellar attributes after switching to new stellar type
//                                       (addresses discontinuous transitions e.g. CH -> HeMS)
//                                       changed IsPulsationalPairInstabilitySN() in GiantBranch.cpp to call IsPairInstabilitySN() instead of set MASSLESS_REMNANT if remnant mass <= 0.0
//                                       changed CalculateSNKickVelocity() in BaseStar.cpp to set m_SupernovaDetails.kickVelocity correctly after adjusting for fallback
// 02.03.04      FSB - Dec 04, 2019 - Defect repairs:
//                                       fixed bug in Fryer+2012 CalculateGravitationalRemnantMassadded() function to compare baryon mass of star remnant with
//										 baryon mass of MaximumNeutronStarMass instead of just MaximumNeutronStarMass. 
//                                       added m_BaryonicMassOfMaximumNeutronStarMass to BaseStar.h and BaseStar.cpp
// 02.03.05      JR - Dec 05, 2019 - Defect repairs:
//                                       fixed EvolveSingleStars() in main.cpp to print correct initial mass
//                                       fixed TPAGB::CalculateCOCoreMassAtPhaseEnd() - added conditional
// 02.04.00      JR - Dec 18, 2019 - New functionality:
//                                       added columns to BSE grid functionality: Kick_Velocity_1(&2), Kick_Theta_1(&2), Kick_Phi_1(&2), Kick_Mean_Anomaly_1(&2).  Updated documentation.
//                                   Changed functionality:
//                                       removed compiler version checks from Makefile - they seemed to only work for native Ubuntu and were more of a nuisance than anything...  (old version exists as Makefile-checks)
//                                   Defect repairs:
//                                       added recalculation of gbParams Mx & Lx in HeHG calculateGbParams()
//                                       created HeHG::CalculateGBParams_Static() and GiantBranch::CalculateGBParams_Static(), called from EAGB::ResolveEnvelopeLoss() to facilitate calculation of attributes for new stellar type before actually switching.  Needed to rewrite some other functions as static.  Note: this needs to be revisited and a more elegant solution implemented.
//                                       added CalculateRadiusAndStellarTypeOnPhase() for HeHG and HeGBstars, and changed call to calculateRadiusOnPhase() to CalculateRadiusAndStellarTypeOnPhase() in BaseStar::EvolveOnPhase().  This allows for HeHG and HeGB stars to change stellar type based on radius (previously missed).
//                                       set M = McBAGB for EAGB & TPAGB only (was being set for all types >= TPAGB)
//                                       added extra print detailed in BaseBinaryStar:Evolve() - sometimes missing a switch type in detailed output if only 1 timestep
//                                       swapped heading strings for ANY_STAR_PROPERTY::IS_ECSN and ANY_STAR_PROPERTY::IS_USSN (now correct)
//                                       removed condition in BaseBinaryStar::EvaluateSupernovae().  ResolveSupernova() is now called for all stellar types (not sure what I was thinking orginally. I'm sure I had a good reason - or maybe I was just tired...)
//                                       changed name of GiantBranch::CalculateProtoCoreMass() to GiantBranch::CalculateProtoCoreMassDelayed() and changed calls to the function
//                                       swapped order of calculations of ePrime (CalculateOrbitalEccentricityPostSupernova()) and m_SemiMajorAxisPrime (CalculateSemiMajorAxisPostSupernova()) in BaseBinaryStar::ResolveSupernova().  Improper order was causing wrong value of m_SeminMajorAxisPrime to be used in calculation of ePrime
//                                       set m_Disbound = true appropriately in BaseBinaryStar::Evolve() (note: m_Disbound will change name to m_Unbound soon...)
//                                       changed return value of CHeB::DetermineEnvelopeType() to CONVECTIVE.  Left CHeB DetermineEnvelopeTypeHurley2002() as RADIATIVE (used in BinaryConstituentStar::CalculateSynchronisationTimescale())
//                                       changed BINARY_PROPERTY::ORBITAL_VELOCITY to BINARY_PROPERTY::ORBITAL_VELOCITY_PRE_2ND_SUPERNOVA in BSE_SUPERNOVAE_REC (6th value printed)
//                                       added p_Erase parameter to Log::CloseStandardFile(); changed Log::CloseAllStandardFiles() to call Log::CloseStandardFile() with p_Erase=false and erase entire map after all files closed (prevent coredump when closing all files)
//                                       added ResolveSupernova() to ONeWD.h - ONeWD stars were previously not checking for SN
//                                       fixed BaseBinaryStar::InitialiseMassTransfer() - star1 was being updated instead of star2 for CH + CH stars when CHE enabled
// 02.04.01      JR - Dec 23, 2019 - Defect repairs:
//                                       Removed SN_EVENT::SN - all occurences of SN_EVENT::SN replaced by SN_EVENT::CCSN.
//                                           The current SN event ("Is"), and past SN event ("Experienced") are now bit maps (implemented as Enum Classes).  Each can have any of the values: CCSN, ECSN, PISN, PPSIN, USSN, RUNAWAY, RECYCLED_NS, and RLOF_ONTO_NS.  See definition of SN_EVENT Enum Class in constants.h for implementation and explanation.  
//                                       Updated variables selectable for printing:
//                                           Added ANY_STAR_PROPERTY::SN_TYPE (STAR_PROPERTY, SUPERNOVA_PROPERTY, COMPANION_PROPERTY (should always be SN_EVENT::NONE for companion star))
//                                           Added ANY_STAR_PROPERTY::EXPERIENCED_SN_TYPE (STAR_PROPERTY, SUPERNOVA_PROPERTY, COMPANION_PROPERTY)
//                                           All of ANY_STAR_PROPERTY::{CCSN, ECSN, PISN, PPISN, USSN} now selectable
//                                           Removed ANY_STAR_PROPERTY::SN - no longer selectable for printing (replaced by CCSN)
//                                           Updated documentation
//                                       Changed default record specifications for logfiles BSE_DOUBLE_COMPACT_OBJECTS_REC and BSE_SUPERNOVAE_REC
//                                           Removed the individual SN_EVENT columns for both "Is" and "Experienced" conditions (e.g. CCSN, ECSN etc)
//                                           "Is*" and "Experienced*" columns replaced with SN_TYPE & Experienced_SN_TYPE columns that record the SN event type (e.g. CCSN, ECSN, PPSN, PPSIN, USSN).  
//                                           RUNAWAY, RECYCLED_NS, and RLOF_ONTO_NS are still reported in separate, individual columns.
//                                       Added workaround for non-existent CHeB blue loop.  See description in CHeB::CalculateTimescales()
//                                       Removed binary star "survived" flag - it is always the NOT of the "unbound" flag
//                                       Changed initialisation function for HeGB stars (HeGB::Initialise() in HeGB.h) to NOT recalculate m_Age if evolving from HeHG -> HeGB 
//                                       Removed initialisation of m_Age (to 0.0) from COWD::Initialise() in COWD.h
//                                   Changed behaviour:  
//                                       Changed binary star "disbound" flag to "unbound" flag.  Changed all occurences of "disbound" to "unbound".  Changed "unbound" header flag to "Unbound"
// 02.04.02      JR - Jan 06, 2020 - Defect repairs:
//                                       Added IsPISN() & IsPPISN() to IsSNEvent()
//                                       Fixed check for SN event at top of BaseBinaryStar::ResolveSupenova()
//                                       Changed BaseBinaryStar::EvaluateSupernovae() to more closely match legacy code behaviour (see notes in function description):
//                                          Added p_Calculate2ndSN parameter to determine if 2nd supernova needs to be resolved
//                                          Clear star2 current SN event if necessary
//                                          Check m_SemiMajorAxisPrime value prior to SN events (viz. new aPrime variable)
//                                       Fixed timestep initialisation in BaseStar::CalculateConvergedTimestepZetaNuclear()  (was negative)
//                                       Fixed m_Age calculation in FGB::ResolveEnvelopeLoss()
//                                       Added CalculateInitialSupernovaMass() to NS.h - was setting M = 5.0 for >= ONeWD, should be ONeWD only (introduced in fix in v04.02.00)
//                                       Changed NS functions to return Radius in Rsol instead of km:
//                                          Added function NS:CalculateRadiusOnPhaseInKM_Static() (returns radius in km)
//                                          Changed NS:CalculateRadiusOnPhase_Static() to return Rsol
//                                          Added CalculateRadiusOnPhase() for NS (ns.h) - returns Rsol 
//                                   Changed behaviour:  
//                                       Print detailed output record whenever stellartype changes (after star 2 if both change)
// (Unchanged)   LK - Jan 10, 2020 - Defect repairs:
//                                       Added missing includes to Star.cpp, utils.h and utils.cpp (required for some compiler versions)
// 02.05.00      JR - Jan 23, 2020 - New functionality:
//                                       Grid files:
//                                          Added kick velocity magnitude random number to BSE grid file - see docs re Grids
//                                          Added range check for Kick_Mean_Anomaly_1 and Kick_Mean_Anomaly_2 ([0.0, 2pi)) in BSE grid file
//                                          Cleaned up SSE & BSE grid file code
//                                       Added m_LBVphaseFlag variable to BaseStar class; also added ANY_STAR_PROPERTY::LBV_PHASE_FLAG print variable.
//                                   Deleted functionality:  
//                                       Removed IndividualSystem option and related options - this can now be achieved via a grid file
//                                          Update pythonSubmitDefault.py to remove individual system related parameters
//                                   Changed behaviour:
//                                       Removed check for Options->Quiet() around simulation ended and cpu/wall time displays at end of EvolveSingleStars() and EvolveBinaryStars() in main.cpp
//                                   Defect repairs:
//                                       Removed erroneous check for CH stars in BaseBinaryStar::EvaluateBinary()
//                                       Fix for issue #46 (lower the minimum value of McSN in star.cpp from Mch to 1.38)
//                                          Changed 'MCH' to 'MECS' in 
//                                             BaseStar::CalculateMaximumCoreMassSN()
//                                             GiantBranch::CalculateCoreMassAtSupernova_Static
// 02.05.01      FSB - Jan 27, 2020 -Enhancement:
//                                       Cleaned up default printed headers and parameters constants.h:
//                                           - removed double parameters that were printed in multiple output files 
//                                           - changed some of the header names to more clear / consistent names
//                                           - added some comments in the default printing below for headers that we might want to remove in the near future
// 02.05.02      JR - Feb 21, 2020 - Defect repairs:
//                                       - fixed issue #31: zRocheLobe function does not use angular momentum loss
//                                       - fixed default logfile path (defaulted to '/' instead of './')
//                                       - changed default CE_ZETA_PRESCRIPTION to SOBERMAN (was STARTRACK which is no longer supported)
// 02.05.03      JR - Feb 21, 2020 - Defect repairs:
//                                       - removed extraneous debug print statement from Log.cpp
// 02.05.04      JR - Feb 23, 2020 - Defect repairs:
//                                       - fixed regression introduced in v02.05.00 that incread DNS rate ten-fold
//                                           - changed parameter from m_SupernovaDetails.initialKickParameters.velocityRandom to m_SupernovaDetails.kickVelocityRandom in call to DrawSNKickVelocity() in BaseStar::CalculateSNKickVelocity()
//                                       - reinstated STAR_1_PROPERTY::STELLAR_TYPE and STAR_2_PROPERTY::STELLAR_TYPE in BSE_SYSTEM_PARAMETERS_REC
// 02.05.05      JR - Feb 27, 2020 - Defect repair:
//                                       - fixed age resetting to 0.0 for MS_GT_07 stars after CH star spins down and switches to MS_GT_07
//                                           - ensure m_Age = 0.0 in constructor for BaseStar
//                                           - remove m_Age = 0.0 from Initialise() in MS_gt.07.h 
// 02.05.06      JR - Mar 02, 2020 - Defect repair:
//                                       - fixed m_MassesEquilibrated and associated functions - was erroneously typed as DOUBLE - now BOOL
//                                   Added/changed functionality:
//                                       - added m_MassesEquilibratedAtBirth variable to class BaseBinaryStar and associated property BINARY_PROPERTY::MASSES_EQUILIBRATED_AT_BIRTH
//                                       - tidied up pythonSubmitDefault.py a little:
//                                             - set grid_filename = None (was '' which worked, but None is correct)
//                                             - set logfile_definitions = None (was '' which worked, but None is correct)
//                                             - added logfile names - set to None (COMPAS commandline arguments already exist for these - introduced in v02.00.00)
// 02.05.07      JR - Mar 08, 2020 - Defect repair:
//                                       - fixed circularisation equation in BaseBinaryStar::InitialiseMassTransfer() - now takes new mass values into account
// 02.06.00      JR - Mar 10, 2020 - Changed functionality:
//                                       - removed RLOF printing code & associated pythonSubmitDefault.py options
// 02.06.01      JR - Mar 11, 2020 - Defect repair:
//                                       - removed extraneous debug print statement from Log.cpp (was previously removed in v02.05.03 but we backed-out the change...)
// 02.06.02      JR - Mar 15, 2020 - Defect repairs:
//                                       - removed commented RLOF printing lines in constant.h (somehow that was lost in some out of sync git merges...)
//                                       - removed commented options no longer used from Options.h and Options.cpp
//                                       - fixed units headers in constants.h - there are now no blank units headers, so SPACE delimited files now parse ok (multiple spaces should be treated as a single space)
//                                       - changed file extention for TAB delimited files to 'tsv'
//                                       - removed "useImportanceSampling" option - not used in code
//                                       - fixed typo in zeta-calculation-every-timestep option in Options.cpp
//                                       - removed redundant OPTIONS->MassTransferCriticalMassRatioHeliumGiant() from qcritflag if statement in BaseBinaryStar::CalculateMassTransfer()
//                                       - fixed OPTIONS->FixedMetallicity() - always returned true, now returns actual value
//                                       - fixed OPTIONS->OutputPathString() - was always returning raw option instead of fully qualified path
//                                       - changed the following in BaseBinaryStar::SetRemainingCommonValues() - erroneously not ported from legacy code:
//                                           (a) m_JLoss = OPTIONS->MassTransferJloss();
//                                           (b) m_FractionAccreted = OPTIONS->MassTransferFractionAccreted();
//                                           (both were being set to default value of 0.0)
//                                       - added OPTIONS->ZetaAdiabaticArbitrary() - option existed, but Options code had no function to retrieve value
//                                       - added OPTIONS->MassTransferFractionAccreted() to options - erroneously not ported from legacy code
//                                   Changed functionality:
//                                       - all options now have default values, and those values will be displayed in the help text (rather than string constants which may be incorrect)
//                                       - boolean options can now be provided with an argument (e.g. --massTransfer false)
//                                       - added ProgramOptionDetails() to Options.cpp and OPTIONS->OptionsDetails() in preparation for change in output functionality
// 02.07.00      JR - Mar 16, 2020 - New/changed functionality:
//                                       - COMPAS Logfiles are created in a (newly created) directory - this way they are all kept together
//                                       - new command line option 'output-container' implemented (also in pythonSubmitDefault.py) - this option allows the user to specify the name of the log files container directory (default is 'COMPAS_Output')
//                                       - if detailed log files are created they will be created in a directory named 'Detailed_Output' within the container directory
//                                       - a run details file named 'Run_details' is created in the container directory.  The file records the run details:
//                                             - COMPAS version
//                                             - date & time of run
//                                             - timing details (wall time, CPU seconds)
//                                             - the command line options and parameters used:
//                                                   - the value of options and an indication of whether the option was supplied by the user or the default value was used
//                                                   - other parameters - calculated/determined - are recorded
//                                   Defect repair:
//                                       - changed "--outut" option name to "--outpuPath" in stringCommands in pythonSubmitDefault.py
// 02.08.00		AVG - Mar 17, 2020 - Changed functionality:
//										- removed post-newtonian spin evolution	code & associated pythonSubmitDefault.py options
//										- removed only_double_compact_objects code & associated pythonSubmitDefault.py options
//										- removed tides code & associated pythonSubmitDefault.py options
//										- removed deprecated options from pythonSubmitDefault.py options
//										- renamed options: mass transfer, iterations -> timestep-iterations
//										- commented AIS Options until fully implemented
// 02.08.01      JR - Mar 18, 2020 - Defect repairs:
//                                      - restored initialisation of AIS options in Options.cpp (AIS now defaults off instead of on)
//                                      - fixed retrieval of values for:
//                                            - ANY_STAR_PROPERTY::LAMBDA_KRUCKOW_BOTTOM, 
//                                            - ANY_STAR_PROPERTY::LAMBDA_KRUCKOW_MIDDLE, and 
//                                            - ANY_STAR_PROPERTY::LAMBDA_KRUCKOW_TOP 
//                                         in BaseStar::StellarPropertyValue().  Were all previously retrieving same value as ANY_STAR_PROPERTY::LAMBDA_KRUCKOW
//                                      - fixed some comments in BAseBinaryStar.cpp (lines 2222 and 2468, "de Mink" -> "HURLEY")
//                                      - fixed description (in comments) of BinaryConstituentStar::SetPostCEEValues() (erroneously had "pre" instead of "post" - in comments only, not code)
//                                      - fixed description of BaseStar::DrawKickDirection()
// 02.08.02      JR - Mar 27, 2020 - Defect repairs:
//                                      - fixed issue #158 RocheLobe_1<CE == RocheLobe_2<CE always
//                                      - fixed issue #160 Circularisation timescale incorrectly calculated
//                                      - fixed issue #161 Splashscreen printed twice - now only prints once
//                                      - fixed issue #162 OPTIONS->UseFixedUK() always returns FALSE.  Now returns TRUE if user supplies a fixed kick velocity via --fix-dimensionless-kick-velocity command line option
// 02.08.03      JR - Mar 28, 2020 - Defect repairs:
//                                      - fixed typo in BaseBinaryStar::ResolveCommonEnvelopeEvent() when calculating circularisation timescale in the case where star2 is the donor: star1Copy was errorneously used instead of star2Copy; changed to star2Copy
//                                      - changed circularisation timescale of binary to be minimum of constituent stars circularisation timescales, clamped to (0.0, infinity)
// 02.09.00      JR - Mar 30, 2020 - Minor enhancements:
//                                      - tightened the conditions under which we allow over-contact binaries - enabling CHE is no longer a sufficient condition after this change: the allow-rlof-at-birth option must also be specified (ussue #164)
//                                      - added printing of number of stars (for SSE) or binaries (for BSE) created to both stdout and Run_Details (issue #165)
//                                      - enhanced grid processing code in main.cpp to better handle TAB characters
// 02.09.01      JR - Mar 30, 2020 - Defect repair:
//                                      - OPTIONS->UseFixedUK() returns TRUE when user supplies -ve value via --fix-dimensionless-kick-velocity.  Now return TRUE iff the user supplies a value >=0 via --fix-dimensionless-kick-velocity
// 02.09.02      DC - Mar 30, 2020 - Defect repairs:
//                                      - Pulsar code fixed by correcting unit of NS radius in NS.cpp (added KM_TO_M constant in constants.h as a part of this),
//                                      correcting initialisation of pulsar birth parameters from GiantBranch.cpp to NS.cpp, adding an extra condition for isolated evolution when the companion loses mass but the NS does not accrete 
//                                      - option MACLEOD was printing wrongly as MACLEOD+2014 for user options, hence corrected it to MACLEOD in Options.cpp
// 02.09.03      JR - Apr 01, 2020 - Defect repairs:
//                                      - reinstated assignment of "prev" values in BaseBinaryStar::EvaluateBinary() (where call to ResolveTides() was removed).  Fixes low DNS count introduced in v02.08.00 caused by removal of ResolveTides() function (and call)
//                                      - commented option --logfile-BSE-be-binaries to match Be-Binary options commented by AVG in v02.08.00
// 02.09.04      JR - Apr 03, 2020 - Defect repair:
//                                      - removed IsUSSN() from IsSNEvent() definition in BinaryConstituentStar.cpp (USSN flag indicates just US, not USSN. Needs to be tidied-up properly)
// 02.09.05	 IM - Apr 03, 2020 - Defect repair:
//			                - fixed timescale calculation issue for newly created HeHG stars (from stripped EAGB stars); fixes drop in CO core mass
// 02.09.06      JR - Apr 07, 2020 - Defect repair:
//                                      - corrected calculation in return statement for Rand::Random(const double p_Lower, const double p_Upper) (issue #201)
//                                      - corrected calculation in return statement for Rand::RandomInt(const double p_Lower, const double p_Upper) (issue #201)
// 02.09.07      SS - Apr 07, 2020 - Change eccentricity, semi major axis and orbital velocity pre-2nd supernove to just pre-supernova everywhere in the code
// 02.09.08      SS - Apr 07, 2020 - Update zetaMainSequence=2.0 and zetaHertzsprungGap=6.5 in Options::SetToFiducialValues
// 02.09.09      JR - Apr 11, 2020 - Defect repair:
//                                      - restored property names in COMPASUnorderedMap<STAR_PROPERTY, std::string> STAR_PROPERTY_LABEL in constants.h (issue #218) (was causing logfile definitions files to be parsed incorrectly)
// 02.09.10	     IM - Apr 12, 2020 - Minor enhancement: added Mueller & Mandel 2020 remnant mass and kick prescription, MULLERMANDEL
//				                     Defect repair: corrected spelling of output help string for MULLER2016 and MULLER2016MAXWELLIAN
// 02.10.01	     IM - Apr 14, 2020 - Minor enhancement: 
//					                    - moved code so that SSE will also sample SN kicks, following same code branch as BSE 
// 02.10.02      SS - Apr 16, 2020 - Bug Fix for issue #105 ; core and envelope masses for HeHG and TPAGB stars
// 02.10.03      JR - Apr 17, 2020 - Defect repair:
//                                      - added LBV and WR winds to SSE (issue #223)
// 02.10.04	 IM - Apr 25, 2020 - Minor enhancement: moved Mueller & Mandel prescription constants to constants.h, other cleaning of this option
// 02.10.05      JR - Apr 26, 2020 - Enhancements:
//                                      - Issue #239 - added actual random seed to Run_Details
//                                      - Issue #246 - changed Options.cpp to ignore --single-star-mass-max if --single-star-mass-steps = 1.  Already does in main.cpp.
// 02.10.06      JR - Apr 26, 2020 - Defect repair:
//                                      - Issue #233 - corrected cicularisation formalae used in both BaseBinartStar constructors
// 02.11.00      JR - Apr 27, 2020 - Enhancement:
//                                      - Issue #238 - add supernova kick functionality to SSE grid file (+ updated docs)
//                                   Defect repairs:
//                                      - fixed typo in Options.h: changed '#include "rand.h" to '#include "Rand.h"
//                                      - fixed printing of actual random seed in Run_Details file (moved to Log.cpp from Options.cpp: initial random seed is set after options are set)
<<<<<<< HEAD
// 02.12.00		 RW - May 07, 2020 - Enhancement:
// 										- Issue #254 - Remove ID from output files (SEED accomplishes this functionality better)
// 										- Issue #255 - Update meaning of SN_STATE to reflect which SN occured and in what order
// 									 Defect repairs:
// 									 	- Issue #236 - 2nd SN not printed in disrupted systems

const std::string VERSION_STRING = "02.12.00";
=======
// 02.11.01	 IM - May 20, 2020 - Defect repair: 
//                                      - changed max NS mass for MULLERMANDEL prescription to a self-consistent value

const std::string VERSION_STRING = "02.11.01";
>>>>>>> f53f6a3c

// Todo: still to do for Options code - name class member variables in same estyle as other classes (i.e. m_*)


typedef unsigned long int                                               OBJECT_ID;                  // OBJECT_ID type

typedef std::vector<double>                                             DBL_VECTOR;
typedef std::tuple <double, double>                                     DBL_DBL;
typedef std::tuple <double, double, double>                             DBL_DBL_DBL;
typedef std::tuple<std::string, std::string, std::string, std::string>  STR_STR_STR_STR;

// Hash for Enum Class
struct EnumClassHash
{
    template <typename T>
    std::size_t operator()(T t) const
    {
        return static_cast<std::size_t>(t);
    }
};

template <typename Key>
using HashType = typename std::conditional<std::is_enum<Key>::value, EnumClassHash, std::hash<Key>>::type;

template <typename Key, typename T>
using COMPASUnorderedMap = std::unordered_map<Key, T, HashType<Key>>;


// Bitwise operators for Enum Class - |, |=, &, &=, ^, ^=, ~ only
// from http://blog.bitwigglers.org/using-enum-classes-as-type-safe-bitmasks/
#define ENABLE_BITMASK_OPERATORS(x)     \
template<>                              \
struct EnableBitMaskOperators<x> {      \
    static const bool enable = true;    \
};

template<typename Enum>  
struct EnableBitMaskOperators {
    static const bool enable = false;
};

template<typename Enum>  
typename std::enable_if<EnableBitMaskOperators<Enum>::enable, Enum>::type  
operator |(Enum lhs, Enum rhs) {
    return static_cast<Enum> (
        static_cast<typename std::underlying_type<Enum>::type>(lhs) |
        static_cast<typename std::underlying_type<Enum>::type>(rhs)
    );
}

template<typename Enum>  
typename std::enable_if<EnableBitMaskOperators<Enum>::enable, Enum>::type  
operator |=(Enum &lhs, Enum rhs) {
    lhs = static_cast<Enum> (
        static_cast<typename std::underlying_type<Enum>::type>(lhs) |
        static_cast<typename std::underlying_type<Enum>::type>(rhs)           
    );

    return lhs;
}

template<typename Enum>  
typename std::enable_if<EnableBitMaskOperators<Enum>::enable, Enum>::type 
operator &(Enum lhs, Enum rhs) {
    return static_cast<Enum> (
        static_cast<typename std::underlying_type<Enum>::type>(lhs) &
        static_cast<typename std::underlying_type<Enum>::type>(rhs)
    );
}

template<typename Enum>  
typename std::enable_if<EnableBitMaskOperators<Enum>::enable, Enum>::type 
operator &=(Enum &lhs, Enum rhs) {
    lhs = static_cast<Enum> (
        static_cast<typename std::underlying_type<Enum>::type>(lhs) &
        static_cast<typename std::underlying_type<Enum>::type>(rhs)           
    );

    return lhs;
}

template<typename Enum>  
typename std::enable_if<EnableBitMaskOperators<Enum>::enable, Enum>::type 
operator ^(Enum lhs, Enum rhs) {
    return static_cast<Enum> (
        static_cast<typename std::underlying_type<Enum>::type>(lhs) ^
        static_cast<typename std::underlying_type<Enum>::type>(rhs)
    );
}

template<typename Enum>  
typename std::enable_if<EnableBitMaskOperators<Enum>::enable, Enum>::type 
operator ^=(Enum &lhs, Enum rhs) {
    lhs = static_cast<Enum> (
        static_cast<typename std::underlying_type<Enum>::type>(lhs) ^
        static_cast<typename std::underlying_type<Enum>::type>(rhs)           
    );

    return lhs;
}

template<typename Enum>  
typename std::enable_if<EnableBitMaskOperators<Enum>::enable, Enum>::type 
operator ~(Enum rhs) {
    return static_cast<Enum> (
        ~static_cast<typename std::underlying_type<Enum>::type>(rhs)
    );
}


/*
 * Trick to allow SWITCH on literal strings
 * constexpr is (or can be) evaluated at compile-time, hence the ability to SWITCH using it.
 *
 * This function returns a hash value for a string - very small chance of collisions, but if a
 * collision happens the compiler will complain (because CASE values will be the same).
 *
 * Adapted from https://rextester.com/discussion/FGBUG88403/Switch-case-with-strings-in-C-11,
 * but variations available in many places with the right Google search terms...
 */

constexpr uint64_t StrHash(char const* p_Str, uint64_t p_Hash = 14695981039346656037ull) {
    return (*p_Str == 0) ? p_Hash : StrHash(p_Str + 1, (p_Hash * 1099511628211ull) ^ static_cast<uint64_t>(*p_Str));
}

constexpr uint64_t _(char const* p_Str) {
    return StrHash(p_Str);
}



extern OBJECT_ID globalObjectId;                                                                    // used to uniquely identify objects - used primarily for error printing

// Constants in SI
// CPLB: Use CODATA values where applicable http://physics.nist.gov/cuu/Constants/index.html

// JR: cmath (included file) provides the following pi-related constants:
//
// pi	        M_PI	    3.14159265358979323846
// pi/2         M_PI_2	    1.57079632679489661923
// pi/4         M_PI_4	    0.785398163397448309616
// 1/pi         M_1_PI	    0.318309886183790671538
// 2/pi         M_2_PI	    0.636619772367581343076
// 2/sqrt(pi)	M_2_SQRTPI	1.12837916709551257390
//
// I've added _2_PI and SQRT_M_2_PI below

#undef COMPARE_WITH_TOLERANCE // define/undef this to compare floats with/without tolerance (see FLOAT_TOLERANCE_ABSOLUTE, FLOAT_TOLERANCE_RELATIVE and Compare() function)

//constexpr double FLOAT_TOLERANCE_ABSOLUTE               = 0.0000005;                                                // Absolute tolerance for floating-point comparisons if COMPARE_WITH_TOLERANCE is defined
//constexpr double FLOAT_TOLERANCE_RELATIVE               = 0.0000005;                                                // Relative tolerance for floating-point comparisons if COMPARE_WITH_TOLERANCE is defined
constexpr double FLOAT_TOLERANCE_ABSOLUTE               = 0.0000000;                                                // Absolute tolerance for floating-point comparisons if COMPARE_WITH_TOLERANCE is defined
constexpr double FLOAT_TOLERANCE_RELATIVE               = 0.0050000;                                                // Relative tolerance for floating-point comparisons if COMPARE_WITH_TOLERANCE is defined


// initialisation constants
constexpr double DEFAULT_INITIAL_DOUBLE_VALUE           = 0.0;                                                      // default initial value for double variables
constexpr double DEFAULT_INITIAL_INTEGER_VALUE          = 0;                                                        // default initial value for int variables
constexpr double DEFAULT_INITIAL_ULONGINT_VALUE         = 0l;                                                       // default initial value for unsigned long int variables
constexpr double DEFAULT_INITIAL_BOOLEAN_VALUE          = false;                                                    // default initial value for bool variables


// conversion constants

// mass
constexpr double G_TO_KG                                = 1.0E-3;                                                   // convert grams to kg
constexpr double MSOL_TO_G                              = 1.98892E33;                                               // convert Solar Masses to grams
constexpr double MSOL_TO_KG                             = MSOL_TO_G * G_TO_KG;                                      // convert Solar Masses to kg 
constexpr double KG_TO_MSOL                             = 1.0 / MSOL_TO_KG;                                         // convert kg to Solar Masses

// length
constexpr double KM_TO_CM 					            = 1.0E5;									                // convert km to cm
constexpr double CM_TO_M                                = 1.0E-2;                                                   // convert cm to m
constexpr double KM_TO_M                                = 1000 ;                                                    // convert km to m

constexpr double RSOL_TO_KM                             = 6.957E5;                                                  // convert Solar Radius (RSOL) to km
constexpr double RSOL_TO_CM                             = 6.957E10;                                                 // convert Solar Radius (RSOL) to cm
constexpr double RSOL_TO_AU                             = 0.00465047;                                               // convert Solar Radius (RSOL) to AU
constexpr double AU_TO_CM                               = 14959787070000.0;                                         // convert Astronomical Units (AU) to cm
constexpr double AU_TO_KM                               = AU_TO_CM / 1.0E5;                                         // convert Astronomical Units (AU) to km

constexpr double AU_TO_RSOL				                = 1.0 / RSOL_TO_AU;                                         // convert Astronomical Units (AU) to Solar Radius RSOL
constexpr double KM_TO_RSOL					            = 1.0 / RSOL_TO_KM;						                    // convert km to Solar Radius (RSOL)
constexpr double KM_TO_AU                               = 1.0 / AU_TO_KM;                                           // convert km to Astronomical Units (AU) 

// time
constexpr double SECONDS_IN_YEAR                        = 31556926.0;                                               // number of second in 1 year
constexpr double SECONDS_IN_DAY                         = SECONDS_IN_YEAR * 4.0 / 1461.0;                           // number of second in 1 day
constexpr double SECONDS_IN_MS                          = 1.0E-3;                                                   // number of second in 1 millisecond
constexpr double SECONDS_IN_MYR                         = 31556926.0 * 1.0E6;                                       // number of second in 1 Myr

constexpr double MYR_TO_YEAR                            = 1.0E6;                                                    // convert Myr to year
constexpr double YEAR_TO_MYR                            = 1.0E-6;                                                   // convert year to Myr

// energy
constexpr double JOULES_TO_ERG                          = 1.0E7;                                                    // convert Joules to Ergs

// B-field
constexpr double TESLA_TO_GAUSS                         = 1.0E4;					                                // convert Tesla to Gauss
constexpr double GAUSS_TO_TESLA                         = 1.0E-4;                                                   // convert Gauss to Tesla


// constants

constexpr double _2_PI                                  = M_PI * 2;                                                 // 2PI
constexpr double SQRT_M_2_PI                            = 0.7978845608028653558798921198687637369517;               // sqrt(2/PI)
constexpr double DEGREE                                 = M_PI / 180.0;                                             // 1 degree in radians

constexpr double GAMMA_E                                = 0.57721566490153286060651209008240243104215933593992;     // Euler's Constant (probably don't need so many digits after the decimal point...)

constexpr double H0                                     = 67.8;                                                     // Hubble's Constant in km s^-1 Mpc^-1  (from plank approx 67.80±0.77) CPLB: Use WMAP value
constexpr double H0SI                                   = H0 * 1000.0 / 3.0E22;                                     // Hubble's Constant in SI units, s^-1
constexpr double HUBBLE_TIME                            = 1 / H0SI;                                                 // Hubble time in s

constexpr double G                                      = 6.67E-11;                                                 // Gravitational constant in m^3 kg^-1 s^-2 (more accurately known as G M_sol)
constexpr double G_CGS                                  = 6.6743E-8;                                                // Gravitational constant in cm^3 g^-1 s^-2
constexpr double G1                                     = 4.0 * M_PI * M_PI;                                        // Gravitational constant in AU^3 Msol^-1 yr^-2
constexpr double G_SN                                   = G * 1.0E-9 / KG_TO_MSOL;                                  // Gravitational constant in km^3 Msol^-1 s^-2, for use in the ResolveSupernovaInBinary() function

constexpr double MSOL                                   = 1.988E30;                                                 // Solar Mass (in kg)
constexpr double RSOL                                   = 6.957E8;                                                  // Solar Radius (in m)
constexpr double ZSOL                                   = 0.02;                                                     // Solar Metallicity
constexpr double TSOL                                   = 5778.0;                                                   // Solar Temperature in kelvin

constexpr double AU                                     = 149597870700.0;                                           // 1 AU (Astronomical Unit) in metres
constexpr double KM                                     = 1000.0;                                                   // 1 km (Kilometre) in metres
constexpr double C                                      = 3.0E8;                                                    // Speed of light in m s^-1

constexpr double MU_0                                   = 4.0 * M_PI * 1.0E-7;                                      // Vacuum permeability in m kg s-2 A-2

constexpr double NEUTRINO_LOSS_FALLBACK_FACTOR          = 1.0;                                                      // Factor which accounts for mass loss in neutrino winds during a supernovae. Should be made a flag and added to pythonSubmit.p

constexpr double MC_L_C1                                = 9.20925E-5;                                               // Core Mass - Luminosity relation constant c1 (Hurley et al. 2000, eq 44)
constexpr double MC_L_C2                                = 5.402216;                                                 // Core Mass - Luminosity relation constant c2 (Hurley et al. 2000, eq 44)

constexpr double HE_RATE_CONSTANT                       = 7.66E-5;                                                  // Helium rate constant (Hurley et al. 2000, eq 68)
constexpr double HHE_RATE_CONSTANT                      = 1.27E-5;                                                  // Combined rate constant for both hydrogen and helium shell burning (Hurley et al. 2000, eq 71)

constexpr double BLACK_HOLE_LUMINOSITY                  = 1.0E-10;                                                  // Black Hole luminosity

constexpr double NEUTRON_STAR_MASS                      = 1.4;                                                      // Canonical NS mass in Msol
constexpr double NEUTRON_STAR_RADIUS                    = (1.0 / 7.0) * 1.0E-4;                                     // 10km in Rsol.  Hurley et al. 2000, just after eq 93

constexpr double MCH                                    = 1.44;                                                     // Chandrasekhar mass
constexpr double MECS                                   = 1.38;                                                     // Mass of Neutron-Star (NS) formed in electron capture supernova (ECS). From Belczysnki+2008, before eq. 3.
constexpr double MECS_REM                               = 1.26;                                                     // Gravitational mass of Neutron-Star (NS) formed in electron capture supernova (ECS). From Belczysnki+2008, eq. 3
constexpr double MASS_LOSS_ETA                          = 0.5;                                                      // Mass loss efficiency -- can be set in the code as an option easily enough

constexpr double LBV_LUMINOSITY_LIMIT_STARTRACK         = 6.0E5;                                                    // STARTRACK LBV luminosity limit
constexpr double LBV_LUMINOSITY_LIMIT_VANBEVEREN        = 3.0E5;                                                    // VANBEVEREN LBV luminosity limit

constexpr double ABSOLUTE_MINIMUM_TIMESTEP              = 100.0 / SECONDS_IN_MYR;                                   // 100 seconds expressed in Myr (3.1688765E-12 Myr)
constexpr double NUCLEAR_MINIMUM_TIMESTEP               = 1.0E-4;                                                   // Minimum time step for nuclear evolution = 100 years expressed in Myr
constexpr double TIMESTEP_REDUCTION_FACTOR              = 1.0;                                                      // JR: todo: descriotion.  Should make this a program option

constexpr int    MAX_TIMESTEP_RETRIES                   = 30;                                                       // Maximum retries to find a good timestep for stellar evolution

constexpr double MAXIMUM_MASS_LOSS_FRACTION             = 0.01;                                                     // Maximum allowable mass loss - 1.0% (of mass) expressed as a fraction
constexpr double MAXIMUM_RADIAL_CHANGE                  = 0.01;                                                     // Maximum allowable radial change - 1% (of radius) expressed as a fraction
constexpr double FAKE_MASS_LOSS_PERCENTAGE              = 0.01;                                                     // Percentage mass loss for fake mass loss prescription (0.01% = 0.0001 fraction)
constexpr double MINIMUM_MASS_SECONDARY                 = 4.0;                                                      // Minimum mass of secondary to evolve
constexpr double RL_MASS_LOSS_FRACTION                  = 0.01;                                                     // Mass loss - 1.0% (of mass) expressed as a fraction - for calculating Roche Lobe resposne to mass transfer

constexpr double ZETA_THERMAL_PERCENTAGE_MASS_CHANGE    = 1.0E-3;                                                   // Initial guess for percentage mass change when calculating zeta_thermal (use -ve for loss, +ve for gain)
constexpr double ZETA_THERMAL_TOLERANCE                 = 1.0E-3;                                                   // Tolerance between iterations when calculating zeta thermal
constexpr int    ZETA_THERMAL_ITERATIONS                = 10;                                                       // Maximum number of iterations to use when calculating zeta thermal
constexpr double ZETA_NUCLEAR_TIMESTEP                  = 1.0E-3;                                                   // Initial guess for timestep when calculating zeta nuclear
constexpr double ZETA_NUCLEAR_TOLERANCE                 = 1.0E-3;                                                   // Tolerance between iterations when calculating zeta nuclear
constexpr int    ZETA_NUCLEAR_ITERATIONS                = 10;                                                       // Maximum number of iterations to use when calculating zeta nuclear

constexpr int    HURLEY_MASS_TRANSFER_ORBIT_ITERATIONS	= 1000;                                                     // Number of iterations for solving mass transfer orbit for HURLEY mass transfer prescription

constexpr double LAMBDA_NANJING_ZLIMIT                  = 0.0105;                                                   // Metallicity cutoff for Nanjing lambda calculations

constexpr double ROCHE_LOBE_LOWER_THRESHOLD             = 0.70;                                                     // Indicates star is getting close to overflowing its Roche lobe
constexpr double ROCHE_LOBE_UPPER_THRESHOLD             = 0.9;                                                      // Indicates star is getting very close to overflowing its Roche lobe
constexpr double ROCHE_LOBE_OVERFLOW                    = 1.0;                                                      // Indicates star is overflowing its Roche lobe

constexpr double MASS_TRANSFER_THRESHOLD                = 0.95;                                                     // JR: todo: description

constexpr int    MAX_KEPLER_ITERATIONS                  = 1000;                                                     // Maximum number of iterations to solve Kepler's equation
constexpr double NEWTON_RAPHSON_EPSILON                 = 1.0E-5;                                                   // Accuracy for Newton-Raphson method

constexpr double EPSILON_PULSAR                         = 1.0;                                                      // JR: todo: description


// string constants

const std::string DEFAULT_OUTPUT_CONTAINER_NAME         = "COMPAS_Output";                                          // Default name for output container (directory)
const std::string DETAILED_OUTPUT_DIRECTORY_NAME        = "Detailed_Output";                                        // Name for detailed output directory within output container
const std::string RUN_DETAILS_FILE_NAME                 = "Run_Details";                                            // Name for run details output file within output container


// AIS constants
constexpr double SALPETER_POWER                         = -2.35;                                                    // JR: todo; description (AIS)
constexpr double KROUPA_POWER                           = -2.35;                                                    // JR: todo; description (AIS)
constexpr double KROUPA_MINIMUM                         = 0.5;                                                      // JR: todo; description (AIS)
constexpr double KROUPA_MAXIMUM                         = 100.0;                                                    // JR: todo; description (AIS)

// Kroupa IMF is a broken power law with three slopes
constexpr double KROUPA_POWER_1                         = -0.3;
constexpr double KROUPA_POWER_2                         = -1.3;
constexpr double KROUPA_POWER_3                         = -2.3;

// Often require the power law exponent plus one
constexpr double KROUPA_POWER_PLUS1_1                   = 0.7;
constexpr double KROUPA_POWER_PLUS1_2                   = -0.3;
constexpr double KROUPA_POWER_PLUS1_3                   = -1.3;

constexpr double ONE_OVER_KROUPA_POWER_1_PLUS1          = 1.0 / KROUPA_POWER_PLUS1_1;
constexpr double ONE_OVER_KROUPA_POWER_2_PLUS1          = 1.0 / KROUPA_POWER_PLUS1_2;
constexpr double ONE_OVER_KROUPA_POWER_3_PLUS1          = 1.0 / KROUPA_POWER_PLUS1_3;

// There are two breaks in the Kroupa power law -- they occur here (in solar masses)
constexpr double KROUPA_BREAK_1                         = 0.08;
constexpr double KROUPA_BREAK_2                         = 0.5;

// Some values that are really constants
constexpr double KROUPA_BREAK_1_PLUS1_1                 = 0.1706722802578593435430149987533206236794;               // pow(KROUPA_BREAK_1, KROUPA_POWER_PLUS1_1);
constexpr double KROUPA_BREAK_1_PLUS1_2                 = 2.1334035032232417942876874844165077959929;               // pow(KROUPA_BREAK_1, KROUPA_POWER_PLUS1_2);
constexpr double KROUPA_BREAK_1_POWER_1_2               = 0.08;                                                     // pow(KROUPA_BREAK_1, (KROUPA_POWER_1 - KROUPA_POWER_2));

constexpr double KROUPA_BREAK_2_PLUS1_2                 = 1.2311444133449162844993930691677431098761;               // pow(KROUPA_BREAK_2, KROUPA_POWER_PLUS1_2);
constexpr double KROUPA_BREAK_2_PLUS1_3                 = 2.4622888266898325689987861383354862197522;               // pow(KROUPA_BREAK_2, KROUPA_POWER_PLUS1_3);
constexpr double KROUPA_BREAK_2_POWER_2_3               = 0.5;                                                      // pow(KROUPA_BREAK_2, (KROUPA_POWER_2 - KROUPA_POWER_2));

// Constants for the Muller and Mandel remnant mass and kick prescriptions
constexpr double MULLERMANDEL_M1                        = 2.0;	
constexpr double MULLERMANDEL_M2                        = 3.0; 
constexpr double MULLERMANDEL_M3                        = 7.0; 
constexpr double MULLERMANDEL_M4                        = 8.0; 
constexpr double MULLERMANDEL_MU1                       = 1.2;
constexpr double MULLERMANDEL_SIGMA1                    = 0.02;  
constexpr double MULLERMANDEL_MU2A                      = 1.4; 
constexpr double MULLERMANDEL_MU2B                      = 0.5;
constexpr double MULLERMANDEL_SIGMA2                    = 0.05;
constexpr double MULLERMANDEL_MU3A                      = 1.4;
constexpr double MULLERMANDEL_MU3B                      = 0.4;
constexpr double MULLERMANDEL_SIGMA3                    = 0.05;
constexpr double MULLERMANDEL_MUBH                    	= 0.8;
constexpr double MULLERMANDEL_SIGMABH                   = 0.5;
constexpr double MULLERMANDEL_MINNS                     = 1.13;
constexpr double MULLERMANDEL_MAXNS                     = 2.0;
constexpr double MULLERMANDEL_KICKNS                    = 400.0;
constexpr double MULLERMANDEL_KICKBH                    = 200.0;
constexpr double MULLERMANDEL_SIGMAKICK                 = 0.3; 

// object types
enum class OBJECT_TYPE: int { NONE, MAIN, UTILS, AIS, STAR, BASE_STAR, BINARY_STAR, BASE_BINARY_STAR, BINARY_CONSTITUENT_STAR };    //  if BASE_STAR, check STELLAR_TYPE
const COMPASUnorderedMap<OBJECT_TYPE, std::string> OBJECT_TYPE_LABEL = {
    { OBJECT_TYPE::NONE,                    "Not_an_Object!" },
    { OBJECT_TYPE::MAIN,                    "Main" },
    { OBJECT_TYPE::UTILS,                   "Utils" },
    { OBJECT_TYPE::AIS,                     "AdaptiveImportanceSampling" },
    { OBJECT_TYPE::STAR,                    "Star" },
    { OBJECT_TYPE::BASE_STAR,               "BaseStar" },
    { OBJECT_TYPE::BINARY_STAR,             "BinaryStar" },
    { OBJECT_TYPE::BASE_BINARY_STAR,        "BaseBinaryStar" },
    { OBJECT_TYPE::BINARY_CONSTITUENT_STAR, "BinaryConstituentStar" },
};


// Commandline Status constants
enum class COMMANDLINE_STATUS: int { SUCCESS, CONTINUE, ERROR_IN_COMMAND_LINE, LOGGING_FAILED, ERROR_UNHANDLED_EXCEPTION };         // JR: todo: change name to "PROGRAM_STATUS"


// enum class ERROR
// Symbolic names for errors and warnings (error strings below in ERRORLabel map)
// Listed alphabetically
enum class ERROR: int {
    AGE_NEGATIVE_ONCE,                                              // age is < 0.0 - invalid
    BAD_LOGFILE_RECORD_SPECIFICATIONS,                              // error in logfile record specifications
    BINARY_EVOLUTION_STOPPED,                                       // evolution of current binary stopped
    BINARY_SIMULATION_STOPPED,                                      // binary simulation stopped
    ERROR,                                                          // unspecified error
    EXPECTED_ASSIGNMENT_OPERATOR,                                   // expected assignment operator
    EXPECTED_BINARY_PROPERTY,                                       // expected a binary property (STAR_1_, STAR_2_, SUPERNOVA_, COMPANION_, or BINARY_PROPERTY)
    EXPECTED_COMMA_OR_CLOSE_BRACE,                                  // expected a comma or close brace
    EXPECTED_LOGFILE_RECORD_NAME,                                   // expected logfile record name
    EXPECTED_OPEN_BRACE,                                            // expected an open brace
    EXPECTED_PROPERTY_SPECIFIER,                                    // expected a valid property specifier
    EXPECTED_SN_EVENT,                                              // expected a supernova event
    EXPECTED_STELLAR_PROPERTY,                                      // expected a stellar property (STAR_PROPERTY)
    FILE_DOES_NOT_EXIST,                                            // file does not exist
    FILE_NOT_CLOSED,                                                // error closing file - file not closed
    FILE_OPEN_ERROR,                                                // error opening file
    FILE_WRITE_ERROR,                                               // error writing to file - data not written
    GRID_FILE_DEFAULT_METALLICITY,                                  // grid file metallicity missing for SSE - using default
    GRID_FILE_DUPLICATE_HEADER,                                     // grid file has a duplicated header field
    GRID_FILE_EMPTY_HEADER,                                         // grid file has an empty header field
    GRID_FILE_EXTRA_COLUMN,                                         // grid file record has an extra data column
    GRID_FILE_INVALID_DATA,                                         // grid file record has an invalid data value (not a number)
    GRID_FILE_MISSING_DATA,                                         // grid file record has a missing data value
    GRID_FILE_MISSING_HEADER,                                       // grid file has a missing header field
    GRID_FILE_NEGATIVE_DATA,                                        // grid file record has a negative data value
    GRID_FILE_UNKNOWN_HEADER,                                       // grid file has an unknown header field
    GRID_FILE_USING_PERIOD,                                         // grid file - using Period to calculate separation (Separation is missing)
    HAVE_NEITHER_SEPARATION_NOR_PERIOD,                             // user specified neither separation nor period
    HAVE_SEPARATION_AND_PERIOD,                                     // user specified both separation and period
    HIGH_TEFF_WINDS,                                                // winds being used at high temperature
    INVALID_AIS_DCO_TYPE,                                           // invalid AIS DCO type specified in program options
    INVALID_EDDINGTION_FACTOR,                                      // invalid OPTION value: Eddington Accretion Factor eddingtonAccretionFactor < 0.0
    INVALID_ENVELOPE_TYPE,                                          // invalid envelope type
    INVALID_MASS_TRANSFER_DONOR,                                    // mass transfer from NS, BH or Massless Remnant
    INVALID_RADIUS_INCREASE_ONCE,                                   // radius increased when it should have decreased (or at least remained static)
    INVALID_TYPE_EDDINGTON_RATE,                                    // invalid stellar type for Eddington critical rate calculation
    INVALID_TYPE_MT_MASS_RATIO,                                     // invalid stellar type for mass ratio calculation
    INVALID_TYPE_MT_THERMAL_TIMESCALE,                              // invalid stellar type for thermal timescale calculation
    INVALID_TYPE_ZETA_CALCULATION,                                  // invalid stellar type for Zeta calculation
    LAMBDA_NOT_POSITIVE,                                            // lambda is <= 0.0 - invalid
    LOW_TEFF_WINDS,                                                 // winds being used at low temperature
    MASS_NOT_POSITIVE_ONCE,                                         // mass is <= 0.0 - invalid
    MAXIMUM_MASS_LOST,                                              // (WARNING) maximum mass lost during mass loss calculations
    NO_CONVERGENCE,                                                 // iterative process did not converge
    NO_LAMBDA_DEWI,                                                 // Dewi lambda calculation not supported for stellar type
    NO_LAMBDA_NANJING,                                              // Nanjing lambda calculation not supported for stellar type
    NONE,                                                           // no error
    NOT_INITIALISED,                                                // object not initialised
    OUT_OF_BOUNDS,                                                  // value out of bounds
    RADIUS_NOT_POSITIVE,                                            // radius is <= 0.0 - invalid
    RADIUS_NOT_POSITIVE_ONCE,                                       // radius is <= 0.0 - invalid
    STELLAR_EVOLUTION_STOPPED,                                      // evolution of current star stopped
    STELLAR_SIMULATION_STOPPED,                                     // stellar simulation stopped
    UNEXPECTED_END_OF_FILE,                                         // unexpected end of file
    UNEXPECTED_SN_EVENT,                                            // unexpected supernova event in this context
    UNKNOWN_A_DISTRIBUTION,                                         // unknown a-distribution
    UNKNOWN_BH_KICK_OPTION,                                         // unknown black hole kick option (in program options)
    UNKNOWN_BINARY_PROPERTY,                                        // unknown binary property
    UNKNOWN_CE_ACCRETION_PRESCRIPTION,                              // unknown common envelope Accretion Prescription
    UNKNOWN_CE_LAMBDA_PRESCRIPTION,                                 // unknown common envelope Lambda Prescription
    UNKNOWN_CE_ZETA_PRESCRIPTION,                                   // unknown common envelope Zeta prescription
    UNKNOWN_COMMON_ENVELOPE_PRESCRIPTION,                           // unknown Common Envelope Prescription
    UNKNOWN_ECCENTRICITY_DISTRIBUTION,                              // unknown eccentricity distribution
    UNKNOWN_INITIAL_MASS_FUNCTION,                                  // unknown initial mass function
    UNKNOWN_KICK_DIRECTION_DISTRIBUTION,                            // unknown kick direction distribution
    UNKNOWN_KICK_VELOCITY_DISTRIBUTION,                             // unknown kick velocity distribution
    UNKNOWN_LOGFILE,                                                // unknown log file
    UNKNOWN_MT_ACCRETION_EFFICIENCY_PRESCRIPTION,                   // unknown mass transfer accretion efficiency prescription
    UNKNOWN_MT_ANGULAR_MOMENTUM_LOSS_PRESCRIPTION,                  // unknown mass transfer angular momentum loss prescription
    UNKNOWN_MASS_LOSS_PRESCRIPTION,                                 // unknown mass loss prescription
    UNKNOWN_MT_CASE,                                                // unknown mass transfer case
    UNKNOWN_MT_PRESCRIPTION,                                        // unknown mass transfer prescription
    UNKNOWN_MT_REJUVENATION_PRESCRIPTION,                           // unknown mass transfer rejuvenation prescription
    UNKNOWN_MT_THERMALLY_LIMITED_VARIATION,                         // unknown mass transfer thermally limited variation
    UNKNOWN_NEUTRINO_MASS_LOSS_PRESCRIPTION,                        // unknown neutrino mass loss prescription
    UNKNOWN_NS_EOS,                                                 // unknown NS equation-of-state
    UNKNOWN_PPI_PRESCRIPTION,                                       // unknown pulsational pair instability prescription
    UNKNOWN_PROGRAM_OPTION,                                         // unknown program option
    UNKNOWN_PROPERTY_TYPE,                                          // unknown property type
    UNKNOWN_PULSAR_BIRTH_MAGNETIC_FIELD_DISTRIBUTION,               // unknown pulsar birth magnetic field distribution
    UNKNOWN_PULSAR_BIRTH_SPIN_PERIOD_DISTRIBUTION,                  // unknown pulsar birth spin period distribution
    UNKNOWN_Q_DISTRIBUTION,                                         // unknown q-distribution
    UNKNOWN_REMNANT_MASS_PRESCRIPTION,                              // unknown remnant mass prescription
    UNKNOWN_SN_ENGINE,                                              // unknown supernova engine
    UNKNOWN_SN_EVENT,                                               // unknown supernova event encountered
    UNKNOWN_STELLAR_PROPERTY,                                       // unknown stellar property
    UNKNOWN_STELLAR_TYPE,                                           // unknown stellar type
    UNKNOWN_VROT_PRESCRIPTION,                                      // unknown rorational velocity prescription
    UNSUPPORTED_CE_ZETA_PRESCRIPTION,                               // unsupported common envelope Zeta prescription
    UNSUPPORTED_ECCENTRICITY_DISTRIBUTION,                          // unsupported eccentricity distribution
    UNSUPPORTED_PULSAR_BIRTH_MAGNETIC_FIELD_DISTRIBUTION,           // unsupported pulsar birth magnetic field distribution
    UNSUPPORTED_PULSAR_BIRTH_SPIN_PERIOD_DISTRIBUTION,              // unsupported pulsar birth spin period distribution
    UNSUPPORTED_MT_PRESCRIPTION,                                    // unsupported mass transfer prescription
    WARNING                                                         // unspecified warning
};


// JR: todo: DOCUMENT these
enum class ERROR_SCOPE: int { NEVER, ALWAYS, FIRST, FIRST_IN_OBJECT_TYPE, FIRST_IN_STELLAR_TYPE, FIRST_IN_OBJECT_ID, FIRST_IN_FUNCTION };


// message catalog
// for now we'll just define it here - one day we might want to have it in a
// file and read it in at program start - that way we can be more flexible
// (i.e. change messages without recompiling, internationalise etc.)
//
// unordered_map - key is integer message number (from enum class ERROR above)
// listed alphabetically

#define ERR_MSG(x) std::get<1>(ERROR_CATALOG.at(x))      // for convenience

const COMPASUnorderedMap<ERROR, std::tuple<ERROR_SCOPE, std::string>> ERROR_CATALOG = {
    { ERROR::AGE_NEGATIVE_ONCE,                                     { ERROR_SCOPE::FIRST_IN_FUNCTION,   "Age < 0.0" }},
    { ERROR::BAD_LOGFILE_RECORD_SPECIFICATIONS,                     { ERROR_SCOPE::ALWAYS,              "Logfile record specifications error" }},
    { ERROR::BINARY_EVOLUTION_STOPPED,                              { ERROR_SCOPE::ALWAYS,              "Evolution of current binary stopped" }},
    { ERROR::BINARY_SIMULATION_STOPPED,                             { ERROR_SCOPE::ALWAYS,              "Binaries simulation stopped" }},
    { ERROR::ERROR,                                                 { ERROR_SCOPE::ALWAYS,              "Error!" }},
    { ERROR::EXPECTED_ASSIGNMENT_OPERATOR,                          { ERROR_SCOPE::ALWAYS,              "Expected assignment operator: one of { '=', '-=', '+=' }" }},
    { ERROR::EXPECTED_BINARY_PROPERTY,                              { ERROR_SCOPE::ALWAYS,              "Expected binary logfile property: one of { (STAR_1|STAR_2|SUPERNOVA|COMPANION|BINARY)_PROPERTY, PROGRAM_OPTION }" }},
    { ERROR::EXPECTED_COMMA_OR_CLOSE_BRACE,                         { ERROR_SCOPE::ALWAYS,              "Expected a comma ',' or close brace '}'" }},
    { ERROR::EXPECTED_LOGFILE_RECORD_NAME,                          { ERROR_SCOPE::ALWAYS,              "Expected logfile record specifier" }},
    { ERROR::EXPECTED_OPEN_BRACE,                                   { ERROR_SCOPE::ALWAYS,              "Expected open brace '{'" }},
    { ERROR::EXPECTED_PROPERTY_SPECIFIER,                           { ERROR_SCOPE::ALWAYS,              "Expected a property specifier or close brace '}'" }},
    { ERROR::EXPECTED_SN_EVENT,                                     { ERROR_SCOPE::ALWAYS,              "Expected a supernova event" }},
    { ERROR::EXPECTED_STELLAR_PROPERTY,                             { ERROR_SCOPE::ALWAYS,              "Expected stellar logfile property: one of { STAR_PROPERTY, PROGRAM_OPTION }" }},
    { ERROR::FILE_DOES_NOT_EXIST,                                   { ERROR_SCOPE::ALWAYS,              "File does not exist" }},
    { ERROR::FILE_NOT_CLOSED,                                       { ERROR_SCOPE::ALWAYS,              "Error closing file - file not closed" }},
    { ERROR::FILE_OPEN_ERROR,                                       { ERROR_SCOPE::ALWAYS,              "Error opening file" }},
    { ERROR::FILE_WRITE_ERROR,                                      { ERROR_SCOPE::ALWAYS,              "Error writing to file - data not written" }},
    { ERROR::GRID_FILE_DEFAULT_METALLICITY,                         { ERROR_SCOPE::ALWAYS,              "GRID file missing metallicity - using program options value" }},
    { ERROR::GRID_FILE_DUPLICATE_HEADER,                            { ERROR_SCOPE::ALWAYS,              "Duplicated column heading in GRID file" }},
    { ERROR::GRID_FILE_EMPTY_HEADER,                                { ERROR_SCOPE::ALWAYS,              "Empty column heading in GRID file" }},
    { ERROR::GRID_FILE_EXTRA_COLUMN,                                { ERROR_SCOPE::ALWAYS,              "Extra data column in GRID file" }},
    { ERROR::GRID_FILE_INVALID_DATA,                                { ERROR_SCOPE::ALWAYS,              "Invalid data value in GRID file" }},
    { ERROR::GRID_FILE_MISSING_DATA,                                { ERROR_SCOPE::ALWAYS,              "Missing data value in GRID file" }},
    { ERROR::GRID_FILE_MISSING_HEADER,                              { ERROR_SCOPE::ALWAYS,              "Missing column heading in GRID file" }},
    { ERROR::GRID_FILE_NEGATIVE_DATA,                               { ERROR_SCOPE::ALWAYS,              "Negative data value in GRID file" }},
    { ERROR::GRID_FILE_UNKNOWN_HEADER,                              { ERROR_SCOPE::ALWAYS,              "Unknown column heading in GRID file" }},
    { ERROR::GRID_FILE_USING_PERIOD,                                { ERROR_SCOPE::ALWAYS,              "Using Period to calculate missing Separation" }},
    { ERROR::HAVE_NEITHER_SEPARATION_NOR_PERIOD,                    { ERROR_SCOPE::ALWAYS,              "Neither separation nor period specified - need one" }},
    { ERROR::HAVE_SEPARATION_AND_PERIOD,                            { ERROR_SCOPE::ALWAYS,              "Both separation and period specified - need just one" }},
    { ERROR::HIGH_TEFF_WINDS,                                       { ERROR_SCOPE::ALWAYS,              "Winds being used at high temperature" }},
    { ERROR::INVALID_AIS_DCO_TYPE,                                  { ERROR_SCOPE::ALWAYS,              "Invalid AIS DCO type" }},
    { ERROR::INVALID_EDDINGTION_FACTOR,                             { ERROR_SCOPE::ALWAYS,              "Invalid OPTION value: Eddington Accretion Factor eddingtonAccretionFactor < 0.0" }},
    { ERROR::INVALID_ENVELOPE_TYPE,                                 { ERROR_SCOPE::ALWAYS,              "Invalid envelope type" }},
    { ERROR::INVALID_MASS_TRANSFER_DONOR,                           { ERROR_SCOPE::ALWAYS,              "Mass transfer from NS, BH, or Massless Remnant" }},
    { ERROR::INVALID_RADIUS_INCREASE_ONCE,                          { ERROR_SCOPE::FIRST_IN_FUNCTION,   "Unexpected Radius increase" }},
    { ERROR::INVALID_TYPE_EDDINGTON_RATE,                           { ERROR_SCOPE::ALWAYS,              "Invalid stellar type for Eddington critical rate calculation" }},
    { ERROR::INVALID_TYPE_MT_MASS_RATIO,                            { ERROR_SCOPE::ALWAYS,              "Invalid stellar type for mass ratio calculation" }},
    { ERROR::INVALID_TYPE_MT_THERMAL_TIMESCALE,                     { ERROR_SCOPE::ALWAYS,              "Invalid stellar type for thermal timescale calculation" }},
    { ERROR::INVALID_TYPE_ZETA_CALCULATION,                         { ERROR_SCOPE::ALWAYS,              "Invalid stellar tyoe for Zeta calculation" }},
    { ERROR::LAMBDA_NOT_POSITIVE,                                   { ERROR_SCOPE::ALWAYS,              "Lambda <= 0.0" }},
    { ERROR::LOW_TEFF_WINDS,                                        { ERROR_SCOPE::ALWAYS,              "Winds being used at low temperature" }},
    { ERROR::MASS_NOT_POSITIVE_ONCE,                                { ERROR_SCOPE::FIRST_IN_FUNCTION,   "Mass <= 0.0" }},
    { ERROR::MAXIMUM_MASS_LOST,                                     { ERROR_SCOPE::ALWAYS,              "Maximum mass lost during mass loss calculations" }},
    { ERROR::NO_CONVERGENCE,                                        { ERROR_SCOPE::ALWAYS,              "No convergence" }},
    { ERROR::NO_LAMBDA_DEWI,                                        { ERROR_SCOPE::ALWAYS,              "Dewi lambda calculation not supported for stellar type" }},
    { ERROR::NO_LAMBDA_NANJING,                                     { ERROR_SCOPE::ALWAYS,              "Nanjing lambda calculation not supported for stellar type" }},
    { ERROR::NONE,                                                  { ERROR_SCOPE::NEVER,               "No error" }},
    { ERROR::NOT_INITIALISED,                                       { ERROR_SCOPE::ALWAYS,              "Object not initialised" }},
    { ERROR::OUT_OF_BOUNDS,                                         { ERROR_SCOPE::ALWAYS,              "Value out of bounds" }},
    { ERROR::RADIUS_NOT_POSITIVE,                                   { ERROR_SCOPE::ALWAYS,              "Radius <= 0.0" }},
    { ERROR::RADIUS_NOT_POSITIVE_ONCE,                              { ERROR_SCOPE::FIRST_IN_FUNCTION,   "Radius <= 0.0" }},
    { ERROR::STELLAR_EVOLUTION_STOPPED,                             { ERROR_SCOPE::ALWAYS,              "Evolution of current star stopped" }},
    { ERROR::STELLAR_SIMULATION_STOPPED,                            { ERROR_SCOPE::ALWAYS,              "Stellar simulation stopped" }},
    { ERROR::UNEXPECTED_END_OF_FILE,                                { ERROR_SCOPE::ALWAYS,              "Unexpected end of file" }},
    { ERROR::UNEXPECTED_SN_EVENT,                                   { ERROR_SCOPE::ALWAYS,              "Unexpected supernova event in this context" }},
    { ERROR::UNKNOWN_A_DISTRIBUTION,                                { ERROR_SCOPE::ALWAYS,              "Unknown semi-major-axis (a) distribution" }},
    { ERROR::UNKNOWN_BH_KICK_OPTION,                                { ERROR_SCOPE::ALWAYS,              "Unknown black hole kick option" }},
    { ERROR::UNKNOWN_BINARY_PROPERTY,                               { ERROR_SCOPE::ALWAYS,              "Unknown binary property - property details not found" }},
    { ERROR::UNKNOWN_CE_ACCRETION_PRESCRIPTION,                     { ERROR_SCOPE::ALWAYS,              "Unknown common envelope accretion prescription" }},
    { ERROR::UNKNOWN_CE_LAMBDA_PRESCRIPTION,                        { ERROR_SCOPE::ALWAYS,              "Unknown common envelope lambda prescription" }},
    { ERROR::UNKNOWN_CE_ZETA_PRESCRIPTION,                          { ERROR_SCOPE::ALWAYS,              "Unknown common envelope Zeta prescription" }},
    { ERROR::UNKNOWN_COMMON_ENVELOPE_PRESCRIPTION,                  { ERROR_SCOPE::ALWAYS,              "Unknown common envelope prescription" }},
    { ERROR::UNKNOWN_ECCENTRICITY_DISTRIBUTION,                     { ERROR_SCOPE::ALWAYS,              "Unknown eccentricity distribution" }},
    { ERROR::UNKNOWN_INITIAL_MASS_FUNCTION,                         { ERROR_SCOPE::ALWAYS,              "Unknown initial mass function (IMF)" }},
    { ERROR::UNKNOWN_KICK_DIRECTION_DISTRIBUTION,                   { ERROR_SCOPE::ALWAYS,              "Unknown kick direction distribution" }},
    { ERROR::UNKNOWN_KICK_VELOCITY_DISTRIBUTION,                    { ERROR_SCOPE::ALWAYS,              "Unknown kick velocity distribution" }},
    { ERROR::UNKNOWN_LOGFILE,                                       { ERROR_SCOPE::ALWAYS,              "Unknown log file" }},
    { ERROR::UNKNOWN_MT_CASE,                                       { ERROR_SCOPE::ALWAYS,              "Unknown mass transfer case" }},
    { ERROR::UNKNOWN_MT_PRESCRIPTION,                               { ERROR_SCOPE::ALWAYS,              "Unknown mass transfer prescription" }},
    { ERROR::UNKNOWN_MT_ACCRETION_EFFICIENCY_PRESCRIPTION,          { ERROR_SCOPE::ALWAYS,              "Unknown mass transfer accretion efficiency prescription" }},
    { ERROR::UNKNOWN_MT_ANGULAR_MOMENTUM_LOSS_PRESCRIPTION,         { ERROR_SCOPE::ALWAYS,              "Unknown mass transfer angular momentum loss prescription" }},
    { ERROR::UNKNOWN_MT_REJUVENATION_PRESCRIPTION,                  { ERROR_SCOPE::ALWAYS,              "Unknown mass transfer rejuvenation prescription" }},
    { ERROR::UNKNOWN_MT_THERMALLY_LIMITED_VARIATION,                { ERROR_SCOPE::ALWAYS,              "Unknown mass transfer thermally limited variation" }},
    { ERROR::UNKNOWN_MASS_LOSS_PRESCRIPTION,                        { ERROR_SCOPE::ALWAYS,              "Unknown mass loss prescription" }},
    { ERROR::UNKNOWN_NEUTRINO_MASS_LOSS_PRESCRIPTION,               { ERROR_SCOPE::ALWAYS,              "Unknown neutrino mass loss prescription" }},
    { ERROR::UNKNOWN_NS_EOS,                                        { ERROR_SCOPE::ALWAYS,              "Unknown NS equation-of-state" }},
    { ERROR::UNKNOWN_PPI_PRESCRIPTION,                              { ERROR_SCOPE::ALWAYS,              "Unknown pulsational pair instability prescription" }},
    { ERROR::UNKNOWN_PROGRAM_OPTION,                                { ERROR_SCOPE::ALWAYS,              "Unknown program option - property details not found" }},
    { ERROR::UNKNOWN_PROPERTY_TYPE,                                 { ERROR_SCOPE::ALWAYS,              "Unknown property type - property details not found" }},
    { ERROR::UNKNOWN_PULSAR_BIRTH_MAGNETIC_FIELD_DISTRIBUTION,      { ERROR_SCOPE::ALWAYS,              "Unknown pulsar birth magnetic field distribution" }},
    { ERROR::UNKNOWN_PULSAR_BIRTH_SPIN_PERIOD_DISTRIBUTION,         { ERROR_SCOPE::ALWAYS,              "Unknown pulsar birth spin period distribution" }},
    { ERROR::UNKNOWN_Q_DISTRIBUTION,                                { ERROR_SCOPE::ALWAYS,              "Unknown q-distribution" }},
    { ERROR::UNKNOWN_REMNANT_MASS_PRESCRIPTION,                     { ERROR_SCOPE::ALWAYS,              "Unknown remnant mass prescription" }},
    { ERROR::UNKNOWN_SN_ENGINE,                                     { ERROR_SCOPE::ALWAYS,              "Unknown supernova engine" }},
    { ERROR::UNKNOWN_SN_EVENT,                                      { ERROR_SCOPE::ALWAYS,              "Unknown supernova event" }},
    { ERROR::UNKNOWN_STELLAR_PROPERTY,                              { ERROR_SCOPE::ALWAYS,              "Unknown stellar property - property details not found" }},
    { ERROR::UNKNOWN_STELLAR_TYPE,                                  { ERROR_SCOPE::ALWAYS,              "Unknown stellar type" }},
    { ERROR::UNKNOWN_VROT_PRESCRIPTION,                             { ERROR_SCOPE::ALWAYS,              "Unknown rotational velocity prescription" }},
    { ERROR::UNSUPPORTED_ECCENTRICITY_DISTRIBUTION,                 { ERROR_SCOPE::ALWAYS,              "Unsupported eccentricity distribution" }},
    { ERROR::UNSUPPORTED_CE_ZETA_PRESCRIPTION,                      { ERROR_SCOPE::ALWAYS,              "Unsupported common envelope Zeta prescription" }},
    { ERROR::UNSUPPORTED_MT_PRESCRIPTION,                           { ERROR_SCOPE::ALWAYS,              "Unsupported mass transfer prescription" }},
    { ERROR::UNSUPPORTED_PULSAR_BIRTH_MAGNETIC_FIELD_DISTRIBUTION,  { ERROR_SCOPE::ALWAYS,              "Unsupported pulsar birth magnetic field distribution" }},
    { ERROR::UNSUPPORTED_PULSAR_BIRTH_SPIN_PERIOD_DISTRIBUTION,     { ERROR_SCOPE::ALWAYS,              "Unsupported pulsar birth spin period distribution" }},
    { ERROR::WARNING,                                               { ERROR_SCOPE::ALWAYS,              "Warning!" }}
};


// Binary evolution status constants
enum class EVOLUTION_STATUS: int {
    DONE,
    CONTINUE,
    ERROR,
    SSE_ERROR,
    BINARY_ERROR,
    SECONDARY_TOO_SMALL_FOR_DCO,
    MASSLESS_REMNANT,
    STARS_TOUCHING,
    STELLAR_MERGER,
    STELLAR_MERGER_AT_BIRTH,
    UNBOUND,
    WD_WD,
    TIMES_UP,
    STEPS_UP,
    STOPPED,
    AIS_EXPLORATORY
};

// JR: deliberately kept these message succinct (where I could) so running status doesn't scroll of fthe page...
const COMPASUnorderedMap<EVOLUTION_STATUS, std::string> EVOLUTION_STATUS_LABEL = {
    { EVOLUTION_STATUS::DONE,                        "Simulation completed" },
    { EVOLUTION_STATUS::CONTINUE,                    "Continue evolution" },
    { EVOLUTION_STATUS::ERROR,                       "An error occurred" },
    { EVOLUTION_STATUS::SSE_ERROR,                   "SSE error for one of the constituent stars" },
    { EVOLUTION_STATUS::BINARY_ERROR,                "Error evolving binary" },
    { EVOLUTION_STATUS::SECONDARY_TOO_SMALL_FOR_DCO, "Secondary too small for DCO" },
    { EVOLUTION_STATUS::MASSLESS_REMNANT,            "Massless Remnant formed" },
    { EVOLUTION_STATUS::STARS_TOUCHING,              "Stars touching" },
    { EVOLUTION_STATUS::STELLAR_MERGER,              "Stars merged" },
    { EVOLUTION_STATUS::STELLAR_MERGER_AT_BIRTH,     "Stars merged at birth" },
    { EVOLUTION_STATUS::UNBOUND,                     "Unbound binary" },
    { EVOLUTION_STATUS::WD_WD,                       "Double White Dwarf" },
    { EVOLUTION_STATUS::TIMES_UP,                    "Time exceeded" },
    { EVOLUTION_STATUS::STEPS_UP,                    "Timesteps exceeded" },
    { EVOLUTION_STATUS::STOPPED,                     "Evolution stopped" },
    { EVOLUTION_STATUS::AIS_EXPLORATORY,             "AIS fraction exceeded" }
};




// user specified distributions, assumptions etc.

// Adaptive Importance Sampling DCO types
// Floor 25/04/2018
// DCOtype names for exploratory phase Adaptive Importance Sampling  - AIS
enum class AIS_DCO: int { ALL, BBH, BNS, BHNS, NSBH };
const COMPASUnorderedMap<AIS_DCO, std::string> AIS_DCO_LABEL = {
    { AIS_DCO::ALL,  "ALL" },    // don't select binaries
    { AIS_DCO::BBH,  "BBH" },    // select BBH
    { AIS_DCO::BNS,  "BNS" },    // select BNS
    { AIS_DCO::BHNS, "BHNS" },   // select BHNS
    { AIS_DCO::NSBH, "NSBH" }    // select NSBH -- same as BHNS
};


// Black Hole Kick Options
enum class BLACK_HOLE_KICK_OPTION: int { FULL, REDUCED, ZERO, FALLBACK };
const COMPASUnorderedMap<BLACK_HOLE_KICK_OPTION, std::string> BLACK_HOLE_KICK_OPTION_LABEL = {
    { BLACK_HOLE_KICK_OPTION::FULL,     "FULL" },     // FULL kicks option
    { BLACK_HOLE_KICK_OPTION::REDUCED,  "REDUCED" },  // REDUCED kicks option
    { BLACK_HOLE_KICK_OPTION::ZERO,     "ZERO" },     // ZERO kicks option
    { BLACK_HOLE_KICK_OPTION::FALLBACK, "FALLBACK" }  // FALLBACK kicks option
};


// Kick velocity distribution from Bray & Eldridge 2016,2018
enum class BRAY_ELDRIDGE_CONSTANT: int { ALPHA, BETA };
const COMPASUnorderedMap<BRAY_ELDRIDGE_CONSTANT, double> BRAY_ELDRIDGE_CONSTANT_VALUES = {
    { BRAY_ELDRIDGE_CONSTANT::ALPHA, 100.0 },
    { BRAY_ELDRIDGE_CONSTANT::BETA, -170.0 }
};


// Common Envelope Accretion Prescriptions
enum class CE_ACCRETION_PRESCRIPTION: int { ZERO, CONSTANT, UNIFORM, MACLEOD };
const COMPASUnorderedMap<CE_ACCRETION_PRESCRIPTION, std::string> CE_ACCRETION_PRESCRIPTION_LABEL = {
    { CE_ACCRETION_PRESCRIPTION::ZERO,     "ZERO" },
    { CE_ACCRETION_PRESCRIPTION::CONSTANT, "CONSTANT" },
    { CE_ACCRETION_PRESCRIPTION::UNIFORM,  "UNIFORM" },
    { CE_ACCRETION_PRESCRIPTION::MACLEOD,  "MACLEOD" }
};


// Common Envelope Lambda Prescriptions
enum class CE_LAMBDA_PRESCRIPTION: int { FIXED, LOVERIDGE, NANJING, KRUCKOW, DEWI };
const COMPASUnorderedMap<CE_LAMBDA_PRESCRIPTION, std::string> CE_LAMBDA_PRESCRIPTION_LABEL = {
    { CE_LAMBDA_PRESCRIPTION::FIXED,     "LAMBDA_FIXED" },
    { CE_LAMBDA_PRESCRIPTION::LOVERIDGE, "LAMBDA_LOVERIDGE" },
    { CE_LAMBDA_PRESCRIPTION::NANJING,   "LAMBDA_NANJING" },
    { CE_LAMBDA_PRESCRIPTION::KRUCKOW,   "LAMBDA_KRUCKOW" },
    { CE_LAMBDA_PRESCRIPTION::DEWI,      "LAMBDA_DEWI" }
};


// Common envelope zeta prescription
enum class CE_ZETA_PRESCRIPTION: int { STARTRACK, SOBERMAN, HURLEY, ARBITRARY };
const COMPASUnorderedMap<CE_ZETA_PRESCRIPTION, std::string> CE_ZETA_PRESCRIPTION_LABEL = {
    { CE_ZETA_PRESCRIPTION::STARTRACK, "STARTRACK" },
    { CE_ZETA_PRESCRIPTION::SOBERMAN,  "SOBERMAN" },
    { CE_ZETA_PRESCRIPTION::HURLEY,    "HURLEY" },
    { CE_ZETA_PRESCRIPTION::ARBITRARY, "ARBITRARY" }
};


// CHE (Chemically Homogeneous Evolution) Options
enum class CHE_OPTION: int { NONE, OPTIMISTIC, PESSIMISTIC };
const COMPASUnorderedMap<CHE_OPTION, std::string> CHE_OPTION_LABEL = {
    { CHE_OPTION::NONE,        "NONE" },
    { CHE_OPTION::OPTIMISTIC,  "OPTIMISTIC" },
    { CHE_OPTION::PESSIMISTIC, "PESSIMISTIC" }
};


// Common envelope prescriptions
enum class COMMON_ENVELOPE_PRESCRIPTION: int { WEBBINK, OPTIMISTIC_HG, PESSIMISTIC_HG, STABLE_HG };
const COMPASUnorderedMap<COMMON_ENVELOPE_PRESCRIPTION, std::string> COMMON_ENVELOPE_PRESCRIPTION_LABEL = {
    { COMMON_ENVELOPE_PRESCRIPTION::WEBBINK,        "WEBBINK_CE" },
    { COMMON_ENVELOPE_PRESCRIPTION::OPTIMISTIC_HG,  "OPTIMISTIC_HG_CE" },   // Assume HG donors onto compact objects can initiate and survive CE
    { COMMON_ENVELOPE_PRESCRIPTION::PESSIMISTIC_HG, "PESSIMISTIC_HG_CE" },  // Assume HG donors onto compact objects can initiate but not survive CE
    { COMMON_ENVELOPE_PRESCRIPTION::STABLE_HG,      "STABLE_HG_CE" }        // HG donors onto compact object are stable Pavlovski+ 2016
};


// Logfile delimiters
enum class DELIMITER: int { TAB, SPACE, COMMA };
const COMPASUnorderedMap<DELIMITER, std::string> DELIMITERLabel = {         // labels
    { DELIMITER::TAB,   "TAB" },
    { DELIMITER::SPACE, "SPACE" },
    { DELIMITER::COMMA, "COMMA" }
};
const COMPASUnorderedMap<DELIMITER, std::string> DELIMITERValue = {         // values
    { DELIMITER::TAB,   "\t" },
    { DELIMITER::SPACE, " " },
    { DELIMITER::COMMA, "," }
};


// Eccentricity distribution
enum class ECCENTRICITY_DISTRIBUTION: int { ZERO, FIXED, FLAT, THERMALISED, THERMAL, GELLER_2013, DUQUENNOYMAYOR1991, SANA2012, IMPORTANCE };
const COMPASUnorderedMap<ECCENTRICITY_DISTRIBUTION, std::string> ECCENTRICITY_DISTRIBUTION_LABEL = {
    { ECCENTRICITY_DISTRIBUTION::ZERO,               "ZERO" },
    { ECCENTRICITY_DISTRIBUTION::FIXED,              "FIXED" },
    { ECCENTRICITY_DISTRIBUTION::FLAT,               "FLAT" },
    { ECCENTRICITY_DISTRIBUTION::THERMALISED,        "THERMALISED" },
    { ECCENTRICITY_DISTRIBUTION::THERMAL,            "THERMAL" },
    { ECCENTRICITY_DISTRIBUTION::GELLER_2013,        "GELLER+2013" },
    { ECCENTRICITY_DISTRIBUTION::DUQUENNOYMAYOR1991, "DUQUENNOYMAYOR1991" },
    { ECCENTRICITY_DISTRIBUTION::SANA2012,           "SANA2012"},
    { ECCENTRICITY_DISTRIBUTION::IMPORTANCE,         "IMPORTANCE" }
};


// Envelope types
enum class ENVELOPE: int { RADIATIVE, CONVECTIVE, REMNANT };
const COMPASUnorderedMap<ENVELOPE, std::string> ENVELOPE_LABEL = {
    { ENVELOPE::RADIATIVE,  "RADIATIVE" },
    { ENVELOPE::CONVECTIVE, "CONVECTIVE" },
    { ENVELOPE::REMNANT,    "REMNANT" }
};


// Supernova Hydrogen content constants
enum class HYDROGEN_CONTENT: int { RICH, POOR };
const COMPASUnorderedMap<HYDROGEN_CONTENT, std::string> HYDROGEN_CONTENT_LABEL = {
    { HYDROGEN_CONTENT::RICH, "RICH" },
    { HYDROGEN_CONTENT::POOR, "POOR" }
};


// Kick velocity distribution
enum class KICK_VELOCITY_DISTRIBUTION: int { ZERO, FIXED, FLAT, MAXWELLIAN, MAXWELL, BRAYELDRIDGE, MULLER2016, MULLER2016MAXWELLIAN, MULLERMANDEL };
const COMPASUnorderedMap<KICK_VELOCITY_DISTRIBUTION, std::string> KICK_VELOCITY_DISTRIBUTION_LABEL = {
    { KICK_VELOCITY_DISTRIBUTION::ZERO,                 "ZERO" },
    { KICK_VELOCITY_DISTRIBUTION::FIXED,                "FIXED" },
    { KICK_VELOCITY_DISTRIBUTION::FLAT,                 "FLAT" },
    { KICK_VELOCITY_DISTRIBUTION::MAXWELLIAN,           "MAXWELLIAN" },
    { KICK_VELOCITY_DISTRIBUTION::MAXWELL,              "MAXWELL" },
    { KICK_VELOCITY_DISTRIBUTION::BRAYELDRIDGE,         "BRAYELDRIDGE" },
    { KICK_VELOCITY_DISTRIBUTION::MULLER2016,           "MULLER2016" },
    { KICK_VELOCITY_DISTRIBUTION::MULLER2016MAXWELLIAN, "MULLER2016MAXWELLIAN" },
    { KICK_VELOCITY_DISTRIBUTION::MULLERMANDEL, "MULLERMANDEL" }
};


// Kick direction distribution
enum class KICK_DIRECTION_DISTRIBUTION: int { ISOTROPIC, INPLANE, PERPENDICULAR, POWERLAW, WEDGE, POLES };
const COMPASUnorderedMap<KICK_DIRECTION_DISTRIBUTION, std::string> KICK_DIRECTION_DISTRIBUTION_LABEL = {
    { KICK_DIRECTION_DISTRIBUTION::ISOTROPIC,     "ISOTROPIC" },
    { KICK_DIRECTION_DISTRIBUTION::INPLANE,       "INPLANE" },
    { KICK_DIRECTION_DISTRIBUTION::PERPENDICULAR, "PERPENDICULAR" },
    { KICK_DIRECTION_DISTRIBUTION::POWERLAW,      "POWERLAW" },
    { KICK_DIRECTION_DISTRIBUTION::WEDGE,         "WEDGE" },
    { KICK_DIRECTION_DISTRIBUTION::POLES,         "POLES" }
};


// Initial mass function
enum class INITIAL_MASS_FUNCTION: int { SALPETER, POWERLAW, UNIFORM, KROUPA };
const COMPASUnorderedMap<INITIAL_MASS_FUNCTION, std::string> INITIAL_MASS_FUNCTION_LABEL = {
    { INITIAL_MASS_FUNCTION::SALPETER, "SALPETER" },
    { INITIAL_MASS_FUNCTION::POWERLAW, "POWERLAW" },
    { INITIAL_MASS_FUNCTION::UNIFORM,  "UNIFORM" },
    { INITIAL_MASS_FUNCTION::KROUPA,   "KROUPA" }
};


// Mass loss prescriptions
enum class MASS_LOSS_PRESCRIPTION: int { NONE, HURLEY, VINK };
const COMPASUnorderedMap<MASS_LOSS_PRESCRIPTION, std::string> MASS_LOSS_PRESCRIPTION_LABEL = {
    { MASS_LOSS_PRESCRIPTION::NONE,   "NONE" },
    { MASS_LOSS_PRESCRIPTION::HURLEY, "HURLEY" },
    { MASS_LOSS_PRESCRIPTION::VINK,   "VINK" }
};


// Mass ratio distribution
enum class MASS_RATIO_DISTRIBUTION: int { FLAT, DUQUENNOYMAYOR1991, SANA2012 };
const COMPASUnorderedMap<MASS_RATIO_DISTRIBUTION, std::string> MASS_RATIO_DISTRIBUTION_LABEL = {
    { MASS_RATIO_DISTRIBUTION::FLAT,               "FLAT" },
    { MASS_RATIO_DISTRIBUTION::DUQUENNOYMAYOR1991, "DUQUENNOYMAYOR1991" },
    { MASS_RATIO_DISTRIBUTION::SANA2012,           "SANA2012" }
};


// Mass Transfer types
enum class MASS_TRANSFER: int { NONE, STABLE_TIMESCALE_NUCLEAR, STABLE_TIMESCALE_THERMAL, UNSTABLE_TIMESCALE_THERMAL, UNSTABLE_TIMESCALE_DYNAMICAL};
const COMPASUnorderedMap<MASS_TRANSFER, std::string> MASS_TRANSFER_LABEL = {
    { MASS_TRANSFER::NONE,                         "No mass transfer" },
    { MASS_TRANSFER::STABLE_TIMESCALE_NUCLEAR,     "Nuclear timescale stable mass transfer" },
    { MASS_TRANSFER::STABLE_TIMESCALE_THERMAL,     "Thermal timescale stable mass transfer" },
    { MASS_TRANSFER::UNSTABLE_TIMESCALE_THERMAL,   "Thermal timescale unstable mass transfer" },
    { MASS_TRANSFER::UNSTABLE_TIMESCALE_DYNAMICAL, "Dynamical timescale unstable mass transfer" }
};


// Mass transfer accretion efficiency prescriptions
enum class MT_ACCRETION_EFFICIENCY_PRESCRIPTION: int { THERMALLY_LIMITED, FIXED_FRACTION, CENTRIFUGALLY_LIMITED };
const COMPASUnorderedMap<MT_ACCRETION_EFFICIENCY_PRESCRIPTION, std::string> MT_ACCRETION_EFFICIENCY_PRESCRIPTION_LABEL = {
    { MT_ACCRETION_EFFICIENCY_PRESCRIPTION::THERMALLY_LIMITED,     "THERMAL" },
    { MT_ACCRETION_EFFICIENCY_PRESCRIPTION::FIXED_FRACTION,        "FIXED" },
    { MT_ACCRETION_EFFICIENCY_PRESCRIPTION::CENTRIFUGALLY_LIMITED, "CENTRIFUGAL" }
};


// Mass transfer angular momentum loss prescriptions
enum class MT_ANGULAR_MOMENTUM_LOSS_PRESCRIPTION: int { JEANS, ISOTROPIC_RE_EMISSION, CIRCUMBINARY_RING, ARBITRARY };
const COMPASUnorderedMap<MT_ANGULAR_MOMENTUM_LOSS_PRESCRIPTION, std::string> MT_ANGULAR_MOMENTUM_LOSS_PRESCRIPTION_LABEL = {
    { MT_ANGULAR_MOMENTUM_LOSS_PRESCRIPTION::JEANS,                 "JEANS" },
    { MT_ANGULAR_MOMENTUM_LOSS_PRESCRIPTION::ISOTROPIC_RE_EMISSION, "ISOTROPIC" },
    { MT_ANGULAR_MOMENTUM_LOSS_PRESCRIPTION::CIRCUMBINARY_RING,     "CIRCUMBINARY" },
    { MT_ANGULAR_MOMENTUM_LOSS_PRESCRIPTION::ARBITRARY,             "ARBITRARY" }
};


// Mass transfer cases
enum class MT_CASE: int { NONE, A, B, C };
const COMPASUnorderedMap<MT_CASE, std::string> MT_CASE_LABEL = {
    { MT_CASE::NONE, "Mass Transfer CASE NONE: No Mass Transfer" },
    { MT_CASE::A,    "Mass Transfer CASE A" },                          // mass transfer while donor is on main sequence
    { MT_CASE::B,    "Mass Transfer CASE B" },                          // donor star is in (or evolving to) Red Giant phase
    { MT_CASE::C,    "Mass Transfer CASE C" }                           // SuperGiant phase
};


// Mass transfer prescriptions
enum class MT_PRESCRIPTION: int { HURLEY, BELCZYNSKI, NONE };
const COMPASUnorderedMap<MT_PRESCRIPTION, std::string> MT_PRESCRIPTION_LABEL = {
    { MT_PRESCRIPTION::NONE,       "NONE" },
    { MT_PRESCRIPTION::HURLEY,     "HURLEY" },
    { MT_PRESCRIPTION::BELCZYNSKI, "BELCZYNSKI" }
};


// Mass Transfer Thermally limited Variation options
enum class MT_THERMALLY_LIMITED_VARIATION: int { C_FACTOR, RADIUS_TO_ROCHELOBE };
const COMPASUnorderedMap<MT_THERMALLY_LIMITED_VARIATION, std::string> MT_THERMALLY_LIMITED_VARIATION_LABEL = {
    { MT_THERMALLY_LIMITED_VARIATION::C_FACTOR,            "CFACTOR" },
    { MT_THERMALLY_LIMITED_VARIATION::RADIUS_TO_ROCHELOBE, "ROCHELOBE" }
};


// Mass transfer rejuvenation prescription
enum class MT_REJUVENATION_PRESCRIPTION: int { NONE, STARTRACK };
const COMPASUnorderedMap<MT_REJUVENATION_PRESCRIPTION, std::string> MT_REJUVENATION_PRESCRIPTION_LABEL = {
    { MT_REJUVENATION_PRESCRIPTION::NONE,      "NONE" },
    { MT_REJUVENATION_PRESCRIPTION::STARTRACK, "STARTRACK" }
};


// Mass transfer tracking constants
enum class MT_TRACKING: int { NO_MASS_TRANSFER, STABLE_FROM_1_TO_2, STABLE_FROM_2_TO_1, CE_FROM_1_TO_2, CE_FROM_2_TO_1, CE_DOUBLE_CORE, CE_BOTH_MS, CE_MS_WITH_CO };
const COMPASUnorderedMap<MT_TRACKING, std::string> MT_TRACKING_LABEL = {
    { MT_TRACKING::NO_MASS_TRANSFER,   "NO MASS TRANSFER" },
    { MT_TRACKING::STABLE_FROM_1_TO_2, "MASS TRANSFER STABLE STAR1 -> STAR2" },
    { MT_TRACKING::STABLE_FROM_2_TO_1, "MASS TRANSFER STABLE STAR2 -> STAR1" },
    { MT_TRACKING::CE_FROM_1_TO_2,     "MASS TRANSFER COMMON ENVELOPE STAR1 -> STAR2" },
    { MT_TRACKING::CE_FROM_2_TO_1,     "MASS TRANSFER COMMON ENVELOPE STAR2 -> STAR1" },
    { MT_TRACKING::CE_DOUBLE_CORE,     "MASS TRANSFER COMMON ENVELOPE DOUBLE CORE" },
    { MT_TRACKING::CE_BOTH_MS,         "MASS TRANSFER WET MERGER: MS -> MS" },
    { MT_TRACKING::CE_MS_WITH_CO,      "MASS TRANSFER MS -> CO" }
};


// Neutrino mass loss BH formation prescriptions
enum class NEUTRINO_MASS_LOSS_PRESCRIPTION: int { FIXED_FRACTION, FIXED_MASS };
const COMPASUnorderedMap<NEUTRINO_MASS_LOSS_PRESCRIPTION, std::string> NEUTRINO_MASS_LOSS_PRESCRIPTION_LABEL = {
    { NEUTRINO_MASS_LOSS_PRESCRIPTION::FIXED_FRACTION, "FIXED_FRACTION" },
    { NEUTRINO_MASS_LOSS_PRESCRIPTION::FIXED_MASS,     "FIXED_MASS" }
};


// Neutron Star Equations of State
enum class NS_EOS: int { SSE, ARP3 };
const COMPASUnorderedMap<NS_EOS, std::string> NS_EOSLabel = {
    { NS_EOS::SSE,  "SSE" },
    { NS_EOS::ARP3, "ARP3" }
};


// Pulsational Pair Instability Prescriptions
enum class PPI_PRESCRIPTION: int { COMPAS, STARTRACK, MARCHANT };
const COMPASUnorderedMap<PPI_PRESCRIPTION, std::string> PPI_PRESCRIPTION_LABEL = {
    { PPI_PRESCRIPTION::COMPAS,    "COMPAS" },
    { PPI_PRESCRIPTION::STARTRACK, "STARTRACK" },
    { PPI_PRESCRIPTION::MARCHANT,  "MARCHANT" }
};


// Pulsar Birth Magnetic Field Distribution
enum class PULSAR_BIRTH_MAGNETIC_FIELD_DISTRIBUTION: int { ZERO, FIXED, FLATINLOG, UNIFORM, LOGNORMAL };
const COMPASUnorderedMap<PULSAR_BIRTH_MAGNETIC_FIELD_DISTRIBUTION, std::string> PULSAR_BIRTH_MAGNETIC_FIELD_DISTRIBUTION_LABEL = {
    { PULSAR_BIRTH_MAGNETIC_FIELD_DISTRIBUTION::ZERO,      "ZERO" },
    { PULSAR_BIRTH_MAGNETIC_FIELD_DISTRIBUTION::FIXED,     "FIXED" },
    { PULSAR_BIRTH_MAGNETIC_FIELD_DISTRIBUTION::FLATINLOG, "FLATINLOG" },
    { PULSAR_BIRTH_MAGNETIC_FIELD_DISTRIBUTION::UNIFORM,   "UNIFORM" },
    { PULSAR_BIRTH_MAGNETIC_FIELD_DISTRIBUTION::LOGNORMAL, "LOGNORMAL" }
};


// Pulsar Birth Spin Period Distribution
enum class PULSAR_BIRTH_SPIN_PERIOD_DISTRIBUTION: int { ZERO, FIXED, UNIFORM, NORMAL };
const COMPASUnorderedMap<PULSAR_BIRTH_SPIN_PERIOD_DISTRIBUTION, std::string> PULSAR_BIRTH_SPIN_PERIOD_DISTRIBUTION_LABEL = {
    { PULSAR_BIRTH_SPIN_PERIOD_DISTRIBUTION::ZERO,    "ZERO" },
    { PULSAR_BIRTH_SPIN_PERIOD_DISTRIBUTION::FIXED,   "FIXED" },
    { PULSAR_BIRTH_SPIN_PERIOD_DISTRIBUTION::UNIFORM, "UNIFORM" },
    { PULSAR_BIRTH_SPIN_PERIOD_DISTRIBUTION::NORMAL,  "NORMAL" }
};


// Remnant Mass Prescriptions
enum class REMNANT_MASS_PRESCRIPTION: int { POSTITNOTE, HURLEY2000, BELCZYNSKI2002, FRYER2012, MULLER2016, MULLER2016MAXWELLIAN, MULLERMANDEL };
const COMPASUnorderedMap<REMNANT_MASS_PRESCRIPTION, std::string> REMNANT_MASS_PRESCRIPTION_LABEL = {
    { REMNANT_MASS_PRESCRIPTION::POSTITNOTE,           "POSTITNOTE" },
    { REMNANT_MASS_PRESCRIPTION::HURLEY2000,           "HURLEY2000" },
    { REMNANT_MASS_PRESCRIPTION::BELCZYNSKI2002,       "BELCZYNSKI2002" },
    { REMNANT_MASS_PRESCRIPTION::FRYER2012,            "FRYER2012" },
    { REMNANT_MASS_PRESCRIPTION::MULLER2016,           "MULLER2016" },
    { REMNANT_MASS_PRESCRIPTION::MULLER2016MAXWELLIAN, "MULLER2016MAXWELLIAN" },
    { REMNANT_MASS_PRESCRIPTION::MULLERMANDEL, "MULLERMANDEL" }
};


// Rotational Velocity Distribution options
enum class ROTATIONAL_VELOCITY_DISTRIBUTION: int { ZERO, HURLEY, VLTFLAMES };
const COMPASUnorderedMap<ROTATIONAL_VELOCITY_DISTRIBUTION, std::string> ROTATIONAL_VELOCITY_DISTRIBUTION_LABEL = {
    { ROTATIONAL_VELOCITY_DISTRIBUTION::ZERO,      "ZERO" },
    { ROTATIONAL_VELOCITY_DISTRIBUTION::HURLEY,    "HURLEY" },
    { ROTATIONAL_VELOCITY_DISTRIBUTION::VLTFLAMES, "VLTFLAMES" }
};


// Remnant Mass Prescriptions
enum class SEMI_MAJOR_AXIS_DISTRIBUTION: int { FLATINLOG, DUQUENNOYMAYOR1991, CUSTOM, SANA2012 };
const COMPASUnorderedMap<SEMI_MAJOR_AXIS_DISTRIBUTION, std::string> SEMI_MAJOR_AXIS_DISTRIBUTION_LABEL = {
    { SEMI_MAJOR_AXIS_DISTRIBUTION::FLATINLOG,          "FLATINLOG" },
    { SEMI_MAJOR_AXIS_DISTRIBUTION::DUQUENNOYMAYOR1991, "DUQUENNOYMAYOR1991" },
    { SEMI_MAJOR_AXIS_DISTRIBUTION::CUSTOM,             "CUSTOM" },
    { SEMI_MAJOR_AXIS_DISTRIBUTION::SANA2012,           "SANA2012" }
};

// Supernova Engines (Fryer 2012)
enum class SN_ENGINE: int { RAPID, DELAYED };
const COMPASUnorderedMap<SN_ENGINE, std::string> SN_ENGINE_LABEL = {
    { SN_ENGINE::RAPID,   "RAPID" },
    { SN_ENGINE::DELAYED, "DELAYED" }
};


// Supernova events/states
//
// The values here for SN_EVENT are powers of 2 so that they can be used in a bit map
// and manipulated with bit-wise logical operators
//
// Ordinarily we might expect that an SN event could be only one of CCSN, ECSN, PISN, PPISN, USSN
// Note that the CCSN value here replaces the SN value in the legacy code
// The legacy code implemented these values as boolean flags, and the SN flag was always set when
// the uSSN flag was set (but not the converse).  In the legacy code when the ECSN flag was set 
// the SN flag was not set.  In the legacy code the PISN and PPISN flags were used to track history
// and we only set for the "experienced" condition (I think).
//
// To match the legacy code usage of these flags, here the "is" and "experienced" conditions 
// ("current" and "past" SN events) are implemented as bit maps - different values can be
// ORed or ANDed into the bit map (that way the USSN and CCSN flags can be set at the same
// time - necessary for the code flow (from the legacy code) - which we should probably one
// day look at and rewrite).
//
// The RUNAWAY, RECYCLED_NS, and RLOF_ONTO_NS valuies are used to track history and are set
// independent of the other flags (so their value (1 or 0) can be queried independently).
//
// A convenience function has been provided in utils.cpp to interpret the bit map.  Given an
// SN_EVENT bitmap (current or past), it returns (in priority order):
//     
//    SN_EVENT::CCSN  iff CCSN  bit is set and USSN bit is not set
//    SN_EVENT::ECSN  iff ECSN  bit is set
//    SN_EVENT::PISN  iff PISN  bit is set
//    SN_EVENT::PPISN iff PPISN bit is set
//    SN_EVENT::USSN  iff USSN  bit is set
//    SN_EVENT::NONE  otherwise
//
enum class SN_EVENT: int { 
    NONE         = 0, 
    CCSN         = 1, 
    ECSN         = 2, 
    PISN         = 4, 
    PPISN        = 8, 
    USSN         = 16, 
    RUNAWAY      = 32, 
    RECYCLED_NS  = 64, 
    RLOF_ONTO_NS = 128 
};
ENABLE_BITMASK_OPERATORS(SN_EVENT);

const COMPASUnorderedMap<SN_EVENT, std::string> SN_EVENT_LABEL = {
    { SN_EVENT::NONE,         "No Supernova" },
    { SN_EVENT::CCSN,         "Core Collapse Supernova" },
    { SN_EVENT::ECSN,         "Electron Capture Supernova" },
    { SN_EVENT::PISN,         "Pair Instability Supernova" },
    { SN_EVENT::PPISN,        "Pulsational Pair Instability Supernova" },
    { SN_EVENT::USSN,         "Ultra Stripped Supernova" },
    { SN_EVENT::RUNAWAY,      "Runaway Companion" },
    { SN_EVENT::RECYCLED_NS,  "Recycled Neutron Star" },
    { SN_EVENT::RLOF_ONTO_NS, "Donated Mass to Neutron Star through RLOF" }
};


// Supernova State types
enum class SN_STATE: int { NONE=0, 
						   STAR10=10, 
						   STAR20=20, 
						   STAR12=12, 
						   STAR21=21, 
						   SIMUL =3 };

const COMPASUnorderedMap<SN_STATE, std::string> SN_STATE_LABEL = {
    { SN_STATE::NONE,   "No Supernova" },
    { SN_STATE::STAR10, "Star1 only" },
    { SN_STATE::STAR20, "Star2 only" },
    { SN_STATE::STAR12, "Star1, then Star2" },
    { SN_STATE::STAR21, "Star2, then Star1" },
    { SN_STATE::SIMUL,  "Both stars simultaneously" }
};

// enum class L_CONSTANTS
// symbolic names for the Luminosity Constants
// these must be left as default values - their order can be changed with the caveat that the sentinel "COUNT" must stay at the end
// it's a bit of a hack, but it lets me calculate the number of L_CONSTANTS
enum class L_CONSTANTS: int { B_ALPHA_L, B_BETA_L, B_DELTA_L, COUNT };

// enum class R_CONSTANTS
// symbolic names for the Radius Constants
// these must be left as default values - their order can be changed with the caveat that the sentinel "COUNT" must stay at the end
// it's a bit of a hack, but it lets me calculate the number of R_CONSTANTS
enum class R_CONSTANTS: int { B_ALPHA_R, C_ALPHA_R, B_BETA_R, C_BETA_R, B_DELTA_R, COUNT };


// enum class GAMMA_CONSTANTS
// symbolic names for the Gamma Constants
// these must be left as default values - their order can be changed with the caveat that the sentinel "COUNT" must stay at the end
// it's a bit of a hack, but it lets me calculate the number of GAMMA_CONSTANTS
enum class GAMMA_CONSTANTS: int { B_GAMMA, C_GAMMA, COUNT };

// For the enum classes that follow:
//
// Order or entries is not significant - the code should not rely on these being in any order
// Entry value is significant for some (as noted), but must be unique (default value is ordinal position - should leave as defaults)


// enum class STELLAR_TYPE (StellarTypes from Hurley et al. 2000)
// Symbolic names for stellar types
enum class STELLAR_TYPE: int {                      // Hurley
    MS_LTE_07,                                      //   0
    MS_GT_07,                                       //   1
    HERTZSPRUNG_GAP,                                //   2
    FIRST_GIANT_BRANCH,                             //   3
    CORE_HELIUM_BURNING,                            //   4
    EARLY_ASYMPTOTIC_GIANT_BRANCH,                  //   5
    THERMALLY_PULSING_ASYMPTOTIC_GIANT_BRANCH,      //   6
    NAKED_HELIUM_STAR_MS,                           //   7
    NAKED_HELIUM_STAR_HERTZSPRUNG_GAP,              //   8
    NAKED_HELIUM_STAR_GIANT_BRANCH,                 //   9
    HELIUM_WHITE_DWARF,                             //  10
    CARBON_OXYGEN_WHITE_DWARF,                      //  11
    OXYGEN_NEON_WHITE_DWARF,                        //  12
    NEUTRON_STAR,                                   //  13
    BLACK_HOLE,                                     //  14
    MASSLESS_REMNANT,                               //  15
    CHEMICALLY_HOMOGENEOUS,                         //  16  JR: this is here to preserve the Hurley type numbers, but note that Hurley type number progression doesn't necessarily indicate class inheritance
    STAR,                                           //      JR: added this - star is created this way, then switches as required (down here so stellar types consistent with Hurley et al. 2000)
    BINARY_STAR,                                    //      JR: added this - mainly for diagnostics
    NONE                                            //      JR: added this - mainly for diagnostics
};


// labels for stellar types
// unordered_map - key is integer stellar type (from enum class STELLAR_TYPE above)
const COMPASUnorderedMap<STELLAR_TYPE, std::string> STELLAR_TYPE_LABEL = {
    { STELLAR_TYPE::MS_LTE_07,                                 "Main_Sequence_<=_0.7" },
    { STELLAR_TYPE::MS_GT_07,                                  "Main_Sequence_>_0.7" },
    { STELLAR_TYPE::HERTZSPRUNG_GAP,                           "Hertzsprung_Gap" },
    { STELLAR_TYPE::FIRST_GIANT_BRANCH,                        "First_Giant_Branch" },
    { STELLAR_TYPE::CORE_HELIUM_BURNING,                       "Core_Helium_Burning" },
    { STELLAR_TYPE::EARLY_ASYMPTOTIC_GIANT_BRANCH,             "Early_Asymptotic_Giant_Branch" },
    { STELLAR_TYPE::THERMALLY_PULSING_ASYMPTOTIC_GIANT_BRANCH, "Thermally_Pulsing_Asymptotic_Giant_Branch" },
    { STELLAR_TYPE::NAKED_HELIUM_STAR_MS,                      "Naked_Helium_Star_MS" },
    { STELLAR_TYPE::NAKED_HELIUM_STAR_HERTZSPRUNG_GAP,         "Naked_Helium_Star_Hertzsprung_Gap" },
    { STELLAR_TYPE::NAKED_HELIUM_STAR_GIANT_BRANCH,            "Naked_Helium_Star_Giant_Branch" },
    { STELLAR_TYPE::HELIUM_WHITE_DWARF,                        "Helium_White_Dwarf" },
    { STELLAR_TYPE::CARBON_OXYGEN_WHITE_DWARF,                 "Carbon-Oxygen_White_Dwarf" },
    { STELLAR_TYPE::OXYGEN_NEON_WHITE_DWARF,                   "Oxygen-Neon_White_Dwarf" },
    { STELLAR_TYPE::NEUTRON_STAR,                              "Neutron_Star" },
    { STELLAR_TYPE::BLACK_HOLE,                                "Black_Hole" },
    { STELLAR_TYPE::MASSLESS_REMNANT,                          "Massless_Remnant" },
    { STELLAR_TYPE::CHEMICALLY_HOMOGENEOUS,                    "Chemically_Homogeneous" },
    { STELLAR_TYPE::STAR,                                      "Star" },
    { STELLAR_TYPE::BINARY_STAR,                               "Binary_Star" },
    { STELLAR_TYPE::NONE,                                      "Not_a_Star!" }
};


// (convenience) initializer list for MAIN SEQUENCE stars (does not include NAKED_HELIUM_STAR_MS)
const std::initializer_list<STELLAR_TYPE> MAIN_SEQUENCE = {
    STELLAR_TYPE::MS_LTE_07,
    STELLAR_TYPE::MS_GT_07,
    STELLAR_TYPE::CHEMICALLY_HOMOGENEOUS
};


// (convenience) initializer list for ALL MAIN SEQUENCE stars (includes NAKED_HELIUM_STAR_MS)
const std::initializer_list<STELLAR_TYPE> ALL_MAIN_SEQUENCE = {
    STELLAR_TYPE::MS_LTE_07,
    STELLAR_TYPE::MS_GT_07,
    STELLAR_TYPE::CHEMICALLY_HOMOGENEOUS,
    STELLAR_TYPE::NAKED_HELIUM_STAR_MS
};


// (convenience) initializer list for ALL HERTZSPRUNG GAP (includes NAKED_HELIUM_STAR_HERTZSPRUNG_GAP)
const std::initializer_list<STELLAR_TYPE> ALL_HERTZSPRUNG_GAP = {
    STELLAR_TYPE::HERTZSPRUNG_GAP,
    STELLAR_TYPE::NAKED_HELIUM_STAR_HERTZSPRUNG_GAP
};


// (convenience) initializer list for COMPACT OBJECTS
const std::initializer_list<STELLAR_TYPE> COMPACT_OBJECTS = {
    STELLAR_TYPE::HELIUM_WHITE_DWARF,
    STELLAR_TYPE::CARBON_OXYGEN_WHITE_DWARF,
    STELLAR_TYPE::OXYGEN_NEON_WHITE_DWARF,
    STELLAR_TYPE::NEUTRON_STAR,
    STELLAR_TYPE::BLACK_HOLE,
    STELLAR_TYPE::MASSLESS_REMNANT
};


// White Dwarf Effective Baryon Number
// unordered_map - key is integer stellar type (from enum class ST above)
// Hurley et al. 2000, just after eq 90
const COMPASUnorderedMap<STELLAR_TYPE, double> WD_Baryon_Number = {
    {STELLAR_TYPE::HELIUM_WHITE_DWARF,         0.4},
    {STELLAR_TYPE::CARBON_OXYGEN_WHITE_DWARF, 15.0},
    {STELLAR_TYPE::OXYGEN_NEON_WHITE_DWARF,   17.0}
};


// enum class MASS_CUTOFF
// Symbolic names for mass cutoffs
// these must be left as default values - their order can be changed with the caveat that the sentinel "COUNT" must stay at the end
// it's a bit of a hack, but it lets me calculate the number of Timescales
enum class MASS_CUTOFF: int {
    MHook,                  // Mass above which hook appears on MS (in Msol)
    MHeF,                   // Maximum initial mass for which helium ignites degenerately in a Helium Flash (HeF)
    MFGB,                   // Maximum initial mass for which helium ignites on the First Giant Branch (FGB)
    MCHE,                   // Mass cutoff for calculation of initial angular frequency to determine if CHE occurs

    COUNT                   // Sentinel for entry count
};


// enum class TIMESCALE
// Symbolic names for timescales
// these must be left as default values - their order can be changed with the caveat that the sentinel "COUNT" must stay at the end
// it's a bit of a hack, but it lets me calculate the number of Timescales
enum class TIMESCALE: int {
    tMS,                    // Main sequence
    tBGB,                   // Base of Giant Branch
    tHeI,                   // Helium ignition
    tHe,                    // Helium burning

                            // First Giant Branch (FGB)
    tinf1_FGB,              // First Giant Branch tinf1
    tinf2_FGB,              // First Giant Branch tinf2
    tMx_FGB,                // First Giant Branch t(Mx)

                            // Early Asymptotic Giant Branch (EAGB)
                            // Why, then, are the following described as "FAGB"?  First AGB?
    tinf1_FAGB,             // Early Asymptotic Giant Branch tinf1
    tinf2_FAGB,             // Early Asymptotic Giant Branch tinf2
    tMx_FAGB,               // Early Asymptotic Giant Branch t(Mx)

                            // Thermally Pulsating Asymptotic Giant Branch (TPAGB)
                            // Why, then, are the following described as "SAGB"?    Second AGB?
    tinf1_SAGB,             // Thermally Pulsating Asymptotic Giant Branch tinf1
    tinf2_SAGB,             // Thermally Pulsating Asymptotic Giant Branch tinf2
    tMx_SAGB,               // Thermally Pulsating Asymptotic Giant Branch t(Mx)
    tP,                     // (tDU?)
    tMcMax,                 // Never used? not sure what TP, t(McMax) are
                            // Helium Giant Branch
    tHeMS,                  // Naked Helium Star central helium burning lifetime (HeMs)
    tinf1_HeGB,             // Helium Giant Branch tinf1
    tinf2_HeGB,             // Helium Giant Branch tinf2
    tx_HeGB,                // Helium Giant Branch tx (is this t(Mx)?)
    tau_BL,                 // Relative duration of blue loop taubl
    tauX_BL,                // Relative start of blue loop taux
    tauY_BL,                // Relative end of blue loop tauy

    COUNT                   // Sentinel for entry count
 };


// enum class GBP (Giant Branch Parameters - from Hurley et al. 2000)
// Symbolic names for Giant Branch Parameters
// these must be left as default values - their order can be changed with the caveat that the sentinel "COUNT" must stay at the end
// it's a bit of a hack, but it lets me calculate the number of Timescales
enum class GBP: int {
    AH,                     // Hydrogen rate constant.  Hurley et al. 2000, p553
    AHHe,                   // Effective combined rate constant for both hydrogen and helium shell burning.  Hurley et al. 2000, eq 71
    AHe,                    // Helium rate constant.  Hurley et al. 2000, eq 68
    B,                      // Hurley et al. 2000, p552, eq38 (does this represent something physical?  If so, what?  How should this be described?)
    D,                      // Hurley et al. 2000, p552, eq38 (does this represent something physical?  If so, what?  How should this be described?)
    p,                      // Hurley et al. 2000, p552, eq38 (does this represent something physical?  If so, what?  How should this be described?)
    q,                      // Hurley et al. 2000, p552, eq38 (does this represent something physical?  If so, what?  How should this be described?)
    Lx,                     // Luminosity parameter on the first giant branch (FGB) Lx as a function of the core mass (really a function of Mx).        JR: ADDED THIS
    Mx,                     // Crosover point of high-luminosity and low-luminosity in core mass - luminosity relation. Hurley et al. 2000, p552, eq38
    McBGB,                  // Core mass at BGB (Base of Giant Branch)
    McBAGB,                 // Core mass at BAGB (Base of Asymptotic Giant Branch).  Hurley et al. 2000, eq 66 (also see eq 75 and discussion)
    McDU,                   // Core mass at second dredge up.  Hurley et al. 2000, eq 69
    McSN,                   // Core mass at which the Asymptotic Giant Branch phase is terminated in a SN/loss of envelope                              JR: ADDED THIS

    COUNT                   // Sentinel for entry count
};


// enum class TYPENAME
// Symbolic names for variable typenames (for printing)
enum class TYPENAME: int {
    NONE,
    BOOL,
    SHORTINT,
    INT,
    LONGINT,
    USHORTINT,
    UINT,
    ULONGINT,
    FLOAT,
    DOUBLE,
    LONGDOUBLE,
    STRING,
    OBJECT_ID,
    ERROR,
    STELLAR_TYPE,
    MT_CASE,
    MT_TRACKING,
    SN_EVENT,
    SN_STATE
};


// labels (long and short) for typenames
// unordered_map - key is integer typename (from enum class TYPENAME above)
const COMPASUnorderedMap<TYPENAME, std::tuple<std::string, std::string>> TYPENAME_LABEL = {
    { TYPENAME::NONE,         { "NONE",               "NONE"   }},
    { TYPENAME::BOOL,         { "BOOL",               "BOOL"   }},
    { TYPENAME::SHORTINT,     { "SHORT INT",          "INT"    }},
    { TYPENAME::INT,          { "INT",                "INT"    }},
    { TYPENAME::LONGINT,      { "LONG_INT",           "INT"    }},
    { TYPENAME::USHORTINT,    { "UNSIGNED_SHORT_INT", "INT"    }},
    { TYPENAME::UINT,         { "UNSIGNED_INT",       "INT"    }},
    { TYPENAME::ULONGINT,     { "UNSIGNED_LONG_INT",  "INT"    }},
    { TYPENAME::FLOAT,        { "FLOAT",              "FLOAT"  }},
    { TYPENAME::DOUBLE,       { "DOUBLE",             "FLOAT"  }},
    { TYPENAME::LONGDOUBLE,   { "LONG_DOUBLE",        "FLOAT"  }},
    { TYPENAME::STRING,       { "STRING",             "STRING" }},
    { TYPENAME::OBJECT_ID,    { "OBJECT_ID",          "INT"    }},
    { TYPENAME::ERROR,        { "ERROR",              "INT"    }},
    { TYPENAME::STELLAR_TYPE, { "STELLAR_TYPE",       "INT"    }},
    { TYPENAME::MT_CASE,      { "MT_CASE",            "INT"    }},
    { TYPENAME::MT_TRACKING,  { "MT_TRACKING",        "INT"    }},
    { TYPENAME::SN_EVENT,     { "SN_EVENT",           "INT"    }},
    { TYPENAME::SN_STATE,     { "SN_STATE",           "INT"    }}
};


// boost variant definition for allowed data types
// used for variable specification to define logfile records
typedef boost::variant<
    bool,
    short int,
    int,
    long int,
    unsigned short int,
    unsigned int,
    unsigned long int,
    float,
    double,
    long double,
    std::string,
    ERROR,
    STELLAR_TYPE,
    MT_CASE,
    MT_TRACKING,
    SN_EVENT,
    SN_STATE
> COMPAS_VARIABLE_TYPE;


// Property types
enum class PROPERTY_TYPE: int { NONE, STAR_PROPERTY, STAR_1_PROPERTY, STAR_2_PROPERTY, SUPERNOVA_PROPERTY, COMPANION_PROPERTY, ANY_STAR_PROPERTY, BINARY_PROPERTY, PROGRAM_OPTION };
const COMPASUnorderedMap<PROPERTY_TYPE, std::string> PROPERTY_TYPE_LABEL = {
    { PROPERTY_TYPE::NONE,               "" },
    { PROPERTY_TYPE::STAR_PROPERTY,      "STAR_PROPERTY" },
    { PROPERTY_TYPE::STAR_1_PROPERTY,    "STAR_1_PROPERTY" },
    { PROPERTY_TYPE::STAR_2_PROPERTY,    "STAR_2_PROPERTY" },
    { PROPERTY_TYPE::SUPERNOVA_PROPERTY, "SUPERNOVA_PROPERTY" },
    { PROPERTY_TYPE::COMPANION_PROPERTY, "COMPANION_PROPERTY" },
    { PROPERTY_TYPE::ANY_STAR_PROPERTY,  "ANY_STAR_PROPERTY" },
    { PROPERTY_TYPE::BINARY_PROPERTY,    "BINARY_PROPERTY" },
    { PROPERTY_TYPE::PROGRAM_OPTION,     "PROGRAM_OPTION" }
};


// The #define below defines the STELLAR variables allowed for logfile record definition
// #define is used so that the same list of variables can be used for the various stellar property enum classes (see below)
#define STAR_PROPERTIES                              \
    AGE,                                             \
    ANGULAR_MOMENTUM,                                \
    BINDING_ENERGY_AT_COMMON_ENVELOPE,               \
    BINDING_ENERGY_FIXED,                            \
    BINDING_ENERGY_NANJING,                          \
    BINDING_ENERGY_POST_COMMON_ENVELOPE,             \
    BINDING_ENERGY_PRE_COMMON_ENVELOPE,              \
    BINDING_ENERGY_LOVERIDGE,                        \
    BINDING_ENERGY_LOVERIDGE_WINDS,                  \
    BINDING_ENERGY_KRUCKOW,                          \
    CHEMICALLY_HOMOGENEOUS_MAIN_SEQUENCE,            \
    CO_CORE_MASS,                                    \
    CO_CORE_MASS_AT_COMMON_ENVELOPE,                 \
    CO_CORE_MASS_AT_COMPACT_OBJECT_FORMATION,        \
    CORE_MASS,                                       \
    CORE_MASS_AT_COMMON_ENVELOPE,                    \
    CORE_MASS_AT_COMPACT_OBJECT_FORMATION,           \
    DRAWN_KICK_VELOCITY,                             \
    DT,                                              \
    DYNAMICAL_TIMESCALE,                             \
    DYNAMICAL_TIMESCALE_POST_COMMON_ENVELOPE,        \
    DYNAMICAL_TIMESCALE_PRE_COMMON_ENVELOPE,         \
    ECCENTRIC_ANOMALY,                               \
    ENV_MASS,                                        \
    ERROR,                                           \
    EXPERIENCED_CCSN,                                \
    EXPERIENCED_ECSN,                                \
    EXPERIENCED_PISN,                                \
    EXPERIENCED_PPISN,                               \
    EXPERIENCED_RLOF,                                \
    EXPERIENCED_SN_TYPE,                             \
    EXPERIENCED_USSN,                                \
    FALLBACK_FRACTION,                               \
    HE_CORE_MASS,                                    \
    HE_CORE_MASS_AT_COMMON_ENVELOPE,                 \
    HE_CORE_MASS_AT_COMPACT_OBJECT_FORMATION,        \
    HYDROGEN_POOR,                                   \
    HYDROGEN_RICH,                                   \
    ID,                                              \
    INITIAL_STELLAR_TYPE,                            \
    INITIAL_STELLAR_TYPE_NAME,                       \
    IS_CCSN,                                         \
    IS_ECSN,                                         \
    IS_PISN,                                         \
    IS_PPISN,                                        \
    IS_RLOF,                                         \
    IS_USSN,                                         \
    KICK_VELOCITY,                                   \
    LAMBDA_AT_COMMON_ENVELOPE,                       \
    LAMBDA_DEWI,                                     \
    LAMBDA_FIXED,                                    \
    LAMBDA_KRUCKOW,                                  \
    LAMBDA_KRUCKOW_BOTTOM,                           \
    LAMBDA_KRUCKOW_MIDDLE,                           \
    LAMBDA_KRUCKOW_TOP,                              \
    LAMBDA_LOVERIDGE,                                \
    LAMBDA_LOVERIDGE_WINDS,                          \
    LAMBDA_NANJING,                                  \
    LBV_PHASE_FLAG,                                  \
    LUMINOSITY,                                      \
    LUMINOSITY_POST_COMMON_ENVELOPE,                 \
    LUMINOSITY_PRE_COMMON_ENVELOPE,                  \
    MASS,                                            \
    MASS_0,                                          \
    MASS_LOSS_DIFF,                                  \
    MASS_TRANSFER_CASE_INITIAL,                      \
    MASS_TRANSFER_DIFF,                              \
    MDOT,                                            \
    MEAN_ANOMALY,                                    \
    METALLICITY,                                     \
    MZAMS,                                           \
    NUCLEAR_TIMESCALE,                               \
    NUCLEAR_TIMESCALE_POST_COMMON_ENVELOPE,          \
    NUCLEAR_TIMESCALE_PRE_COMMON_ENVELOPE,           \
    OMEGA,                                           \
    OMEGA_BREAK,                                     \
    OMEGA_ZAMS,                                      \
    ORBITAL_ENERGY_POST_SUPERNOVA,                   \
    ORBITAL_ENERGY_PRE_SUPERNOVA,                    \
    PULSAR_MAGNETIC_FIELD,                           \
    PULSAR_SPIN_DOWN_RATE,                           \
    PULSAR_SPIN_FREQUENCY,                           \
    PULSAR_SPIN_PERIOD,                              \
    RADIAL_EXPANSION_TIMESCALE,                      \
    RADIAL_EXPANSION_TIMESCALE_POST_COMMON_ENVELOPE, \
    RADIAL_EXPANSION_TIMESCALE_PRE_COMMON_ENVELOPE,  \
    RADIUS,                                          \
    RANDOM_SEED,                                     \
    RECYCLED_NEUTRON_STAR,                           \
    RLOF_ONTO_NS,                                    \
    RUNAWAY,                                         \
    RZAMS,                                           \
    SPEED,                                           \
    SN_TYPE,                                         \
    STELLAR_TYPE,                                    \
    STELLAR_TYPE_NAME,                               \
    STELLAR_TYPE_PREV,                               \
    STELLAR_TYPE_PREV_NAME,                          \
    SUPERNOVA_KICK_VELOCITY_MAGNITUDE_RANDOM_NUMBER, \
    SUPERNOVA_PHI,                                   \
    SUPERNOVA_THETA,                                 \
    TEMPERATURE,                                     \
    TEMPERATURE_POST_COMMON_ENVELOPE,                \
    TEMPERATURE_PRE_COMMON_ENVELOPE,                 \
    THERMAL_TIMESCALE,                               \
    THERMAL_TIMESCALE_POST_COMMON_ENVELOPE,          \
    THERMAL_TIMESCALE_PRE_COMMON_ENVELOPE,           \
    TIME,                                            \
    TIMESCALE_MS,                                    \
    TOTAL_MASS_AT_COMPACT_OBJECT_FORMATION,          \
    TRUE_ANOMALY,                                    \
    ZETA_HURLEY,                                     \
    ZETA_HURLEY_HE,                                  \
    ZETA_NUCLEAR,                                    \
    ZETA_SOBERMAN,                                   \
    ZETA_SOBERMAN_HE,                                \
    ZETA_THERMAL


// enum class STAR_PROPERTY
// Symbolic names for variables of an individual star that can be selected for printing
// STAR_PROPERTY refers to an individual star of type BaseStar for SSE (differences are where the data comes from, and the column header)
enum class STAR_PROPERTY: int { STAR_PROPERTIES };


//  !!!!!!!!!!!!!!!!!!!!!!!!!!!!!!!!!!!!!!!!!!!!!!!!!!!!!!!!!!!!!!!!!!!!!!!!!!!!!!!!!!!
//  !!!                                                                             !!!
//  !!!   Do not change the following map unless you are adding or deleting a new   !!!
//  !!!   property (or changing the name of an existing property for some reason)   !!!
//  !!!                                                                             !!!
//  !!!             This is not where header strings should be changed!             !!!
/// !!!       This is a lookup table for the logfile definitions file parser.       !!!
//  !!!                                                                             !!!
//  !!!   Header strings are in the following maps, and should be changed there:    !!!
//  !!!                                                                             !!!
//  !!!   std::map<ANY_STAR_PROPERTY, PROPERTY_DETAILS> ANY_STAR_PROPERTY_DETAIL    !!!
//  !!!   std::map<ANY_STAR_PROPERTY, PROPERTY_DETAILS> BINARY_PROPERTY_DETAIL      !!!
//  !!!                                                                             !!!
//  !!!!!!!!!!!!!!!!!!!!!!!!!!!!!!!!!!!!!!!!!!!!!!!!!!!!!!!!!!!!!!!!!!!!!!!!!!!!!!!!!!!

// map STAR PROPERTY to string identifying the property
// for lookup by the printing functions
// this map serves as the lookup for: STAR_PROPERTY, STAR_1_PROPERTY, STAR_2_PROPERTY, SUPERNOVA_PROPERTY, COMPANION_PROPERTY and ANY_STAR_PROPERTY
const COMPASUnorderedMap<STAR_PROPERTY, std::string> STAR_PROPERTY_LABEL = {
    { STAR_PROPERTY::AGE,                                             "AGE" },
    { STAR_PROPERTY::ANGULAR_MOMENTUM,                                "ANGULAR_MOMENTUM" },
    { STAR_PROPERTY::BINDING_ENERGY_AT_COMMON_ENVELOPE,               "BINDING_ENERGY_AT_COMMON_ENVELOPE" },
    { STAR_PROPERTY::BINDING_ENERGY_FIXED,                            "BINDING_ENERGY_FIXED" },
    { STAR_PROPERTY::BINDING_ENERGY_NANJING,                          "BINDING_ENERGY_NANJING" },
    { STAR_PROPERTY::BINDING_ENERGY_POST_COMMON_ENVELOPE,             "BINDING_ENERGY_POST_COMMON_ENVELOPE" },
    { STAR_PROPERTY::BINDING_ENERGY_PRE_COMMON_ENVELOPE,              "BINDING_ENERGY_PRE_COMMON_ENVELOPE" },
    { STAR_PROPERTY::BINDING_ENERGY_LOVERIDGE,                        "BINDING_ENERGY_LOVERIDGE" },
    { STAR_PROPERTY::BINDING_ENERGY_LOVERIDGE_WINDS,                  "BINDING_ENERGY_LOVERIDGE_WINDS" },
    { STAR_PROPERTY::BINDING_ENERGY_KRUCKOW,                          "BINDING_ENERGY_KRUCKOW" },
    { STAR_PROPERTY::CHEMICALLY_HOMOGENEOUS_MAIN_SEQUENCE,            "CHEMICALLY_HOMOGENEOUS_MAIN_SEQUENCE" },
    { STAR_PROPERTY::CO_CORE_MASS,                                    "CO_CORE_MASS" },
    { STAR_PROPERTY::CO_CORE_MASS_AT_COMMON_ENVELOPE,                 "CO_CORE_MASS_AT_COMMON_ENVELOPE" },
    { STAR_PROPERTY::CO_CORE_MASS_AT_COMPACT_OBJECT_FORMATION,        "CO_CORE_MASS_AT_COMPACT_OBJECT_FORMATION" },
    { STAR_PROPERTY::CORE_MASS,                                       "CORE_MASS" },
    { STAR_PROPERTY::CORE_MASS_AT_COMMON_ENVELOPE,                    "CORE_MASS_AT_COMMON_ENVELOPE" },
    { STAR_PROPERTY::CORE_MASS_AT_COMPACT_OBJECT_FORMATION,           "CORE_MASS_AT_COMPACT_OBJECT_FORMATION" },
    { STAR_PROPERTY::DRAWN_KICK_VELOCITY,                             "DRAWN_KICK_VELOCITY" },
    { STAR_PROPERTY::DT,                                              "DT" },
    { STAR_PROPERTY::DYNAMICAL_TIMESCALE,                             "DYNAMICAL_TIMESCALE" },
    { STAR_PROPERTY::DYNAMICAL_TIMESCALE_POST_COMMON_ENVELOPE,        "DYNAMICAL_TIMESCALE_POST_COMMON_ENVELOPE" },
    { STAR_PROPERTY::DYNAMICAL_TIMESCALE_PRE_COMMON_ENVELOPE,         "DYNAMICAL_TIMESCALE_PRE_COMMON_ENVELOPE" },
    { STAR_PROPERTY::ECCENTRIC_ANOMALY,                               "ECCENTRIC_ANOMALY" },
    { STAR_PROPERTY::ENV_MASS,                                        "ENV_MASS" },
    { STAR_PROPERTY::ERROR,                                           "ERROR" },
    { STAR_PROPERTY::EXPERIENCED_CCSN,                                "EXPERIENCED_CCSN" },
    { STAR_PROPERTY::EXPERIENCED_ECSN,                                "EXPERIENCED_ECSN" },
    { STAR_PROPERTY::EXPERIENCED_PISN,                                "EXPERIENCED_PISN" },
    { STAR_PROPERTY::EXPERIENCED_PPISN,                               "EXPERIENCED_PPISN" },
    { STAR_PROPERTY::EXPERIENCED_RLOF,                                "EXPERIENCED_RLOF" },
    { STAR_PROPERTY::EXPERIENCED_SN_TYPE,                             "EXPERIENCED_SN_TYPE" },
    { STAR_PROPERTY::EXPERIENCED_USSN,                                "EXPERIENCED_USSN" },
    { STAR_PROPERTY::FALLBACK_FRACTION,                               "FALLBACK_FRACTION" },
    { STAR_PROPERTY::HE_CORE_MASS,                                    "HE_CORE_MASS" },
    { STAR_PROPERTY::HE_CORE_MASS_AT_COMMON_ENVELOPE,                 "HE_CORE_MASS_AT_COMMON_ENVELOPE" },
    { STAR_PROPERTY::HE_CORE_MASS_AT_COMPACT_OBJECT_FORMATION,        "HE_CORE_MASS_AT_COMPACT_OBJECT_FORMATION" },
    { STAR_PROPERTY::HYDROGEN_POOR,                                   "HYDROGEN_POOR" },
    { STAR_PROPERTY::HYDROGEN_RICH,                                   "HYDROGEN_RICH" },
    { STAR_PROPERTY::ID,                                              "ID" },
    { STAR_PROPERTY::INITIAL_STELLAR_TYPE,                            "STELLAR_TYPE" },
    { STAR_PROPERTY::INITIAL_STELLAR_TYPE_NAME,                       "STELLAR_TYPE_NAME" },
    { STAR_PROPERTY::IS_CCSN,                                         "IS_CCSN" },
    { STAR_PROPERTY::IS_ECSN,                                         "IS_ECSN" },
    { STAR_PROPERTY::IS_PISN,                                         "IS_PISN" },
    { STAR_PROPERTY::IS_PPISN,                                        "IS_PPISN" },
    { STAR_PROPERTY::IS_RLOF,                                         "IS_RLOF" },
    { STAR_PROPERTY::IS_USSN,                                         "IS_USSN" },
    { STAR_PROPERTY::KICK_VELOCITY,                                   "KICK_VELOCITY" },
    { STAR_PROPERTY::LAMBDA_AT_COMMON_ENVELOPE,                       "LAMBDA_AT_COMMON_ENVELOPE" },
    { STAR_PROPERTY::LAMBDA_DEWI,                                     "LAMBDA_DEWI" },
    { STAR_PROPERTY::LAMBDA_FIXED,                                    "LAMBDA_FIXED" },
    { STAR_PROPERTY::LAMBDA_KRUCKOW,                                  "LAMBDA_KRUCKOW" },
    { STAR_PROPERTY::LAMBDA_KRUCKOW_BOTTOM,                           "LAMBDA_KRUCKOW_BOTTOM" },
    { STAR_PROPERTY::LAMBDA_KRUCKOW_MIDDLE,                           "LAMBDA_KRUCKOW_MIDDLE" },
    { STAR_PROPERTY::LAMBDA_KRUCKOW_TOP,                              "LAMBDA_KRUCKOW_TOP" },
    { STAR_PROPERTY::LAMBDA_LOVERIDGE,                                "LAMBDA_LOVERIDGE" },
    { STAR_PROPERTY::LAMBDA_LOVERIDGE_WINDS,                          "LAMBDA_LOVERIDGE_WINDS" },
    { STAR_PROPERTY::LAMBDA_NANJING,                                  "LAMBDA_NANJING" },
    { STAR_PROPERTY::LBV_PHASE_FLAG,                                  "LBV_PHASE_FLAG" },
    { STAR_PROPERTY::LUMINOSITY,                                      "LUMINOSITY" },
    { STAR_PROPERTY::LUMINOSITY_POST_COMMON_ENVELOPE,                 "LUMINOSITY_POST_COMMON_ENVELOPE" },
    { STAR_PROPERTY::LUMINOSITY_PRE_COMMON_ENVELOPE,                  "LUMINOSITY_PRE_COMMON_ENVELOPE" },
    { STAR_PROPERTY::MASS,                                            "MASS" },
    { STAR_PROPERTY::MASS_0,                                          "MASS_0" },
    { STAR_PROPERTY::MASS_LOSS_DIFF,                                  "MASS_LOSS_DIFF" },
    { STAR_PROPERTY::MASS_TRANSFER_CASE_INITIAL,                      "MASS_TRANSFER_CASE_INITIAL" },
    { STAR_PROPERTY::MASS_TRANSFER_DIFF,                              "MASS_TRANSFER_DIFF" },
    { STAR_PROPERTY::MDOT,                                            "MDOT" },
    { STAR_PROPERTY::MEAN_ANOMALY,                                    "MEAN_ANOMALY" },
    { STAR_PROPERTY::METALLICITY,                                     "METALLICITY" },
    { STAR_PROPERTY::MZAMS,                                           "MZAMS" },
    { STAR_PROPERTY::NUCLEAR_TIMESCALE,                               "NUCLEAR_TIMESCALE" },
    { STAR_PROPERTY::NUCLEAR_TIMESCALE_POST_COMMON_ENVELOPE,          "NUCLEAR_TIMESCALE_POST_COMMON_ENVELOPE" },
    { STAR_PROPERTY::NUCLEAR_TIMESCALE_PRE_COMMON_ENVELOPE,           "NUCLEAR_TIMESCALE_PRE_COMMON_ENVELOPE" },
    { STAR_PROPERTY::OMEGA,                                           "OMEGA" },
    { STAR_PROPERTY::OMEGA_BREAK,                                     "OMEGA_BREAK" },
    { STAR_PROPERTY::OMEGA_ZAMS,                                      "OMEGA_ZAMS" },
    { STAR_PROPERTY::ORBITAL_ENERGY_POST_SUPERNOVA,                   "ORBITAL_ENERGY_POST_SUPERNOVA" },
    { STAR_PROPERTY::ORBITAL_ENERGY_PRE_SUPERNOVA,                    "ORBITAL_ENERGY_PRE_SUPERNOVA" },
    { STAR_PROPERTY::PULSAR_MAGNETIC_FIELD,                           "PULSAR_MAGNETIC_FIELD" },
    { STAR_PROPERTY::PULSAR_SPIN_DOWN_RATE,                           "PULSAR_SPIN_DOWN_RATE" },
    { STAR_PROPERTY::PULSAR_SPIN_FREQUENCY,                           "PULSAR_SPIN_FREQUENCY" },
    { STAR_PROPERTY::PULSAR_SPIN_PERIOD,                              "PULSAR_SPIN_PERIOD" },
    { STAR_PROPERTY::RADIAL_EXPANSION_TIMESCALE,                      "RADIAL_EXPANSION_TIMESCALE" },
    { STAR_PROPERTY::RADIAL_EXPANSION_TIMESCALE_POST_COMMON_ENVELOPE, "RADIAL_EXPANSION_TIMESCALE_POST_COMMON_ENVELOPE" },
    { STAR_PROPERTY::RADIAL_EXPANSION_TIMESCALE_PRE_COMMON_ENVELOPE,  "RADIAL_EXPANSION_TIMESCALE_PRE_COMMON_ENVELOPE" },
    { STAR_PROPERTY::RADIUS,                                          "RADIUS" },
    { STAR_PROPERTY::RANDOM_SEED,                                     "RANDOM_SEED" },
    { STAR_PROPERTY::RECYCLED_NEUTRON_STAR,                           "RECYCLED_NEUTRON_STAR" },
    { STAR_PROPERTY::RLOF_ONTO_NS,                                    "RLOF_ONTO_NS" },
    { STAR_PROPERTY::RUNAWAY,                                         "RUNAWAY" },
    { STAR_PROPERTY::RZAMS,                                           "RZAMS" },
    { STAR_PROPERTY::SN_TYPE,                                         "SN_TYPE" },
    { STAR_PROPERTY::SPEED,                                           "SPEED" },
    { STAR_PROPERTY::STELLAR_TYPE,                                    "STELLAR_TYPE" },
    { STAR_PROPERTY::STELLAR_TYPE_NAME,                               "STELLAR_TYPE_NAME" },
    { STAR_PROPERTY::STELLAR_TYPE_PREV,                               "STELLAR_TYPE_PREV" },
    { STAR_PROPERTY::STELLAR_TYPE_PREV_NAME,                          "STELLAR_TYPE_PREV_NAME" },
    { STAR_PROPERTY::SUPERNOVA_KICK_VELOCITY_MAGNITUDE_RANDOM_NUMBER, "SUPERNOVA_KICK_VELOCITY_MAGNITUDE_RANDOM_NUMBER" },
    { STAR_PROPERTY::SUPERNOVA_PHI,                                   "SUPERNOVA_PHI" },
    { STAR_PROPERTY::SUPERNOVA_THETA,                                 "SUPERNOVA_THETA" },
    { STAR_PROPERTY::SPEED,                                           "SPEED" },
    { STAR_PROPERTY::TEMPERATURE,                                     "TEMPERATURE" },
    { STAR_PROPERTY::TEMPERATURE_POST_COMMON_ENVELOPE,                "TEMPERATURE_POST_COMMON_ENVELOPE" },
    { STAR_PROPERTY::TEMPERATURE_PRE_COMMON_ENVELOPE,                 "TEMPERATURE_PRE_COMMON_ENVELOPE" },
    { STAR_PROPERTY::THERMAL_TIMESCALE,                               "THERMAL_TIMESCALE" },
    { STAR_PROPERTY::THERMAL_TIMESCALE_POST_COMMON_ENVELOPE,          "THERMAL_TIMESCALE_POST_COMMON_ENVELOPE" },
    { STAR_PROPERTY::THERMAL_TIMESCALE_PRE_COMMON_ENVELOPE,           "THERMAL_TIMESCALE_PRE_COMMON_ENVELOPE" },
    { STAR_PROPERTY::TIME,                                            "TIME" },
    { STAR_PROPERTY::TIMESCALE_MS,                                    "TIMESCALE_MS" },
    { STAR_PROPERTY::TOTAL_MASS_AT_COMPACT_OBJECT_FORMATION,          "TOTAL_MASS_AT_COMPACT_OBJECT_FORMATION" },
    { STAR_PROPERTY::TRUE_ANOMALY,                                    "TRUE_ANOMALY" },
    { STAR_PROPERTY::ZETA_HURLEY,                                     "ZETA_HURLEY" },
    { STAR_PROPERTY::ZETA_HURLEY_HE,                                  "ZETA_HURLEY_HE" },
    { STAR_PROPERTY::ZETA_NUCLEAR,                                    "ZETA_NUCLEAR" },
    { STAR_PROPERTY::ZETA_SOBERMAN,                                   "ZETA_SOBERMAN" },
    { STAR_PROPERTY::ZETA_SOBERMAN_HE,                                "ZETA_SOBERMAN_HE" },
    { STAR_PROPERTY::ZETA_THERMAL,                                    "ZETA_THERMAL" }
};


// enum class STAR_1_PROPERTY
// Symbolic names for variables of an individual star that can be selected for printing
// STAR_1_PROPERTY refers to star 1 (of type BinaryConstituentStar) of a binary for BSE (differences are where the data comes from, and the column header)
enum class STAR_1_PROPERTY: int { STAR_PROPERTIES };


// enum class STAR_2_PROPERTY
// Symbolic names for variables of an individual star that can be selected for printing
// STAR_2_PROPERTY refers to star 2 (of type BinaryConstituentStar) of a binary for BSE (differences are where the data comes from, and the column header)
enum class STAR_2_PROPERTY: int { STAR_PROPERTIES };


// enum class SUPERNOVA_PROPERTY
// Symbolic names for variables of an individual star that can be selected for printing
// SUPERNOVA_PROPERTY refers to the supernova star (of type BinaryConstituentStar) of a binary where one star has experienced a SN event for BSE (differences are where the data comes from, and the column header)
enum class SUPERNOVA_PROPERTY: int { STAR_PROPERTIES };


// enum class COMPANION_PROPERTY
// Symbolic names for variables of an individual star that can be selected for printing
// COMPANION_PROPERTY refers to the companion star (of type BinaryConstituentStar) of a binary where one star has experienced a SN event for BSE (differences are where the data comes from, and the column header)
enum class COMPANION_PROPERTY: int { STAR_PROPERTIES };


// enum class ANY_STAR_PROPERTY
// Symbolic names for variables of an individual star that can be selected for printing
// ANY_STAR_PROPERTY refers to the any individual star
enum class ANY_STAR_PROPERTY: int { STAR_PROPERTIES };


// enum class BINARY_PROPERTY
// Symbolic names for variables of binary stars that can be selected for printing
// BINARY_PROPERTY refers to a binary star of type BaseBinaryStar) for BSE
enum class BINARY_PROPERTY: int {
    BE_BINARY_CURRENT_COMPANION_LUMINOSITY,
    BE_BINARY_CURRENT_COMPANION_MASS,
    BE_BINARY_CURRENT_COMPANION_RADIUS,
    BE_BINARY_CURRENT_COMPANION_TEFF,
    BE_BINARY_CURRENT_DT,
    BE_BINARY_CURRENT_ECCENTRICITY,
    BE_BINARY_CURRENT_ID,
    BE_BINARY_CURRENT_NS_MASS,
    BE_BINARY_CURRENT_RANDOM_SEED,
    BE_BINARY_CURRENT_SEPARATION,
    BE_BINARY_CURRENT_TOTAL_TIME,
    CIRCULARIZATION_TIMESCALE,
    COMMON_ENVELOPE_ALPHA,
    COMMON_ENVELOPE_AT_LEAST_ONCE,
    COMMON_ENVELOPE_EVENT_COUNT,
    DIMENSIONLESS_KICK_VELOCITY,
    UNBOUND,
    DOUBLE_CORE_COMMON_ENVELOPE,
    DT,
    ECCENTRICITY,
    ECCENTRICITY_AT_DCO_FORMATION,
    ECCENTRICITY_INITIAL,
    ECCENTRICITY_POST_COMMON_ENVELOPE,
    ECCENTRICITY_PRE_SUPERNOVA,
    ECCENTRICITY_POST_SUPERNOVA,
    ECCENTRICITY_PRE_COMMON_ENVELOPE,
    ECCENTRICITY_PRIME,
    ERROR,
    ID,
    IMMEDIATE_RLOF_POST_COMMON_ENVELOPE,
    LUMINOUS_BLUE_VARIABLE_FACTOR,
    MASS_1_FINAL,
    MASS_1_POST_COMMON_ENVELOPE,
    MASS_1_PRE_COMMON_ENVELOPE,
    MASS_2_FINAL,
    MASS_2_POST_COMMON_ENVELOPE,
    MASS_2_PRE_COMMON_ENVELOPE,
    MASS_ENV_1,
    MASS_ENV_2,
    MASSES_EQUILIBRATED,
    MASSES_EQUILIBRATED_AT_BIRTH,
    MASS_TRANSFER_TRACKER_HISTORY,
    MERGES_IN_HUBBLE_TIME,
    OPTIMISTIC_COMMON_ENVELOPE,
    ORBITAL_VELOCITY,
    ORBITAL_VELOCITY_PRE_SUPERNOVA,
    ORBITAL_VELOCITY_POST_SUPERNOVA,
    RADIUS_1_POST_COMMON_ENVELOPE,
    RADIUS_1_PRE_COMMON_ENVELOPE,
    RADIUS_2_POST_COMMON_ENVELOPE,
    RADIUS_2_PRE_COMMON_ENVELOPE,
    RANDOM_SEED,
    ROCHE_LOBE_RADIUS_1,
    ROCHE_LOBE_RADIUS_2,
    ROCHE_LOBE_RADIUS_1_POST_COMMON_ENVELOPE,
    ROCHE_LOBE_RADIUS_2_POST_COMMON_ENVELOPE,
    ROCHE_LOBE_RADIUS_1_PRE_COMMON_ENVELOPE,
    ROCHE_LOBE_RADIUS_2_PRE_COMMON_ENVELOPE,
    ROCHE_LOBE_TRACKER_1,
    ROCHE_LOBE_TRACKER_2,
    SECONDARY_TOO_SMALL_FOR_DCO,
    SEMI_MAJOR_AXIS_AT_DCO_FORMATION,
    SEMI_MAJOR_AXIS_INITIAL,
    SEMI_MAJOR_AXIS_POST_COMMON_ENVELOPE,
    SEMI_MAJOR_AXIS_PRE_SUPERNOVA,
    SEMI_MAJOR_AXIS_POST_SUPERNOVA,
    SEMI_MAJOR_AXIS_PRE_SUPERNOVA_RSOL,
    SEMI_MAJOR_AXIS_POST_SUPERNOVA_RSOL,
    SEMI_MAJOR_AXIS_PRE_COMMON_ENVELOPE,
    SEMI_MAJOR_AXIS_PRIME,
    SEMI_MAJOR_AXIS_PRIME_RSOL,
    SIMULTANEOUS_RLOF,
    STABLE_RLOF_POST_COMMON_ENVELOPE,
    STELLAR_MERGER,
    STELLAR_MERGER_AT_BIRTH,
    STELLAR_TYPE_1_POST_COMMON_ENVELOPE,
    STELLAR_TYPE_1_PRE_COMMON_ENVELOPE,
    STELLAR_TYPE_2_POST_COMMON_ENVELOPE,
    STELLAR_TYPE_2_PRE_COMMON_ENVELOPE,
    STELLAR_TYPE_NAME_1_POST_COMMON_ENVELOPE,
    STELLAR_TYPE_NAME_1_PRE_COMMON_ENVELOPE,
    STELLAR_TYPE_NAME_2_POST_COMMON_ENVELOPE,
    STELLAR_TYPE_NAME_2_PRE_COMMON_ENVELOPE,
    SUPERNOVA_STATE,
    SYNCHRONIZATION_TIMESCALE,
    SYSTEMIC_SPEED,
    TIME,
    TIME_TO_COALESCENCE,
    TOTAL_ANGULAR_MOMENTUM_PRIME,
    TOTAL_ENERGY_PRIME,
    WOLF_RAYET_FACTOR,
    ZETA_RLOF_ANALYTIC,
    ZETA_RLOF_NUMERICAL,
    ZETA_STAR_COMPARE
};


// map BINARY_PROPERTY to string identifying the property
// for lookup by the printing functions
const COMPASUnorderedMap<BINARY_PROPERTY, std::string> BINARY_PROPERTY_LABEL = {
    { BINARY_PROPERTY::BE_BINARY_CURRENT_COMPANION_LUMINOSITY,             "BE_BINARY_CURRENT_COMPANION_LUMINOSITY" },
    { BINARY_PROPERTY::BE_BINARY_CURRENT_COMPANION_MASS,                   "BE_BINARY_CURRENT_COMPANION_MASS" },
    { BINARY_PROPERTY::BE_BINARY_CURRENT_COMPANION_RADIUS,                 "BE_BINARY_CURRENT_COMPANION_RADIUS" },
    { BINARY_PROPERTY::BE_BINARY_CURRENT_COMPANION_TEFF,                   "BE_BINARY_CURRENT_COMPANION_TEFF" },
    { BINARY_PROPERTY::BE_BINARY_CURRENT_DT,                               "BE_BINARY_CURRENT_DT" },
    { BINARY_PROPERTY::BE_BINARY_CURRENT_ECCENTRICITY,                     "BE_BINARY_CURRENT_ECCENTRICITY" },
    { BINARY_PROPERTY::BE_BINARY_CURRENT_ID,                               "BE_BINARY_CURRENT_ID" },
    { BINARY_PROPERTY::BE_BINARY_CURRENT_NS_MASS,                          "BE_BINARY_CURRENT_NS_MASS" },
    { BINARY_PROPERTY::BE_BINARY_CURRENT_RANDOM_SEED,                      "BE_BINARY_CURRENT_RANDOM_SEED" },
    { BINARY_PROPERTY::BE_BINARY_CURRENT_SEPARATION,                       "BE_BINARY_CURRENT_SEPARATION" },
    { BINARY_PROPERTY::BE_BINARY_CURRENT_TOTAL_TIME,                       "BE_BINARY_CURRENT_TOTAL_TIME" },
    { BINARY_PROPERTY::CIRCULARIZATION_TIMESCALE,                          "CIRCULARIZATION_TIMESCALE" },
    { BINARY_PROPERTY::COMMON_ENVELOPE_ALPHA,                              "COMMON_ENVELOPE_ALPHA" },
    { BINARY_PROPERTY::COMMON_ENVELOPE_AT_LEAST_ONCE,                      "COMMON_ENVELOPE_AT_LEAST_ONCE" },
    { BINARY_PROPERTY::COMMON_ENVELOPE_EVENT_COUNT,                        "COMMON_ENVELOPE_EVENT_COUNT" },
    { BINARY_PROPERTY::DIMENSIONLESS_KICK_VELOCITY,                        "DIMENSIONLESS_KICK_VELOCITY" },
    { BINARY_PROPERTY::UNBOUND,                                            "UNBOUND" },
    { BINARY_PROPERTY::DOUBLE_CORE_COMMON_ENVELOPE,                        "DOUBLE_CORE_COMMON_ENVELOPE" },
    { BINARY_PROPERTY::DT,                                                 "DT" },
    { BINARY_PROPERTY::ECCENTRICITY,                                       "ECCENTRICITY" },
    { BINARY_PROPERTY::ECCENTRICITY_AT_DCO_FORMATION,                      "ECCENTRICITY_AT_DCO_FORMATION" },
    { BINARY_PROPERTY::ECCENTRICITY_INITIAL,                               "ECCENTRICITY_INITIAL" },
    { BINARY_PROPERTY::ECCENTRICITY_POST_COMMON_ENVELOPE,                  "ECCENTRICITY_POST_COMMON_ENVELOPE" },
    { BINARY_PROPERTY::ECCENTRICITY_PRE_SUPERNOVA,                         "ECCENTRICITY_PRE_SUPERNOVA" },
    { BINARY_PROPERTY::ECCENTRICITY_POST_SUPERNOVA,                         "ECCENTRICITY_POST_SUPERNOVA" },
    { BINARY_PROPERTY::ECCENTRICITY_PRE_COMMON_ENVELOPE,                   "ECCENTRICITY_PRE_COMMON_ENVELOPE" },
    { BINARY_PROPERTY::ECCENTRICITY_PRIME,                                 "ECCENTRICITY_PRIME" },
    { BINARY_PROPERTY::ERROR,                                              "ERROR" },
    { BINARY_PROPERTY::ID,                                                 "ID" },
    { BINARY_PROPERTY::IMMEDIATE_RLOF_POST_COMMON_ENVELOPE,                "IMMEDIATE_RLOF_POST_COMMON_ENVELOPE" },
    { BINARY_PROPERTY::LUMINOUS_BLUE_VARIABLE_FACTOR,                      "LUMINOUS_BLUE_VARIABLE_FACTOR" },
    { BINARY_PROPERTY::MASS_1_FINAL,                                       "MASS_1_FINAL" },
    { BINARY_PROPERTY::MASS_1_POST_COMMON_ENVELOPE,                        "MASS_1_POST_COMMON_ENVELOPE" },
    { BINARY_PROPERTY::MASS_1_PRE_COMMON_ENVELOPE,                         "MASS_1_PRE_COMMON_ENVELOPE" },
    { BINARY_PROPERTY::MASS_2_FINAL,                                       "MASS_2_FINAL" },
    { BINARY_PROPERTY::MASS_2_POST_COMMON_ENVELOPE,                        "MASS_2_POST_COMMON_ENVELOPE" },
    { BINARY_PROPERTY::MASS_2_PRE_COMMON_ENVELOPE,                         "MASS_2_PRE_COMMON_ENVELOPE" },
    { BINARY_PROPERTY::MASS_ENV_1,                                         "MASS_ENV_1" },
    { BINARY_PROPERTY::MASS_ENV_2,                                         "MASS_ENV_2" },
    { BINARY_PROPERTY::MASSES_EQUILIBRATED,                                "MASSES_EQUILIBRATED" },
    { BINARY_PROPERTY::MASSES_EQUILIBRATED_AT_BIRTH,                       "MASSES_EQUILIBRATED_AT_BIRTH" },
    { BINARY_PROPERTY::MASS_TRANSFER_TRACKER_HISTORY,                      "MASS_TRANSFER_TRACKER_HISTORY" },
    { BINARY_PROPERTY::MERGES_IN_HUBBLE_TIME,                              "MERGES_IN_HUBBLE_TIME" },
    { BINARY_PROPERTY::OPTIMISTIC_COMMON_ENVELOPE,                         "OPTIMISTIC_COMMON_ENVELOPE" },
    { BINARY_PROPERTY::ORBITAL_VELOCITY,                                   "ORBITAL_VELOCITY" },
    { BINARY_PROPERTY::ORBITAL_VELOCITY_PRE_SUPERNOVA,                     "ORBITAL_VELOCITY_PRE_SUPERNOVA" },
    { BINARY_PROPERTY::ORBITAL_VELOCITY_POST_SUPERNOVA,                     "ORBITAL_VELOCITY_POST_SUPERNOVA" },
    { BINARY_PROPERTY::RADIUS_1_POST_COMMON_ENVELOPE,                      "RADIUS_1_POST_COMMON_ENVELOPE" },
    { BINARY_PROPERTY::RADIUS_1_PRE_COMMON_ENVELOPE,                       "RADIUS_1_PRE_COMMON_ENVELOPE" },
    { BINARY_PROPERTY::RADIUS_2_POST_COMMON_ENVELOPE,                      "RADIUS_2_POST_COMMON_ENVELOPE" },
    { BINARY_PROPERTY::RADIUS_2_PRE_COMMON_ENVELOPE,                       "RADIUS_2_PRE_COMMON_ENVELOPE" },
    { BINARY_PROPERTY::RANDOM_SEED,                                        "RANDOM_SEED" },
    { BINARY_PROPERTY::ROCHE_LOBE_RADIUS_1,                                "ROCHE_LOBE_RADIUS_1" },
    { BINARY_PROPERTY::ROCHE_LOBE_RADIUS_1_POST_COMMON_ENVELOPE,           "ROCHE_LOBE_RADIUS_1_POST_COMMON_ENVELOPE" },
    { BINARY_PROPERTY::ROCHE_LOBE_RADIUS_1_PRE_COMMON_ENVELOPE,            "ROCHE_LOBE_RADIUS_1_PRE_COMMON_ENVELOPE" },
    { BINARY_PROPERTY::ROCHE_LOBE_RADIUS_2,                                "ROCHE_LOBE_RADIUS_2" },
    { BINARY_PROPERTY::ROCHE_LOBE_RADIUS_2_POST_COMMON_ENVELOPE,           "ROCHE_LOBE_RADIUS_2_POST_COMMON_ENVELOPE" },
    { BINARY_PROPERTY::ROCHE_LOBE_RADIUS_2_PRE_COMMON_ENVELOPE,            "ROCHE_LOBE_RADIUS_2_PRE_COMMON_ENVELOPE" },
    { BINARY_PROPERTY::ROCHE_LOBE_TRACKER_1,                               "ROCHE_LOBE_TRACKER_1" },
    { BINARY_PROPERTY::ROCHE_LOBE_TRACKER_2,                               "ROCHE_LOBE_TRACKER_2" },
    { BINARY_PROPERTY::SECONDARY_TOO_SMALL_FOR_DCO,                        "SECONDARY_TOO_SMALL_FOR_DCO"},
    { BINARY_PROPERTY::SEMI_MAJOR_AXIS_AT_DCO_FORMATION,                   "SEMI_MAJOR_AXIS_AT_DCO_FORMATION" },
    { BINARY_PROPERTY::SEMI_MAJOR_AXIS_INITIAL,                            "SEMI_MAJOR_AXIS_INITIAL" },
    { BINARY_PROPERTY::SEMI_MAJOR_AXIS_POST_COMMON_ENVELOPE,               "SEMI_MAJOR_AXIS_POST_COMMON_ENVELOPE" },
    { BINARY_PROPERTY::SEMI_MAJOR_AXIS_PRE_SUPERNOVA,                      "SEMI_MAJOR_AXIS_PRE_SUPERNOVA" },
    { BINARY_PROPERTY::SEMI_MAJOR_AXIS_POST_SUPERNOVA,                      "SEMI_MAJOR_AXIS_POST_SUPERNOVA" },
    { BINARY_PROPERTY::SEMI_MAJOR_AXIS_PRE_SUPERNOVA_RSOL,                 "SEMI_MAJOR_AXIS_PRE_SUPERNOVA_RSOL" },
    { BINARY_PROPERTY::SEMI_MAJOR_AXIS_POST_SUPERNOVA_RSOL,                 "SEMI_MAJOR_AXIS_POST_SUPERNOVA_RSOL" },
    { BINARY_PROPERTY::SEMI_MAJOR_AXIS_PRE_COMMON_ENVELOPE,                "SEMI_MAJOR_AXIS_PRE_COMMON_ENVELOPE" },
    { BINARY_PROPERTY::SEMI_MAJOR_AXIS_PRIME,                              "SEMI_MAJOR_AXIS_PRIME" },
    { BINARY_PROPERTY::SEMI_MAJOR_AXIS_PRIME_RSOL,                         "SEMI_MAJOR_AXIS_PRIME_RSOL" },
    { BINARY_PROPERTY::SIMULTANEOUS_RLOF,                                  "SIMULTANEOUS_RLOF" },
    { BINARY_PROPERTY::STABLE_RLOF_POST_COMMON_ENVELOPE,                   "STABLE_RLOF_POST_COMMON_ENVELOPE" },
    { BINARY_PROPERTY::STELLAR_MERGER,                                     "STELLAR_MERGER" },
    { BINARY_PROPERTY::STELLAR_MERGER_AT_BIRTH,                            "STELLAR_MERGER_AT_BIRTH" },
    { BINARY_PROPERTY::STELLAR_TYPE_1_POST_COMMON_ENVELOPE,                "STELLAR_TYPE_1_POST_COMMON_ENVELOPE" },
    { BINARY_PROPERTY::STELLAR_TYPE_1_PRE_COMMON_ENVELOPE,                 "STELLAR_TYPE_1_PRE_COMMON_ENVELOPE" },
    { BINARY_PROPERTY::STELLAR_TYPE_2_POST_COMMON_ENVELOPE,                "STELLAR_TYPE_2_POST_COMMON_ENVELOPE" },
    { BINARY_PROPERTY::STELLAR_TYPE_2_PRE_COMMON_ENVELOPE,                 "STELLAR_TYPE_2_PRE_COMMON_ENVELOPE" },
    { BINARY_PROPERTY::STELLAR_TYPE_NAME_1_POST_COMMON_ENVELOPE,           "STELLAR_TYPE_NAME_1_POST_COMMON_ENVELOPE" },
    { BINARY_PROPERTY::STELLAR_TYPE_NAME_1_PRE_COMMON_ENVELOPE,            "STELLAR_TYPE_NAME_1_PRE_COMMON_ENVELOPE" },
    { BINARY_PROPERTY::STELLAR_TYPE_NAME_2_POST_COMMON_ENVELOPE,           "STELLAR_TYPE_NAME_2_POST_COMMON_ENVELOPE" },
    { BINARY_PROPERTY::STELLAR_TYPE_NAME_2_PRE_COMMON_ENVELOPE,            "STELLAR_TYPE_NAME_2_PRE_COMMON_ENVELOPE" },
    { BINARY_PROPERTY::SUPERNOVA_STATE,                                    "SUPERNOVA_STATE" },
    { BINARY_PROPERTY::SYNCHRONIZATION_TIMESCALE,                          "SYNCHRONIZATION_TIMESCALE" },
    { BINARY_PROPERTY::SYSTEMIC_SPEED,                                     "SYSTEMIC_SPEED" },
    { BINARY_PROPERTY::TIME,                                               "TIME" },
    { BINARY_PROPERTY::TIME_TO_COALESCENCE,                                "TIME_TO_COALESCENCE" },
    { BINARY_PROPERTY::TOTAL_ANGULAR_MOMENTUM_PRIME,                       "TOTAL_ANGULAR_MOMENTUM_PRIME" },
    { BINARY_PROPERTY::TOTAL_ENERGY_PRIME,                                 "TOTAL_ENERGY_PRIME" },
    { BINARY_PROPERTY::WOLF_RAYET_FACTOR,                                  "WOLF_RAYET_FACTOR" },
    { BINARY_PROPERTY::ZETA_RLOF_ANALYTIC,                                 "ZETA_RLOF_ANALYTIC" },
    { BINARY_PROPERTY::ZETA_RLOF_NUMERICAL,                                "ZETA_RLOF_NUMERICAL" },
    { BINARY_PROPERTY::ZETA_STAR_COMPARE,                                  "ZETA_STAR_COMPARE" }
};


// enum class PROGRAM_OPTION
// Symbolic names for program option values
enum class PROGRAM_OPTION: int {
    KICK_VELOCITY_DISTRIBUTION_SIGMA_CCSN_BH,
    KICK_VELOCITY_DISTRIBUTION_SIGMA_CCSN_NS,
    KICK_VELOCITY_DISTRIBUTION_SIGMA_FOR_ECSN,
    KICK_VELOCITY_DISTRIBUTION_SIGMA_FOR_USSN,
    RANDOM_SEED
};


// map PROGRAM_OPTION to string identifying the property
// for lookup by the printing functions
const COMPASUnorderedMap<PROGRAM_OPTION, std::string> PROGRAM_OPTION_LABEL = {
    { PROGRAM_OPTION::KICK_VELOCITY_DISTRIBUTION_SIGMA_CCSN_BH,  "KICK_VELOCITY_DISTRIBUTION_SIGMA_CCSN_BH" },
    { PROGRAM_OPTION::KICK_VELOCITY_DISTRIBUTION_SIGMA_CCSN_NS,  "KICK_VELOCITY_DISTRIBUTION_SIGMA_CCSN_NS" },
    { PROGRAM_OPTION::KICK_VELOCITY_DISTRIBUTION_SIGMA_FOR_ECSN, "KICK_VELOCITY_DISTRIBUTION_SIGMA_FOR_ECSN" },
    { PROGRAM_OPTION::KICK_VELOCITY_DISTRIBUTION_SIGMA_FOR_USSN, "KICK_VELOCITY_DISTRIBUTION_SIGMA_FOR_USSN" },
    { PROGRAM_OPTION::RANDOM_SEED,                               "RANDOM_SEED" }
};


enum class ANY_PROPERTY_TYPE: int { T_STAR_1_PROPERTY, T_STAR_2_PROPERTY, T_SUPERNOVA_PROPERTY, T_COMPANION_PROPERTY, T_STAR_PROPERTY, T_BINARY_PROPERTY, T_PROGRAM_OPTION };

typedef boost::variant<STAR_1_PROPERTY, STAR_2_PROPERTY, SUPERNOVA_PROPERTY, COMPANION_PROPERTY, STAR_PROPERTY, BINARY_PROPERTY, PROGRAM_OPTION> T_ANY_PROPERTY;
typedef boost::variant<STAR_1_PROPERTY, STAR_2_PROPERTY, SUPERNOVA_PROPERTY, COMPANION_PROPERTY, STAR_PROPERTY                                 > T_ANY_STAR_PROPERTY;
typedef boost::variant<STAR_1_PROPERTY, STAR_2_PROPERTY, SUPERNOVA_PROPERTY, COMPANION_PROPERTY                                                > T_ANY_BINARY_CONSTITUENT_PROPERTY;
typedef boost::variant<STAR_1_PROPERTY, STAR_2_PROPERTY, SUPERNOVA_PROPERTY, COMPANION_PROPERTY,                BINARY_PROPERTY                > T_ANY_BINARY_PROPERTY;


typedef std::vector<T_ANY_PROPERTY> ANY_PROPERTY_VECTOR;


class VariantPropertyType: public boost::static_visitor<ANY_PROPERTY_TYPE> {
public:
  ANY_PROPERTY_TYPE operator()(STAR_PROPERTY   prop)    const { return ANY_PROPERTY_TYPE::T_STAR_PROPERTY;   }
  ANY_PROPERTY_TYPE operator()(STAR_1_PROPERTY prop)    const { return ANY_PROPERTY_TYPE::T_STAR_1_PROPERTY; }
  ANY_PROPERTY_TYPE operator()(STAR_2_PROPERTY prop)    const { return ANY_PROPERTY_TYPE::T_STAR_2_PROPERTY; }
  ANY_PROPERTY_TYPE operator()(SUPERNOVA_PROPERTY prop) const { return ANY_PROPERTY_TYPE::T_SUPERNOVA_PROPERTY; }
  ANY_PROPERTY_TYPE operator()(COMPANION_PROPERTY prop) const { return ANY_PROPERTY_TYPE::T_COMPANION_PROPERTY; }
  ANY_PROPERTY_TYPE operator()(BINARY_PROPERTY prop)    const { return ANY_PROPERTY_TYPE::T_BINARY_PROPERTY; }
  ANY_PROPERTY_TYPE operator()(PROGRAM_OPTION prop)     const { return ANY_PROPERTY_TYPE::T_PROGRAM_OPTION; }
};


// typedef for property details
// the property details provide information about the property to assist in printing the property value
// the property_details tuple contains:
//
//   <data type, header string, units string, output field width, output field precision>
//
// where:
//
//    data type       is, as the name suggest, the data type of the property, from the TYPENAME enum class (above)
//    header string   is the string to be printed as the column header for the property
//    units string    is the string to be printed as the units header for the property
//    field width     is the printf() field width of the property (meaning varies per the data type, refer to printf() documentation)
//    field precision is the printf() field precision of the property (meaning varies per the data type, refer to printf() documentation)
typedef std::tuple<TYPENAME, std::string, std::string, int, int> PROPERTY_DETAILS;


// enum class ANY_STAR_PROPERTY_DETAIL
// Records the details of STELLAR properties.  The STELLAR properties are those that pertain
// to individual stars, whether they be a single star being evolved for SSE, or one of the
// constituent stars being evolved as part of a binary for BSE
const std::map<ANY_STAR_PROPERTY, PROPERTY_DETAILS> ANY_STAR_PROPERTY_DETAIL = {
    { ANY_STAR_PROPERTY::AGE,                                               { TYPENAME::DOUBLE,         "Age",                  "Myr",              16, 8 }},
    { ANY_STAR_PROPERTY::ANGULAR_MOMENTUM,                                  { TYPENAME::DOUBLE,         "Ang_Momentum",         "Msol*AU^2*yr^-1",  14, 6 }},
    { ANY_STAR_PROPERTY::BINDING_ENERGY_AT_COMMON_ENVELOPE,                 { TYPENAME::DOUBLE,         "Binding_Energy@CE",    "ergs",             14, 6 }},
    { ANY_STAR_PROPERTY::BINDING_ENERGY_FIXED,                              { TYPENAME::DOUBLE,         "BE_Fixed",             "ergs",             14, 6 }},
    { ANY_STAR_PROPERTY::BINDING_ENERGY_NANJING,                            { TYPENAME::DOUBLE,         "BE_Nanjing",           "ergs",             14, 6 }},
    { ANY_STAR_PROPERTY::BINDING_ENERGY_POST_COMMON_ENVELOPE,               { TYPENAME::DOUBLE,         "Binding_Energy>CE",    "ergs",             14, 6 }},
    { ANY_STAR_PROPERTY::BINDING_ENERGY_PRE_COMMON_ENVELOPE,                { TYPENAME::DOUBLE,         "Binding_Energy<CE",    "ergs",             14, 6 }},
    { ANY_STAR_PROPERTY::BINDING_ENERGY_LOVERIDGE,                          { TYPENAME::DOUBLE,         "BE_Loveridge",         "ergs",             14, 6 }},
    { ANY_STAR_PROPERTY::BINDING_ENERGY_LOVERIDGE_WINDS,                    { TYPENAME::DOUBLE,         "BE_Loveridge_Winds",   "ergs",             14, 6 }},
    { ANY_STAR_PROPERTY::BINDING_ENERGY_KRUCKOW,                            { TYPENAME::DOUBLE,         "BE_Kruckow",           "ergs",             14, 6 }},
    { ANY_STAR_PROPERTY::CHEMICALLY_HOMOGENEOUS_MAIN_SEQUENCE,              { TYPENAME::BOOL,           "CH_on_MS",             "State",             0, 0 }},
    { ANY_STAR_PROPERTY::CO_CORE_MASS,                                      { TYPENAME::DOUBLE,         "Mass_CO_Core",         "Msol",             14, 6 }},
    { ANY_STAR_PROPERTY::CO_CORE_MASS_AT_COMMON_ENVELOPE,                   { TYPENAME::DOUBLE,         "Mass_CO_Core@CE",      "Msol",             14, 6 }},
    { ANY_STAR_PROPERTY::CO_CORE_MASS_AT_COMPACT_OBJECT_FORMATION,          { TYPENAME::DOUBLE,         "Mass_CO_Core@CO",      "Msol",             14, 6 }},
    { ANY_STAR_PROPERTY::CORE_MASS,                                         { TYPENAME::DOUBLE,         "Mass_Core",            "Msol",             14, 6 }},
    { ANY_STAR_PROPERTY::CORE_MASS_AT_COMMON_ENVELOPE,                      { TYPENAME::DOUBLE,         "Mass_Core@CE",         "Msol",             14, 6 }},
    { ANY_STAR_PROPERTY::CORE_MASS_AT_COMPACT_OBJECT_FORMATION,             { TYPENAME::DOUBLE,         "Mass_Core@CO",         "Msol",             14, 6 }},
    { ANY_STAR_PROPERTY::DRAWN_KICK_VELOCITY,                               { TYPENAME::DOUBLE,         "Drawn_Kick_Velocity",  "kms^-1",           14, 6 }},
    { ANY_STAR_PROPERTY::DT,                                                { TYPENAME::DOUBLE,         "dT",                   "Myr",              16, 8 }},
    { ANY_STAR_PROPERTY::DYNAMICAL_TIMESCALE,                               { TYPENAME::DOUBLE,         "Tau_Dynamical",        "Myr",              16, 8 }},
    { ANY_STAR_PROPERTY::DYNAMICAL_TIMESCALE_POST_COMMON_ENVELOPE,          { TYPENAME::DOUBLE,         "Tau_Dynamical>CE",     "Myr",              16, 8 }},
    { ANY_STAR_PROPERTY::DYNAMICAL_TIMESCALE_PRE_COMMON_ENVELOPE,           { TYPENAME::DOUBLE,         "Tau_Dynamical<CE",     "Myr",              16, 8 }},
    { ANY_STAR_PROPERTY::ECCENTRIC_ANOMALY,                                 { TYPENAME::DOUBLE,         "Eccentric_Anomaly",    "-",                14, 6 }},
    { ANY_STAR_PROPERTY::ENV_MASS,                                          { TYPENAME::DOUBLE,         "Mass_Env",             "Msol",             14, 6 }},
    { ANY_STAR_PROPERTY::ERROR,                                             { TYPENAME::ERROR,          "Error",                "-",                 4, 1 }},
    { ANY_STAR_PROPERTY::EXPERIENCED_CCSN,                                  { TYPENAME::BOOL,           "Experienced_CCSN",     "Event",             0, 0 }},
    { ANY_STAR_PROPERTY::EXPERIENCED_ECSN,                                  { TYPENAME::BOOL,           "Experienced_ECSN",     "Event",             0, 0 }},
    { ANY_STAR_PROPERTY::EXPERIENCED_PISN,                                  { TYPENAME::BOOL,           "Experienced_PISN",     "Event",             0, 0 }},
    { ANY_STAR_PROPERTY::EXPERIENCED_PPISN,                                 { TYPENAME::BOOL,           "Experienced_PPISN",    "Event",             0, 0 }},
    { ANY_STAR_PROPERTY::EXPERIENCED_RLOF,                                  { TYPENAME::BOOL,           "Experienced_RLOF",     "Event",             0, 0 }},
    { ANY_STAR_PROPERTY::EXPERIENCED_SN_TYPE,                               { TYPENAME::SN_EVENT,       "Experienced_SN_Type",  "-",                 4, 1 }},
    { ANY_STAR_PROPERTY::EXPERIENCED_USSN,                                  { TYPENAME::BOOL,           "Experienced_USSN",     "Event",             0, 0 }},
    { ANY_STAR_PROPERTY::FALLBACK_FRACTION,                                 { TYPENAME::DOUBLE,         "Fallback_Fraction",    "-",                14, 6 }},
    { ANY_STAR_PROPERTY::HE_CORE_MASS,                                      { TYPENAME::DOUBLE,         "Mass_He_Core",         "Msol",             14, 6 }},
    { ANY_STAR_PROPERTY::HE_CORE_MASS_AT_COMMON_ENVELOPE,                   { TYPENAME::DOUBLE,         "Mass_He_Core@CE",      "Msol",             14, 6 }},
    { ANY_STAR_PROPERTY::HE_CORE_MASS_AT_COMPACT_OBJECT_FORMATION,          { TYPENAME::DOUBLE,         "Mass_He_Core@CO",      "Msol",             14, 6 }},
    { ANY_STAR_PROPERTY::HYDROGEN_POOR,                                     { TYPENAME::BOOL,           "Hydrogen_Poor",        "State",             0, 0 }},   // JR: todo: have left these as HRICH and HPOOR for backward compatibility
    { ANY_STAR_PROPERTY::HYDROGEN_RICH,                                     { TYPENAME::BOOL,           "Hydrogen_Rich",        "State",             0, 0 }},   // JR: todo: have left these as HRICH and HPOOR for backward compatibility
    { ANY_STAR_PROPERTY::ID,                                                { TYPENAME::OBJECT_ID,      "ID",                   "-",                12, 1 }},
    { ANY_STAR_PROPERTY::INITIAL_STELLAR_TYPE,                              { TYPENAME::STELLAR_TYPE,   "Stellar_Type@ZAMS",    "-",                 4, 1 }},
    { ANY_STAR_PROPERTY::INITIAL_STELLAR_TYPE_NAME,                         { TYPENAME::STRING,         "Stellar_Type@ZAMS",    "-",                42, 1 }},
    { ANY_STAR_PROPERTY::IS_CCSN,                                           { TYPENAME::BOOL,           "CCSN",                 "State",             0, 0 }},
    { ANY_STAR_PROPERTY::IS_ECSN,                                           { TYPENAME::BOOL,           "ECSN",                 "State",             0, 0 }},
    { ANY_STAR_PROPERTY::IS_PISN,                                           { TYPENAME::BOOL,           "PISN",                 "State",             0, 0 }},
    { ANY_STAR_PROPERTY::IS_PPISN,                                          { TYPENAME::BOOL,           "PPISN",                "State",             0, 0 }},
    { ANY_STAR_PROPERTY::IS_RLOF,                                           { TYPENAME::BOOL,           "RLOF",                 "State",             0, 0 }},
    { ANY_STAR_PROPERTY::IS_USSN,                                           { TYPENAME::BOOL,           "USSN",                 "State",             0, 0 }},
    { ANY_STAR_PROPERTY::KICK_VELOCITY,                                     { TYPENAME::DOUBLE,         "Applied_Kick_Velocity","kms^-1",           14, 6 }},
    { ANY_STAR_PROPERTY::LAMBDA_AT_COMMON_ENVELOPE,                         { TYPENAME::DOUBLE,         "Lambda@CE",            "-",                14, 6 }},
    { ANY_STAR_PROPERTY::LAMBDA_DEWI,                                       { TYPENAME::DOUBLE,         "Dewi",                 "-",                14, 6 }},
    { ANY_STAR_PROPERTY::LAMBDA_FIXED,                                      { TYPENAME::DOUBLE,         "Lambda_Fixed",         "-",                14, 6 }},
    { ANY_STAR_PROPERTY::LAMBDA_KRUCKOW,                                    { TYPENAME::DOUBLE,         "Kruckow",              "-",                14, 6 }},
    { ANY_STAR_PROPERTY::LAMBDA_KRUCKOW_BOTTOM,                             { TYPENAME::DOUBLE,         "Kruckow_Bottom",       "-",                14, 6 }},
    { ANY_STAR_PROPERTY::LAMBDA_KRUCKOW_MIDDLE,                             { TYPENAME::DOUBLE,         "Kruckow_Middle",       "-",                14, 6 }},
    { ANY_STAR_PROPERTY::LAMBDA_KRUCKOW_TOP,                                { TYPENAME::DOUBLE,         "Kruckow_Top",          "-",                14, 6 }},
    { ANY_STAR_PROPERTY::LAMBDA_LOVERIDGE,                                  { TYPENAME::DOUBLE,         "Loveridge",            "-",                14, 6 }},
    { ANY_STAR_PROPERTY::LAMBDA_LOVERIDGE_WINDS,                            { TYPENAME::DOUBLE,         "Loveridge_Winds",      "-",                14, 6 }},
    { ANY_STAR_PROPERTY::LAMBDA_NANJING,                                    { TYPENAME::DOUBLE,         "Lambda_Nanjing",       "-",                14, 6 }},
    { ANY_STAR_PROPERTY::LBV_PHASE_FLAG,                                    { TYPENAME::BOOL,           "LBV_Phase_Flag",       "Event",             0, 0 }},
    { ANY_STAR_PROPERTY::LUMINOSITY,                                        { TYPENAME::DOUBLE,         "Luminosity",           "Lsol",             14, 6 }},
    { ANY_STAR_PROPERTY::LUMINOSITY_POST_COMMON_ENVELOPE,                   { TYPENAME::DOUBLE,         "Luminosity>CE",        "Lsol",             14, 6 }},
    { ANY_STAR_PROPERTY::LUMINOSITY_PRE_COMMON_ENVELOPE,                    { TYPENAME::DOUBLE,         "Luminosity<CE",        "Lsol",             14, 6 }},
    { ANY_STAR_PROPERTY::MASS,                                              { TYPENAME::DOUBLE,         "Mass",                 "Msol",             14, 6 }},
    { ANY_STAR_PROPERTY::MASS_0,                                            { TYPENAME::DOUBLE,         "Mass_0",               "Msol",             14, 6 }},
    { ANY_STAR_PROPERTY::MASS_LOSS_DIFF,                                    { TYPENAME::DOUBLE,         "dmWinds",              "Msol",             14, 6 }},
    { ANY_STAR_PROPERTY::MASS_TRANSFER_CASE_INITIAL,                        { TYPENAME::MT_CASE,        "MT_Case",              "-",                 4, 1 }},
    { ANY_STAR_PROPERTY::MASS_TRANSFER_DIFF,                                { TYPENAME::DOUBLE,         "dmMT",                 "Msol",             14, 6 }},
    { ANY_STAR_PROPERTY::MDOT,                                              { TYPENAME::DOUBLE,         "Mdot",                 "Msol yr^-1",       14, 6 }},
    { ANY_STAR_PROPERTY::METALLICITY,                                       { TYPENAME::DOUBLE,         "Metallicity@ZAMS",     "-",                14, 6 }},
    { ANY_STAR_PROPERTY::MZAMS,                                             { TYPENAME::DOUBLE,         "Mass@ZAMS",            "Msol",             14, 6 }},
    { ANY_STAR_PROPERTY::NUCLEAR_TIMESCALE,                                 { TYPENAME::DOUBLE,         "Tau_Nuclear",          "Myr",              16, 8 }},
    { ANY_STAR_PROPERTY::NUCLEAR_TIMESCALE_POST_COMMON_ENVELOPE,            { TYPENAME::DOUBLE,         "Tau_Nuclear>CE",       "Myr",              16, 8 }},
    { ANY_STAR_PROPERTY::NUCLEAR_TIMESCALE_PRE_COMMON_ENVELOPE,             { TYPENAME::DOUBLE,         "Tau_Nuclear<CE",       "Myr",              16, 8 }},
    { ANY_STAR_PROPERTY::OMEGA,                                             { TYPENAME::DOUBLE,         "Omega",                "yr^-1",            14, 6 }},
    { ANY_STAR_PROPERTY::OMEGA_BREAK,                                       { TYPENAME::DOUBLE,         "Omega_Break",          "yr^-1",            14, 6 }},
    { ANY_STAR_PROPERTY::OMEGA_ZAMS,                                        { TYPENAME::DOUBLE,         "Omega@ZAMS",           "yr^-1",            14, 6 }},
    { ANY_STAR_PROPERTY::ORBITAL_ENERGY_POST_SUPERNOVA,                     { TYPENAME::DOUBLE,         "Orbital_Energy>SN",    "Msol^2AU^-1",      14, 6 }},
    { ANY_STAR_PROPERTY::ORBITAL_ENERGY_PRE_SUPERNOVA,                      { TYPENAME::DOUBLE,         "Orbital_Energy<SN",    "Msol^2AU^-1",      14, 6 }},
    { ANY_STAR_PROPERTY::PULSAR_MAGNETIC_FIELD,                             { TYPENAME::DOUBLE,         "Pulsar_Mag_Field",     "Tesla",            14, 6 }},
    { ANY_STAR_PROPERTY::PULSAR_SPIN_DOWN_RATE,                             { TYPENAME::DOUBLE,         "Pulsar_Spin_Down",     "rad/s^2",          14, 6 }},
    { ANY_STAR_PROPERTY::PULSAR_SPIN_FREQUENCY,                             { TYPENAME::DOUBLE,         "Pulsar_Spin_Freq",     "rad/s",            14, 6 }},
    { ANY_STAR_PROPERTY::PULSAR_SPIN_PERIOD,                                { TYPENAME::DOUBLE,         "Pulsar_Spin_Period",   "ms",               14, 6 }},
    { ANY_STAR_PROPERTY::RADIAL_EXPANSION_TIMESCALE,                        { TYPENAME::DOUBLE,         "Tau_Radial",           "Myr",              16, 8 }},
    { ANY_STAR_PROPERTY::RADIAL_EXPANSION_TIMESCALE_POST_COMMON_ENVELOPE,   { TYPENAME::DOUBLE,         "Tau_Radial>CE",        "Myr",              16, 8 }},
    { ANY_STAR_PROPERTY::RADIAL_EXPANSION_TIMESCALE_PRE_COMMON_ENVELOPE,    { TYPENAME::DOUBLE,         "Tau_Radial<CE",        "Myr",              16, 8 }},
    { ANY_STAR_PROPERTY::RADIUS,                                            { TYPENAME::DOUBLE,         "Radius",               "Rsol",             14, 6 }},
    { ANY_STAR_PROPERTY::RANDOM_SEED,                                       { TYPENAME::ULONGINT,       "SEED",                 "-",                12, 1 }},
    { ANY_STAR_PROPERTY::RECYCLED_NEUTRON_STAR,                             { TYPENAME::BOOL,           "Recycled_NS",          "Event",             0, 0 }},
    { ANY_STAR_PROPERTY::RLOF_ONTO_NS,                                      { TYPENAME::BOOL,           "RLOF->NS",             "Event",             0, 0 }},
    { ANY_STAR_PROPERTY::RUNAWAY,                                           { TYPENAME::BOOL,           "Runaway",              "Event",             0, 0 }},
    { ANY_STAR_PROPERTY::RZAMS,                                             { TYPENAME::DOUBLE,         "R@ZAMS",                "Rsol",            14, 6 }},
    { ANY_STAR_PROPERTY::SN_TYPE,                                           { TYPENAME::SN_EVENT,       "SN_Type",              "-",                 4, 1 }},
    { ANY_STAR_PROPERTY::SPEED,                                             { TYPENAME::DOUBLE,         "ComponentSpeed",       "kms^-1",           14, 6 }},
    { ANY_STAR_PROPERTY::STELLAR_TYPE,                                      { TYPENAME::STELLAR_TYPE,   "Stellar_Type",         "-",                 4, 1 }},
    { ANY_STAR_PROPERTY::STELLAR_TYPE_NAME,                                 { TYPENAME::STRING,         "Stellar_Type",         "-",                42, 1 }},
    { ANY_STAR_PROPERTY::STELLAR_TYPE_PREV,                                 { TYPENAME::STELLAR_TYPE,   "Stellar_Type_Prev",    "-",                 4, 1 }},
    { ANY_STAR_PROPERTY::STELLAR_TYPE_PREV_NAME,                            { TYPENAME::STRING,         "Stellar_Type_Prev",    "-",                42, 1 }},
    { ANY_STAR_PROPERTY::SUPERNOVA_KICK_VELOCITY_MAGNITUDE_RANDOM_NUMBER,   { TYPENAME::DOUBLE,         "SN_Kick_Magnitude_Random_Number", "-",     14, 6 }},
    { ANY_STAR_PROPERTY::MEAN_ANOMALY,                                      { TYPENAME::DOUBLE,         "SN_Kick_Mean_Anomaly", "-",                14, 6 }},
    { ANY_STAR_PROPERTY::SUPERNOVA_PHI,                                     { TYPENAME::DOUBLE,         "SN_Kick_Phi",          "-",                14, 6 }},
    { ANY_STAR_PROPERTY::SUPERNOVA_THETA,                                   { TYPENAME::DOUBLE,         "SN_Kick_Theta",        "-",                14, 6 }},
    { ANY_STAR_PROPERTY::TEMPERATURE,                                       { TYPENAME::DOUBLE,         "Teff",                 "Tsol",             14, 6 }},
    { ANY_STAR_PROPERTY::TEMPERATURE_POST_COMMON_ENVELOPE,                  { TYPENAME::DOUBLE,         "Teff>CE",              "Tsol",             14, 6 }},
    { ANY_STAR_PROPERTY::TEMPERATURE_PRE_COMMON_ENVELOPE,                   { TYPENAME::DOUBLE,         "Teff<CE",              "Tsol",             14, 6 }},
    { ANY_STAR_PROPERTY::THERMAL_TIMESCALE,                                 { TYPENAME::DOUBLE,         "Tau_Thermal",          "Myr",              16, 8 }},
    { ANY_STAR_PROPERTY::THERMAL_TIMESCALE_POST_COMMON_ENVELOPE,            { TYPENAME::DOUBLE,         "Tau_Thermal>CE",       "Myr",              16, 8 }},
    { ANY_STAR_PROPERTY::THERMAL_TIMESCALE_PRE_COMMON_ENVELOPE,             { TYPENAME::DOUBLE,         "Tau_Thermal<CE",       "Myr",              16, 8 }},
    { ANY_STAR_PROPERTY::TIME,                                              { TYPENAME::DOUBLE,         "Time",                 "Myr",              16, 8 }},
    { ANY_STAR_PROPERTY::TIMESCALE_MS,                                      { TYPENAME::DOUBLE,         "tMS",                  "Myr",              16, 8 }},
    { ANY_STAR_PROPERTY::TOTAL_MASS_AT_COMPACT_OBJECT_FORMATION,            { TYPENAME::DOUBLE,         "Mass_Total@CO",        "Msol",             14, 6 }},
    { ANY_STAR_PROPERTY::TRUE_ANOMALY,                                      { TYPENAME::DOUBLE,         "True_Anomaly(psi)",    "-",                14, 6 }},
    { ANY_STAR_PROPERTY::ZETA_HURLEY,                                       { TYPENAME::DOUBLE,         "Zeta_Hurley",          "-",                14, 6 }},
    { ANY_STAR_PROPERTY::ZETA_HURLEY_HE,                                    { TYPENAME::DOUBLE,         "Zeta_Hurley_He",       "-",                14, 6 }},
    { ANY_STAR_PROPERTY::ZETA_NUCLEAR,                                      { TYPENAME::DOUBLE,         "Zeta_Nuclear",         "-",                14, 6 }},
    { ANY_STAR_PROPERTY::ZETA_SOBERMAN,                                     { TYPENAME::DOUBLE,         "Zeta_Soberman",        "-",                14, 6 }},
    { ANY_STAR_PROPERTY::ZETA_SOBERMAN_HE,                                  { TYPENAME::DOUBLE,         "Zeta_SoberMan_He",     "-",                14, 6 }},
    { ANY_STAR_PROPERTY::ZETA_THERMAL,                                      { TYPENAME::DOUBLE,         "Zeta_Thermal",         "-",                14, 6 }}
};

// enum class BINARY_PROPERTY_DETAIL
// Records the details of BINARY properties.  The BINARY properties are those that pertain
// to exclusively to a binary star - not the constituent stars that make up the binary
const std::map<BINARY_PROPERTY, PROPERTY_DETAILS> BINARY_PROPERTY_DETAIL = {
    { BINARY_PROPERTY::BE_BINARY_CURRENT_COMPANION_LUMINOSITY,              { TYPENAME::DOUBLE,         "Companion_Lum",        "Lsol",             14, 6 }},
    { BINARY_PROPERTY::BE_BINARY_CURRENT_COMPANION_MASS,                    { TYPENAME::DOUBLE,         "Companion_Mass",       "Msol",             14, 6 }},
    { BINARY_PROPERTY::BE_BINARY_CURRENT_COMPANION_RADIUS,                  { TYPENAME::DOUBLE,         "Companion_Radius",     "Rsol",             14, 6 }},
    { BINARY_PROPERTY::BE_BINARY_CURRENT_COMPANION_TEFF,                    { TYPENAME::DOUBLE,         "Companion_Teff",       "Tsol",             14, 6 }},
    { BINARY_PROPERTY::BE_BINARY_CURRENT_DT,                                { TYPENAME::DOUBLE,         "dT",                   "Myr",              16, 8 }},
    { BINARY_PROPERTY::BE_BINARY_CURRENT_ECCENTRICITY,                      { TYPENAME::DOUBLE,         "Eccentricity",         "-",                14, 6 }},
    { BINARY_PROPERTY::BE_BINARY_CURRENT_ID,                                { TYPENAME::OBJECT_ID,      "ID",                   "-",                12, 1 }},
    { BINARY_PROPERTY::BE_BINARY_CURRENT_NS_MASS,                           { TYPENAME::DOUBLE,         "NS_Mass",              "Msol",             14, 6 }},
    { BINARY_PROPERTY::BE_BINARY_CURRENT_RANDOM_SEED,                       { TYPENAME::ULONGINT,       "SEED",                 "-",                12, 1 }},
    { BINARY_PROPERTY::BE_BINARY_CURRENT_SEPARATION,                        { TYPENAME::DOUBLE,         "Separation",           "Rsol",             14, 6 }},
    { BINARY_PROPERTY::BE_BINARY_CURRENT_TOTAL_TIME,                        { TYPENAME::DOUBLE,         "Total_Time",           "Myr",              16, 8 }},
    { BINARY_PROPERTY::CIRCULARIZATION_TIMESCALE,                           { TYPENAME::DOUBLE,         "Tau_Circ",             "Myr",              16, 8 }},
    { BINARY_PROPERTY::COMMON_ENVELOPE_ALPHA,                               { TYPENAME::DOUBLE,         "CE_Alpha",             "-",                14, 6 }},
    { BINARY_PROPERTY::COMMON_ENVELOPE_AT_LEAST_ONCE,                       { TYPENAME::BOOL,           "CEE",                  "Event",             0, 0 }},
    { BINARY_PROPERTY::COMMON_ENVELOPE_EVENT_COUNT,                         { TYPENAME::UINT,           "CE_Event_Count",       "Count",             6, 1 }},
    { BINARY_PROPERTY::DIMENSIONLESS_KICK_VELOCITY,                         { TYPENAME::DOUBLE,         "Kick_Velocity(uK)",    "-",                14, 6 }},
    { BINARY_PROPERTY::UNBOUND,                                             { TYPENAME::BOOL,           "Unbound>SN",           "State",             0, 0 }},
    { BINARY_PROPERTY::DOUBLE_CORE_COMMON_ENVELOPE,                         { TYPENAME::BOOL,           "Double_Core_CE",       "Event",             0, 0 }},
    { BINARY_PROPERTY::DT,                                                  { TYPENAME::DOUBLE,         "dT",                   "Myr",              16, 8 }},
    { BINARY_PROPERTY::ECCENTRICITY,                                        { TYPENAME::DOUBLE,         "Eccentricity",         "-",                14, 6 }},
    { BINARY_PROPERTY::ECCENTRICITY_AT_DCO_FORMATION,                       { TYPENAME::DOUBLE,         "Eccentricity@DCO",     "-",                14, 6 }},
    { BINARY_PROPERTY::ECCENTRICITY_INITIAL,                                { TYPENAME::DOUBLE,         "Eccentricity@ZAMS",    "-",                14, 6 }},
    { BINARY_PROPERTY::ECCENTRICITY_POST_COMMON_ENVELOPE,                   { TYPENAME::DOUBLE,         "Eccentricity>CE",      "-",                14, 6 }},
    { BINARY_PROPERTY::ECCENTRICITY_PRE_SUPERNOVA,                          { TYPENAME::DOUBLE,         "Eccentricity<SN",      "-",                14, 6 }},
    { BINARY_PROPERTY::ECCENTRICITY_POST_SUPERNOVA,                         { TYPENAME::DOUBLE,         "Eccentricity>SN",      "-",                14, 6 }},
    { BINARY_PROPERTY::ECCENTRICITY_PRE_COMMON_ENVELOPE,                    { TYPENAME::DOUBLE,         "Eccentricity<CE",      "-",                14, 6 }},
    { BINARY_PROPERTY::ECCENTRICITY_PRIME,                                  { TYPENAME::DOUBLE,         "Eccentricity",         "-",                14, 6 }},
    { BINARY_PROPERTY::ERROR,                                               { TYPENAME::ERROR,          "Error",                "-",                 4, 1 }},
    { BINARY_PROPERTY::ID,                                                  { TYPENAME::OBJECT_ID,      "ID",                   "-",                12, 1 }},
    { BINARY_PROPERTY::IMMEDIATE_RLOF_POST_COMMON_ENVELOPE,                 { TYPENAME::BOOL,           "Immediate_RLOF>CE",    "Event",             0, 0 }},
    { BINARY_PROPERTY::LUMINOUS_BLUE_VARIABLE_FACTOR,                       { TYPENAME::DOUBLE,         "LBV_Multiplier",       "-",                14, 6 }},
    { BINARY_PROPERTY::MASS_1_FINAL,                                        { TYPENAME::DOUBLE,         "Core_Mass_1",          "Msol",             14, 6 }},
    { BINARY_PROPERTY::MASS_1_POST_COMMON_ENVELOPE,                         { TYPENAME::DOUBLE,         "Mass_1>CE",            "Msol",             14, 6 }},
    { BINARY_PROPERTY::MASS_1_PRE_COMMON_ENVELOPE,                          { TYPENAME::DOUBLE,         "Mass_1<CE",            "Msol",             14, 6 }},
    { BINARY_PROPERTY::MASS_2_FINAL,                                        { TYPENAME::DOUBLE,         "Core_Mass_2",          "Msol",             14, 6 }},
    { BINARY_PROPERTY::MASS_2_POST_COMMON_ENVELOPE,                         { TYPENAME::DOUBLE,         "Mass_2>CE",            "Msol",             14, 6 }},
    { BINARY_PROPERTY::MASS_2_PRE_COMMON_ENVELOPE,                          { TYPENAME::DOUBLE,         "Mass_2<CE",            "Msol",             14, 6 }},
    { BINARY_PROPERTY::MASS_ENV_1,                                          { TYPENAME::DOUBLE,         "Mass_Env_1",           "Msol",             14, 6 }},
    { BINARY_PROPERTY::MASS_ENV_2,                                          { TYPENAME::DOUBLE,         "Mass_Env_2",           "Msol",             14, 6 }},
    { BINARY_PROPERTY::MASSES_EQUILIBRATED,                                 { TYPENAME::BOOL,           "Equilibrated",         "Event",             0, 0 }},
    { BINARY_PROPERTY::MASSES_EQUILIBRATED_AT_BIRTH,                        { TYPENAME::BOOL,           "Equilibrated_At_Birth","Event",             0, 0 }},
    { BINARY_PROPERTY::MASS_TRANSFER_TRACKER_HISTORY,                       { TYPENAME::MT_TRACKING,    "MT_History",           "-",                 4, 1 }},
    { BINARY_PROPERTY::MERGES_IN_HUBBLE_TIME,                               { TYPENAME::BOOL,           "Merges_Hubble_Time",   "State",             0, 0 }},
    { BINARY_PROPERTY::OPTIMISTIC_COMMON_ENVELOPE,                          { TYPENAME::BOOL,           "Optimistic_CE",        "State",             0, 0 }},
    { BINARY_PROPERTY::ORBITAL_VELOCITY,                                    { TYPENAME::DOUBLE,         "Orbital_Velocity",     "kms^-1",           14, 6 }},
    { BINARY_PROPERTY::ORBITAL_VELOCITY_PRE_SUPERNOVA,                      { TYPENAME::DOUBLE,         "Orb_Velocity<SN",      "kms^-1",           14, 6 }},
    { BINARY_PROPERTY::ORBITAL_VELOCITY_POST_SUPERNOVA,                     { TYPENAME::DOUBLE,         "Orb_Velocity>SN",      "kms^-1",           14, 6 }},
    { BINARY_PROPERTY::RADIUS_1_POST_COMMON_ENVELOPE,                       { TYPENAME::DOUBLE,         "Radius_1>CE",          "Rsol",             14, 6 }},
    { BINARY_PROPERTY::RADIUS_1_PRE_COMMON_ENVELOPE,                        { TYPENAME::DOUBLE,         "Radius_1<CE",          "Rsol",             14, 6 }},
    { BINARY_PROPERTY::RADIUS_2_POST_COMMON_ENVELOPE,                       { TYPENAME::DOUBLE,         "Radius_2>CE",          "Rsol",             14, 6 }},
    { BINARY_PROPERTY::RADIUS_2_PRE_COMMON_ENVELOPE,                        { TYPENAME::DOUBLE,         "Radius_2<CE",          "Rsol",             14, 6 }},
    { BINARY_PROPERTY::RANDOM_SEED,                                         { TYPENAME::ULONGINT,       "SEED",                 "-",                12, 1 }},
    { BINARY_PROPERTY::ROCHE_LOBE_RADIUS_1,                                 { TYPENAME::DOUBLE,         "RocheLobe_1/a",        "-",                14, 6 }},
    { BINARY_PROPERTY::ROCHE_LOBE_RADIUS_1_POST_COMMON_ENVELOPE,            { TYPENAME::DOUBLE,         "RocheLobe_1>CE",       "Rsol",             14, 6 }},
    { BINARY_PROPERTY::ROCHE_LOBE_RADIUS_1_PRE_COMMON_ENVELOPE,             { TYPENAME::DOUBLE,         "RocheLobe_1<CE",       "Rsol",             14, 6 }},
    { BINARY_PROPERTY::ROCHE_LOBE_RADIUS_2,                                 { TYPENAME::DOUBLE,         "RocheLobe_2/a",        "-",                14, 6 }},
    { BINARY_PROPERTY::ROCHE_LOBE_RADIUS_2_POST_COMMON_ENVELOPE,            { TYPENAME::DOUBLE,         "RocheLobe_2>CE",       "Rsol",             14, 6 }},
    { BINARY_PROPERTY::ROCHE_LOBE_RADIUS_2_PRE_COMMON_ENVELOPE,             { TYPENAME::DOUBLE,         "RocheLobe_2<CE",       "Rsol",             14, 6 }},
    { BINARY_PROPERTY::ROCHE_LOBE_TRACKER_1,                                { TYPENAME::DOUBLE,         "Radius_1/RL",          "-",                14, 6 }},
    { BINARY_PROPERTY::ROCHE_LOBE_TRACKER_2,                                { TYPENAME::DOUBLE,         "Radius_2/RL",          "-",                14, 6 }},
    { BINARY_PROPERTY::SECONDARY_TOO_SMALL_FOR_DCO,                         { TYPENAME::BOOL,           "Secondary<<DCO",       "State",             0, 0 }},
    { BINARY_PROPERTY::SEMI_MAJOR_AXIS_AT_DCO_FORMATION,                    { TYPENAME::DOUBLE,         "Separation@DCO",       "AU",               14, 6 }},
    { BINARY_PROPERTY::SEMI_MAJOR_AXIS_INITIAL,                             { TYPENAME::DOUBLE,         "Separation@ZAMS",      "AU",               14, 6 }},
    { BINARY_PROPERTY::SEMI_MAJOR_AXIS_POST_COMMON_ENVELOPE,                { TYPENAME::DOUBLE,         "Separation>CE",        "AU",               14, 6 }},
    { BINARY_PROPERTY::SEMI_MAJOR_AXIS_PRE_SUPERNOVA,                       { TYPENAME::DOUBLE,         "Separation<SN",        "AU",               14, 6 }},
    { BINARY_PROPERTY::SEMI_MAJOR_AXIS_PRE_SUPERNOVA_RSOL,                  { TYPENAME::DOUBLE,         "Separation<SN",        "Rsol",             14, 6 }},
    { BINARY_PROPERTY::SEMI_MAJOR_AXIS_POST_SUPERNOVA,                      { TYPENAME::DOUBLE,         "Separation>SN",        "AU",               14, 6 }},
    { BINARY_PROPERTY::SEMI_MAJOR_AXIS_POST_SUPERNOVA_RSOL,                 { TYPENAME::DOUBLE,         "Separation>SN",        "Rsol",             14, 6 }},
    { BINARY_PROPERTY::SEMI_MAJOR_AXIS_PRE_COMMON_ENVELOPE,                 { TYPENAME::DOUBLE,         "Separation<CE",        "AU",               14, 6 }},
    { BINARY_PROPERTY::SEMI_MAJOR_AXIS_PRIME,                               { TYPENAME::DOUBLE,         "Separation",           "AU",               14, 6 }},
    { BINARY_PROPERTY::SEMI_MAJOR_AXIS_PRIME_RSOL,                          { TYPENAME::DOUBLE,         "Separation",           "Rsol",             14, 6 }},
    { BINARY_PROPERTY::SIMULTANEOUS_RLOF,                                   { TYPENAME::BOOL,           "Simultaneous_RLOF",    "Event",             0, 0 }},
    { BINARY_PROPERTY::STABLE_RLOF_POST_COMMON_ENVELOPE,                    { TYPENAME::BOOL,           "Stable_RLOF>CE",       "State",             0, 0 }},
    { BINARY_PROPERTY::STELLAR_MERGER,                                      { TYPENAME::BOOL,           "Merger",               "Event",             0, 0 }},
    { BINARY_PROPERTY::STELLAR_MERGER_AT_BIRTH,                             { TYPENAME::BOOL,           "Merger_At_Birth",      "Event",             0, 0 }},
    { BINARY_PROPERTY::STELLAR_TYPE_1_POST_COMMON_ENVELOPE,                 { TYPENAME::STELLAR_TYPE,   "Stellar_Type_1>CE",    "-",                 4, 1 }},
    { BINARY_PROPERTY::STELLAR_TYPE_1_PRE_COMMON_ENVELOPE,                  { TYPENAME::STELLAR_TYPE,   "Stellar_Type_1<CE",    "-",                 4, 1 }},
    { BINARY_PROPERTY::STELLAR_TYPE_2_POST_COMMON_ENVELOPE,                 { TYPENAME::STELLAR_TYPE,   "Stellar_Type_2>CE",    "-",                 4, 1 }},
    { BINARY_PROPERTY::STELLAR_TYPE_2_PRE_COMMON_ENVELOPE,                  { TYPENAME::STELLAR_TYPE,   "Stellar_Type_2<CE",    "-",                 4, 1 }},
    { BINARY_PROPERTY::STELLAR_TYPE_NAME_1_POST_COMMON_ENVELOPE,            { TYPENAME::STRING,         "Stellar_Type_1>CE",    "-",                42, 1 }},
    { BINARY_PROPERTY::STELLAR_TYPE_NAME_1_PRE_COMMON_ENVELOPE,             { TYPENAME::STRING,         "Stellar_Type_1<CE",    "-",                42, 1 }},
    { BINARY_PROPERTY::STELLAR_TYPE_NAME_2_POST_COMMON_ENVELOPE,            { TYPENAME::STRING,         "Stellar_Type_2>CE",    "-",                42, 1 }},
    { BINARY_PROPERTY::STELLAR_TYPE_NAME_2_PRE_COMMON_ENVELOPE,             { TYPENAME::STRING,         "Stellar_Type_2<CE",    "-",                42, 1 }},
    { BINARY_PROPERTY::SUPERNOVA_STATE,                                     { TYPENAME::SN_STATE,       "Supernova_State",      "State",             4, 1 }},   // JR: todo: for backward compatibility
    { BINARY_PROPERTY::SYNCHRONIZATION_TIMESCALE,                           { TYPENAME::DOUBLE,         "Tau_Sync",             "Myr",              16, 8 }},
    { BINARY_PROPERTY::SYSTEMIC_SPEED,                                      { TYPENAME::DOUBLE,         "SystemSpeed",          "kms^-1",           14, 6 }},
    { BINARY_PROPERTY::TIME,                                                { TYPENAME::DOUBLE,         "Time",                 "Myr",              16, 8 }},
    { BINARY_PROPERTY::TIME_TO_COALESCENCE,                                 { TYPENAME::DOUBLE,         "Coalescence_Time",     "Myr",              16, 8 }},
    { BINARY_PROPERTY::TOTAL_ANGULAR_MOMENTUM_PRIME,                        { TYPENAME::DOUBLE,         "Ang_Momentum_Total",   "Msol*AU^2*yr^-1",  14, 6 }},
    { BINARY_PROPERTY::TOTAL_ENERGY_PRIME,                                  { TYPENAME::DOUBLE,         "Energy_Total",         "Msol*AU^2*yr^-2",  14, 6 }},
    { BINARY_PROPERTY::WOLF_RAYET_FACTOR,                                   { TYPENAME::DOUBLE,         "WR_Multiplier",        "-",                14, 6 }},
    { BINARY_PROPERTY::ZETA_RLOF_ANALYTIC,                                  { TYPENAME::DOUBLE,         "Zeta_RLOF_Analytic",   "-",                14, 6 }},
    { BINARY_PROPERTY::ZETA_RLOF_NUMERICAL,                                 { TYPENAME::DOUBLE,         "Zeta_RLOF_Numerical",  "-",                14, 6 }},
    { BINARY_PROPERTY::ZETA_STAR_COMPARE,                                   { TYPENAME::DOUBLE,         "Zeta_Star_Compare",    "-",                14, 6 }}
};

// enum class PROGRAM_OPTION_DETAIL
// Records the details of PROGRAM_OPTION properties.
// Currently only records details for the program options that are printed during
// either SSE or BSE.
// This should be expanded as necessary.
const std::map<PROGRAM_OPTION, PROPERTY_DETAILS> PROGRAM_OPTION_DETAIL = {
    { PROGRAM_OPTION::KICK_VELOCITY_DISTRIBUTION_SIGMA_CCSN_BH,            { TYPENAME::DOUBLE,          "Sigma_Kick_CCSN_BH",   "kms^-1",           14, 6 }},
    { PROGRAM_OPTION::KICK_VELOCITY_DISTRIBUTION_SIGMA_CCSN_NS,            { TYPENAME::DOUBLE,          "Sigma_Kick_CCSN_NS",   "kms^-1",           14, 6 }},
    { PROGRAM_OPTION::KICK_VELOCITY_DISTRIBUTION_SIGMA_FOR_ECSN,           { TYPENAME::DOUBLE,          "Sigma_Kick_ECSN",      "kms^-1",           14, 6 }},
    { PROGRAM_OPTION::KICK_VELOCITY_DISTRIBUTION_SIGMA_FOR_USSN,           { TYPENAME::DOUBLE,          "Sigma_Kick_USSN",      "kms^-1",           14, 6 }},
    { PROGRAM_OPTION::RANDOM_SEED,                                         { TYPENAME::ULONGINT,        "SEED (ProgramOption)", "-",                12, 1 }}
};


// SSE_PARAMETERS_REC
//
// Default record definition for the Single Star Parameters logfile
//
const ANY_PROPERTY_VECTOR SSE_PARAMETERS_REC = {
    STAR_PROPERTY::AGE,
    STAR_PROPERTY::DT,
    STAR_PROPERTY::TIME,
    STAR_PROPERTY::STELLAR_TYPE,
    STAR_PROPERTY::METALLICITY,
    STAR_PROPERTY::MASS_0,
    STAR_PROPERTY::MASS,
    STAR_PROPERTY::RADIUS,
    STAR_PROPERTY::RZAMS,
    STAR_PROPERTY::LUMINOSITY,
    STAR_PROPERTY::TEMPERATURE,
    STAR_PROPERTY::CORE_MASS,
    STAR_PROPERTY::CO_CORE_MASS,
    STAR_PROPERTY::HE_CORE_MASS,
    STAR_PROPERTY::MDOT,
    STAR_PROPERTY::TIMESCALE_MS
};


// BSE_SYSTEM_PARAMETERS_REC
//
// Default record definition for the Binary System Parameters logfile
//
const ANY_PROPERTY_VECTOR BSE_SYSTEM_PARAMETERS_REC = {
    BINARY_PROPERTY::RANDOM_SEED,
    STAR_1_PROPERTY::MZAMS,
    STAR_2_PROPERTY::MZAMS,
    BINARY_PROPERTY::SEMI_MAJOR_AXIS_INITIAL,
    BINARY_PROPERTY::ECCENTRICITY_INITIAL,
    STAR_1_PROPERTY::SUPERNOVA_KICK_VELOCITY_MAGNITUDE_RANDOM_NUMBER,
    STAR_1_PROPERTY::SUPERNOVA_THETA,
    STAR_1_PROPERTY::SUPERNOVA_PHI,
    STAR_1_PROPERTY::MEAN_ANOMALY,
    STAR_2_PROPERTY::SUPERNOVA_KICK_VELOCITY_MAGNITUDE_RANDOM_NUMBER,
    STAR_2_PROPERTY::SUPERNOVA_THETA,
    STAR_2_PROPERTY::SUPERNOVA_PHI,
    STAR_2_PROPERTY::MEAN_ANOMALY,
    STAR_1_PROPERTY::OMEGA_ZAMS,
    STAR_2_PROPERTY::OMEGA_ZAMS,
    PROGRAM_OPTION::KICK_VELOCITY_DISTRIBUTION_SIGMA_CCSN_NS,
    PROGRAM_OPTION::KICK_VELOCITY_DISTRIBUTION_SIGMA_CCSN_BH,
    PROGRAM_OPTION::KICK_VELOCITY_DISTRIBUTION_SIGMA_FOR_ECSN,
    PROGRAM_OPTION::KICK_VELOCITY_DISTRIBUTION_SIGMA_FOR_USSN,
    BINARY_PROPERTY::LUMINOUS_BLUE_VARIABLE_FACTOR,
    BINARY_PROPERTY::WOLF_RAYET_FACTOR,
    BINARY_PROPERTY::COMMON_ENVELOPE_ALPHA,
    STAR_1_PROPERTY::METALLICITY,
    STAR_2_PROPERTY::METALLICITY,
    // BINARY_PROPERTY::SECONDARY_TOO_SMALL_FOR_DCO,
    BINARY_PROPERTY::UNBOUND,
    BINARY_PROPERTY::STELLAR_MERGER,
    BINARY_PROPERTY::STELLAR_MERGER_AT_BIRTH,
    STAR_1_PROPERTY::INITIAL_STELLAR_TYPE,
    STAR_1_PROPERTY::STELLAR_TYPE,
    STAR_2_PROPERTY::INITIAL_STELLAR_TYPE,
    STAR_2_PROPERTY::STELLAR_TYPE,
    BINARY_PROPERTY::ERROR
};


// BSE_DOUBLE_COMPACT_OBJECT_REC
//
// Default record definition for the Binary Double Compact Objects logfile
//
const ANY_PROPERTY_VECTOR BSE_DOUBLE_COMPACT_OBJECTS_REC = {
    BINARY_PROPERTY::RANDOM_SEED,
    BINARY_PROPERTY::SEMI_MAJOR_AXIS_AT_DCO_FORMATION, 
    BINARY_PROPERTY::ECCENTRICITY_AT_DCO_FORMATION,
    STAR_1_PROPERTY::MASS,
    STAR_1_PROPERTY::STELLAR_TYPE,
    STAR_2_PROPERTY::MASS, // floor: remove (its in SN) ?
    STAR_2_PROPERTY::STELLAR_TYPE,
    BINARY_PROPERTY::TIME_TO_COALESCENCE,
    BINARY_PROPERTY::TIME,
    // BINARY_PROPERTY::RLOF_SECONDARY_POST_COMMON_ENVELOPE,
    STAR_1_PROPERTY::MASS_TRANSFER_CASE_INITIAL, // floor: remove (its in RLOF) ?
    STAR_2_PROPERTY::MASS_TRANSFER_CASE_INITIAL, // floor: remove (its in RLOF) ?
    BINARY_PROPERTY::MERGES_IN_HUBBLE_TIME, 
    STAR_1_PROPERTY::RECYCLED_NEUTRON_STAR,  // floor: remove (its in RLOF) ?
    STAR_2_PROPERTY::RECYCLED_NEUTRON_STAR,  // floor: remove (its in RLOF) ?
};


// BSE_BE_BINARY_REC
//
// Default record definition for the BeBinaries logfile
//
const ANY_PROPERTY_VECTOR BSE_BE_BINARIES_REC = {
    BINARY_PROPERTY::BE_BINARY_CURRENT_ID,
    BINARY_PROPERTY::BE_BINARY_CURRENT_RANDOM_SEED,
    BINARY_PROPERTY::BE_BINARY_CURRENT_DT,
    BINARY_PROPERTY::BE_BINARY_CURRENT_TOTAL_TIME,
    BINARY_PROPERTY::BE_BINARY_CURRENT_NS_MASS,
    BINARY_PROPERTY::BE_BINARY_CURRENT_COMPANION_MASS,
    BINARY_PROPERTY::BE_BINARY_CURRENT_COMPANION_LUMINOSITY,
    BINARY_PROPERTY::BE_BINARY_CURRENT_COMPANION_TEFF,
    BINARY_PROPERTY::BE_BINARY_CURRENT_COMPANION_RADIUS,
    BINARY_PROPERTY::BE_BINARY_CURRENT_SEPARATION,
    BINARY_PROPERTY::BE_BINARY_CURRENT_ECCENTRICITY
};


// BSE_DETAILED_OUTPUT_REC
//
// Default record definition for the Binary Detailed Output logfile
//
const ANY_PROPERTY_VECTOR BSE_DETAILED_OUTPUT_REC = {
    BINARY_PROPERTY::RANDOM_SEED,
    BINARY_PROPERTY::DT,
    BINARY_PROPERTY::TIME,
    BINARY_PROPERTY::SEMI_MAJOR_AXIS_PRIME_RSOL,
    BINARY_PROPERTY::ECCENTRICITY_PRIME,
    STAR_1_PROPERTY::MZAMS,
    STAR_2_PROPERTY::MZAMS,
    STAR_1_PROPERTY::MASS_0,
    STAR_2_PROPERTY::MASS_0,
    STAR_1_PROPERTY::MASS,
    STAR_2_PROPERTY::MASS,
    STAR_1_PROPERTY::ENV_MASS,
    STAR_2_PROPERTY::ENV_MASS,
    STAR_1_PROPERTY::CORE_MASS,
    STAR_2_PROPERTY::CORE_MASS,
    STAR_1_PROPERTY::HE_CORE_MASS,
    STAR_2_PROPERTY::HE_CORE_MASS,
    STAR_1_PROPERTY::CO_CORE_MASS,
    STAR_2_PROPERTY::CO_CORE_MASS,
    STAR_1_PROPERTY::RADIUS,
    STAR_2_PROPERTY::RADIUS,
    BINARY_PROPERTY::ROCHE_LOBE_RADIUS_1,
    BINARY_PROPERTY::ROCHE_LOBE_RADIUS_2,
    BINARY_PROPERTY::ROCHE_LOBE_TRACKER_1,
    BINARY_PROPERTY::ROCHE_LOBE_TRACKER_2,
    STAR_1_PROPERTY::OMEGA,
    STAR_2_PROPERTY::OMEGA,
    STAR_1_PROPERTY::OMEGA_BREAK,
    STAR_2_PROPERTY::OMEGA_BREAK,
    STAR_1_PROPERTY::INITIAL_STELLAR_TYPE,
    STAR_2_PROPERTY::INITIAL_STELLAR_TYPE,
    STAR_1_PROPERTY::STELLAR_TYPE,
    STAR_2_PROPERTY::STELLAR_TYPE,
    STAR_1_PROPERTY::AGE,
    STAR_2_PROPERTY::AGE,
    STAR_1_PROPERTY::LUMINOSITY,
    STAR_2_PROPERTY::LUMINOSITY,
    STAR_1_PROPERTY::TEMPERATURE,
    STAR_2_PROPERTY::TEMPERATURE,
    STAR_1_PROPERTY::ANGULAR_MOMENTUM,
    STAR_2_PROPERTY::ANGULAR_MOMENTUM,
    STAR_1_PROPERTY::DYNAMICAL_TIMESCALE,
    STAR_2_PROPERTY::DYNAMICAL_TIMESCALE,
    STAR_1_PROPERTY::THERMAL_TIMESCALE,
    STAR_2_PROPERTY::THERMAL_TIMESCALE,
    STAR_1_PROPERTY::NUCLEAR_TIMESCALE,
    STAR_2_PROPERTY::NUCLEAR_TIMESCALE,
    STAR_1_PROPERTY::ZETA_THERMAL,
    STAR_2_PROPERTY::ZETA_THERMAL,
    STAR_1_PROPERTY::ZETA_NUCLEAR,
    STAR_2_PROPERTY::ZETA_NUCLEAR,
    STAR_1_PROPERTY::ZETA_SOBERMAN,
    STAR_2_PROPERTY::ZETA_SOBERMAN,
    STAR_1_PROPERTY::ZETA_SOBERMAN_HE,
    STAR_2_PROPERTY::ZETA_SOBERMAN_HE,
    STAR_1_PROPERTY::ZETA_HURLEY,
    STAR_2_PROPERTY::ZETA_HURLEY,
    STAR_1_PROPERTY::ZETA_HURLEY_HE,
    STAR_2_PROPERTY::ZETA_HURLEY_HE,
    STAR_1_PROPERTY::MASS_LOSS_DIFF,
    STAR_2_PROPERTY::MASS_LOSS_DIFF,
    STAR_1_PROPERTY::MASS_TRANSFER_DIFF,
    STAR_2_PROPERTY::MASS_TRANSFER_DIFF,
    BINARY_PROPERTY::TOTAL_ANGULAR_MOMENTUM_PRIME,
    BINARY_PROPERTY::TOTAL_ENERGY_PRIME,
    STAR_1_PROPERTY::LAMBDA_NANJING,
    STAR_2_PROPERTY::LAMBDA_NANJING,
    STAR_1_PROPERTY::LAMBDA_LOVERIDGE,
    STAR_2_PROPERTY::LAMBDA_LOVERIDGE,
    STAR_1_PROPERTY::LAMBDA_KRUCKOW_TOP,
    STAR_2_PROPERTY::LAMBDA_KRUCKOW_TOP,
    STAR_1_PROPERTY::LAMBDA_KRUCKOW_MIDDLE,
    STAR_2_PROPERTY::LAMBDA_KRUCKOW_MIDDLE,
    STAR_1_PROPERTY::LAMBDA_KRUCKOW_BOTTOM,
    STAR_2_PROPERTY::LAMBDA_KRUCKOW_BOTTOM,
    STAR_1_PROPERTY::METALLICITY,
    STAR_2_PROPERTY::METALLICITY,
    BINARY_PROPERTY::MASS_TRANSFER_TRACKER_HISTORY,
    STAR_1_PROPERTY::PULSAR_MAGNETIC_FIELD,
    STAR_2_PROPERTY::PULSAR_MAGNETIC_FIELD,
    STAR_1_PROPERTY::PULSAR_SPIN_FREQUENCY,
    STAR_2_PROPERTY::PULSAR_SPIN_FREQUENCY,
    STAR_1_PROPERTY::PULSAR_SPIN_DOWN_RATE,
    STAR_2_PROPERTY::PULSAR_SPIN_DOWN_RATE,
    STAR_1_PROPERTY::RADIAL_EXPANSION_TIMESCALE,
    STAR_2_PROPERTY::RADIAL_EXPANSION_TIMESCALE
};


// BSE_PULSAR_EVOLUTION_REC
//
// Default record definition for the Binary Pulsar Evolution logfile
//
const ANY_PROPERTY_VECTOR BSE_PULSAR_EVOLUTION_REC = {
    BINARY_PROPERTY::RANDOM_SEED,
    // BINARY_PROPERTY::UNBOUND,
    STAR_1_PROPERTY::MASS,
    STAR_2_PROPERTY::MASS,
    STAR_1_PROPERTY::STELLAR_TYPE,
    STAR_2_PROPERTY::STELLAR_TYPE,
    BINARY_PROPERTY::SEMI_MAJOR_AXIS_PRIME_RSOL,
    BINARY_PROPERTY::MASS_TRANSFER_TRACKER_HISTORY,
    STAR_1_PROPERTY::PULSAR_MAGNETIC_FIELD,
    STAR_2_PROPERTY::PULSAR_MAGNETIC_FIELD,
    STAR_1_PROPERTY::PULSAR_SPIN_FREQUENCY,
    STAR_2_PROPERTY::PULSAR_SPIN_FREQUENCY,
    STAR_1_PROPERTY::PULSAR_SPIN_DOWN_RATE,
    STAR_2_PROPERTY::PULSAR_SPIN_DOWN_RATE,
    BINARY_PROPERTY::TIME,
    BINARY_PROPERTY::DT
};


// BSE_SUPERNOVAE_REC
//
// Default record definition for the Binary Supernovae logfile
//
const ANY_PROPERTY_VECTOR BSE_SUPERNOVAE_REC = {
    BINARY_PROPERTY::RANDOM_SEED,
    SUPERNOVA_PROPERTY::DRAWN_KICK_VELOCITY,
    SUPERNOVA_PROPERTY::KICK_VELOCITY,
    SUPERNOVA_PROPERTY::FALLBACK_FRACTION,
    BINARY_PROPERTY::ORBITAL_VELOCITY_PRE_SUPERNOVA,
    BINARY_PROPERTY::DIMENSIONLESS_KICK_VELOCITY,     // remove?  (its in systemParameters)		
    SUPERNOVA_PROPERTY::TRUE_ANOMALY,				  // remove?  (its in systemParameters)
    SUPERNOVA_PROPERTY::SUPERNOVA_THETA,              // remove?  (its in systemParameters)
    SUPERNOVA_PROPERTY::SUPERNOVA_PHI,                // remove?  (its in systemParameters)
    SUPERNOVA_PROPERTY::SN_TYPE,
    BINARY_PROPERTY::ECCENTRICITY_PRE_SUPERNOVA,  // floor: we want a Eccentricity<SN and Eccentricity>SN; how to do this? - RTW done
	BINARY_PROPERTY::ECCENTRICITY_POST_SUPERNOVA,
    BINARY_PROPERTY::SEMI_MAJOR_AXIS_PRE_SUPERNOVA_RSOL,
	BINARY_PROPERTY::SEMI_MAJOR_AXIS_POST_SUPERNOVA_RSOL,
    BINARY_PROPERTY::TIME,
    BINARY_PROPERTY::SUPERNOVA_STATE,
    BINARY_PROPERTY::UNBOUND,
    COMPANION_PROPERTY::RUNAWAY,
    SUPERNOVA_PROPERTY::STELLAR_TYPE,
    SUPERNOVA_PROPERTY::STELLAR_TYPE_PREV,
    COMPANION_PROPERTY::STELLAR_TYPE,
    SUPERNOVA_PROPERTY::TOTAL_MASS_AT_COMPACT_OBJECT_FORMATION,
    SUPERNOVA_PROPERTY::CORE_MASS_AT_COMPACT_OBJECT_FORMATION,
    SUPERNOVA_PROPERTY::HE_CORE_MASS_AT_COMPACT_OBJECT_FORMATION,
    SUPERNOVA_PROPERTY::CO_CORE_MASS_AT_COMPACT_OBJECT_FORMATION,
    SUPERNOVA_PROPERTY::MASS,
    COMPANION_PROPERTY::MASS,
    SUPERNOVA_PROPERTY::EXPERIENCED_RLOF,
    SUPERNOVA_PROPERTY::SPEED,
    COMPANION_PROPERTY::SPEED,
    BINARY_PROPERTY::SYSTEMIC_SPEED,
    SUPERNOVA_PROPERTY::HYDROGEN_RICH,
    SUPERNOVA_PROPERTY::HYDROGEN_POOR
    // BINARY_PROPERTY::STABLE_RLOF_POST_COMMON_ENVELOPE, 
    // SUPERNOVA_PROPERTY::RLOF_ONTO_NS, // (does not work currently?)
    // SUPERNOVA_PROPERTY::EXPERIENCED_SN_TYPE,
};


// BSE_COMMON_ENVELOPES_REC
//
// Default record definition for the Binary Common Envelopes logfile
//
const ANY_PROPERTY_VECTOR BSE_COMMON_ENVELOPES_REC = {
    BINARY_PROPERTY::RANDOM_SEED,
    BINARY_PROPERTY::TIME,
    STAR_1_PROPERTY::LAMBDA_AT_COMMON_ENVELOPE,
    STAR_2_PROPERTY::LAMBDA_AT_COMMON_ENVELOPE,
    STAR_1_PROPERTY::BINDING_ENERGY_PRE_COMMON_ENVELOPE,
    STAR_2_PROPERTY::BINDING_ENERGY_PRE_COMMON_ENVELOPE,
    BINARY_PROPERTY::ECCENTRICITY_PRE_COMMON_ENVELOPE,
    BINARY_PROPERTY::ECCENTRICITY_POST_COMMON_ENVELOPE,
    BINARY_PROPERTY::SEMI_MAJOR_AXIS_PRE_COMMON_ENVELOPE,
    BINARY_PROPERTY::SEMI_MAJOR_AXIS_POST_COMMON_ENVELOPE,
    BINARY_PROPERTY::ROCHE_LOBE_RADIUS_1_PRE_COMMON_ENVELOPE,
    BINARY_PROPERTY::ROCHE_LOBE_RADIUS_1_POST_COMMON_ENVELOPE,
    BINARY_PROPERTY::ROCHE_LOBE_RADIUS_2_PRE_COMMON_ENVELOPE,
    BINARY_PROPERTY::ROCHE_LOBE_RADIUS_2_POST_COMMON_ENVELOPE,
    BINARY_PROPERTY::MASS_1_PRE_COMMON_ENVELOPE,
    BINARY_PROPERTY::MASS_ENV_1,
    BINARY_PROPERTY::MASS_1_FINAL,
    BINARY_PROPERTY::RADIUS_1_PRE_COMMON_ENVELOPE,
    BINARY_PROPERTY::RADIUS_1_POST_COMMON_ENVELOPE,
    BINARY_PROPERTY::STELLAR_TYPE_1_PRE_COMMON_ENVELOPE,
    STAR_1_PROPERTY::STELLAR_TYPE,
    STAR_1_PROPERTY::LAMBDA_FIXED,
    STAR_1_PROPERTY::LAMBDA_NANJING,
    STAR_1_PROPERTY::LAMBDA_LOVERIDGE,
    STAR_1_PROPERTY::LAMBDA_LOVERIDGE_WINDS,
    STAR_1_PROPERTY::LAMBDA_KRUCKOW,
    STAR_1_PROPERTY::BINDING_ENERGY_FIXED,
    STAR_1_PROPERTY::BINDING_ENERGY_NANJING,
    STAR_1_PROPERTY::BINDING_ENERGY_LOVERIDGE,
    STAR_1_PROPERTY::BINDING_ENERGY_LOVERIDGE_WINDS,
    STAR_1_PROPERTY::BINDING_ENERGY_KRUCKOW,
    BINARY_PROPERTY::MASS_2_PRE_COMMON_ENVELOPE,
    BINARY_PROPERTY::MASS_ENV_2,
    BINARY_PROPERTY::MASS_2_FINAL,
    BINARY_PROPERTY::RADIUS_2_PRE_COMMON_ENVELOPE,
    BINARY_PROPERTY::RADIUS_2_POST_COMMON_ENVELOPE,
    BINARY_PROPERTY::STELLAR_TYPE_2_PRE_COMMON_ENVELOPE,
    STAR_2_PROPERTY::STELLAR_TYPE,
    STAR_2_PROPERTY::LAMBDA_FIXED,
    STAR_2_PROPERTY::LAMBDA_NANJING,
    STAR_2_PROPERTY::LAMBDA_LOVERIDGE,
    STAR_2_PROPERTY::LAMBDA_LOVERIDGE_WINDS,
    STAR_2_PROPERTY::LAMBDA_KRUCKOW,
    STAR_2_PROPERTY::BINDING_ENERGY_FIXED,
    STAR_2_PROPERTY::BINDING_ENERGY_NANJING,
    STAR_2_PROPERTY::BINDING_ENERGY_LOVERIDGE,
    STAR_2_PROPERTY::BINDING_ENERGY_LOVERIDGE_WINDS,
    STAR_2_PROPERTY::BINDING_ENERGY_KRUCKOW,
    BINARY_PROPERTY::MASS_TRANSFER_TRACKER_HISTORY,
    BINARY_PROPERTY::STELLAR_MERGER,
    BINARY_PROPERTY::OPTIMISTIC_COMMON_ENVELOPE,
    BINARY_PROPERTY::COMMON_ENVELOPE_EVENT_COUNT,
    BINARY_PROPERTY::DOUBLE_CORE_COMMON_ENVELOPE,
    STAR_1_PROPERTY::IS_RLOF,
    STAR_1_PROPERTY::LUMINOSITY_PRE_COMMON_ENVELOPE,
    STAR_1_PROPERTY::TEMPERATURE_PRE_COMMON_ENVELOPE,
    STAR_1_PROPERTY::DYNAMICAL_TIMESCALE_PRE_COMMON_ENVELOPE,
    STAR_1_PROPERTY::THERMAL_TIMESCALE_PRE_COMMON_ENVELOPE,
    STAR_1_PROPERTY::NUCLEAR_TIMESCALE_PRE_COMMON_ENVELOPE,
    STAR_2_PROPERTY::IS_RLOF,
    STAR_2_PROPERTY::LUMINOSITY_PRE_COMMON_ENVELOPE,
    STAR_2_PROPERTY::TEMPERATURE_PRE_COMMON_ENVELOPE,
    STAR_2_PROPERTY::DYNAMICAL_TIMESCALE_PRE_COMMON_ENVELOPE,
    STAR_2_PROPERTY::THERMAL_TIMESCALE_PRE_COMMON_ENVELOPE,
    STAR_2_PROPERTY::NUCLEAR_TIMESCALE_PRE_COMMON_ENVELOPE,
    BINARY_PROPERTY::ZETA_STAR_COMPARE,
    BINARY_PROPERTY::ZETA_RLOF_ANALYTIC,
    BINARY_PROPERTY::SYNCHRONIZATION_TIMESCALE,
    BINARY_PROPERTY::CIRCULARIZATION_TIMESCALE,
    STAR_1_PROPERTY::RADIAL_EXPANSION_TIMESCALE_PRE_COMMON_ENVELOPE,
    STAR_2_PROPERTY::RADIAL_EXPANSION_TIMESCALE_PRE_COMMON_ENVELOPE,
    BINARY_PROPERTY::IMMEDIATE_RLOF_POST_COMMON_ENVELOPE,
    BINARY_PROPERTY::SIMULTANEOUS_RLOF
};


// enum class LOGFILE
// Symbolic names for logfiles
enum class LOGFILE: int {
    NONE,
    DEBUG_LOG,
    ERROR_LOG,
    SSE_PARAMETERS,
    BSE_SYSTEM_PARAMETERS,
    BSE_DOUBLE_COMPACT_OBJECTS,
    BSE_SUPERNOVAE,
    BSE_COMMON_ENVELOPES,
    BSE_BE_BINARIES,
    BSE_PULSAR_EVOLUTION,
    BSE_DETAILED_OUTPUT
};


// enum class LOGFILE_TYPE
// Symbolic names for logfile types
enum class LOGFILE_TYPE: int { NONE, STELLAR, BINARY };


typedef std::tuple<std::string, ANY_PROPERTY_VECTOR, std::string, std::string, LOGFILE_TYPE> LOGFILE_DESCRIPTOR_T;

// descriptors for logfiles
// unordered_map - key is integer logfile (from enum class LOGFILE above)
const std::map<LOGFILE, LOGFILE_DESCRIPTOR_T> LOGFILE_DESCRIPTOR = {
    { LOGFILE::NONE,                       { "" ,                          {},                             "",                "",                    LOGFILE_TYPE::NONE}},
    { LOGFILE::DEBUG_LOG,                  { "Debug_Log",                  {},                             "",                "",                    LOGFILE_TYPE::NONE }},
    { LOGFILE::ERROR_LOG,                  { "Error_Log",                  {},                             "",                "",                    LOGFILE_TYPE::NONE }},
    { LOGFILE::SSE_PARAMETERS,             { "SSE_Parameters",             SSE_PARAMETERS_REC,             "SSE_PARMS",       "SSE_PARMS_REC",       LOGFILE_TYPE::STELLAR }},
    { LOGFILE::BSE_SYSTEM_PARAMETERS,      { "BSE_System_Parameters",      BSE_SYSTEM_PARAMETERS_REC,      "BSE_SYSPARMS",    "BSE_SYSPARMS_REC",    LOGFILE_TYPE::BINARY }},
    { LOGFILE::BSE_DOUBLE_COMPACT_OBJECTS, { "BSE_Double_Compact_Objects", BSE_DOUBLE_COMPACT_OBJECTS_REC, "BSE_DCO",         "BSE_DCO_REC",         LOGFILE_TYPE::BINARY }},
    { LOGFILE::BSE_SUPERNOVAE,             { "BSE_Supernovae",             BSE_SUPERNOVAE_REC,             "BSE_SNE",         "BSE_SNE_REC",         LOGFILE_TYPE::BINARY }},
    { LOGFILE::BSE_COMMON_ENVELOPES,       { "BSE_Common_Envelopes",       BSE_COMMON_ENVELOPES_REC,       "BSE_CEE",         "BSE_CEE_REC",         LOGFILE_TYPE::BINARY }},
    { LOGFILE::BSE_BE_BINARIES,            { "BSE_BE_Binaries",            BSE_BE_BINARIES_REC,            "BSE_BE_BINARIES", "BSE_BE_BINARIES_REC", LOGFILE_TYPE::BINARY }},
    { LOGFILE::BSE_PULSAR_EVOLUTION,       { "BSE_Pulsar_Evolution",       BSE_PULSAR_EVOLUTION_REC,       "BSE_PULSARS",     "BSE_PULSARS_REC",     LOGFILE_TYPE::BINARY }},
    { LOGFILE::BSE_DETAILED_OUTPUT,        { "BSE_Detailed_Output",        BSE_DETAILED_OUTPUT_REC,        "BSE_DETAILED",    "BSE_DETAILED_REC",    LOGFILE_TYPE::BINARY }}
};


// double vector CHE_Coefficients
// coefficients for the calculation of initial angular frequency
// Mandel from Butler 2018
const DBL_VECTOR CHE_Coefficients = { 5.7914E-04, -1.9196E-06, -4.0602E-07, 1.0150E-08, -9.1792E-11, 2.9051E-13 };


// enum class LR_TCoeff
// Symbolic names for term coefficients for Luminosity & Radius coefficients from Tout et al. 1996
enum class LR_TCoeff: int { a, b, c, d, e };
#define A LR_TCoeff::a
#define B LR_TCoeff::b
#define C LR_TCoeff::c
#define D LR_TCoeff::d
#define E LR_TCoeff::e

// enum class L_Coeff
// Symbolic names for luminosity coefficients (from Tout et al. 1996)
enum class L_Coeff: int { ALPHA, BETA, GAMMA, DELTA, EPSILON, ZETA, ETA };
#define ALPHA   L_Coeff::ALPHA
#define BETA    L_Coeff::BETA
#define GAMMA   L_Coeff::GAMMA
#define DELTA   L_Coeff::DELTA
#define EPSILON L_Coeff::EPSILON
#define ZETA    L_Coeff::ZETA
#define ETA     L_Coeff::ETA

// L (Luminosity) coefficients
// Table 1 in Tout et al 1996
// Key to map is L_Coeff.  Map element is unordered_map of term coefficient values.
const std::map<int, COMPASUnorderedMap<LR_TCoeff, double>> L_COEFF = {
    {static_cast<int>(ALPHA),   {{A, 0.39704170}, {B,  -0.32913574}, {C,  0.34776688}, {D,  0.37470851}, {E, 0.09011915}}},
    {static_cast<int>(BETA),    {{A, 8.52762600}, {B, -24.41225973}, {C, 56.43597107}, {D, 37.06152575}, {E, 5.45624060}}},
    {static_cast<int>(GAMMA),   {{A, 0.00025546}, {B,  -0.00123461}, {C, -0.00023246}, {D,  0.00045519}, {E, 0.00016176}}},
    {static_cast<int>(DELTA),   {{A, 5.43288900}, {B,  -8.62157806}, {C, 13.44202049}, {D, 14.51584135}, {E, 3.39793084}}},
    {static_cast<int>(EPSILON), {{A, 5.56357900}, {B, -10.32345224}, {C, 19.44322980}, {D, 18.97361347}, {E, 4.16903097}}},
    {static_cast<int>(ZETA),    {{A, 0.78866060}, {B,  -2.90870942}, {C,  6.54713531}, {D,  4.05606657}, {E, 0.53287322}}},
    {static_cast<int>(ETA),     {{A, 0.00586685}, {B,  -0.01704237}, {C,  0.03872348}, {D,  0.02570041}, {E, 0.00383376}}}
};

#undef ALPHA
#undef BETA
#undef GAMMA
#undef DELTA
#undef EPSILON
#undef ZETA
#undef ETA


// enum class R_Coeff
// Symbolic names for radius coefficients from Tout et al. 1996
enum class R_Coeff: int { THETA, IOTA, KAPPA, LAMBDA, MU, NU, XI, OMICRON, PI };
#define THETA   R_Coeff::THETA
#define IOTA    R_Coeff::IOTA
#define KAPPA   R_Coeff::KAPPA
#define LAMBDA  R_Coeff::LAMBDA
#define MU      R_Coeff::MU
#define NU      R_Coeff::NU
#define XI      R_Coeff::XI
#define OMICRON R_Coeff::OMICRON
#define Pi      R_Coeff::PI

// R (Radius) coefficients
// Table 2 in Tout et al. 1996
// Key to map is L_Coeff.  Map element is unordered_map of term coefficient values.
const std::map<int, COMPASUnorderedMap<LR_TCoeff, double>> R_COEFF = {
    {static_cast<int>(THETA),   {{A,  1.71535900}, {B,  0.62246212}, {C,  -0.92557761}, {D,  -1.16996966}, {E, -0.30631491}}},
    {static_cast<int>(IOTA),    {{A,  6.59778800}, {B, -0.42450044}, {C, -12.13339427}, {D, -10.73509484}, {E, -2.51487077}}},
    {static_cast<int>(KAPPA),   {{A, 10.08855000}, {B, -7.11727086}, {C, -31.67119479}, {D, -24.24848322}, {E, -5.33608972}}},
    {static_cast<int>(LAMBDA),  {{A,  1.01249500}, {B,  0.32699690}, {C,  -0.00923418}, {D,  -0.03876858}, {E, -0.00412750}}},
    {static_cast<int>(MU),      {{A,  0.07490166}, {B,  0.02410413}, {C,   0.07233664}, {D,   0.03040467}, {E,  0.00197741}}},
    {static_cast<int>(NU),      {{A,  0.01077422}, {B,  0.00000000}, {C,   0.00000000}, {D,   0.00000000}, {E,  0.00000000}}},
    {static_cast<int>(XI),      {{A,  3.08223400}, {B,  0.94472050}, {C,  -2.15200882}, {D,  -2.49219496}, {E, -0.63848738}}},
    {static_cast<int>(OMICRON), {{A, 17.84778000}, {B, -7.45345690}, {C, -48.96066856}, {D, -40.05386135}, {E, -9.09331816}}},
    {static_cast<int>(Pi),      {{A,  0.00022582}, {B, -0.00186899}, {C,   0.00388783}, {D,   0.00142402}, {E, -0.00007671}}}
};

#undef THETA
#undef IOTA
#undef KAPPA
#undef LAMBDA
#undef MU
#undef NU
#undef XI
#undef OMICRON
#undef Pi

#undef A
#undef B
#undef C
#undef D
#undef E


// enum class AB_TCoeff
// Symbolic names for term coefficients for A & B coefficients from Hurley et al. 2000
enum class AB_TCoeff: int { ALPHA, BETA, GAMMA, ETA, MU };
#define ALPHA AB_TCoeff::ALPHA
#define BETA  AB_TCoeff::BETA
#define GAMMA AB_TCoeff::GAMMA
#define ETA   AB_TCoeff::ETA
#define MU    AB_TCoeff::MU

// A coefficients
// Table in Appendix A of Hurley et al. 2000
// Key to map is n (A(n)).  Map element is unordered_map of term coefficient values.
const std::map<int, COMPASUnorderedMap<AB_TCoeff, double>> A_COEFF = {
    { 1, {{ALPHA,  1.593890E3 }, {BETA,  2.053038E3 }, {GAMMA,  1.231226E3 }, {ETA,  2.327785E2 }, {MU,  0.000000E0 }}},
    { 2, {{ALPHA,  2.706708E3 }, {BETA,  1.483131E3 }, {GAMMA,  5.772723E2 }, {ETA,  7.411230E1 }, {MU,  0.000000E0 }}},
    { 3, {{ALPHA,  1.466143E2 }, {BETA, -1.048442E2 }, {GAMMA, -6.795374E1 }, {ETA, -1.391127E1 }, {MU,  0.000000E0 }}},
    { 4, {{ALPHA,  4.141960E-2}, {BETA,  4.564888E-2}, {GAMMA,  2.958542E-2}, {ETA,  5.571483E-3}, {MU,  0.000000E0 }}},
    { 5, {{ALPHA,  3.426349E-1}, {BETA,  0.000000E0 }, {GAMMA,  0.000000E0 }, {ETA,  0.000000E0 }, {MU,  0.000000E0 }}},
    { 6, {{ALPHA,  1.949814E1 }, {BETA,  1.758178E0 }, {GAMMA, -6.008212E0 }, {ETA, -4.470533E0 }, {MU,  0.000000E0 }}},
    { 7, {{ALPHA,  4.903830E0 }, {BETA,  0.000000E0 }, {GAMMA,  0.000000E0 }, {ETA,  0.000000E0 }, {MU,  0.000000E0 }}},
    { 8, {{ALPHA,  5.212154E-2}, {BETA,  3.166411E-2}, {GAMMA, -2.750074E-3}, {ETA, -2.271549E-3}, {MU,  0.000000E0 }}},
    { 9, {{ALPHA,  1.312179E0 }, {BETA, -3.294936E-1}, {GAMMA,  9.231860E-2}, {ETA,  2.610989E-2}, {MU,  0.000000E0 }}},
    {10, {{ALPHA,  8.073972E-1}, {BETA,  0.000000E0 }, {GAMMA,  0.000000E0 }, {ETA,  0.000000E0 }, {MU,  0.000000E0 }}},

    {11, {{ALPHA,  1.031538E0 }, {BETA, -2.434480E-1}, {GAMMA,  7.732821E0 }, {ETA,  6.460705E0 }, {MU,  1.374484E0 }}},
    {12, {{ALPHA,  1.043715E0 }, {BETA, -1.577474E0 }, {GAMMA, -5.168234E0 }, {ETA, -5.596506E0 }, {MU, -1.299394E0 }}},
    {13, {{ALPHA,  7.859573E2 }, {BETA, -8.542048E0 }, {GAMMA, -2.642511E1 }, {ETA, -9.585707E0 }, {MU,  0.000000E0 }}},
    {14, {{ALPHA,  3.858911E3 }, {BETA,  2.459681E3 }, {GAMMA, -7.630093E1 }, {ETA, -3.486057E2 }, {MU, -4.861703E1 }}},
    {15, {{ALPHA,  2.888720E2 }, {BETA,  2.952979E2 }, {GAMMA,  1.850341E2 }, {ETA,  3.797254E1 }, {MU,  0.000000E0 }}},
    {16, {{ALPHA,  7.196580E0 }, {BETA,  5.613746E-1}, {GAMMA,  3.805871E-1}, {ETA,  8.398728E-2}, {MU,  0.000000E0 }}},
    {17, {{ALPHA,  0.000000E0 }, {BETA,  0.000000E0 }, {GAMMA,  0.000000E0 }, {ETA,  0.000000E0 }, {MU,  0.000000E0 }}},
    {18, {{ALPHA,  2.187715E-1}, {BETA, -2.154437E0 }, {GAMMA, -3.768678E0 }, {ETA, -1.975518E0 }, {MU, -3.021475E-1}}},
    {19, {{ALPHA,  1.466440E0 }, {BETA,  1.839725E0 }, {GAMMA,  6.442199E0 }, {ETA,  4.023635E0 }, {MU,  6.957529E-1}}},
    {20, {{ALPHA,  2.652091E1 }, {BETA,  8.178458E1 }, {GAMMA,  1.156058E2 }, {ETA,  7.633811E1 }, {MU,  1.950698E1 }}},

    {21, {{ALPHA,  1.472103E0 }, {BETA, -2.947609E0 }, {GAMMA, -3.312828E0 }, {ETA, -9.945065E-1}, {MU,  0.000000E0 }}},
    {22, {{ALPHA,  3.071048E0 }, {BETA, -5.679941E0 }, {GAMMA, -9.745523E0 }, {ETA, -3.594543E0 }, {MU,  0.000000E0 }}},
    {23, {{ALPHA,  2.617890E0 }, {BETA,  1.019135E0 }, {GAMMA, -3.292551E-2}, {ETA, -7.445123E-2}, {MU,  0.000000E0 }}},
    {24, {{ALPHA,  1.075567E-2}, {BETA,  1.773287E-2}, {GAMMA,  9.610479E-3}, {ETA,  1.732469E-3}, {MU,  0.000000E0 }}},
    {25, {{ALPHA,  1.476246E0 }, {BETA,  1.899331E0 }, {GAMMA,  1.195010E0 }, {ETA,  3.035051E-1}, {MU,  0.000000E0 }}},
    {26, {{ALPHA,  5.502535E0 }, {BETA, -6.601663E-2}, {GAMMA,  9.968707E-2}, {ETA,  3.599801E-2}, {MU,  0.000000E0 }}},
    {27, {{ALPHA,  9.511033E1 }, {BETA,  6.819618E1 }, {GAMMA, -1.045625E1 }, {ETA, -1.474939E1 }, {MU,  0.000000E0 }}},
    {28, {{ALPHA,  3.113458E1 }, {BETA,  1.012033E1 }, {GAMMA, -4.650511E0 }, {ETA, -2.463185E0 }, {MU,  0.000000E0 }}},
    {29, {{ALPHA,  1.413057E0 }, {BETA,  4.578814E-1}, {GAMMA, -6.850581E-2}, {ETA, -5.588658E-2}, {MU,  0.000000E0 }}},
    {30, {{ALPHA,  3.910862E1 }, {BETA,  5.196646E1 }, {GAMMA,  2.264970E1 }, {ETA,  2.873680E0 }, {MU,  0.000000E0 }}},

    {31, {{ALPHA,  4.597479E0 }, {BETA, -2.855179E-1}, {GAMMA,  2.709724E-1}, {ETA,  0.000000E0 }, {MU,  0.000000E0 }}},
    {32, {{ALPHA,  6.682518E0 }, {BETA,  2.827718E-1}, {GAMMA, -7.294429E-2}, {ETA,  0.000000E0 }, {MU,  0.000000E0 }}},
    {33, {{ALPHA,  0.000000E0 }, {BETA,  0.000000E0 }, {GAMMA,  0.000000E0 }, {ETA,  0.000000E0 }, {MU,  0.000000E0 }}},
    {34, {{ALPHA,  1.910302E-1}, {BETA,  1.158624E-1}, {GAMMA,  3.348990E-2}, {ETA,  2.599706E-3}, {MU,  0.000000E0 }}},
    {35, {{ALPHA,  3.931056E-1}, {BETA,  7.277637E-2}, {GAMMA, -1.366593E-1}, {ETA, -4.508946E-2}, {MU,  0.000000E0 }}},
    {36, {{ALPHA,  3.267776E-1}, {BETA,  1.204424E-1}, {GAMMA,  9.988332E-2}, {ETA,  2.455361E-2}, {MU,  0.000000E0 }}},
    {37, {{ALPHA,  5.990212E-1}, {BETA,  5.570264E-2}, {GAMMA,  6.207626E-2}, {ETA,  1.777283E-2}, {MU,  0.000000E0 }}},
    {38, {{ALPHA,  7.330122E-1}, {BETA,  5.192827E-1}, {GAMMA,  2.316416E-1}, {ETA,  8.346941E-3}, {MU,  0.000000E0 }}},
    {39, {{ALPHA,  1.172768E0 }, {BETA, -1.209262E-1}, {GAMMA, -1.193023E-1}, {ETA, -2.859837E-2}, {MU,  0.000000E0 }}},
    {40, {{ALPHA,  3.982622E-1}, {BETA, -2.296279E-1}, {GAMMA, -2.262539E-1}, {ETA, -5.219837E-2}, {MU,  0.000000E0 }}},

    {41, {{ALPHA,  3.571038E0 }, {BETA, -2.223635E-2}, {GAMMA, -2.611794E-2}, {ETA, -6.359648E-3}, {MU,  0.000000E0 }}},
    {42, {{ALPHA,  1.984800E0 }, {BETA,  1.138600E0 }, {GAMMA,  3.564000E-1}, {ETA,  0.000000E0 }, {MU,  0.000000E0 }}},
    {43, {{ALPHA,  6.300000E-2}, {BETA,  4.810000E-2}, {GAMMA,  9.840000E-3}, {ETA,  0.000000E0 }, {MU,  0.000000E0 }}},
    {44, {{ALPHA,  1.200000E0 }, {BETA,  2.450000E0 }, {GAMMA,  0.000000E0 }, {ETA,  0.000000E0 }, {MU,  0.000000E0 }}},
    {45, {{ALPHA,  2.321400E-1}, {BETA,  1.828075E-3}, {GAMMA, -2.232007E-2}, {ETA, -3.378734E-3}, {MU,  0.000000E0 }}},
    {46, {{ALPHA,  1.163659E-2}, {BETA,  3.427682E-3}, {GAMMA,  1.421393E-3}, {ETA, -3.710666E-3}, {MU,  0.000000E0 }}},
    {47, {{ALPHA,  1.048020E-2}, {BETA, -1.231921E-2}, {GAMMA, -1.686860E-2}, {ETA, -4.234354E-3}, {MU,  0.000000E0 }}},
    {48, {{ALPHA,  1.555590E0 }, {BETA, -3.223927E-1}, {GAMMA, -5.197429E-1}, {ETA, -1.066441E-1}, {MU,  0.000000E0 }}},
    {49, {{ALPHA,  9.770000E-2}, {BETA, -2.310000E-1}, {GAMMA, -7.530000E-2}, {ETA,  0.000000E0 }, {MU,  0.000000E0 }}},
    {50, {{ALPHA,  2.400000E-1}, {BETA,  1.800000E-1}, {GAMMA,  5.950000E-1}, {ETA,  0.000000E0 }, {MU,  0.000000E0 }}},

    {51, {{ALPHA,  3.300000E-1}, {BETA,  1.320000E-1}, {GAMMA,  2.180000E-1}, {ETA,  0.000000E0 }, {MU,  0.000000E0 }}},
    {52, {{ALPHA,  1.106400E0 }, {BETA,  4.150000E-1}, {GAMMA,  1.800000E-1}, {ETA,  0.000000E0 }, {MU,  0.000000E0 }}},
    {53, {{ALPHA,  1.190000E0 }, {BETA,  3.770000E-1}, {GAMMA,  1.760000E-1}, {ETA,  0.000000E0 }, {MU,  0.000000E0 }}},
    {54, {{ALPHA,  3.855707E-1}, {BETA, -6.104166E-1}, {GAMMA,  5.676742E0 }, {ETA,  1.060894E1 }, {MU,  5.284014E0 }}},
    {55, {{ALPHA,  3.579064E-1}, {BETA, -6.442936E-1}, {GAMMA,  5.494644E0 }, {ETA,  1.054952E1 }, {MU,  5.280991E0 }}},
    {56, {{ALPHA,  9.587587E-1}, {BETA,  8.777464E-1}, {GAMMA,  2.017321E-1}, {ETA,  0.000000E0 }, {MU,  0.000000E0 }}},
    {57, {{ALPHA,  1.513500E0 }, {BETA,  3.769000E-1}, {GAMMA,  0.000000E0 }, {ETA,  0.000000E0 }, {MU,  0.000000E0 }}},
    {58, {{ALPHA,  4.907546E-1}, {BETA, -1.683928E-1}, {GAMMA, -3.108742E-1}, {ETA, -7.202918E-2}, {MU,  0.000000E0 }}},
    {59, {{ALPHA,  4.537070E0 }, {BETA, -4.465455E0 }, {GAMMA, -1.612690E0 }, {ETA, -1.623246E0 }, {MU,  0.000000E0 }}},
    {60, {{ALPHA,  1.796220E0 }, {BETA,  2.814020E-1}, {GAMMA,  1.423325E0 }, {ETA,  3.421036E-1}, {MU,  0.000000E0 }}},

    {61, {{ALPHA,  2.256216E0 }, {BETA,  3.773400E-1}, {GAMMA,  1.537867E0 }, {ETA,  4.396373E-1}, {MU,  0.000000E0 }}},
    {62, {{ALPHA,  8.430000E-2}, {BETA, -4.750000E-2}, {GAMMA, -3.520000E-2}, {ETA,  0.000000E0 }, {MU,  0.000000E0 }}},
    {63, {{ALPHA,  7.360000E-2}, {BETA,  7.490000E-2}, {GAMMA,  4.426000E-2}, {ETA,  0.000000E0 }, {MU,  0.000000E0 }}},
    {64, {{ALPHA,  1.360000E-1}, {BETA,  3.520000E-2}, {GAMMA,  0.000000E0 }, {ETA,  0.000000E0 }, {MU,  0.000000E0 }}},
    {65, {{ALPHA,  1.564231E-3}, {BETA,  1.653042E-3}, {GAMMA, -4.439786E-3}, {ETA, -4.951011E-3}, {MU, -1.216530E-3}}},
    {66, {{ALPHA,  1.477000E0 }, {BETA,  2.960000E-1}, {GAMMA,  0.000000E0 }, {ETA,  0.000000E0 }, {MU,  0.000000E0 }}},
    {67, {{ALPHA,  5.210157E0 }, {BETA, -4.143695E0 }, {GAMMA, -2.120870E0 }, {ETA,  0.000000E0 }, {MU,  0.000000E0 }}},
    {68, {{ALPHA,  1.116000E0 }, {BETA,  1.660000E-1}, {GAMMA,  0.000000E0 }, {ETA,  0.000000E0 }, {MU,  0.000000E0 }}},
    {69, {{ALPHA,  1.071489E0 }, {BETA, -1.164852E-1}, {GAMMA, -8.623831E-2}, {ETA, -1.582349E-2}, {MU,  0.000000E0 }}},
    {70, {{ALPHA,  7.108492E-1}, {BETA,  7.935927E-1}, {GAMMA,  3.926983E-1}, {ETA,  3.622146E-2}, {MU,  0.000000E0 }}},

    {71, {{ALPHA,  3.478514E0 }, {BETA, -2.585474E-2}, {GAMMA, -1.512955E-2}, {ETA, -2.833691E-3}, {MU,  0.000000E0 }}},
    {72, {{ALPHA,  9.132108E-1}, {BETA, -1.653695E-1}, {GAMMA,  0.000000E0 }, {ETA,  3.636784E-2}, {MU,  0.000000E0 }}},
    {73, {{ALPHA,  3.969331E-3}, {BETA,  4.539076E-3}, {GAMMA,  1.720906E-3}, {ETA,  1.897857E-4}, {MU,  0.000000E0 }}},
    {74, {{ALPHA,  1.600000E0 }, {BETA,  7.640000E-1}, {GAMMA,  3.322000E-1}, {ETA,  0.000000E0 }, {MU,  0.000000E0 }}},
    {75, {{ALPHA,  8.109000E-1}, {BETA, -6.282000E-1}, {GAMMA,  0.000000E0 }, {ETA,  0.000000E0 }, {MU,  0.000000E0 }}},
    {76, {{ALPHA,  1.192334E-2}, {BETA,  1.083057E-2}, {GAMMA,  1.230969E0 }, {ETA,  1.551656E0 }, {MU,  0.000000E0 }}},
    {77, {{ALPHA, -1.668868E-1}, {BETA,  5.818123E-1}, {GAMMA, -1.105027E1 }, {ETA, -1.668070E1 }, {MU,  0.000000E0 }}},
    {78, {{ALPHA,  7.615495E-1}, {BETA,  1.068243E-1}, {GAMMA, -2.011333E-1}, {ETA, -9.371415E-2}, {MU,  0.000000E0 }}},
    {79, {{ALPHA,  9.409838E0 }, {BETA,  1.522928E0 }, {GAMMA,  0.000000E0 }, {ETA,  0.000000E0 }, {MU,  0.000000E0 }}},
    {80, {{ALPHA, -2.711000E-1}, {BETA, -5.756000E-1}, {GAMMA, -8.380000E-2}, {ETA,  0.000000E0 }, {MU,  0.000000E0 }}},

    {81, {{ALPHA,  2.493000E0 }, {BETA,  1.147500E0 }, {GAMMA,  0.000000E0 }, {ETA,  0.000000E0 }, {MU,  0.000000E0 }}}
};


// B coefficients
// Table in Appendix A of Hurley et al. 2000
// Key to map is n (B(n)).  Map element is unordered_map of term coefficient values.
const std::map<int, COMPASUnorderedMap<AB_TCoeff, double>> B_COEFF = {
    { 1, {{ALPHA,  3.970000E-1}, {BETA,  2.882600E-1}, {GAMMA,  5.293000E-1}, {ETA,  0.000000E0 }, {MU,  0.000000E0 }}},
    { 2, {{ALPHA,  0.000000E0 }, {BETA,  0.000000E0 }, {GAMMA,  0.000000E0 }, {ETA,  0.000000E0 }, {MU,  0.000000E0 }}},
    { 3, {{ALPHA,  0.000000E0 }, {BETA,  0.000000E0 }, {GAMMA,  0.000000E0 }, {ETA,  0.000000E0 }, {MU,  0.000000E0 }}},
    { 4, {{ALPHA,  9.960283E-1}, {BETA,  8.164393E-1}, {GAMMA,  2.383830E0 }, {ETA,  2.223436E0 }, {MU,  8.638115E-1}}},
    { 5, {{ALPHA,  2.561062E-1}, {BETA,  7.072646E-2}, {GAMMA, -5.444596E-2}, {ETA, -5.798167E-2}, {MU, -1.349129E-2}}},
    { 6, {{ALPHA,  1.157338E0 }, {BETA,  1.467883E0 }, {GAMMA,  4.299661E0 }, {ETA,  3.130500E0 }, {MU,  6.992080E-1}}},
    { 7, {{ALPHA,  4.022765E-1}, {BETA,  3.050010E-1}, {GAMMA,  9.962137E-1}, {ETA,  7.914079E-1}, {MU,  1.728098E-1}}},
    { 8, {{ALPHA,  0.000000E0 }, {BETA,  0.000000E0 }, {GAMMA,  0.000000E0 }, {ETA,  0.000000E0 }, {MU,  0.000000E0 }}},
    { 9, {{ALPHA,  2.751631E3 }, {BETA,  3.557098E2 }, {GAMMA,  0.000000E0 }, {ETA,  0.000000E0 }, {MU,  0.000000E0 }}},
    {10, {{ALPHA, -3.820831E-2}, {BETA,  5.872664E-2}, {GAMMA,  0.000000E0 }, {ETA,  0.000000E0 }, {MU,  0.000000E0 }}},

    {11, {{ALPHA,  1.071738E2 }, {BETA, -8.970339E1 }, {GAMMA, -3.949739E1 }, {ETA,  0.000000E0 }, {MU,  0.000000E0 }}},
    {12, {{ALPHA,  7.348793E2 }, {BETA, -1.531020E2 }, {GAMMA, -3.793700E1 }, {ETA,  0.000000E0 }, {MU,  0.000000E0 }}},
    {13, {{ALPHA,  9.219293E0 }, {BETA, -2.005865E0 }, {GAMMA, -5.561309E-1}, {ETA,  0.000000E0 }, {MU,  0.000000E0 }}},
    {14, {{ALPHA,  2.917412E0 }, {BETA,  1.575290E0 }, {GAMMA,  5.751814E-1}, {ETA,  0.000000E0 }, {MU,  0.000000E0 }}},
    {15, {{ALPHA,  3.629118E0 }, {BETA, -9.112722E-1}, {GAMMA,  1.042291E0 }, {ETA,  0.000000E0 }, {MU,  0.000000E0 }}},
    {16, {{ALPHA,  4.916389E0 }, {BETA,  2.862149E0 }, {GAMMA,  7.844850E-1}, {ETA,  0.000000E0 }, {MU,  0.000000E0 }}},
    {17, {{ALPHA,  0.000000E0 }, {BETA,  0.000000E0 }, {GAMMA,  0.000000E0 }, {ETA,  0.000000E0 }, {MU,  0.000000E0 }}},
    {18, {{ALPHA,  5.496045E1 }, {BETA, -1.289968E1 }, {GAMMA,  6.385758E0 }, {ETA,  0.000000E0 }, {MU,  0.000000E0 }}},
    {19, {{ALPHA,  1.832694E0 }, {BETA, -5.766608E-2}, {GAMMA,  5.696128E-2}, {ETA,  0.000000E0 }, {MU,  0.000000E0 }}},
    {20, {{ALPHA,  1.211104E2 }, {BETA,  0.000000E0 }, {GAMMA,  0.000000E0 }, {ETA,  0.000000E0 }, {MU,  0.000000E0 }}},

    {21, {{ALPHA,  2.214088E2 }, {BETA,  2.187113E2 }, {GAMMA,  1.170177E1 }, {ETA, -2.635340E1 }, {MU,  0.000000E0 }}},
    {22, {{ALPHA,  2.063983E0 }, {BETA,  7.363827E-1}, {GAMMA,  2.654323E-1}, {ETA, -6.140719E-2}, {MU,  0.000000E0 }}},
    {23, {{ALPHA,  2.003160E0 }, {BETA,  9.388871E-1}, {GAMMA,  9.656450E-1}, {ETA,  2.362266E-1}, {MU,  0.000000E0 }}},
    {24, {{ALPHA,  1.609901E1 }, {BETA,  7.391573E0 }, {GAMMA,  2.277010E1 }, {ETA,  8.334227E0 }, {MU,  0.000000E0 }}},
    {25, {{ALPHA,  1.747500E-1}, {BETA,  6.271202E-2}, {GAMMA, -2.324229E-2}, {ETA, -1.844559E-2}, {MU,  0.000000E0 }}},
    {26, {{ALPHA,  0.000000E0 }, {BETA,  0.000000E0 }, {GAMMA,  0.000000E0 }, {ETA,  0.000000E0 }, {MU,  0.000000E0 }}},
    {27, {{ALPHA,  2.752869E0 }, {BETA,  2.729201E-2}, {GAMMA,  4.996927E-1}, {ETA,  2.496551E-1}, {MU,  0.000000E0 }}},
    {28, {{ALPHA,  3.518506E0 }, {BETA,  1.112440E0 }, {GAMMA, -4.556216E-1}, {ETA, -2.179426E-1}, {MU,  0.000000E0 }}},
    {29, {{ALPHA,  1.626062E2 }, {BETA, -1.168838E1 }, {GAMMA, -5.498343E0 }, {ETA,  0.000000E0 }, {MU,  0.000000E0 }}},
    {30, {{ALPHA,  3.336833E-1}, {BETA, -1.458043E-1}, {GAMMA, -2.011751E-2}, {ETA,  0.000000E0 }, {MU,  0.000000E0 }}},

    {31, {{ALPHA,  7.425137E1 }, {BETA,  1.790236E1 }, {GAMMA,  3.033910E1 }, {ETA,  1.018259E1 }, {MU,  0.000000E0 }}},
    {32, {{ALPHA,  9.268325E2 }, {BETA, -9.739859E1 }, {GAMMA, -7.702152E1 }, {ETA, -3.158268E1 }, {MU,  0.000000E0 }}},
    {33, {{ALPHA,  2.474401E0 }, {BETA,  3.892972E-1}, {GAMMA,  0.000000E0 }, {ETA,  0.000000E0 }, {MU,  0.000000E0 }}},
    {34, {{ALPHA,  1.127018E1 }, {BETA,  1.622158E0 }, {GAMMA, -1.443664E0 }, {ETA, -9.474699E-1}, {MU,  0.000000E0 }}},
    {35, {{ALPHA,  0.000000E0 }, {BETA,  0.000000E0 }, {GAMMA,  0.000000E0 }, {ETA,  0.000000E0 }, {MU,  0.000000E0 }}},
    {36, {{ALPHA,  1.445216E-1}, {BETA, -6.180219E-2}, {GAMMA,  3.093878E-2}, {ETA,  1.567090E-2}, {MU,  0.000000E0 }}},
    {37, {{ALPHA,  1.304129E0 }, {BETA,  1.395919E-1}, {GAMMA,  4.142455E-3}, {ETA, -9.732503E-3}, {MU,  0.000000E0 }}},
    {38, {{ALPHA,  5.114149E-1}, {BETA, -1.160850E-2}, {GAMMA,  0.000000E0 }, {ETA,  0.000000E0 }, {MU,  0.000000E0 }}},
    {39, {{ALPHA,  1.314955E2 }, {BETA,  2.009258E1 }, {GAMMA, -5.143082E-1}, {ETA, -1.379140E0 }, {MU,  0.000000E0 }}},
    {40, {{ALPHA,  1.823973E1 }, {BETA, -3.074559E0 }, {GAMMA, -4.307878E0 }, {ETA,  0.000000E0 }, {MU,  0.000000E0 }}},

    {41, {{ALPHA,  2.327037E0 }, {BETA,  2.403445E0 }, {GAMMA,  1.208407E0 }, {ETA,  2.087263E-1}, {MU,  0.000000E0 }}},
    {42, {{ALPHA,  1.997378E0 }, {BETA, -8.126205E-1}, {GAMMA,  0.000000E0 }, {ETA,  0.000000E0 }, {MU,  0.000000E0 }}},
    {43, {{ALPHA,  1.079113E-1}, {BETA,  1.762409E-2}, {GAMMA,  1.096601E-2}, {ETA,  3.058818E-3}, {MU,  0.000000E0 }}},
    {44, {{ALPHA,  2.327409E0 }, {BETA,  6.901582E-1}, {GAMMA, -2.158431E-1}, {ETA, -1.084117E-1}, {MU,  0.000000E0 }}},
    {45, {{ALPHA,  0.000000E0 }, {BETA,  0.000000E0 }, {GAMMA,  0.000000E0 }, {ETA,  0.000000E0 }, {MU,  0.000000E0 }}},
    {46, {{ALPHA,  2.214315E0 }, {BETA, -1.975747E0 }, {GAMMA,  0.000000E0 }, {ETA,  0.000000E0 }, {MU,  0.000000E0 }}},
    {47, {{ALPHA,  0.000000E0 }, {BETA,  0.000000E0 }, {GAMMA,  0.000000E0 }, {ETA,  0.000000E0 }, {MU,  0.000000E0 }}},
    {48, {{ALPHA,  5.072525E0 }, {BETA,  1.146189E1 }, {GAMMA,  6.961724E0 }, {ETA,  1.316965E0 }, {MU,  0.000000E0 }}},
    {49, {{ALPHA,  5.139740E0 }, {BETA,  0.000000E0 }, {GAMMA,  0.000000E0 }, {ETA,  0.000000E0 }, {MU,  0.000000E0 }}},
    {50, {{ALPHA,  0.000000E0 }, {BETA,  0.000000E0 }, {GAMMA,  0.000000E0 }, {ETA,  0.000000E0 }, {MU,  0.000000E0 }}},

    {51, {{ALPHA,  1.125124E0 }, {BETA,  1.306486E0 }, {GAMMA,  3.622359E0 }, {ETA,  2.601976E0 }, {MU,  3.031270E-1}}},
    {52, {{ALPHA,  3.349489E-1}, {BETA,  4.531269E-3}, {GAMMA,  1.131793E-1}, {ETA,  2.300156E-1}, {MU,  7.632745E-2}}},
    {53, {{ALPHA,  1.467794E0 }, {BETA,  2.798142E0 }, {GAMMA,  9.455580E0 }, {ETA,  8.963904E0 }, {MU,  3.339719E0 }}},
    {54, {{ALPHA,  4.658512E-1}, {BETA,  2.597451E-1}, {GAMMA,  9.048179E-1}, {ETA,  7.394505E-1}, {MU,  1.607092E-1}}},
    {55, {{ALPHA,  1.042200E0 }, {BETA,  1.315600E-1}, {GAMMA,  4.500000E-2}, {ETA,  0.000000E0 }, {MU,  0.000000E0 }}},
    {56, {{ALPHA,  1.110866E0 }, {BETA,  9.623856E-1}, {GAMMA,  2.735487E0 }, {ETA,  2.445602E0 }, {MU,  8.826352E-1}}},
    {57, {{ALPHA, -1.584333E-1}, {BETA, -1.728865E-1}, {GAMMA, -4.461431E-1}, {ETA, -3.925259E-1}, {MU, -1.276203E-1}}}
};

#undef ALPHA
#undef BETA
#undef GAMMA
#undef ETA
#undef MU


// C coefficients
// Key to map is n (C(n)).  Map element is unordered_map of term coefficient values.
const std::unordered_map<int, double> C_COEFF = {{1, -8.672073E-2}, {2, 9.301992E0}, {3, 4.637345E0}};


// CDF from Table 7 in Dufton et al 2013 https://arxiv.org/abs/1212.2424
// There is an assumption in the code that this function is monitonically increasing - it is now
// and should remain so if the map is modified.
const std::map<double, double> BStarRotationalVelocityCDFTable = {
    {000.0, 0.000}, {020.0, 0.046}, {040.0, 0.094}, {060.0, 0.144}, {080.0, 0.192}, {100.0, 0.239},
    {120.0, 0.253}, {140.0, 0.270}, {160.0, 0.288}, {180.0, 0.322}, {200.0, 0.377}, {220.0, 0.435},
    {240.0, 0.492}, {260.0, 0.548}, {280.0, 0.609}, {300.0, 0.674}, {320.0, 0.739}, {340.0, 0.796},
    {360.0, 0.841}, {380.0, 0.879}, {400.0, 0.912}, {420.0, 0.938}, {440.0, 0.956}, {460.0, 0.971},
    {480.0, 0.983}, {500.0, 0.990}, {520.0, 0.993}, {540.0, 0.995}, {560.0, 0.996}, {580.0, 0.997}
};


// These neutron star (NS) equations-of-state (EOS) are
// taken from the review Ozel & Freire 2016,
// Masses, Radii, and Equation of State of Neutron Stars,
// Annual Reviews of Astronomy and Astrophysics,
// https://arxiv.org/abs/1603.02698, downloaded from
// their website http://xtreme.as.arizona.edu/NeutronStars/

// For now we choose one example EOS ARP3 from
// Akmal et al 1998 https://arxiv.org/abs/nucl-th/9804027
const std::map<double, double> ARP3MassRadiusRelation = {
    {0.184 , 16.518}, {0.188 , 16.292}, {0.192 , 16.067}, {0.195 , 15.857}, {0.199 , 15.658}, {0.203 , 15.46 }, {0.207 , 15.277}, {0.212, 15.102}, {0.216, 14.933},
    {0.221 , 14.774}, {0.225 , 14.619}, {0.23  , 14.473}, {0.235 , 14.334}, {0.24  , 14.199}, {0.245 , 14.073}, {0.251 , 13.951}, {0.256, 13.834}, {0.262, 13.725},
    {0.268 , 13.618}, {0.273 , 13.52 }, {0.28  , 13.423}, {0.286 , 13.332}, {0.292 , 13.245}, {0.299 , 13.162}, {0.306 , 13.084}, {0.313, 13.009}, {0.32 , 12.94 },
    {0.327 , 12.871}, {0.335 , 12.806}, {0.342 , 12.747}, {0.35  , 12.691}, {0.358 , 12.638}, {0.366 , 12.586}, {0.374 , 12.538}, {0.383, 12.493}, {0.391, 12.451},
    {0.4   , 12.409}, {0.409 , 12.371}, {0.418 , 12.336}, {0.427 , 12.302}, {0.438 , 12.269}, {0.448 , 12.239}, {0.458 , 12.211}, {0.468, 12.184}, {0.479, 12.16 },
    {0.49  , 12.136}, {0.501 , 12.116}, {0.512 , 12.096}, {0.524 , 12.078}, {0.535 , 12.061}, {0.547 , 12.046}, {0.559 , 12.031}, {0.572, 12.018}, {0.585, 12.007},
    {0.598 , 11.997}, {0.611 , 11.987}, {0.625 , 11.979}, {0.638 , 11.972}, {0.652 , 11.966}, {0.666 , 11.96 }, {0.681 , 11.955}, {0.695, 11.952}, {0.71 , 11.949},
    {0.725 , 11.947}, {0.74  , 11.946}, {0.756 , 11.945}, {0.772 , 11.945}, {0.788 , 11.945}, {0.804 , 11.946}, {0.82  , 11.947}, {0.837, 11.949}, {0.854, 11.952},
    {0.871 , 11.955}, {0.888 , 11.957}, {0.906 , 11.961}, {0.923 , 11.964}, {0.941 , 11.968}, {0.959 , 11.972}, {0.977 , 11.977}, {0.995, 11.981}, {1.014, 11.985},
    {1.032 , 11.99 }, {1.05  , 11.994}, {1.069 , 11.999}, {1.088 , 12.004}, {1.107 , 12.009}, {1.126 , 12.013}, {1.145 , 12.018}, {1.164, 12.022}, {1.184, 12.027},
    {1.203 , 12.031}, {1.222 , 12.035}, {1.242 , 12.039}, {1.261 , 12.043}, {1.281 , 12.047}, {1.3   , 12.05 }, {1.32  , 12.053}, {1.339, 12.056}, {1.358, 12.058},
    {1.378 , 12.061}, {1.397 , 12.063}, {1.416 , 12.064}, {1.436 , 12.066}, {1.455 , 12.067}, {1.474 , 12.068}, {1.493 , 12.068}, {1.512, 12.068}, {1.531, 12.068},
    {1.549 , 12.067}, {1.568 , 12.066}, {1.586 , 12.065}, {1.604 , 12.063}, {1.623 , 12.06 }, {1.64  , 12.058}, {1.658 , 12.055}, {1.676, 12.052}, {1.693, 12.048},
    {1.71  , 12.044}, {1.727 , 12.039}, {1.744 , 12.034}, {1.761 , 12.029}, {1.777 , 12.024}, {1.793 , 12.017}, {1.809 , 12.011}, {1.825, 12.004}, {1.84 , 11.997},
    {1.856 , 11.989}, {1.871 , 11.981}, {1.886 , 11.973}, {1.9   , 11.965}, {1.915 , 11.956}, {1.929 , 11.946}, {1.943 , 11.937}, {1.956, 11.927}, {1.969, 11.916},
    {1.982 , 11.906}, {1.995 , 11.895}, {2.008 , 11.884}, {2.02  , 11.827}, {2.032 , 11.86 }, {2.044 , 11.848}, {2.056 , 11.836}, {2.067, 11.823}, {2.078, 11.81 },
    {2.089 , 11.797}, {2.099 , 11.784}, {2.109 , 11.77 }, {2.119 , 11.756}, {2.129 , 11.742}, {2.139 , 11.727}, {2.148 , 11.713}, {2.157, 11.698}, {2.166, 11.683},
    {2.174 , 11.668}, {2.182 , 11.652}, {2.19  , 11.637}, {2.198 , 11.621}, {2.206 , 11.605}, {2.213 , 11.589}, {2.221 , 11.573}, {2.227, 11.556}, {2.234, 11.54 },
    {2.241 , 11.523}, {2.247 , 11.506}, {2.253 , 11.49 }, {2.259 , 11.473}, {2.264 , 11.456}, {2.27  , 11.438}, {2.275 , 11.421}, {2.28 , 11.404}, {2.285, 11.386},
    {2.29  , 11.369}, {2.294 , 11.351}, {2.299 , 11.333}, {2.303 , 11.316}, {2.307 , 11.299}, {2.31  , 11.281}, {2.314 , 11.263}, {2.317, 11.245}, {2.321, 11.227},
    {2.324 , 11.209}, {2.327 , 11.191}, {2.33  , 11.173}, {2.332 , 11.155}, {2.335 , 11.136}, {2.337 , 11.119}, {2.339 , 11.101}, {2.342, 11.083}, {2.344, 11.065},
    {2.345 , 11.046}, {2.347 , 11.028}, {2.349 , 11.01 }, {2.35  , 10.992}, {2.352 , 10.974}, {2.353 , 10.956}, {2.354 , 10.938}, {2.355, 10.92 }, {2.356, 10.902},
    {2.3571, 10.885}, {2.3572, 10.866}, {2.3581, 10.849}, {2.3582, 10.831}, {2.3591, 10.813}, {2.3592, 10.795}, {2.3593, 10.777}, {2.361, 10.76 }, {2.362, 10.742}
};


// Coefficients for calculating binding and recombination energy as described in Loveridge et al. 2011
// Electronic tables, program and further information in: http://astro.ru.nl/~sluys/index.php?title=BE

// struct LoveridgeCoefficients
// m, r, alpha(m,r) used in Loveridge et al. 2011, eq 5
struct LoveridgeCoefficients {
    int    m;
    int    r;
    double alpha_mr;
};


// enum class LOVERIDGE_METALLICITY
// Symbolic names for metallicities described in Loveridge et al., 2011
// These are used as indices into the loveridgeCoefficients multi-dimensional vector (described below)
// This is a bit of a hack until I figure out how to (elegantly) iterate over enum classes...
enum class LOVERIDGE_METALLICITY: int { Z000010, Z000100, Z001000, Z001500, Z002000, Z003000, COUNT };
const std::vector<std::tuple<LOVERIDGE_METALLICITY, double>> LOVERIDGE_METALLICITY_VALUE = {
    { LOVERIDGE_METALLICITY::Z000010, 0.00010 },
    { LOVERIDGE_METALLICITY::Z000100, 0.00100 },
    { LOVERIDGE_METALLICITY::Z001000, 0.01000 },
    { LOVERIDGE_METALLICITY::Z001500, 0.01500 },
    { LOVERIDGE_METALLICITY::Z002000, 0.02000 },
    { LOVERIDGE_METALLICITY::Z003000, 0.03000 }
};


// enum class LOVERIDGE_GROUP
// Symbolic names for GB groups described in Loveridge et al., 2011
// These are used as indices into the loveridgeCoefficients multi-dimensional vector (described below)
enum class LOVERIDGE_GROUP: int { LMR1, LMR2, LMA, HM, RECOM };
const COMPASUnorderedMap<LOVERIDGE_GROUP, std::string> LOVERIDGE_GROUP_LABEL = {
    { LOVERIDGE_GROUP::LMR1,  "Low mass early Red Giant Branch (RGB) (before dredge-up)" },
    { LOVERIDGE_GROUP::LMR2,  "Low mass late Red Giant Branch (RGB) (after dredge-up)" },
    { LOVERIDGE_GROUP::LMA,   "Low mass Asymptotic Giant Branch (AGB)" },
    { LOVERIDGE_GROUP::HM,    "High mass" },
    { LOVERIDGE_GROUP::RECOM, "Recombination energy" }
};


// vector LOVERIDGE_LM_HM_CUTOFFS
// Values for the division between High Mass and Low Mass, indexed by metallicity (LOVERIDGE_METALLICITY)
// Values are given in Msol
// From Loveridge et al. 2011, table 1
const DBL_VECTOR LOVERIDGE_LM_HM_CUTOFFS = { 11.7000, 11.7000, 10.2000, 11.7000, 11.7000, 13.4000 };


// vector LOVERIDGE_LM1_LM2_CUTOFFS
// Coefficients for the division between Low Mass RGB 1 and Low Mass RGB 2, indexed by metallicity (LOVERIDGE_METALLICITY)
// From Loveridge et al. 2011, table 2 & eq 4
const std::vector<DBL_VECTOR> LOVERIDGE_LM1_LM2_CUTOFFS = {
    { 6.047230E-01,  1.397240E+00, -8.249630E-02,  1.141430E+00,  0.000000E+00 },       // Metallicity Z000010 (0.00010)
    { 4.566000E-01,  1.186600E+00,  2.390880E+00, -3.054040E+00,  1.404900E+00 },       // Metallicity Z000100 (0.00100)
    { 2.821740E-01,  1.149380E+00,  1.884450E+00, -1.082300E+00,  0.000000E+00 },       // Metallicity Z001000 (0.01000)
    { 2.518180E-01,  1.210490E+00,  1.634900E+00, -8.369100E-01,  0.000000E+00 },       // Metallicity Z001500 (0.01500)
    { 2.406370E-01,  1.089220E+00,  1.953180E+00, -1.032180E+00,  0.000000E+00 },       // Metallicity Z002000 (0.02000)
    { 2.348880E-01,  8.972940E-01,  2.519950E+00, -1.414110E+00,  0.000000E+00 }        // Metallicity Z003000 (0.03000)
};


// vector LOVERIDGE_COEFFICIENTS
// Multi-dimensional vector of struct LoveridgeCoefficients, indexed by
// metallicity (LOVERIDGE_METALLICITY) and evolutionary stage (LOVERIDGE_GROUP)
// This vector records the coefficients (m, r, alpha(m,r) used in Loveridge et al. 20001, eq 5
// Using a vector indexed by metallicity and evolutionary stage because it's faster than a map, and
// the lambdas could be calculated at every timestep.
const std::vector<std::vector<std::vector<LoveridgeCoefficients>>> LOVERIDGE_COEFFICIENTS = {
    {                                                                                   // Metallicity Z000010 (0.00010)
        {                                                                               // LMR1 (Z000010)
            { 0,     0,     1.49884369566236408389E+01},
            { 0,     1,     3.55674019216888570583E+00},
            { 0,     2,    -1.50579325323499482181E+01},
            { 0,     3,     2.74507278637946647848E+01},
            { 0,     4,    -2.40420132204742671433E+01},
            { 0,     5,     6.08559902401751795509E+00},

            { 1,     0,     4.77689517615753889146E+00},
            { 1,     1,    -3.52448257631879471319E+01},
            { 1,     2,     1.26181509166749165729E+02},
            { 1,     3,    -2.05760448139415075275E+02},
            { 1,     4,     1.66826460262414656199E+02},
            { 1,     5,    -4.13681688626000720888E+01},

            { 2,     0,    -4.03038048915965774199E+00},
            { 2,     1,     5.94984473818373302834E+01},
            { 2,     2,    -3.15891070807037635859E+02},
            { 2,     3,     5.63465810280387586317E+02},
            { 2,     4,    -4.56401018552895436642E+02},
            { 2,     5,     1.12357256780075772440E+02},

            { 3,     0,    -2.22258127619659440199E+00},
            { 3,     1,     1.21818087660567726971E+02},
            { 3,     2,    -6.06793401690043339158E+01},
            { 3,     3,    -2.73750098046708558286E+02},
            { 3,     4,     3.80968083978251002009E+02},
            { 3,     5,    -1.07210865421446229107E+02},

            { 4,     0,    -4.95448396548353997559E+01},
            { 4,     1,    -1.05676079281290000722E+02},
            { 4,     2,     3.74254532751612941865E+02},
            { 4,     3,    -2.84755814237885886087E+02},
            { 4,     4,     5.32060692031168436245E+00},
            { 4,     5,     1.94841031059088862776E+01},

            { 5,     0,     5.85417149247924371025E+01},
            { 5,     1,    -6.46713025038344397899E+01},
            { 5,     2,    -8.04514035300949643670E+01},
            { 5,     3,     1.54013846765123219029E+02},
            { 5,     4,    -6.62783052076742649206E+01},
            { 5,     5,     9.83910595056972248074E+00}
        },
        {                                                                               // LMR2 (Z000010)
            { 0,     0,     2.10206064943832124925E+01},
            { 0,     1,    -2.39940628010456791230E+01},
            { 0,     2,     3.67437434259622861532E+01},
            { 0,     3,    -2.87504026348741277275E+01},
            { 0,     4,     1.10696952815601967757E+01},
            { 0,     5,    -1.67354101724841819454E+00},

            { 1,     0,     6.24726695402092602194E+01},
            { 1,     1,    -2.25859701401090774198E+02},
            { 1,     2,     3.25693445380178616233E+02},
            { 1,     3,    -2.28906270354160255920E+02},
            { 1,     4,     7.82835291167177160787E+01},
            { 1,     5,    -1.04409269263635096081E+01},

            { 2,     0,     1.68774936141528343114E+02},
            { 2,     1,    -4.70922534725343496120E+02},
            { 2,     2,     5.20150477052292671942E+02},
            { 2,     3,    -2.82942436111233064366E+02},
            { 2,     4,     7.54607477257930696624E+01},
            { 2,     5,    -7.80062541052705249456E+00},

            { 3,     0,     1.26323501968766254322E+03},
            { 3,     1,    -5.43724065618109580100E+03},
            { 3,     2,     9.47031538171058127773E+03},
            { 3,     3,    -8.20344328990647773026E+03},
            { 3,     4,     3.48253888526251739677E+03},
            { 3,     5,    -5.75361752664876235031E+02},

            { 4,     0,     1.45320316532362594444E+04},
            { 4,     1,    -6.10692503818239565589E+04},
            { 4,     2,     9.45752483181984280236E+04},
            { 4,     3,    -6.92033750093292765087E+04},
            { 4,     4,     2.43234260768021413242E+04},
            { 4,     5,    -3.32540856427475091550E+03},

            { 5,     0,    -7.83727239733487567719E+03},
            { 5,     1,     6.87101874631883547409E+04},
            { 5,     2,    -1.42788737041162559763E+05},
            { 5,     3,     1.25369407779255416244E+05},
            { 5,     4,    -5.05985607497797464021E+04},
            { 5,     5,     7.77505329663658358186E+03}
        },
        {                                                                               // LMA (Z000010)
            { 0,     0,     1.77846204423370872973E+04},
            { 0,     1,    -1.11008631122171675088E+05},
            { 0,     2,     3.07385212080689030699E+05},
            { 0,     3,    -4.97253519789625774138E+05},
            { 0,     4,     5.20899845929651521146E+05},
            { 0,     5,    -3.69562230436008889228E+05},
            { 0,     6,     1.79995285036839370150E+05},
            { 0,     7,    -5.94766776453754428076E+04},
            { 0,     8,     1.27704226161695205519E+04},
            { 0,     9,    -1.60998313917297696207E+03},
            { 0,    10,     9.05540938508377593053E+01},

            { 1,     0,     1.27448576992469941615E+05},
            { 1,     1,    -8.26126519162579439580E+05},
            { 1,     2,     2.40616127883097669110E+06},
            { 1,     3,    -4.13147857106406055391E+06},
            { 1,     4,     4.61530595326700154692E+06},
            { 1,     5,    -3.49471896526116924360E+06},
            { 1,     6,     1.81238210394326946698E+06},
            { 1,     7,    -6.34629941238884348422E+05},
            { 1,     8,     1.43452093324876565021E+05},
            { 1,     9,    -1.88911385051759207272E+04},
            { 1,    10,     1.10039680760221062883E+03},

            { 2,     0,    -1.11280780545824207366E+06},
            { 2,     1,     6.52773804973363596946E+06},
            { 2,     2,    -1.68385778483916968107E+07},
            { 2,     3,     2.51369743430132977664E+07},
            { 2,     4,    -2.40291083278050050139E+07},
            { 2,     5,     1.53511958359827548265E+07},
            { 2,     6,    -6.62599811194045469165E+06},
            { 2,     7,     1.90266653405042551458E+06},
            { 2,     8,    -3.46290151645659178030E+05},
            { 2,     9,     3.57968178594517958118E+04},
            { 2,    10,    -1.57403299302352661471E+03},

            { 3,     0,     3.61468220664994791150E+06},
            { 3,     1,    -1.42838660574260130525E+07},
            { 3,     2,     9.89719916261141002178E+06},
            { 3,     3,     4.17630757517836764455E+07},
            { 3,     4,    -1.13186791305614486337E+08},
            { 3,     5,     1.34723130784819722176E+08},
            { 3,     6,    -9.39780759352868050337E+07},
            { 3,     7,     4.08028988015334084630E+07},
            { 3,     8,    -1.08834827876409199089E+07},
            { 3,     9,     1.63703844878768618219E+06},
            { 3,    10,    -1.06502153903636033647E+05},

            { 4,     0,    -2.18383920460389368236E+07},
            { 4,     1,     1.01377685264262214303E+08},
            { 4,     2,    -1.24736986550756111741E+08},
            { 4,     3,    -1.38097782211961090565E+08},
            { 4,     4,     5.82118970734395384789E+08},
            { 4,     5,    -7.72188668410225749016E+08},
            { 4,     6,     5.69788365736976385117E+08},
            { 4,     7,    -2.56651440166880398989E+08},
            { 4,     8,     7.03184175257203429937E+07},
            { 4,     9,    -1.07993168413460906595E+07},
            { 4,    10,     7.14464107997456681915E+05},

            { 5,     0,     6.22013266083969771862E+07},
            { 5,     1,    -3.70892432569035887718E+08},
            { 5,     2,     7.32722076455112814903E+08},
            { 5,     3,    -3.41863748162672758102E+08},
            { 5,     4,    -8.72008743590860724449E+08},
            { 5,     5,     1.70439955004952502251E+09},
            { 5,     6,    -1.44412099096650505066E+09},
            { 5,     7,     7.01467443390604257584E+08},
            { 5,     8,    -2.01846242185972064734E+08},
            { 5,     9,     3.21032091475058645010E+07},
            { 5,    10,    -2.18098983308966364712E+06},

            { 6,     0,     8.32790288301304075867E+06},
            { 6,     1,     1.67320728489836782217E+08},
            { 6,     2,    -4.90329729719172537327E+08},
            { 6,     3,    -3.57015713222805708647E+07},
            { 6,     4,     1.73606751974490427971E+09},
            { 6,     5,    -2.95511773960293579102E+09},
            { 6,     6,     2.49140620948586368561E+09},
            { 6,     7,    -1.22675662513774180412E+09},
            { 6,     8,     3.58779851358991682529E+08},
            { 6,     9,    -5.79478609330464825034E+07},
            { 6,    10,     3.99136670739177288488E+06},

            { 7,     0,    -3.09375949266583919525E+08},
            { 7,     1,     1.30927392519327545166E+09},
            { 7,     2,    -2.71972201258040809631E+09},
            { 7,     3,     4.17056345501154565811E+09},
            { 7,     4,    -5.31121138472141742706E+09},
            { 7,     5,     5.18211883778930091858E+09},
            { 7,     6,    -3.52386318383868503571E+09},
            { 7,     7,     1.57889703104470300674E+09},
            { 7,     8,    -4.41837538483527064323E+08},
            { 7,     9,     6.98762237560149580240E+07},
            { 7,    10,    -4.76660235680679418147E+06},

            { 8,     0,     5.32124163954892635345E+08},
            { 8,     1,    -2.58332422589960527420E+09},
            { 8,     2,     5.78740993511894130707E+09},
            { 8,     3,    -8.18639627587050056458E+09},
            { 8,     4,     8.33603336255734443665E+09},
            { 8,     5,    -6.37392318348361968994E+09},
            { 8,     6,     3.59443787565530967712E+09},
            { 8,     7,    -1.42294472536891078949E+09},
            { 8,     8,     3.68482395798513412476E+08},
            { 8,     9,    -5.55465651649229973555E+07},
            { 8,    10,     3.67803603909488115460E+06},

            { 9,     0,    -3.67132831968976199627E+08},
            { 9,     1,     1.87202460446496915817E+09},
            { 9,     2,    -4.32871663092040729523E+09},
            { 9,     3,     6.09032624990053653717E+09},
            { 9,     4,    -5.87735082626143074036E+09},
            { 9,     5,     4.10221144979333591461E+09},
            { 9,     6,    -2.08821944738185024261E+09},
            { 9,     7,     7.54238944109313964844E+08},
            { 9,     8,    -1.81710771632690608501E+08},
            { 9,     9,     2.59757891273681670427E+07},
            { 9,    10,    -1.65624886172299087048E+06},

            {10,     0,     9.30481611941920518875E+07},
            {10,     1,    -4.87096365846687316895E+08},
            {10,     2,     1.14762701275433015823E+09},
            {10,     3,    -1.62114284406450057030E+09},
            {10,     4,     1.53847292382848095894E+09},
            {10,     5,    -1.03373922282777369022E+09},
            {10,     6,     4.99196402871803343296E+08},
            {10,     7,    -1.70266350400250434875E+08},
            {10,     8,     3.88883041814338341355E+07},
            {10,     9,    -5.31391571130599640310E+06},
            {10,    10,     3.26864794701321807224E+05}
        },
        {                                                                               // HM (Z000010)
            { 0,     0,     3.04240080558681453113E+05},
            { 0,     1,    -7.24150360611511170864E+07},
            { 0,     2,     2.70646920133822739124E+08},
            { 0,     3,    -4.33003387311595380306E+08},
            { 0,     4,     4.03091375320128858089E+08},
            { 0,     5,    -2.49456192293578892946E+08},
            { 0,     6,     9.70010504787636250257E+07},
            { 0,     7,    -8.23838906384931178764E+05},
            { 0,     8,    -3.28722313181499056518E+07},
            { 0,     9,     2.78880451327459998429E+07},
            { 0,    10,    -1.40338722991762422025E+07},
            { 0,    11,     5.06007529781199898571E+06},
            { 0,    12,    -1.37089679529935028404E+06},
            { 0,    13,     2.68858224094756355044E+05},
            { 0,    14,    -3.36690685426766431192E+04},
            { 0,    15,     1.98948270157709225714E+03},

            { 1,     0,     5.37679127182313203812E+07},
            { 1,     1,     1.46388718178314149380E+08},
            { 1,     2,    -9.35395212179676651955E+08},
            { 1,     3,     1.55915548629785561562E+09},
            { 1,     4,    -1.34035874177675724030E+09},
            { 1,     5,     7.60583187397939205170E+08},
            { 1,     6,    -3.48267020550069510937E+08},
            { 1,     7,     1.27565538716441661119E+08},
            { 1,     8,    -2.52623368581141643226E+07},
            { 1,     9,    -2.38211218436619313434E+06},
            { 1,    10,     2.83049418278661277145E+06},
            { 1,    11,    -1.12351439162609330378E+06},
            { 1,    12,     5.12258502489926875569E+05},
            { 1,    13,    -1.87547968379564146744E+05},
            { 1,    14,     3.78142640863094275119E+04},
            { 1,    15,    -3.14819542193592815238E+03},

            { 2,     0,    -2.72150296501208603382E+08},
            { 2,     1,     2.54191144958757966757E+08},
            { 2,     2,     1.09221455545737147331E+09},
            { 2,     3,    -2.27038845949890232086E+09},
            { 2,     4,     1.74805773803573489189E+09},
            { 2,     5,    -6.91637455687782287598E+08},
            { 2,     6,     2.04606336638418078423E+08},
            { 2,     7,    -7.53842029037321358919E+07},
            { 2,     8,     1.98339755878359973431E+07},
            { 2,     9,    -2.51659290353266568854E+06},
            { 2,    10,     2.78171596346601564437E+06},
            { 2,    11,    -2.17292116712976712734E+06},
            { 2,    12,     6.62271515154829132371E+05},
            { 2,    13,    -6.85233401404126780108E+04},
            { 2,    14,    -7.24533940448010434920E+03},
            { 2,    15,     1.77091708853070326768E+03},

            { 3,     0,     5.84549742654761433601E+08},
            { 3,     1,    -1.22755266303496289253E+09},
            { 3,     2,    -1.99841301217404045165E+07},
            { 3,     3,     1.62942775427007746696E+09},
            { 3,     4,    -1.29122969498875904083E+09},
            { 3,     5,     2.81517572141482591629E+08},
            { 3,     6,     3.29046875321928299963E+07},
            { 3,     7,    -2.18449690962994331494E+06},
            { 3,     8,    -2.63601564748177304864E+06},
            { 3,     9,    -4.48942869859682396054E+06},
            { 3,    10,     2.44109624343642685562E+06},
            { 3,    11,    -4.88764745659762818832E+05},
            { 3,    12,     5.56227389265404126490E+04},
            { 3,    13,    -2.70979608753431966761E+03},
            { 3,    14,     1.47652876079566203771E+03},
            { 3,    15,    -5.79993594759073516798E+02},

            { 4,     0,    -6.80110049336398720741E+08},
            { 4,     1,     1.85585044735255384445E+09},
            { 4,     2,    -1.28215713107603287697E+09},
            { 4,     3,    -3.01044179228078424931E+08},
            { 4,     4,     5.51112592108273148537E+08},
            { 4,     5,    -7.78949714611403048038E+07},
            { 4,     6,    -3.93153402725159674883E+07},
            { 4,     7,    -1.19108830926259383559E+07},
            { 4,     8,     1.43100595134035050869E+07},
            { 4,     9,    -4.91528834089644718915E+06},
            { 4,    10,     1.68842217521909135394E+06},
            { 4,    11,    -1.75640131265274452744E+05},
            { 4,    12,    -1.40626545874571602326E+05},
            { 4,    13,     3.77159267968944986933E+04},
            { 4,    14,    -1.39635312769678466793E+03},
            { 4,    15,    -1.88574192421971709166E+01},

            { 5,     0,     4.31829985381816327572E+08},
            { 5,     1,    -1.41004882914948272705E+09},
            { 5,     2,     1.38554457511777806282E+09},
            { 5,     3,    -3.82333992940614879131E+08},
            { 5,     4,    -7.42225503488553911448E+07},
            { 5,     5,     1.56423537414295095950E+07},
            { 5,     6,     1.26731311307457205839E+06},
            { 5,     7,     8.38170131250077579170E+06},
            { 5,     8,     1.69866128198041976430E+06},
            { 5,     9,    -2.63807965752872545272E+06},
            { 5,    10,    -1.30410926100970245898E+05},
            { 5,    11,     2.79376974434808362275E+05},
            { 5,    12,    -2.47335903090722194975E+03},
            { 5,    13,    -8.09120832153944047604E+03},
            { 5,    14,    -1.18437059561102614680E+03},
            { 5,    15,     2.22406017739857361448E+02},

            { 6,     0,    -1.05728919394894704223E+08},
            { 6,     1,     4.78614212386758863926E+08},
            { 6,     2,    -5.47275303584568023682E+08},
            { 6,     3,     1.81002869935932725668E+08},
            { 6,     4,     2.37412980302353836596E+07},
            { 6,     5,    -1.49761239025783911347E+07},
            { 6,     6,     6.94548275970081239939E+06},
            { 6,     7,    -7.08765067577983532101E+06},
            { 6,     8,     6.15334952530000591651E+05},
            { 6,     9,     1.04307962681467283983E+06},
            { 6,    10,    -1.66822670094482309651E+05},
            { 6,    11,    -3.14983610603470224305E+04},
            { 6,    12,    -8.67230359049541766581E+03},
            { 6,    13,     3.35310141926492042330E+03},
            { 6,    14,     5.20457690967627286227E+02},
            { 6,    15,    -9.46886765048879937012E+01},

            { 7,     0,    -4.00641674232298433781E+07},
            { 7,     1,     3.53151559413958713412E+07},
            { 7,     2,    -3.32651288367051668465E+07},
            { 7,     3,     8.78685073832835257053E+07},
            { 7,     4,    -8.83196869217660874128E+07},
            { 7,     5,     3.53058029766001477838E+07},
            { 7,     6,    -2.53460763685103179887E+06},
            { 7,     7,    -3.27478091701123584062E+06},
            { 7,     8,     1.51544590128077217378E+06},
            { 7,     9,    -1.97898065117523074150E+05},
            { 7,    10,    -4.86252464679210970644E+04},
            { 7,    11,     3.00813760869401539821E+03},
            { 7,    12,     9.57301967925047574681E+03},
            { 7,    13,    -2.60470610160503747466E+03},
            { 7,    14,     1.71621252115364512747E+02},
            { 7,    15,    -4.79603274832587800347E+00},

            { 8,     0,     3.64528375028086900711E+07},
            { 8,     1,    -7.85125069899140596390E+07},
            { 8,     2,     7.79785535495323836803E+07},
            { 8,     3,    -5.67020461767953187227E+07},
            { 8,     4,     3.75835219815801903605E+07},
            { 8,     5,    -2.08943791429358497262E+07},
            { 8,     6,     7.66625923235765285790E+06},
            { 8,     7,    -1.06592743443907494657E+06},
            { 8,     8,    -3.14079768184977932833E+05},
            { 8,     9,     1.45893387703247601166E+05},
            { 8,    10,    -2.00583693587448651670E+04},
            { 8,    11,    -1.07287338880777724626E+03},
            { 8,    12,     1.86369211872262280849E+03},
            { 8,    13,    -5.41388893973812855620E+02},
            { 8,    14,     3.82187077215814881015E+01},
            { 8,    15,     4.76195893580739504358E+00},

            { 9,     0,    -9.92938956532538309693E+06},
            { 9,     1,     2.04695142809341102839E+07},
            { 9,     2,    -1.02214338619423378259E+07},
            { 9,     3,    -9.93348938946167938411E+06},
            { 9,     4,     1.64549253709395211190E+07},
            { 9,     5,    -9.86318830775812268257E+06},
            { 9,     6,     3.13746389613276068121E+06},
            { 9,     7,    -6.67069913326343754306E+05},
            { 9,     8,     2.16856145024514931720E+05},
            { 9,     9,    -1.08820304041782830609E+05},
            { 9,    10,     3.55738569172507050098E+04},
            { 9,    11,    -3.12188240990893382332E+03},
            { 9,    12,    -1.97305440808249090878E+03},
            { 9,    13,     7.01633632749421281005E+02},
            { 9,    14,    -8.03244389802174652004E+01},
            { 9,    15,     1.98516265048327333886E+00},

            {10,     0,     1.05106274467385723256E+06},
            {10,     1,    -1.90074146260506426916E+06},
            {10,     2,    -5.14866259700076945592E+05},
            {10,     3,     4.43767094488164782524E+06},
            {10,     4,    -5.41318389280360378325E+06},
            {10,     5,     3.27827314338852465153E+06},
            {10,     6,    -1.00315844098674086854E+06},
            {10,     7,     3.13072588745724533510E+04},
            {10,     8,     1.04236830211061693262E+05},
            {10,     9,    -4.78932228588938814937E+04},
            {10,    10,     1.31090834075820221187E+04},
            {10,    11,    -3.39479313977342053477E+03},
            {10,    12,     9.29207146820721618496E+02},
            {10,    13,    -1.86795988806825192796E+02},
            {10,    14,     1.98510067854014131683E+01},
            {10,    15,    -7.40917959154837491020E-01}
        },
        {                                                                               // RECOM (Z000010)
            { 0,     0,     1.43249838796439163957E+01},
            { 0,     1,    -1.34095062880606157307E+01},
            { 0,     2,     6.08550621146791144156E+01},
            { 0,     3,    -1.46577101984033276949E+02},
            { 0,     4,     2.10671492276514470632E+02},
            { 0,     5,    -1.92066044872448998149E+02},
            { 0,     6,     1.12528193269927839992E+02},
            { 0,     7,    -4.10571661215909387010E+01},
            { 0,     8,     8.47360078103331737509E+00},
            { 0,     9,    -7.53719632151268914555E-01},

            { 1,     0,    -4.69105628993968171159E+00},
            { 1,     1,     8.90187555533843095645E+01},
            { 1,     2,    -5.17082466752443224323E+02},
            { 1,     3,     1.49287044908038524227E+03},
            { 1,     4,    -2.42034351477910740869E+03},
            { 1,     5,     2.35977318225110639105E+03},
            { 1,     6,    -1.41747263752418666627E+03},
            { 1,     7,     5.14675357902906625895E+02},
            { 1,     8,    -1.03788126354235686222E+02},
            { 1,     9,     8.93875687034091015448E+00},

            { 2,     0,    -1.98086570192114912459E+01},
            { 2,     1,     9.02725480979547114657E+01},
            { 2,     2,     3.72962652775568585639E+02},
            { 2,     3,    -2.86443864935814417549E+03},
            { 2,     4,     6.54791371890192021965E+03},
            { 2,     5,    -7.57542293321982197085E+03},
            { 2,     6,     4.98863219830037542124E+03},
            { 2,     7,    -1.90003291421173662457E+03},
            { 2,     8,     3.91370534933327633098E+02},
            { 2,     9,    -3.38888734262211954729E+01},

            { 3,     0,    -7.61727485013823990556E+00},
            { 3,     1,    -8.99676221452425437519E+01},
            { 3,     2,     2.39429289955121817002E+02},
            { 3,     3,     2.05771307220595781473E+03},
            { 3,     4,    -7.66672108820838730026E+03},
            { 3,     5,     1.07610646452268938447E+04},
            { 3,     6,    -7.83052958018395565887E+03},
            { 3,     7,     3.14853537506878637942E+03},
            { 3,     8,    -6.66805677756379054699E+02},
            { 3,     9,     5.84483701602106719974E+01},

            { 4,     0,     6.84689749428262302899E+02},
            { 4,     1,    -6.41337423137322639377E+03},
            { 4,     2,     2.14353806903193471953E+04},
            { 4,     3,    -3.96806322513512059231E+04},
            { 4,     4,     4.68443039997480664169E+04},
            { 4,     5,    -3.66080543837553850608E+04},
            { 4,     6,     1.87025281715490273200E+04},
            { 4,     7,    -5.95491842750383239036E+03},
            { 4,     8,     1.06698781883290007499E+03},
            { 4,     9,    -8.22032529086119865269E+01},
            { 5,     0,    -1.08938704804548956417E+03},
            { 5,     1,     1.48146628563555968867E+04},
            { 5,     2,    -5.75561987341030326206E+04},
            { 5,     3,     1.11350161916194265359E+05},
            { 5,     4,    -1.26655054015904039261E+05},
            { 5,     5,     9.02577656921312009217E+04},
            { 5,     6,    -4.08346371174871092080E+04},
            { 5,     7,     1.13850781915498100716E+04},
            { 5,     8,    -1.78117510051617318823E+03},
            { 5,     9,     1.19593664869470444501E+02},

            { 6,     0,     7.71158520059956913428E+01},
            { 6,     1,    -1.14063205364834775537E+04},
            { 6,     2,     5.61224719137911379221E+04},
            { 6,     3,    -1.19398022502862586407E+05},
            { 6,     4,     1.41535388629036053317E+05},
            { 6,     5,    -1.01977152037983221817E+05},
            { 6,     6,     4.57325986781135798083E+04},
            { 6,     7,    -1.24671193954050559114E+04},
            { 6,     8,     1.88748088780042576218E+03},
            { 6,     9,    -1.21427200114438761602E+02},

            { 7,     0,     7.51859271237372013275E+02},
            { 7,     1,     2.60919535160936538887E+03},
            { 7,     2,    -2.43703099252169959072E+04},
            { 7,     3,     6.04402419973716023378E+04},
            { 7,     4,    -7.66051639442676823819E+04},
            { 7,     5,     5.70820587259594394709E+04},
            { 7,     6,    -2.60263704770619915507E+04},
            { 7,     7,     7.14161111890670417779E+03},
            { 7,     8,    -1.08138895268239821235E+03},
            { 7,     9,     6.92421978398739810245E+01},

            { 8,     0,    -4.88596016673188898949E+02},
            { 8,     1,     6.06324096291598948483E+02},
            { 8,     2,     4.18032368029227109218E+03},
            { 8,     3,    -1.41908964780536971375E+04},
            { 8,     4,     1.99120584653974874527E+04},
            { 8,     5,    -1.55743938039613858564E+04},
            { 8,     6,     7.29395282901822793065E+03},
            { 8,     7,    -2.03371603812545799883E+03},
            { 8,     8,     3.11077689089091336427E+02},
            { 8,     9,    -2.00523533590040692332E+01},

            { 9,     0,     9.23231057243035166948E+01},
            { 9,     1,    -2.49558777666313233112E+02},
            { 9,     2,    -9.91094586704329287841E+01},
            { 9,     3,     1.18411592281756065859E+03},
            { 9,     4,    -1.97229180010892332575E+03},
            { 9,     5,     1.65110538528935694558E+03},
            { 9,     6,    -8.01140239767901903178E+02},
            { 9,     7,     2.28187127507413094918E+02},
            { 9,     8,    -3.54063664898269081505E+01},
            { 9,     9,     2.30675599774240458473E+00}
        }
    },
    {                                                                                   // Metallicity Z000100 (0.00100)
        {                                                                               // LMR1 (Z000100)
            { 0,     0,     1.50346099257731538046E+01},
            { 0,     1,     2.82604496789430559289E+00},
            { 0,     2,    -9.81648621516211328242E+00},
            { 0,     3,     9.56667166719136474740E+00},
            { 0,     4,    -3.13477224724504077713E+00},

            { 1,     0,     2.07944042796325678779E+00},
            { 1,     1,    -5.06461279977239176020E+00},
            { 1,     2,     2.03394884719189121824E+01},
            { 1,     3,    -1.93735154009608017134E+01},
            { 1,     4,     5.75610929539014914980E+00},

            { 2,     0,    -1.05127268925442436398E+01},
            { 2,     1,     3.68098490829458810936E+01},
            { 2,     2,    -5.91474113982236531228E+01},
            { 2,     3,     3.16463783616280913691E+01},
            { 2,     4,    -3.65289167448958851381E+00},

            { 3,     0,     2.22020213350119419715E+01},
            { 3,     1,    -7.77940541900198496705E+01},
            { 3,     2,     1.05860178274410074550E+02},
            { 3,     3,    -4.94197227165773327329E+01},
            { 3,     4,     3.82693132506987110375E+00},

            { 4,     0,    -1.12988524726900649853E+01},
            { 4,     1,     4.13367947020142807446E+01},
            { 4,     2,    -5.60688828217752686101E+01},
            { 4,     3,     2.71194601089813360772E+01},
            { 4,     4,    -2.72130850772848109642E+00}
        },
        {                                                                               // LMR2 (Z000100)
            { 0,     0,     1.88453218130641353412E+01},
            { 0,     1,    -1.66303719796976672285E+01},
            { 0,     2,     2.63222496911415824172E+01},
            { 0,     3,    -2.13131516790098238801E+01},
            { 0,     4,     8.39818275012596870965E+00},
            { 0,     5,    -1.28795907731821102082E+00},

            { 1,     0,     4.31329741689262391446E+01},
            { 1,     1,    -1.56619568143149109574E+02},
            { 1,     2,     2.26032050176760577642E+02},
            { 1,     3,    -1.59897885791484213769E+02},
            { 1,     4,     5.55606561823480475937E+01},
            { 1,     5,    -7.60112702919777394328E+00},

            { 2,     0,     2.46987072824178248709E+01},
            { 2,     1,     4.20629378936399973554E+01},
            { 2,     2,    -2.65767178117826063044E+02},
            { 2,     3,     3.25730032378355303990E+02},
            { 2,     4,    -1.58371785651665220485E+02},
            { 2,     5,     2.75938397603546903269E+01},

            { 3,     0,    -9.91381643467949629667E+02},
            { 3,     1,     3.38104557879559251887E+03},
            { 3,     2,    -4.11533190831385491038E+03},
            { 3,     3,     2.33454985382554878015E+03},
            { 3,     4,    -6.14157763172000272789E+02},
            { 3,     5,     5.77076386143955843977E+01},

            { 4,     0,     1.43797791534433781635E+03},
            { 4,     1,    -5.28916096082312014914E+03},
            { 4,     2,     6.91057399431488920527E+03},
            { 4,     3,    -4.26364756616708109505E+03},
            { 4,     4,     1.25783448603752435702E+03},
            { 4,     5,    -1.41377167956629875789E+02},

            { 5,     0,    -5.01761058636202108119E+02},
            { 5,     1,     1.99253292955415395227E+03},
            { 5,     2,    -2.72417925456980492527E+03},
            { 5,     3,     1.74907541356862247994E+03},
            { 5,     4,    -5.38448511479686771963E+02},
            { 5,     5,     6.36637946720314573668E+01}
        },
        {                                                                               // LMA (Z000100)
            { 0,     0,     7.69284893177311052568E+05},
            { 0,     1,    -4.60964236746346391737E+06},
            { 0,     2,     9.24477105650694482028E+06},
            { 0,     3,     2.96809810085771558806E+06},
            { 0,     4,    -5.47904367331531867385E+07},
            { 0,     5,     1.38449097585996419191E+08},
            { 0,     6,    -2.05590189063783049583E+08},
            { 0,     7,     2.11734651675154030323E+08},
            { 0,     8,    -1.60435957671923041344E+08},
            { 0,     9,     9.17609013885079324245E+07},
            { 0,    10,    -3.99674217866430878639E+07},
            { 0,    11,     1.32154540634083170444E+07},
            { 0,    12,    -3.26794649031273694709E+06},
            { 0,    13,     5.86210662802961654961E+05},
            { 0,    14,    -7.21158724758123280481E+04},
            { 0,    15,     5.44588834510656215571E+03},
            { 0,    16,    -1.90445008267364357835E+02},

            { 2,     0,     2.21188523097329214215E+07},
            { 2,     1,    -1.37731912987798571587E+08},
            { 2,     2,     3.57687151988543748856E+08},
            { 2,     3,    -4.63590327267392992973E+08},
            { 2,     4,     2.01845788407205879688E+08},
            { 2,     5,     2.87663499872765600681E+08},
            { 2,     6,    -5.59995404294795393944E+08},
            { 2,     7,     4.26777807943069577217E+08},
            { 2,     8,    -1.24264635254063099623E+08},
            { 2,     9,    -6.53086944807844161987E+07},
            { 2,    10,     9.24923524751316756010E+07},
            { 2,    11,    -5.24022445798896402121E+07},
            { 2,    12,     1.83838309755647853017E+07},
            { 2,    13,    -4.26215335990773420781E+06},
            { 2,    14,     6.40775684917965554632E+05},
            { 2,    15,    -5.69637563759163822397E+04},
            { 2,    16,     2.28325195741889183410E+03},

            { 4,     0,    -5.86271602527818381786E+07},
            { 4,     1,     4.78369991991747081280E+08},
            { 4,     2,    -1.74361930468868136406E+09},
            { 4,     3,     3.76621819705243778229E+09},
            { 4,     4,    -5.37751677961362648010E+09},
            { 4,     5,     5.35077163876746082306E+09},
            { 4,     6,    -3.80998322478477764130E+09},
            { 4,     7,     1.97099712467356157303E+09},
            { 4,     8,    -7.60832823835394382477E+08},
            { 4,     9,     2.42272232218582451344E+08},
            { 4,    10,    -8.05926269997112601995E+07},
            { 4,    11,     3.11124469145792499185E+07},
            { 4,    12,    -1.09693358577220626175E+07},
            { 4,    13,     2.84038850674086064100E+06},
            { 4,    14,    -4.84199551332909730263E+05},
            { 4,    15,     4.84970404654026060598E+04},
            { 4,    16,    -2.17011384837293599048E+03},

            { 6,     0,     9.83702780789473533630E+08},
            { 6,     1,    -6.23115263299602222443E+09},
            { 6,     2,     1.74950104067897109985E+10},
            { 6,     3,    -2.85244593670344696045E+10},
            { 6,     4,     2.95578184637604980469E+10},
            { 6,     5,    -1.97934299705980529785E+10},
            { 6,     6,     8.07257493996787166595E+09},
            { 6,     7,    -1.50554167974234604836E+09},
            { 6,     8,    -1.18252537929885953665E+08},
            { 6,     9,    -3.70554775613283040002E+06},
            { 6,    10,     1.23448486340704277158E+08},
            { 6,    11,    -7.41264279707325249910E+07},
            { 6,    12,     2.09071950705411061645E+07},
            { 6,    13,    -2.96454796610304014757E+06},
            { 6,    14,     1.18142086018433197751E+05},
            { 6,    15,     1.92799522383320254448E+04},
            { 6,    16,    -1.90271167151171880505E+03},

            { 8,     0,     6.69561843877016976476E+07},
            { 8,     1,     1.56256926101374864578E+09},
            { 8,     2,    -8.75745768682143020630E+09},
            { 8,     3,     1.94779956266501197815E+10},
            { 8,     4,    -2.33126852312486190796E+10},
            { 8,     5,     1.55144418171162052155E+10},
            { 8,     6,    -4.34538685387376117706E+09},
            { 8,     7,    -1.24875014824374175072E+09},
            { 8,     8,     1.36300258540026307106E+09},
            { 8,     9,    -2.47726977709512680769E+08},
            { 8,    10,    -1.37758820791601359844E+08},
            { 8,    11,     7.42609580452102422714E+07},
            { 8,    12,    -5.21190464590375591069E+06},
            { 8,    13,    -5.56763955730174109340E+06},
            { 8,    14,     1.98916589357259985991E+06},
            { 8,    15,    -2.82567601932666904759E+05},
            { 8,    16,     1.54458629248594224919E+04},

            {10,     0,    -2.91743516387244606018E+09},
            {10,     1,     1.43474200087861461639E+10},
            {10,     2,    -2.97121547997276992798E+10},
            {10,     3,     3.29244879152800636292E+10},
            {10,     4,    -1.97049122193543739319E+10},
            {10,     5,     4.44795698088213920593E+09},
            {10,     6,     1.68826391791642093658E+09},
            {10,     7,    -1.34669317233685207367E+09},
            {10,     8,     3.03101724866939246655E+08},
            {10,     9,    -4.99869293617860823870E+07},
            {10,    10,     1.42133397069574892521E+07},
            {10,    11,     2.69422055173848085105E+07},
            {10,    12,    -3.11643383659875914454E+07},
            {10,    13,     1.40837340470498204231E+07},
            {10,    14,    -3.33681038689361186698E+06},
            {10,    15,     4.13678001847658306360E+05},
            {10,    16,    -2.12956128078225046920E+04},

            {12,     0,     3.83066159035058796406E+08},
            {12,     1,    -3.57522953798943567276E+09},
            {12,     2,     1.00626903613678798676E+10},
            {12,     3,    -1.31025349462869167328E+10},
            {12,     4,     7.85384311503630828857E+09},
            {12,     5,    -2.41011892096044540405E+08},
            {12,     6,    -2.56408374643986368179E+09},
            {12,     7,     1.39171229309356403351E+09},
            {12,     8,    -1.44009585297834306955E+08},
            {12,     9,    -8.26904684745683073997E+07},
            {12,    10,    -2.38144140223466372117E+06},
            {12,    11,     1.79516107555324509740E+07},
            {12,    12,    -1.88674114853504090570E+06},
            {12,    13,    -2.42738823937244340777E+06},
            {12,    14,     9.99039133402326726355E+05},
            {12,    15,    -1.56469409353959286818E+05},
            {12,    16,     9.15292969974886182172E+03},

            {14,     0,     3.09020185410522365570E+09},
            {14,     1,    -1.36212178749835147858E+10},
            {14,     2,     2.66881548670487785339E+10},
            {14,     3,    -3.03946970897722930908E+10},
            {14,     4,     2.17784943226391410828E+10},
            {14,     5,    -9.40680629512597274780E+09},
            {14,     6,     1.39847537299111199379E+09},
            {14,     7,     1.10993825469740843773E+09},
            {14,     8,    -8.73110848697505235672E+08},
            {14,     9,     2.50292736143364071846E+08},
            {14,    10,     1.06462010817974358797E+07},
            {14,    11,    -3.22772786734968498349E+07},
            {14,    12,     1.01494283884754441679E+07},
            {14,    13,    -1.02655365919480670709E+06},
            {14,    14,    -1.37982127262780006276E+05},
            {14,    15,     4.30180039417772932211E+04},
            {14,    16,    -3.02473938756877396372E+03},

            {16,     0,    -1.56852265694742107391E+09},
            {16,     1,     7.15821216061697673798E+09},
            {16,     2,    -1.43193921312494201660E+10},
            {16,     3,     1.61786574433440303802E+10},
            {16,     4,    -1.08238279920512008667E+10},
            {16,     5,     3.66439506765549850464E+09},
            {16,     6,     3.04446730119516968727E+08},
            {16,     7,    -9.95706614031146168709E+08},
            {16,     8,     5.34070064296932458878E+08},
            {16,     9,    -1.68596081582052469254E+08},
            {16,    10,     4.50922229884207323194E+07},
            {16,    11,    -1.64262273564462922513E+07},
            {16,    12,     6.76394867549139633775E+06},
            {16,    13,    -2.05885415643938211724E+06},
            {16,    14,     3.96860804045895056333E+05},
            {16,    15,    -4.34586026756422943436E+04},
            {16,    16,     2.06736711765395784823E+03}
        },
        {                                                                               // HM (Z000100)
            { 0,     0,     2.66920628896922789863E+04},
            { 0,     1,     5.69598144516321923584E+06},
            { 0,     2,    -3.36106590539333373308E+07},
            { 0,     3,     9.25393487313766926527E+07},
            { 0,     4,    -1.64881303894646197557E+08},
            { 0,     5,     2.12786252918928653002E+08},
            { 0,     6,    -2.02235432385967493057E+08},
            { 0,     7,     1.36366495759085386992E+08},
            { 0,     8,    -5.89415461827230826020E+07},
            { 0,     9,     1.05569686857345979661E+07},
            { 0,    10,     4.26705694591859634966E+06},
            { 0,    11,    -3.31228471217951877043E+06},
            { 0,    12,     6.44460078807694022544E+05},
            { 0,    13,     1.79727468496846966445E+05},
            { 0,    14,    -1.14602002866395123419E+05},
            { 0,    15,     8.73345725996870532981E+03},
            { 0,    16,     1.03006575184149296547E+04},
            { 0,    17,    -4.45924381157494190120E+03},
            { 0,    18,     8.75712682690710266797E+02},
            { 0,    19,    -8.97432677867381869419E+01},
            { 0,    20,     3.90904107825454749658E+00},

            { 2,     0,    -4.66175954969746712595E+06},
            { 2,     1,     1.44553042693169433624E+07},
            { 2,     2,    -1.38532479348339065909E+07},
            { 2,     3,     1.61449323716102633625E+07},
            { 2,     4,    -5.04766978015377074480E+07},
            { 2,     5,     8.52236769195135086775E+07},
            { 2,     6,    -7.52658732323246151209E+07},
            { 2,     7,     3.77911912456169873476E+07},
            { 2,     8,    -1.05537492595233544707E+07},
            { 2,     9,     1.23416606663387943991E+06},
            { 2,    10,     1.07657456006634638470E+04},
            { 2,    11,     1.43573359232634276850E+05},
            { 2,    12,    -1.42859383483003708534E+05},
            { 2,    13,     5.63552937440058449283E+04},
            { 2,    14,    -1.09635084253284767328E+04},
            { 2,    15,     1.32853574780430949431E+03},
            { 2,    16,    -4.14076353943859373885E+02},
            { 2,    17,     1.47253804236653735416E+02},
            { 2,    18,    -2.47527050904476979554E+01},
            { 2,    19,     1.91210492011224597597E+00},
            { 2,    20,    -7.05892167374512213840E-02},

            { 4,     0,     1.02998189728514533490E+07},
            { 4,     1,    -3.48644858077521771193E+07},
            { 4,     2,     2.46925453657950051129E+07},
            { 4,     3,     2.65148321726851537824E+07},
            { 4,     4,    -3.81589329059887528419E+07},
            { 4,     5,     6.93028380426791380160E+05},
            { 4,     6,     1.99752902745822705328E+07},
            { 4,     7,    -1.14559117107986155897E+07},
            { 4,     8,     2.16656442928818566725E+06},
            { 4,     9,    -2.71810134198548854329E+05},
            { 4,    10,     2.68526744210913369898E+05},
            { 4,    11,    -9.77884134982192044845E+04},
            { 4,    12,    -1.53021212986694445135E+03},
            { 4,    13,     1.19037018096100418916E+04},
            { 4,    14,    -5.85794015733223022835E+03},
            { 4,    15,     1.56346892706033872855E+03},
            { 4,    16,    -2.75046129788926521087E+02},
            { 4,    17,     1.01298210263538095433E+02},
            { 4,    18,    -3.87720363616409713359E+01},
            { 4,    19,     6.66209009612612579332E+00},
            { 4,    20,    -3.93432972239732559050E-01},

            { 6,     0,    -1.23277652244743425399E+07},
            { 6,     1,     5.31219698912802562118E+07},
            { 6,     2,    -6.70881175458954200149E+07},
            { 6,     3,     1.38345048209509141743E+07},
            { 6,     4,     2.72927585462916977704E+07},
            { 6,     5,    -1.06984214016320873052E+07},
            { 6,     6,    -1.07550707413996290416E+07},
            { 6,     7,     9.12851204341692477465E+06},
            { 6,     8,    -2.45932699648965429515E+06},
            { 6,     9,     3.79086684429724293295E+05},
            { 6,    10,    -1.15384063428619745537E+05},
            { 6,    11,     9.37208910898514295695E+03},
            { 6,    12,     5.50001460585494169209E+03},
            { 6,    13,     8.99582878278114890236E+02},
            { 6,    14,     2.17976963642488072992E+02},
            { 6,    15,    -2.90083472695319642298E+02},
            { 6,    16,    -1.06912609256554702597E+02},
            { 6,    17,     7.44274626977634596869E+01},
            { 6,    18,    -1.32865712570078340349E+01},
            { 6,    19,     1.15176452822245067864E+00},
            { 6,    20,    -7.52331325998904648644E-02},

            { 8,     0,     6.81678287605022825301E+06},
            { 8,     1,    -3.98179300438016653061E+07},
            { 8,     2,     6.65612044507603123784E+07},
            { 8,     3,    -3.76181603687587901950E+07},
            { 8,     4,    -6.56919684995194338262E+06},
            { 8,     5,     1.43847081179449260235E+07},
            { 8,     6,    -4.06374374651811597869E+06},
            { 8,     7,     2.91022107704004331026E+05},
            { 8,     8,    -5.34165458237739163451E+05},
            { 8,     9,     2.58318759598450968042E+05},
            { 8,    10,    -2.04026808616285597964E+03},
            { 8,    11,    -1.91223168630281179503E+03},
            { 8,    12,    -3.69962055497544270111E+03},
            { 8,    13,    -9.23920259961619422029E+02},
            { 8,    14,     4.11256827202935312471E+02},
            { 8,    15,     1.26735718583368523582E+02},
            { 8,    16,    -4.68765072065054724249E+01},
            { 8,    17,     6.13281037162783970729E+00},
            { 8,    18,    -8.50877614045823293942E-01},
            { 8,    19,    -1.89283136262390905280E-01},
            { 8,    20,     5.75261353234685565705E-02},

            {10,     0,    -3.55154449666948523372E+05},
            {10,     1,     1.30929190946150850505E+07},
            {10,     2,    -3.15488824688208103180E+07},
            {10,     3,     2.70812807114166915417E+07},
            {10,     4,    -6.85649736623421218246E+06},
            {10,     5,    -2.40983373484842292964E+06},
            {10,     6,     1.08043478886758117005E+06},
            {10,     7,     1.11299945145412624697E+05},
            {10,     8,     4.58449855702385902987E+04},
            {10,     9,    -5.80789547527073082165E+04},
            {10,    10,    -4.28841803810808505659E+03},
            {10,    11,     4.99567543157751151739E+03},
            {10,    12,    -5.59329152251473260549E+02},
            {10,    13,     3.66269193209130548894E+02},
            {10,    14,    -4.12453739939884940213E+01},
            {10,    15,    -1.03224939821626904290E+01},
            {10,    16,    -1.26744942581002923987E+01},
            {10,    17,     2.50242050167653262704E+00},
            {10,    18,     4.89212292141251114952E-01},
            {10,    19,     7.41773856600715748508E-04},
            {10,    20,    -2.14966363670156049293E-02},

            {12,     0,    -1.71770314663222013041E+06},
            {12,     1,     1.02925354974316677544E+06},
            {12,     2,     4.75587077003400865942E+06},
            {12,     3,    -6.94997276824742369354E+06},
            {12,     4,     2.96480201554762385786E+06},
            {12,     5,     1.05305805605570232728E+05},
            {12,     6,    -2.38596544252316496568E+05},
            {12,     7,    -5.79872394392845744733E+04},
            {12,     8,     3.01928438393556607480E+04},
            {12,     9,     1.89217764968022629546E+03},
            {12,    10,    -4.88373167221754613365E+02},
            {12,    11,     7.01114489071818979937E+02},
            {12,    12,    -3.17674857603029806796E+02},
            {12,    13,    -9.41372505874503957557E+01},
            {12,    14,     1.83240842852757204184E+01},
            {12,    15,     1.08114635042327797976E+01},
            {12,    16,    -1.76741740095267596544E+00},
            {12,    17,     6.94852470861354931664E-01},
            {12,    18,    -2.89336670178484411942E-01},
            {12,    19,    -3.66873283517264768896E-03},
            {12,    20,     7.64308669905610499340E-03},

            {14,     0,     9.98775663821288966574E+05},
            {14,     1,    -2.18451837998499209061E+06},
            {14,     2,     1.40499697486835205927E+06},
            {14,     3,     4.46811799451349797891E+04},
            {14,     4,    -2.46225148374797863653E+05},
            {14,     5,    -7.05764615857048920589E+04},
            {14,     6,     9.16282262372330296785E+04},
            {14,     7,    -1.90152534930542642542E+04},
            {14,     8,     4.91854753979303222877E+03},
            {14,     9,    -2.98215458946964145071E+03},
            {14,    10,    -1.24575514575863394384E+02},
            {14,    11,     3.07045703026585499629E+02},
            {14,    12,     2.56707666795900628642E+01},
            {14,    13,    -2.55503462019516938142E+01},
            {14,    14,    -7.83210099348742638803E-01},
            {14,    15,     2.75956632611307561831E+00},
            {14,    16,    -6.89935042869725956294E-01},
            {14,    17,    -9.58434272104521506330E-02},
            {14,    18,     3.10995999077311284509E-02},
            {14,    19,     1.11788217615811057148E-02},
            {14,    20,    -2.50872008751619425190E-03},

            {16,     0,    -2.56910131149193679448E+05},
            {16,     1,     6.59413942707619862631E+05},
            {16,     2,    -5.99113926101273740642E+05},
            {16,     3,     1.79299729173374042148E+05},
            {16,     4,     3.57433247453356452752E+04},
            {16,     5,    -1.71963241067330600345E+04},
            {16,     6,    -8.07591195715742651373E+03},
            {16,     7,     1.64482614549100276236E+03},
            {16,     8,     1.58385752216435230366E+03},
            {16,     9,    -3.77870980619565330016E+02},
            {16,    10,    -1.99848538469132250839E+01},
            {16,    11,    -2.99325126666875540593E+01},
            {16,    12,     1.39774853358364321565E+01},
            {16,    13,     2.38884594919343573594E+00},
            {16,    14,    -1.77569226381652423008E+00},
            {16,    15,     2.51906789777950501641E-01},
            {16,    16,    -9.35456748727026554668E-02},
            {16,    17,     4.71639212726435025358E-02},
            {16,    18,    -2.76687708834074250132E-05},
            {16,    19,    -3.76375892191212375881E-03},
            {16,    20,     5.43491168280245645454E-04},

            {18,     0,     3.26573367579413752537E+04},
            {18,     1,    -8.28040252641195256729E+04},
            {18,     2,     6.32083466612035263097E+04},
            {18,     3,     1.10908655478984019283E+04},
            {18,     4,    -4.24696541649424107163E+04},
            {18,     5,     2.13154570304911503626E+04},
            {18,     6,    -4.01758333934846973534E+02},
            {18,     7,    -3.02668804705343745809E+03},
            {18,     8,     9.00317782135503534846E+02},
            {18,     9,    -1.71590190988977440156E+01},
            {18,    10,    -7.58773236769787295941E+00},
            {18,    11,    -1.47039559521070568593E+01},
            {18,    12,     5.86203446077681977755E+00},
            {18,    13,    -4.35902509094680423729E-01},
            {18,    14,    -3.96411294687243842549E-01},
            {18,    15,     1.90872936553090594147E-01},
            {18,    16,    -3.63349815421271857274E-02},
            {18,    17,     4.18942750214783450613E-03},
            {18,    18,    -1.95696242731476692869E-03},
            {18,    19,     6.55720172656096495292E-04},
            {18,    20,    -6.89531819695781068207E-05},

            {20,     0,    -1.79757648979984833204E+03},
            {20,     1,     4.21453422482446967479E+03},
            {20,     2,    -1.45713195934336681603E+03},
            {20,     3,    -5.27886800091239820176E+03},
            {20,     4,     8.07499233626505065331E+03},
            {20,     5,    -5.33458308189604667859E+03},
            {20,     6,     1.84109344300976272280E+03},
            {20,     7,    -2.89109084486973813455E+02},
            {20,     8,     5.54488971681655407053E+00},
            {20,     9,    -2.55037857514060917197E+00},
            {20,    10,     3.28120362746293148248E+00},
            {20,    11,    -1.43670757857304920435E+00},
            {20,    12,     8.25401835544457118665E-01},
            {20,    13,    -3.05993525251011089239E-01},
            {20,    14,     2.31463397238021693914E-02},
            {20,    15,     2.54799453700065604844E-02},
            {20,    16,    -1.16997904598278249649E-02},
            {20,    17,     2.34703472519215026668E-03},
            {20,    18,    -1.64174625118059316908E-04},
            {20,    19,    -1.87233906354765485458E-05},
            {20,    20,     3.01646763959664224869E-06}
        },
        {                                                                               // RECOM (Z000100)
            { 0,     0,     1.29041924400426033515E+01},
            { 0,     1,     1.46247169347020422592E+00},
            { 0,     2,    -2.56099379621667111451E+00},
            { 0,     3,     1.53157682928077298889E+00},
            { 0,     4,    -3.12651080854979501744E-01},

            { 1,     0,     1.13224784437094316836E+00},
            { 1,     1,    -1.21990615381324185584E+00},
            { 1,     2,     4.03103598240615390580E+00},
            { 1,     3,    -2.98697934479165105870E+00},
            { 1,     4,     7.11864900599255223668E-01},

            { 2,     0,    -1.84989977300083419109E+00},
            { 2,     1,     2.98072414316297784609E+00},
            { 2,     2,    -4.44057678245443998577E+00},
            { 2,     3,     2.62017135972970738322E+00},
            { 2,     4,    -6.33529954639474812694E-01},

            { 3,     0,     3.17264901652564645929E+00},
            { 3,     1,    -4.83562740400180235412E+00},
            { 3,     2,     4.06335321968123874825E+00},
            { 3,     3,    -1.38974858743467533095E+00},
            { 3,     4,     2.62122104574736836113E-01},

            { 4,     0,    -2.02663383998561608124E+00},
            { 4,     1,     3.18617136072649298484E+00},
            { 4,     2,    -2.29903125672929053991E+00},
            { 4,     3,     5.58176645345621169625E-01},
            { 4,     4,    -5.91094511981828871217E-02},

            { 5,     0,     3.82436170169052624956E-01},
            { 5,     1,    -6.15679347898177353748E-01},
            { 5,     2,     4.45802375081275292779E-01},
            { 5,     3,    -1.00232559556148334567E-01},
            { 5,     4,     6.38538257034518188376E-03}
        }
    },
    {                                                                                   // Metallicity Z001000 (0.01000)
        {                                                                               // LMR1 (Z001000)
            { 0,     0,     1.61732010479488863552E+01},
            { 0,     1,    -6.07511035663581200339E+00},
            { 0,     2,     8.58287622972541264232E+00},
            { 0,     3,    -3.10585034200754250833E+00},
            { 0,     4,    -7.06748010502642909358E-01},

            { 1,     0,    -1.90469269583824840630E+00},
            { 1,     1,     4.00007719345960026658E+01},
            { 1,     2,    -8.46518605722360462096E+01},
            { 1,     3,     5.91797386241528400319E+01},
            { 1,     4,    -1.13107588613914398223E+01},

            { 2,     0,    -8.70230071618597023075E+00},
            { 2,     1,    -2.89910577605233434895E+01},
            { 2,     2,     1.24597859970597440338E+02},
            { 2,     3,    -1.16207323210657051504E+02},
            { 2,     4,     3.01232264093183879083E+01},

            { 3,     0,     1.54664218136763143008E+01},
            { 3,     1,    -1.42381111546532466150E+01},
            { 3,     2,    -5.53996704254122320776E+01},
            { 3,     3,     7.85240667339935924929E+01},
            { 3,     4,    -2.52702301461299612129E+01},

            { 4,     0,    -4.23582571635512561414E+00},
            { 4,     1,     9.21228272981120710483E+00},
            { 4,     2,     6.44366319286792332832E+00},
            { 4,     3,    -1.82412432120631002874E+01},
            { 4,     4,     7.14935319397919499806E+00}
        },
        {                                                                               // LMR2 (Z001000)
            { 0,     0,     1.59314592243044277353E+01},
            { 0,     1,    -4.60401610759330548461E+00},
            { 0,     2,     6.24185962640975233739E+00},
            { 0,     3,    -4.97550125746145077699E+00},
            { 0,     4,     1.93048999642347540728E+00},
            { 0,     5,    -2.89477547622687292339E-01},

            { 1,     0,     1.01061304060731380616E+01},
            { 1,     1,    -3.46086484084549255158E+01},
            { 1,     2,     5.27667822465917879526E+01},
            { 1,     3,    -3.86837936682783691822E+01},
            { 1,     4,     1.36020700266615026663E+01},
            { 1,     5,    -1.85012309699758370485E+00},

            { 2,     0,     2.00677620782971253277E+01},
            { 2,     1,    -2.26769827650059667690E+01},
            { 2,     2,    -1.15679690058618760418E+01},
            { 2,     3,    -5.80771237470029455530E-01},
            { 2,     4,     1.37546460492662188102E+01},
            { 2,     5,    -4.53156102738701349608E+00},

            { 3,     0,    -5.09057297132129690453E+02},
            { 3,     1,     1.15813297915374073455E+03},
            { 3,     2,    -8.67528490581213873156E+02},
            { 3,     3,     3.72884696292590604116E+02},
            { 3,     4,    -1.38863311991984033966E+02},
            { 3,     5,     2.83694073141493667833E+01},

            { 4,     0,     2.61623056004032514466E+03},
            { 4,     1,    -6.70644555846752700745E+03},
            { 4,     2,     6.13584072176503832452E+03},
            { 4,     3,    -2.70631835697935139251E+03},
            { 4,     4,     6.36762028562752561811E+02},
            { 4,     5,    -7.14561574114333950547E+01},

            { 5,     0,    -2.63489815083014082120E+03},
            { 5,     1,     7.38504520674821560533E+03},
            { 5,     2,    -7.50607780122314488835E+03},
            { 5,     3,     3.63058087806650701168E+03},
            { 5,     4,    -8.69070310941866864596E+02},
            { 5,     5,     8.58816125753537704668E+01}
        },
        {                                                                               // LMA (Z001000)
            { 0,     0,    -2.09773228588053607382E+05},
            { 0,     1,     1.43389594778738403693E+06},
            { 0,     2,    -7.75133130475684534758E+06},
            { 0,     3,     3.63601069582714810967E+07},
            { 0,     4,    -1.18813444845486640930E+08},
            { 0,     5,     2.60283723461131542921E+08},
            { 0,     6,    -3.91364485037142515182E+08},
            { 0,     7,     4.10038222587301969528E+08},
            { 0,     8,    -2.94145223515916526318E+08},
            { 0,     9,     1.30304661949904114008E+08},
            { 0,    10,    -1.72744424556804075837E+07},
            { 0,    11,    -2.00820756134503111243E+07},
            { 0,    12,     1.57965446997256800532E+07},
            { 0,    13,    -5.16442762537559401244E+06},
            { 0,    14,     2.88797206094442051835E+05},
            { 0,    15,     4.85840419889588956721E+05},
            { 0,    16,    -2.37449358671291265637E+05},
            { 0,    17,     5.89009159964685095474E+04},
            { 0,    18,    -8.73970189435798602062E+03},
            { 0,    19,     7.40523972585050728412E+02},
            { 0,    20,    -2.77978725470881755655E+01},

            { 2,     0,     1.24556972785087689757E+08},
            { 2,     1,    -1.05485290802952396870E+09},
            { 2,     2,     4.02473985730900144577E+09},
            { 2,     3,    -9.11583314025122642517E+09},
            { 2,     4,     1.35512409280278778076E+10},
            { 2,     5,    -1.37244791677059879303E+10},
            { 2,     6,     9.40152573164973068237E+09},
            { 2,     7,    -4.02953830579527378082E+09},
            { 2,     8,     7.38075188234021663666E+08},
            { 2,     9,     2.04097261853698253632E+08},
            { 2,    10,    -1.31296867969154432416E+08},
            { 2,    11,    -3.72527087734079034999E+06},
            { 2,    12,     2.13105948168305270374E+07},
            { 2,    13,    -5.90374779784860368818E+06},
            { 2,    14,    -1.58750756547301629325E+05},
            { 2,    15,     1.73802705629212403437E+05},
            { 2,    16,     1.34389908452468196629E+05},
            { 2,    17,    -8.46886743101308384212E+04},
            { 2,    18,     2.01200486051142797805E+04},
            { 2,    19,    -2.33582333582660248794E+03},
            { 2,    20,     1.10848048996528689258E+02},

            { 4,     0,     5.05357352773523867130E+08},
            { 4,     1,    -3.31354820566867399216E+09},
            { 4,     2,     9.55477016233197402954E+09},
            { 4,     3,    -1.56750020973316497803E+10},
            { 4,     4,     1.55897307926384067535E+10},
            { 4,     5,    -8.83530815627405929565E+09},
            { 4,     6,     1.63784678158393263817E+09},
            { 4,     7,     1.26310745307742381096E+09},
            { 4,     8,    -9.06822750568983674049E+08},
            { 4,     9,     1.67932512482709646225E+08},
            { 4,    10,    -1.23911428774325661361E+07},
            { 4,    11,     5.71523280062625110149E+07},
            { 4,    12,    -4.26682323901077881455E+07},
            { 4,    13,     8.90929416129896789789E+06},
            { 4,    14,     1.67166402933667809702E+06},
            { 4,    15,    -4.69427729580903833266E+05},
            { 4,    16,    -5.00381548112256336026E+05},
            { 4,    17,     3.01400804692653589882E+05},
            { 4,    18,    -7.32120482670434430474E+04},
            { 4,    19,     8.80328726870056379994E+03},
            { 4,    20,    -4.34033934541470671320E+02},

            { 6,     0,    -1.07852724296717691422E+09},
            { 6,     1,     6.84582537129478645325E+09},
            { 6,     2,    -1.98636935069379844666E+10},
            { 6,     3,     3.49891808203243942261E+10},
            { 6,     4,    -4.16472301939004364014E+10},
            { 6,     5,     3.48742082858454284668E+10},
            { 6,     6,    -2.03515912933958663940E+10},
            { 6,     7,     7.63230475433247947693E+09},
            { 6,     8,    -1.32354384835169196129E+09},
            { 6,     9,    -1.69552074669079929590E+08},
            { 6,    10,     6.97440331351650208235E+07},
            { 6,    11,     4.60175066012795269489E+07},
            { 6,    12,    -2.68479745975134037435E+07},
            { 6,    13,     2.40770592574207345024E+06},
            { 6,    14,     2.26369602661154372618E+06},
            { 6,    15,    -1.54705866766018536873E+06},
            { 6,    16,     7.80276827808928559534E+05},
            { 6,    17,    -2.90525562987123674247E+05},
            { 6,    18,     6.73388625471522245789E+04},
            { 6,    19,    -8.55506609125114846393E+03},
            { 6,    20,     4.57366957264935876992E+02},

            { 8,     0,     6.01887171994113349915E+09},
            { 8,     1,    -3.59631408617360916138E+10},
            { 8,     2,     9.21373711482781219482E+10},
            { 8,     3,    -1.30859993208645553589E+11},
            { 8,     4,     1.09869343601253295898E+11},
            { 8,     5,    -5.19391019925100326538E+10},
            { 8,     6,     9.93795400740454673767E+09},
            { 8,     7,     1.17822075295209312439E+09},
            { 8,     8,     2.08547094828250437975E+08},
            { 8,     9,    -7.77891584686658740044E+08},
            { 8,    10,     9.79231656343366652727E+07},
            { 8,    11,     1.46029283089236587286E+08},
            { 8,    12,    -5.63426838521486073732E+07},
            { 8,    13,    -4.34994308839864679612E+04},
            { 8,    14,     2.67452041592313116416E+06},
            { 8,    15,     2.48601794890810997458E+05},
            { 8,    16,    -2.88661329611176857725E+05},
            { 8,    17,     3.44704079574566349038E+04},
            { 8,    18,     4.71065540904905537900E+03},
            { 8,    19,    -1.22791766059891961049E+03},
            { 8,    20,     6.52659303871330394031E+01},

            {10,     0,     4.09839446260637617111E+09},
            {10,     1,    -1.19243749172475032806E+10},
            {10,     2,     6.44260733488419055939E+08},
            {10,     3,     4.01784270278003311157E+10},
            {10,     4,    -7.02370927844391479492E+10},
            {10,     5,     5.53928774156074829102E+10},
            {10,     6,    -1.99839479763696517944E+10},
            {10,     7,     1.21178171327214643359E+08},
            {10,     8,     2.12195873823345303535E+09},
            {10,     9,    -3.04125284478327631950E+08},
            {10,    10,    -1.36583732859478831291E+08},
            {10,    11,     1.00033640716232210398E+07},
            {10,    12,     2.11985158940840736032E+07},
            {10,    13,    -1.41918619870038777590E+07},
            {10,    14,     1.06037309161468278617E+07},
            {10,    15,    -4.77449659335303772241E+06},
            {10,    16,     7.63050677152805146761E+05},
            {10,    17,     1.56993307696408010088E+05},
            {10,    18,    -8.52750815847208868945E+04},
            {10,    19,     1.33620566100046889915E+04},
            {10,    20,    -7.54749310106248799457E+02},

            {12,     0,    -2.77498112127752447128E+09},
            {12,     1,     1.99816442713947868347E+10},
            {12,     2,    -4.77683150712246398926E+10},
            {12,     3,     5.04117814886737747192E+10},
            {12,     4,    -1.67946036119296798706E+10},
            {12,     5,    -1.38693190414022674561E+10},
            {12,     6,     1.56277095143661766052E+10},
            {12,     7,    -4.57458119846564769745E+09},
            {12,     8,    -8.68468246746188163757E+08},
            {12,     9,     7.75119369125685334206E+08},
            {12,    10,    -1.16491136086922392249E+08},
            {12,    11,     1.47421104143672753125E+07},
            {12,    12,    -1.52535673836318179965E+07},
            {12,    13,    -1.70087987937960936688E+06},
            {12,    14,     4.67476437233580090106E+06},
            {12,    15,    -1.17463899375570146367E+06},
            {12,    16,    -1.10623359788225745433E+05},
            {12,    17,     8.96177599209738109494E+04},
            {12,    18,    -1.26272792247867328115E+04},
            {12,    19,     2.57183382652074556063E+02},
            {12,    20,     4.53946488958070730746E+01},

            {14,     0,    -1.19404109194643745422E+10},
            {14,     1,     4.75026388992112045288E+10},
            {14,     2,    -8.02570569421333770752E+10},
            {14,     3,     7.41607800924110260010E+10},
            {14,     4,    -4.05307739822724685669E+10},
            {14,     5,     1.41796423462739467621E+10},
            {14,     6,    -4.56807621318898487091E+09},
            {14,     7,     1.94941044600867557526E+09},
            {14,     8,    -5.25762401084450244904E+08},
            {14,     9,    -4.20587376462206020951E+07},
            {14,    10,     1.47395545866844896227E+07},
            {14,    11,     5.00008831927335187793E+07},
            {14,    12,    -3.55091173088149204850E+07},
            {14,    13,     1.31608539435279052705E+07},
            {14,    14,    -4.59113670743147470057E+06},
            {14,    15,     1.81956762125828582793E+06},
            {14,    16,    -5.94762161201574141160E+05},
            {14,    17,     1.30033906684856090578E+05},
            {14,    18,    -1.75126293747036870627E+04},
            {14,    19,     1.30486252871918713936E+03},
            {14,    20,    -4.01670777875890010478E+01}
        },
        {                                                                               // HM (Z001000)
            { 0,     0,     2.17405636868515895912E+05},
            { 0,     1,     2.06852476160948835313E+07},
            { 0,     2,    -6.14611410296131018549E+06},
            { 0,     3,    -3.71233464909802228212E+07},
            { 0,     4,     2.59646896356047354639E+07},
            { 0,     5,     2.70401430864754803479E+07},
            { 0,     6,    -5.03161212555342614651E+07},
            { 0,     7,     3.58598481040194258094E+07},
            { 0,     8,    -1.78006177931661754847E+07},
            { 0,     9,     9.30532460730251483619E+06},
            { 0,    10,    -5.15848465171259269118E+06},
            { 0,    11,     2.19027753214642358944E+06},
            { 0,    12,    -5.81644839415979455225E+05},
            { 0,    13,     7.99240321203274652362E+04},
            { 0,    14,    -2.51621643905049268142E+03},
            { 0,    15,    -3.81475220523696918917E+02},

            { 1,     0,    -3.06765020921669416130E+07},
            { 1,     1,    -7.19287141298301517963E+07},
            { 1,     2,    -4.77435954108010306954E+07},
            { 1,     3,     4.06090998470959842205E+08},
            { 1,     4,    -4.94869498500309586525E+08},
            { 1,     5,     2.69898549761012136936E+08},
            { 1,     6,    -7.97774313283056169748E+07},
            { 1,     7,     4.26528677017149850726E+07},
            { 1,     8,    -4.68106602932079061866E+07},
            { 1,     9,     3.02614077510188445449E+07},
            { 1,    10,    -1.02789476280537806451E+07},
            { 1,    11,     1.48880611471109278500E+06},
            { 1,    12,     6.37803643199263970018E+04},
            { 1,    13,    -1.54060450772956992296E+04},
            { 1,    14,    -1.20700325670922356949E+04},
            { 1,    15,     2.24656015193673965769E+03},

            { 2,     0,     1.75066912655571192503E+08},
            { 2,     1,     6.56024659875666722655E+07},
            { 2,     2,     1.23625106866149380803E+08},
            { 2,     3,    -8.66427535415050864220E+08},
            { 2,     4,     1.04647074302398228645E+09},
            { 2,     5,    -5.43304198956838369370E+08},
            { 2,     6,     6.62721930982138589025E+07},
            { 2,     7,     6.96526135511116981506E+07},
            { 2,     8,    -3.78209700669894739985E+07},
            { 2,     9,     5.84715094197653792799E+06},
            { 2,    10,     1.18073224759165989235E+06},
            { 2,    11,    -3.39494064604910614435E+05},
            { 2,    12,    -1.30009674988549915724E+05},
            { 2,    13,     2.04151331991039405693E+04},
            { 2,    14,     1.63426397272586054896E+04},
            { 2,    15,    -3.46623073630780800158E+03},

            { 3,     0,    -4.40378749002870142460E+08},
            { 3,     1,     1.90811958049112737179E+08},
            { 3,     2,    -3.46994414631571888924E+08},
            { 3,     3,     1.03839183062096667290E+09},
            { 3,     4,    -1.09191434318746423721E+09},
            { 3,     5,     6.03376176521021485329E+08},
            { 3,     6,    -1.86538522271839350462E+08},
            { 3,     7,     3.01234692302216663957E+07},
            { 3,     8,    -2.60876296034886920825E+06},
            { 3,     9,    -5.91722311695919837803E+05},
            { 3,    10,    -1.04200386924736900255E+05},
            { 3,    11,     4.46675275850050500594E+05},
            { 3,    12,    -9.51964972779181844089E+04},
            { 3,    13,     3.58457144797106002443E+03},
            { 3,    14,    -1.11371310452127327153E+04},
            { 3,    15,     2.85845040236972772618E+03},

            { 4,     0,     5.72344695093964815140E+08},
            { 4,     1,    -5.13427680762670874596E+08},
            { 4,     2,     7.89372994735144257545E+08},
            { 4,     3,    -1.00183048339205336571E+09},
            { 4,     4,     4.85858157195736885071E+08},
            { 4,     5,    -3.68810635419888198376E+07},
            { 4,     6,    -6.77671612100235223770E+07},
            { 4,     7,     3.51244092417839094996E+07},
            { 4,     8,    -4.04172301070910505950E+06},
            { 4,     9,     4.42372389482865459286E+05},
            { 4,    10,    -1.11637046404088055715E+06},
            { 4,    11,     1.32348000868789851665E+05},
            { 4,    12,     5.77673805733840563335E+04},
            { 4,    13,     1.39889883355121310160E+03},
            { 4,    14,     1.84537734558708234545E+03},
            { 4,    15,    -1.29546033045933745598E+03},

            { 5,     0,    -3.11964641996447086334E+08},
            { 5,     1,     3.20795370867759823799E+08},
            { 5,     2,    -9.73902886296924829483E+08},
            { 5,     3,     1.11109912862654781342E+09},
            { 5,     4,    -3.31644242757628619671E+08},
            { 5,     5,    -7.20401027258160263300E+07},
            { 5,     6,     5.49449315561505854130E+07},
            { 5,     7,    -1.50211363970660679042E+07},
            { 5,     8,     4.37729396379113662988E+05},
            { 5,     9,     1.78953864822479896247E+06},
            { 5,    10,    -9.64483419783796125557E+04},
            { 5,    11,    -1.03372025982109145843E+05},
            { 5,    12,     2.27654966719349886262E+03},
            { 5,    13,    -9.21556404868084791815E+03},
            { 5,    14,     2.29694125905770533791E+03},
            { 5,    15,     2.69172643454379056038E+02},

            { 6,     0,    -1.47363671236134380102E+08},
            { 6,     1,     3.98069493547490179539E+08},
            { 6,     2,     3.80600399916491806507E+08},
            { 6,     3,    -7.77899828440285444260E+08},
            { 6,     4,     2.13971953739619493484E+08},
            { 6,     5,     7.50766140657877773046E+07},
            { 6,     6,    -1.24408092643524613231E+07},
            { 6,     7,    -1.19486997694680951536E+07},
            { 6,     8,     1.72403185042079538107E+06},
            { 6,     9,     5.82624710496194384177E+04},
            { 6,    10,     6.62807449280618020566E+04},
            { 6,    11,    -5.73858576309664931614E+03},
            { 6,    12,     7.87238279678164053621E+03},
            { 6,    13,     5.58027583166682688898E+02},
            { 6,    14,    -7.80191280094344847384E+02},
            { 6,    15,    -4.41524171396966949033E+01},

            { 7,     0,     3.70057909980202019215E+08},
            { 7,     1,    -8.43582286640240669250E+08},
            { 7,     2,     3.06515664902774870396E+08},
            { 7,     3,     2.79680007567675352097E+08},
            { 7,     4,    -1.31316622141129702330E+08},
            { 7,     5,    -4.78340494412834197283E+07},
            { 7,     6,     2.05878316230771690607E+07},
            { 7,     7,     4.84660386411372851580E+06},
            { 7,     8,    -1.28697308684668410569E+06},
            { 7,     9,    -4.26216149967036908492E+05},
            { 7,    10,     1.35944377558333886554E+05},
            { 7,    11,    -2.78481544974478456425E+04},
            { 7,    12,     6.38116677538639805789E+02},
            { 7,    13,     1.86324844948431268676E+03},
            { 7,    14,    -3.54990721623104548144E+02},
            { 7,    15,     4.62881801006983621960E+01},

            { 8,     0,    -2.73364609220364511013E+08},
            { 8,     1,     6.70469859252789497375E+08},
            { 8,     2,    -4.83480623472343206406E+08},
            { 8,     3,     4.03385611767915189266E+07},
            { 8,     4,     7.35016723277738541365E+07},
            { 8,     5,    -1.62650907308186870068E+07},
            { 8,     6,    -2.72791540988075407222E+06},
            { 8,     7,     3.87529004919559811242E+04},
            { 8,     8,     2.21605940650244883727E+05},
            { 8,     9,    -4.99119267431606931495E+04},
            { 8,    10,     3.88533899694829306100E+04},
            { 8,    11,    -4.12454335026239914441E+03},
            { 8,    12,    -5.45806706724830746680E+02},
            { 8,    13,    -7.47011879871399173680E+02},
            { 8,    14,     2.58488648387669854856E+02},
            { 8,    15,    -2.59121452073608971034E+01},

            { 9,     0,     1.00383462413229718804E+08},
            { 9,     1,    -2.74271434515541374683E+08},
            { 9,     2,     2.71244504862839102745E+08},
            { 9,     3,    -1.11115631573666274548E+08},
            { 9,     4,     4.91877530747146159410E+06},
            { 9,     5,     1.25292149804861973971E+07},
            { 9,     6,    -5.59249804659485630691E+06},
            { 9,     7,     1.28330904890557797626E+06},
            { 9,     8,    -1.04317198392582082306E+05},
            { 9,     9,    -9.62038930517230619444E+03},
            { 9,    10,    -3.97809489634518195089E+03},
            { 9,    11,    -5.57959747341926686204E+02},
            { 9,    12,     8.89096577259679747840E+02},
            { 9,    13,    -5.60425945702165773099E+00},
            { 9,    14,    -4.78179067842277234490E+01},
            { 9,    15,     5.74915010119235514452E+00},

            {10,     0,    -1.55431711502586677670E+07},
            {10,     1,     4.79521485383154302835E+07},
            {10,     2,    -6.02665872499209195375E+07},
            {10,     3,     4.05979536634513586760E+07},
            {10,     4,    -1.60619130310957916081E+07},
            {10,     5,     3.70530953097213804722E+06},
            {10,     6,    -3.78917655865714070387E+05},
            {10,     7,    -1.84983833769938682963E+04},
            {10,     8,    -6.31914341540330042335E+03},
            {10,     9,     7.89696836505760438740E+03},
            {10,    10,    -2.17729950811668868482E+03},
            {10,    11,     7.29602008514560338881E+02},
            {10,    12,    -2.38483209776185589135E+02},
            {10,    13,     2.80674740177570534172E+01},
            {10,    14,     1.83297935389278832119E+00},
            {10,    15,    -4.35700622586662367208E-01}
        },
        {                                                                               // RECOM (Z001000)
            { 0,     0,     1.29690611505892015032E+01},
            { 0,     1,     1.15133146967729094179E+00},
            { 0,     2,    -2.03151799780861574973E+00},
            { 0,     3,     1.18911797645565364689E+00},
            { 0,     4,    -2.35730192355203121979E-01},

            { 1,     0,     6.77126934573034411358E-01},
            { 1,     1,     8.12545635631524709730E-01},
            { 1,     2,     1.02571355665047869721E+00},
            { 1,     3,    -1.20203984384456630252E+00},
            { 1,     4,     3.31810706642633568286E-01},

            { 2,     0,    -2.98789230039933073613E+00},
            { 2,     1,     4.40181013672451193486E+00},
            { 2,     2,    -3.18890331653727177041E+00},
            { 2,     3,     8.83079598994844006121E-01},
            { 2,     4,    -1.51558396747922291548E-01},

            { 3,     0,     6.22545012651770335310E+00},
            { 3,     1,    -1.26234063625864720848E+01},
            { 3,     2,     8.89677911090983108977E+00},
            { 3,     3,    -2.01593702143950714856E+00},
            { 3,     4,     1.24221816733169190816E-01},

            { 4,     0,    -3.48677279439661846894E+00},
            { 4,     1,     8.37556424986163960966E+00},
            { 4,     2,    -6.53850783620592235224E+00},
            { 4,     3,     1.69898655557246569536E+00},
            { 4,     4,    -1.21208024376684805890E-01},

            { 5,     0,     4.04481505949380593101E-01},
            { 5,     1,    -1.37770027286069152161E+00},
            { 5,     2,     1.26623104358849225548E+00},
            { 5,     3,    -3.70847513213560797674E-01},
            { 5,     4,     3.04915286309964846112E-02}
        }
    },
    {                                                                                   // Metallicity Z001500 (0.01500)
        {                                                                               // LMR1 (Z001500)
            { 0,     0,     1.60726718444739766767E+01},
            { 0,     1,    -6.24715135137397137299E+00},
            { 0,     2,     1.07672344037789748938E+01},
            { 0,     3,    -7.24052976085269506257E+00},
            { 0,     4,     1.46349058730338077439E+00},

            { 1,     0,    -3.63506353750313060402E+00},
            { 1,     1,     5.36864271459196729097E+01},
            { 1,     2,    -1.16942397088811162575E+02},
            { 1,     3,     9.34035699421548457622E+01},
            { 1,     4,    -2.50874003951161199666E+01},

            { 2,     0,    -7.91754787628987521941E+00},
            { 2,     1,    -5.94653927755674089894E+01},
            { 2,     2,     2.05203056353080341978E+02},
            { 2,     3,    -1.96558176123197796414E+02},
            { 2,     4,     5.97010203155139578257E+01},

            { 3,     0,     2.27278594676717915490E+01},
            { 3,     1,    -2.40820672531560520113E+00},
            { 3,     2,    -1.20196505857006002316E+02},
            { 3,     3,     1.49881801286317909216E+02},
            { 3,     4,    -5.13533879653931180087E+01},

            { 4,     0,    -1.08895531675941441563E+01},
            { 4,     1,     1.55183170137950732226E+01},
            { 4,     2,     1.95899488178189216114E+01},
            { 4,     3,    -3.88388622741310385322E+01},
            { 4,     4,     1.51805521241851977265E+01}
        },
        {                                                                               // LMR2 (Z001500)
            { 0,     0,     1.57661900292269407942E+01},
            { 0,     1,    -3.86739001681062477545E+00},
            { 0,     2,     4.90951789020641982120E+00},
            { 0,     3,    -3.83335877824608228792E+00},
            { 0,     4,     1.46458915608047957058E+00},
            { 0,     5,    -2.16702239649122857523E-01},

            { 1,     0,     8.37711942202392734202E+00},
            { 1,     1,    -2.70768859464224540545E+01},
            { 1,     2,     3.93888011339611523454E+01},
            { 1,     3,    -2.70047525691479570753E+01},
            { 1,     4,     8.70098442072441713435E+00},
            { 1,     5,    -1.06476013712186490245E+00},

            { 2,     0,     3.06826409038962175657E+01},
            { 2,     1,    -1.09405785435920606119E+02},
            { 2,     2,     1.81370175730107348500E+02},
            { 2,     3,    -1.81704582752789093547E+02},
            { 2,     4,     9.02892160295599097708E+01},
            { 2,     5,    -1.65129464015789579889E+01},

            { 3,     0,    -3.62814204845711003600E+02},
            { 3,     1,     1.08689918143087788849E+03},
            { 3,     2,    -1.31054018838510614842E+03},
            { 3,     3,     9.90790478329023699189E+02},
            { 3,     4,    -4.33419474916350452531E+02},
            { 3,     5,     7.62679478243772734913E+01},

            { 4,     0,     1.40418643511127538659E+03},
            { 4,     1,    -3.88233656649431759433E+03},
            { 4,     2,     3.84683355224100250780E+03},
            { 4,     3,    -2.03701250178350619535E+03},
            { 4,     4,     6.48142655530930028362E+02},
            { 4,     5,    -9.67319650941358304408E+01},

            { 5,     0,    -1.22407686126082307965E+03},
            { 5,     1,     3.76978222294538090864E+03},
            { 5,     2,    -3.95869928580390433126E+03},
            { 5,     3,     1.99118186826012993151E+03},
            { 5,     4,    -5.21844465216713615519E+02},
            { 5,     5,     6.04450098185751301116E+01}
        },
        {                                                                               // LMA (Z001500)
            { 0,     0,    -5.15111813953318560380E+04},
            { 0,     1,    -1.38581324034049781039E+06},
            { 0,     2,     1.39308014554255567491E+07},
            { 0,     3,    -5.71603108284442424774E+07},
            { 0,     4,     1.37981165851579815149E+08},
            { 0,     5,    -2.21159494412106066942E+08},
            { 0,     6,     2.47918615635263592005E+08},
            { 0,     7,    -1.97267821930349111557E+08},
            { 0,     8,     1.08701847878496184945E+08},
            { 0,     9,    -3.66657088282169476151E+07},
            { 0,    10,     2.47653496909504802898E+06},
            { 0,    11,     5.12285355178847070783E+06},
            { 0,    12,    -3.49757309776654699817E+06},
            { 0,    13,     1.39230419173041009344E+06},
            { 0,    14,    -4.29369586936748528387E+05},
            { 0,    15,     1.17250418664394310326E+05},
            { 0,    16,    -2.87188898192620908958E+04},
            { 0,    17,     5.69885720592272627982E+03},
            { 0,    18,    -8.01726305735812047715E+02},
            { 0,    19,     6.87272631810855187950E+01},
            { 0,    20,    -2.67041856670744914837E+00},

            { 2,     0,    -1.45339113482951931655E+07},
            { 2,     1,     1.12667823825035437942E+08},
            { 2,     2,    -4.17006587079701125622E+08},
            { 2,     3,     9.85341220899901628494E+08},
            { 2,     4,    -1.66272967677597117424E+09},
            { 2,     5,     2.10006772395531940460E+09},
            { 2,     6,    -2.00687866295555543900E+09},
            { 2,     7,     1.43029664485314631462E+09},
            { 2,     8,    -7.29760192023199796677E+08},
            { 2,     9,     2.43147726715557068586E+08},
            { 2,    10,    -4.05304287569378465414E+07},
            { 2,    11,    -4.01306759306349034887E+05},
            { 2,    12,    -7.32600274554128758609E+05},
            { 2,    13,     1.17855480548669607379E+06},
            { 2,    14,     2.50996201334879733622E+05},
            { 2,    15,    -6.29675976741036050953E+05},
            { 2,    16,     3.31786518519565521274E+05},
            { 2,    17,    -9.37220926397035946138E+04},
            { 2,    18,     1.56585215689283104439E+04},
            { 2,    19,    -1.46922968079042675527E+03},
            { 2,    20,     6.01559001927688683509E+01},

            { 4,     0,     2.33350108446424514055E+08},
            { 4,     1,    -1.60289968489695382118E+09},
            { 4,     2,     4.81990833858025169373E+09},
            { 4,     3,    -8.16360325217743110657E+09},
            { 4,     4,     8.14584602763201999664E+09},
            { 4,     5,    -4.07331865929028415680E+09},
            { 4,     6,    -5.06252506179879188538E+08},
            { 4,     7,     2.29763469151120567322E+09},
            { 4,     8,    -1.62128710050702285767E+09},
            { 4,     9,     5.32701252654437601566E+08},
            { 4,    10,    -4.48733723450238630176E+07},
            { 4,    11,    -2.11723976412126012146E+07},
            { 4,    12,     2.32885320360103854910E+06},
            { 4,    13,     2.03951553722685994580E+06},
            { 4,    14,    -3.13630035119212174322E+05},
            { 4,    15,    -7.05223482959375251085E+04},
            { 4,    16,    -5.37405402453973874799E+04},
            { 4,    17,     4.94362966298164537875E+04},
            { 4,    18,    -1.40518968918354457855E+04},
            { 4,    19,     1.83732556677333059270E+03},
            { 4,    20,    -9.50453907494923839749E+01},

            { 6,     0,    -1.76169219592734664679E+08},
            { 6,     1,     1.42698092226201272011E+09},
            { 6,     2,    -5.28067056308736801147E+09},
            { 6,     3,     1.15336708877598838806E+10},
            { 6,     4,    -1.61229222116397609711E+10},
            { 6,     5,     1.45899208559092102051E+10},
            { 6,     6,    -8.01445678044835853577E+09},
            { 6,     7,     1.90927120293207097054E+09},
            { 6,     8,     4.88043666148680567741E+08},
            { 6,     9,    -3.87662269468736469746E+08},
            { 6,    10,    -3.33959551647167652845E+07},
            { 6,    11,     9.24862097769977152348E+07},
            { 6,    12,    -2.25346824999888129532E+07},
            { 6,    13,    -5.86599007108959276229E+06},
            { 6,    14,     3.70074268507561367005E+06},
            { 6,    15,    -2.56417061140370758949E+05},
            { 6,    16,    -2.29390710704398312373E+05},
            { 6,    17,     6.94915698487437912263E+04},
            { 6,    18,    -7.11327988466724036698E+03},
            { 6,    19,     3.57413795845535204876E+01},
            { 6,    20,     2.80444597204764924925E+01},

            { 8,     0,     1.24245267843930959702E+09},
            { 8,     1,    -6.44322780962794589996E+09},
            { 8,     2,     1.38199616798107013702E+10},
            { 8,     3,    -1.50973626273141441345E+10},
            { 8,     4,     7.46748678501209640503E+09},
            { 8,     5,     8.19630542308683276176E+08},
            { 8,     6,    -3.01758840394945383072E+09},
            { 8,     7,     1.45032130975556683540E+09},
            { 8,     8,    -3.13138358723539471626E+08},
            { 8,     9,     1.84361824896876424551E+08},
            { 8,    10,    -1.69216581016204208136E+08},
            { 8,    11,     5.96086349759788066149E+07},
            { 8,    12,     3.41292303451553406194E+06},
            { 8,    13,    -8.38948524171856231987E+06},
            { 8,    14,     2.24497033832136029378E+06},
            { 8,    15,    -2.11810850483575311955E+05},
            { 8,    16,     5.84158368683356893598E+04},
            { 8,    17,    -4.11205502318392173038E+04},
            { 8,    18,     1.17356696779575449909E+04},
            { 8,    19,    -1.52952212651557533718E+03},
            { 8,    20,     7.85072147480235713601E+01},

            {10,     0,    -1.81932512063875246048E+09},
            {10,     1,     1.17609472824396915436E+10},
            {10,     2,    -3.26657704396900253296E+10},
            {10,     3,     4.99244642700828399658E+10},
            {10,     4,    -4.43242869808500061035E+10},
            {10,     5,     2.08982330227992744446E+10},
            {10,     6,    -2.02708169583341908455E+09},
            {10,     7,    -2.88544961080271482468E+09},
            {10,     8,     1.12173715222722339630E+09},
            {10,     9,     1.71997591831600487232E+08},
            {10,    10,    -1.91453234115329504013E+08},
            {10,    11,     3.25976767552792169154E+07},
            {10,    12,    -2.81013549671907734592E+05},
            {10,    13,     1.62781335264503862709E+06},
            {10,    14,    -1.02482288018334569642E+05},
            {10,    15,    -4.78252977657809446100E+05},
            {10,    16,     1.08856413307630777126E+05},
            {10,    17,     3.74121964994652880705E+04},
            {10,    18,    -2.00568317658710147953E+04},
            {10,    19,     3.30817698426615561402E+03},
            {10,    20,    -1.97037754182892768995E+02},

            {12,     0,     3.35585658860964119434E+08},
            {12,     1,     6.04561877929950594902E+08},
            {12,     2,    -5.13752404817218589783E+09},
            {12,     3,     1.06028901045264606476E+10},
            {12,     4,    -1.25273394138480796814E+10},
            {12,     5,     1.06453110355505924225E+10},
            {12,     6,    -6.95095817367120552063E+09},
            {12,     7,     3.16043713721437406540E+09},
            {12,     8,    -7.21320971392456412315E+08},
            {12,     9,    -5.26415434883427247405E+07},
            {12,    10,     3.88067712231941595674E+07},
            {12,    11,     2.20965666929983980954E+07},
            {12,    12,    -1.00345439357733502984E+07},
            {12,    13,    -2.83703418567746179178E+06},
            {12,    14,     2.26345678725755680352E+06},
            {12,    15,    -2.51391728097161831101E+05},
            {12,    16,    -1.16427576675173724652E+05},
            {12,    17,     3.66684894778185043833E+04},
            {12,    18,    -2.41298286705503824123E+03},
            {12,    19,    -3.40666737232470040908E+02},
            {12,    20,     4.25259705893395718590E+01},

            {14,     0,    -1.88270337231409168243E+09},
            {14,     1,     6.39532526253386974335E+09},
            {14,     2,    -7.82324355639520549774E+09},
            {14,     3,     2.03781762196393775940E+09},
            {14,     4,     5.26969578325209617615E+09},
            {14,     5,    -7.26948054175921058655E+09},
            {14,     6,     4.65417136459286022186E+09},
            {14,     7,    -1.63391954770838069916E+09},
            {14,     8,     1.87346108643729388714E+08},
            {14,     9,     8.89076657232203483582E+07},
            {14,    10,    -2.42219275225403495133E+07},
            {14,    11,    -1.37909139873882699758E+07},
            {14,    12,     6.82268681301416642964E+06},
            {14,    13,     7.02051292148833046667E+05},
            {14,    14,    -6.92968335637202719226E+05},
            {14,    15,    -3.38601851769478351343E+05},
            {14,    16,     3.62546876010872249026E+05},
            {14,    17,    -1.30131463530392415123E+05},
            {14,    18,     2.47381054441249470983E+04},
            {14,    19,    -2.51595863192902470473E+03},
            {14,    20,     1.08731772056314042629E+02}
        },
        {                                                                               // HM (Z001500)
            { 0,     0,    -6.40222930769867496565E+05},
            { 0,     1,     1.10169653380964145064E+08},
            { 0,     2,    -1.83288798818755358458E+08},
            { 0,     3,     2.34685038301938652992E+08},
            { 0,     4,    -2.90868321715029954910E+08},
            { 0,     5,     2.58803902657175153494E+08},
            { 0,     6,    -1.63288883819993436337E+08},
            { 0,     7,     8.19842075092330276966E+07},
            { 0,     8,    -3.74597286079473644495E+07},
            { 0,     9,     1.73063130301320850849E+07},
            { 0,    10,    -7.45417360680353827775E+06},
            { 0,    11,     2.34362116585996653885E+06},
            { 0,    12,    -3.93361441283391148318E+05},
            { 0,    13,    -1.10781031619090754248E+02},
            { 0,    14,     1.09339428886468467681E+04},
            { 0,    15,    -1.22318915545462755290E+03},

            { 1,     0,    -2.80689302632132731378E+06},
            { 1,     1,    -8.98291909237491011620E+08},
            { 1,     2,     1.18592188686839365959E+09},
            { 1,     3,    -7.65219587451042652130E+08},
            { 1,     4,     5.70295193113373160362E+08},
            { 1,     5,    -3.92352877095889389515E+08},
            { 1,     6,     1.43709948555291593075E+08},
            { 1,     7,     3.04550315389612223953E+06},
            { 1,     8,    -3.80446096340993121266E+07},
            { 1,     9,     2.31604841598522365093E+07},
            { 1,    10,    -5.65692487392537854612E+06},
            { 1,    11,    -3.33505242560792976292E+03},
            { 1,    12,     1.18223884409625112312E+05},
            { 1,    13,     8.29620922556901932694E+04},
            { 1,    14,    -3.61397359909771475941E+04},
            { 1,    15,     3.94064567463254252289E+03},

            { 2,     0,     2.01327877490426152945E+08},
            { 2,     1,     3.10118016671073770523E+09},
            { 2,     2,    -4.22208827383246850967E+09},
            { 2,     3,     1.99760734988433146477E+09},
            { 2,     4,    -7.30736768670006632805E+08},
            { 2,     5,     4.63059271373849034309E+08},
            { 2,     6,    -2.61651098515476316214E+08},
            { 2,     7,     1.29333847253416240215E+08},
            { 2,     8,    -5.09144396244669929147E+07},
            { 2,     9,     9.08995892725536786020E+06},
            { 2,    10,    -4.72198901409551501274E+05},
            { 2,    11,     8.76993455861743539572E+05},
            { 2,    12,    -4.06936925562300020829E+05},
            { 2,    13,    -6.55970599629438947886E+03},
            { 2,    14,     3.07809196263461344643E+04},
            { 2,    15,    -4.44326151571276750474E+03},

            { 3,     0,    -1.20734569145530676842E+09},
            { 3,     1,    -5.34256358175416564941E+09},
            { 3,     2,     8.35253308946118927002E+09},
            { 3,     3,    -3.55132392736585330963E+09},
            { 3,     4,     3.64000813302139878273E+08},
            { 3,     5,     6.22636854320012405515E+07},
            { 3,     6,    -7.19534735248802900314E+07},
            { 3,     7,     3.05025745163594335318E+07},
            { 3,     8,     7.68708163315938971937E+06},
            { 3,     9,    -3.07800794374816305935E+06},
            { 3,    10,    -2.14286733640326838940E+06},
            { 3,    11,     9.30921378395954845473E+05},
            { 3,    12,    -5.63446497619864894659E+04},
            { 3,    13,     1.63174566022897852235E+03},
            { 3,    14,    -1.16542300609449248441E+04},
            { 3,    15,     2.36843518043800349915E+03},

            { 4,     0,     3.21429576530229854584E+09},
            { 4,     1,     4.39998454027949714661E+09},
            { 4,     2,    -9.63131293606875228882E+09},
            { 4,     3,     4.22524392135507345200E+09},
            { 4,     4,    -1.44018430614179670811E+08},
            { 4,     5,    -1.74848804728251099586E+08},
            { 4,     6,     3.49971447999607846141E+07},
            { 4,     7,    -2.03914002418685518205E+07},
            { 4,     8,    -1.16793722923461743630E+06},
            { 4,     9,     4.07216598363398248330E+06},
            { 4,    10,    -6.63453501301569864154E+05},
            { 4,    11,    -2.07226327457722654799E+05},
            { 4,    12,     7.70487153054169175448E+04},
            { 4,    13,     3.74511172163199034912E+03},
            { 4,    14,    -2.35924085496946099738E+03},
            { 4,    15,    -2.00074150360817185401E+02},

            { 5,     0,    -4.86051768030780982971E+09},
            { 5,     1,    -2.52283411110093832016E+08},
            { 5,     2,     6.15744921080406188965E+09},
            { 5,     3,    -2.94612427147580671310E+09},
            { 5,     4,    -1.64832248763824313879E+08},
            { 5,     5,     2.56579223709281235933E+08},
            { 5,     6,    -1.66799195149700418115E+07},
            { 5,     7,     1.29958687433429018711E+05},
            { 5,     8,    -1.39862347051455453038E+06},
            { 5,     9,     6.31508472462175530382E+05},
            { 5,    10,     1.11229199938330348232E+04},
            { 5,    11,    -1.09408809112410061061E+05},
            { 5,    12,    -3.31703747407727632890E+03},
            { 5,    13,    -7.42683722320846641196E+02},
            { 5,    14,     3.67269071514491452035E+03},
            { 5,    15,    -4.51573620652630495442E+02},

            { 6,     0,     4.54118409271736431122E+09},
            { 6,     1,    -2.90767159976795244217E+09},
            { 6,     2,    -1.58025838498863267899E+09},
            { 6,     3,     1.16398375723541212082E+09},
            { 6,     4,     1.09676718899973109365E+08},
            { 6,     5,    -1.17450609424565017223E+08},
            { 6,     6,     3.66726234801336098462E+06},
            { 6,     7,     1.73320626005022414029E+06},
            { 6,     8,    -2.36895981676343455911E+06},
            { 6,     9,     6.50776589120257762261E+05},
            { 6,    10,     9.80770387879816262284E+04},
            { 6,    11,     6.08450624306344252545E+03},
            { 6,    12,     1.44103835104128138482E+04},
            { 6,    13,    -8.31901750284624540654E+03},
            { 6,    14,    -3.29760727015796192063E+02},
            { 6,    15,     2.22378172851269994226E+02},

            { 7,     0,    -2.66951759357458686829E+09},
            { 7,     1,     2.78244247697885799408E+09},
            { 7,     2,    -5.23326483537968039513E+08},
            { 7,     3,    -1.32406331732717037201E+08},
            { 7,     4,    -7.73866632845929916948E+06},
            { 7,     5,    -1.31289335217684842646E+07},
            { 7,     6,     8.68883711662754230201E+06},
            { 7,     7,     6.03206328956170473248E+06},
            { 7,     8,    -1.68968455437217419967E+06},
            { 7,     9,    -1.77911507059704919811E+05},
            { 7,    10,    -2.13170445228394455626E+04},
            { 7,    11,    -1.98704865429771484742E+03},
            { 7,    12,     1.19148875731268594791E+03},
            { 7,    13,     2.79295327351346804790E+03},
            { 7,    14,    -2.78996535146859685028E+02},
            { 7,    15,    -4.49988682514610260910E+01},

            { 8,     0,     9.50171459722543239594E+08},
            { 8,     1,    -1.19109509072384023666E+09},
            { 8,     2,     4.45397440506503641605E+08},
            { 8,     3,    -4.46003071982323154807E+07},
            { 8,     4,    -3.80750898013454861939E+06},
            { 8,     5,     1.37090059550021272153E+07},
            { 8,     6,    -5.08256188045835960656E+06},
            { 8,     7,    -1.65700011583761894144E+06},
            { 8,     8,     4.63444510281368449796E+05},
            { 8,     9,     6.44070571055476248148E+04},
            { 8,    10,     5.85348885756574745756E+04},
            { 8,    11,    -2.07048623592222938896E+04},
            { 8,    12,    -1.63741310696323444063E+03},
            { 8,    13,     6.19764619828629179210E+02},
            { 8,    14,    -5.07010754652976132206E+01},
            { 8,    15,     1.04668911802231079378E+01},

            { 9,     0,    -1.81045244850725114346E+08},
            { 9,     1,     2.23702214978076577187E+08},
            { 9,     2,    -5.39576641499614790082E+07},
            { 9,     3,    -3.48971727291814684868E+07},
            { 9,     4,     2.05198001371338181198E+07},
            { 9,     5,    -1.21495342617135704495E+06},
            { 9,     6,    -3.16323564470732118934E+06},
            { 9,     7,     1.45230267412367230281E+06},
            { 9,     8,     4.31289414334815301117E+04},
            { 9,     9,    -1.48747640901944541838E+05},
            { 9,    10,     8.63897175520341988886E+03},
            { 9,    11,     7.41770223687096313370E+03},
            { 9,    12,    -3.19056811887575008768E+02},
            { 9,    13,    -3.21467405033000488856E+02},
            { 9,    14,     5.29898436774840320140E+01},
            { 9,    15,    -3.45842797011066638291E+00},

            {10,     0,     1.29428707331854440272E+07},
            {10,     1,    -8.40693462242027930915E+06},
            {10,     2,    -1.66950000229333285242E+07},
            {10,     3,     2.57591525679362528026E+07},
            {10,     4,    -1.54869040150702800602E+07},
            {10,     5,     4.65623680094749014825E+06},
            {10,     6,    -3.66297825326654070523E+05},
            {10,     7,    -1.74355945057241042377E+05},
            {10,     8,     1.17860134753315287526E+04},
            {10,     9,     1.88480662367682598415E+04},
            {10,    10,    -1.91529993314948478655E+03},
            {10,    11,    -1.26547072451270787496E+03},
            {10,    12,     2.41500958409452209708E+02},
            {10,    13,     1.39658146862240180042E+01},
            {10,    14,    -6.16658750062571581196E+00},
            {10,    15,     4.30482965248756621612E-01}
        },
        {                                                                               // RECOM (Z001500)
            { 0,     0,     1.30114084816216948326E+01},
            { 0,     1,     9.82927123720802486950E-01},
            { 0,     2,    -1.78831205264574788494E+00},
            { 0,     3,     1.04428283556912560037E+00},
            { 0,     4,    -2.05873948734389328186E-01},

            { 1,     0,    -3.88724524733189344405E-02},
            { 1,     1,     3.79408475484787910403E+00},
            { 1,     2,    -2.91118101352734681697E+00},
            { 1,     3,     7.77250458270365651714E-01},
            { 1,     4,    -5.93043121201380050989E-03},

            { 2,     0,    -1.19760400814100687050E+00},
            { 2,     1,    -3.70516957950696035340E+00},
            { 2,     2,     8.13081389223339456862E+00},
            { 2,     3,    -4.84039188270623732535E+00},
            { 2,     4,     8.01677869943414500575E-01},

            { 3,     0,     5.25028472760498932104E+00},
            { 3,     1,    -6.49412032630474111983E+00},
            { 3,     2,    -1.37460399330354388070E+00},
            { 3,     3,     3.58589212553425529251E+00},
            { 3,     4,    -8.38094449459952040016E-01},

            { 4,     0,    -3.35142128249576209953E+00},
            { 4,     1,     6.88602644973469768530E+00},
            { 4,     2,    -2.99992638566578184722E+00},
            { 4,     3,    -4.88499106441473263107E-01},
            { 4,     4,     2.76990054008695862908E-01},

            { 5,     0,     3.32597771543929221494E-01},
            { 5,     1,    -1.23233281888843992924E+00},
            { 5,     2,     8.33374957715134034864E-01},
            { 5,     3,    -6.82770912855755612858E-02},
            { 5,     4,    -2.81426477843974842674E-02}
        }
    },
    {                                                                                   // Metallicity Z002000 (0.02000)
        {                                                                               // LMR1 (Z002000)
            { 0,     0,     1.50305864307172658556E+01},
            { 0,     1,     4.96110465703095582235E-01},
            { 0,     2,    -9.16608282566077403608E-01},
            { 0,     3,     2.48033316991016244968E-01},

            { 1,     0,     1.77238406649739155263E+00},
            { 1,     1,    -6.52669943496246296455E-01},
            { 1,     2,     6.23616025599144307989E-01},
            { 1,     3,    -1.77703681033998805994E-01}
        },
        {                                                                               // LMR2 (Z002000)
            { 0,     0,     1.56617552673034907684E+01},
            { 0,     1,    -3.38271409511212528543E+00},
            { 0,     2,     3.99712000854973803499E+00},
            { 0,     3,    -3.02506056136319223526E+00},
            { 0,     4,     1.12651646333780397491E+00},
            { 0,     5,    -1.62914377442334834534E-01},

            { 1,     0,     7.36910246144982838956E+00},
            { 1,     1,    -2.30880577686855161801E+01},
            { 1,     2,     3.32294193400783512971E+01},
            { 1,     3,    -2.22327077943441828722E+01},
            { 1,     4,     6.85986578867425578210E+00},
            { 1,     5,    -7.85596865167521363205E-01},

            { 2,     0,     3.04288311387925105578E+01},
            { 2,     1,    -1.38697534163042433875E+02},
            { 2,     2,     2.72764619820308155340E+02},
            { 2,     3,    -2.82250602598139892052E+02},
            { 2,     4,     1.37077309352478550863E+02},
            { 2,     5,    -2.43363801583426564434E+01},

            { 3,     0,    -2.40391883810966504598E+02},
            { 3,     1,     7.20123937632566253342E+02},
            { 3,     2,    -9.56047390568349555906E+02},
            { 3,     3,     8.80126339460319968566E+02},
            { 3,     4,    -4.43060386994394036719E+02},
            { 3,     5,     8.34534841118213392974E+01},

            { 4,     0,     1.19040215556355087756E+03},
            { 4,     1,    -3.06320152050599153881E+03},
            { 4,     2,     2.78453473219604893529E+03},
            { 4,     3,    -1.43582241909097660937E+03},
            { 4,     4,     4.99720580375658244066E+02},
            { 4,     5,    -8.44179485778146130315E+01},

            { 5,     0,    -1.27279708339606577283E+03},
            { 5,     1,     3.68563309227265335721E+03},
            { 5,     2,    -3.66200350857788362191E+03},
            { 5,     3,     1.74828529177925724980E+03},
            { 5,     4,    -4.43446115665101842751E+02},
            { 5,     5,     5.16038082522078980219E+01}
        },
        {                                                                               // LMA (Z002000)
            { 0,     0,    -1.51049254914130983707E+03},
            { 0,     1,     5.90804592923560267081E+03},
            { 0,     2,    -9.78411552163013584504E+03},
            { 0,     3,     9.03281646038073631644E+03},
            { 0,     4,    -5.04733341717106668511E+03},
            { 0,     5,     1.70840439977420237483E+03},
            { 0,     6,    -3.16251664756395882705E+02},
            { 0,     7,     1.74202707579704139107E+01},
            { 0,     8,     3.67713293499369164863E+00},
            { 0,     9,    -5.09055045574688058707E-01},

            { 1,     0,     1.18642296961242536781E+05},
            { 1,     1,    -4.22882345998080738354E+05},
            { 1,     2,     6.02728568485423107632E+05},
            { 1,     3,    -4.09618748060796875507E+05},
            { 1,     4,     8.90979215331482701004E+04},
            { 1,     5,     5.95414095173196401447E+04},
            { 1,     6,    -5.18590927506359803374E+04},
            { 1,     7,     1.72331732723822569824E+04},
            { 1,     8,    -2.81277261133411593619E+03},
            { 1,     9,     1.86487606226860776815E+02},

            { 2,     0,    -1.40854420295521779917E+06},
            { 2,     1,     3.16920022432578727603E+06},
            { 2,     2,     4.61300052596119523514E+05},
            { 2,     3,    -8.61105917229603044689E+06},
            { 2,     4,     1.23556398056155946106E+07},
            { 2,     5,    -8.94036121833491511643E+06},
            { 2,     6,     3.81112897666227677837E+06},
            { 2,     7,    -9.71158692551792715676E+05},
            { 2,     8,     1.37401910653425060445E+05},
            { 2,     9,    -8.32876128728674302693E+03},

            { 3,     0,     1.72458181532576158643E+07},
            { 3,     1,    -4.52772539129179418087E+07},
            { 3,     2,     2.01148809934781342745E+07},
            { 3,     3,     6.09227038679622411728E+07},
            { 3,     4,    -1.07679655401528432965E+08},
            { 3,     5,     8.29801717072715312243E+07},
            { 3,     6,    -3.64493890278426855803E+07},
            { 3,     7,     9.44902866139182634652E+06},
            { 3,     8,    -1.35153547941456316039E+06},
            { 3,     9,     8.25342644314703647979E+04},

            { 4,     0,    -1.36692876826326847076E+08},
            { 4,     1,     4.51025336598177015781E+08},
            { 4,     2,    -5.31011502233843207359E+08},
            { 4,     3,     1.64806847028889596462E+08},
            { 4,     4,     2.15493288928440541029E+08},
            { 4,     5,    -2.68977365806154668331E+08},
            { 4,     6,     1.38776598747677832842E+08},
            { 4,     7,    -3.89913542043956518173E+07},
            { 4,     8,     5.84939274544744472951E+06},
            { 4,     9,    -3.68464314099946233910E+05},

            { 5,     0,     5.88007632627574801445E+08},
            { 5,     1,    -2.19546849066643857956E+09},
            { 5,     2,     3.29578755621284484863E+09},
            { 5,     3,    -2.44640117334454774857E+09},
            { 5,     4,     7.63562415504432678223E+08},
            { 5,     5,     1.37457055430822163820E+08},
            { 5,     6,    -2.06529556624937295914E+08},
            { 5,     7,     7.50013034409245699644E+07},
            { 5,     8,    -1.26735707259846013039E+07},
            { 5,     9,     8.54653687692407402210E+05},

            { 6,     0,    -1.38327254361235642433E+09},
            { 6,     1,     5.60614067713224506378E+09},
            { 6,     2,    -9.43342679709010314941E+09},
            { 6,     3,     8.54102479910387897491E+09},
            { 6,     4,    -4.42476607837071800232E+09},
            { 6,     5,     1.22015302616584563255E+09},
            { 6,     6,    -9.17636537403069436550E+07},
            { 6,     7,    -4.19402333332933112979E+07},
            { 6,     8,     1.20023414749641995877E+07},
            { 6,     9,    -9.83676207032694481313E+05},

            { 7,     0,     1.70433842457238912582E+09},
            { 7,     1,    -7.46564615829306602478E+09},
            { 7,     2,     1.36213117744959812164E+10},
            { 7,     3,    -1.36449069424619369507E+10},
            { 7,     4,     8.23382455328104782104E+09},
            { 7,     5,    -3.05178841976632213593E+09},
            { 7,     6,     6.64362036529520750046E+08},
            { 7,     7,    -7.09507497840798497200E+07},
            { 7,     8,     7.89097510117984027602E+05},
            { 7,     9,     3.47019468185705947690E+05},

            { 8,     0,    -9.03133463246678471565E+08},
            { 8,     1,     4.47621684993862724304E+09},
            { 8,     2,    -8.96349174100218391418E+09},
            { 8,     3,     9.77159178772765159607E+09},
            { 8,     4,    -6.46222307786082077026E+09},
            { 8,     5,     2.69448710911580371857E+09},
            { 8,     6,    -7.04153944276203036308E+08},
            { 8,     7,     1.09216364710150659084E+08},
            { 8,     8,    -8.71251345965249091387E+06},
            { 8,     9,     2.35094345904298679670E+05},

            { 9,     0,     7.47826861721657812595E+07},
            { 9,     1,    -6.76538905537033677101E+08},
            { 9,     2,     1.73090915363686656952E+09},
            { 9,     3,    -2.18473390758292007446E+09},
            { 9,     4,     1.61084727759012627602E+09},
            { 9,     5,    -7.39637661531803250313E+08},
            { 9,     6,     2.13872151698962450027E+08},
            { 9,     7,    -3.76329373731744587421E+07},
            { 9,     8,     3.63438629714747751132E+06},
            { 9,     9,    -1.44132561512217595009E+05}
        },
        {                                                                               // HM (Z002000)
            { 0,    -4,     2.53729226092276048660E+09},
            { 0,    -3,    -9.90007540851090812683E+09},
            { 0,    -2,     1.52593834113249797821E+10},
            { 0,    -1,    -1.01549528384376564026E+10},
            { 0,     0,     2.99829578010063916445E+07},
            { 0,     1,     5.78893490124735832214E+09},
            { 0,     2,    -6.14609898490778446198E+09},
            { 0,     3,     4.04278241615104389191E+09},
            { 0,     4,    -1.80654362590145325661E+09},
            { 0,     5,     4.91334348953023314476E+08},
            { 0,     6,    -5.44061721887778788805E+07},
            { 0,     7,    -6.47383359300961066037E+06},
            { 0,     8,     1.76558650155847985297E+06},
            { 0,     9,     1.00096546886151510989E+05},
            { 0,    10,    -3.39961914804177431506E+04},

            { 1,    -4,    -1.43765508369811935425E+10},
            { 1,    -3,     5.53386381611402206421E+10},
            { 1,    -2,    -8.64972441405090179443E+10},
            { 1,    -1,     6.18263781388091888428E+10},
            { 1,     0,    -1.27031002818969459534E+10},
            { 1,     1,    -1.22741674009294738770E+10},
            { 1,     2,     1.32545543793032627106E+10},
            { 1,     3,    -7.72103742705006504059E+09},
            { 1,     4,     2.99797494889310359955E+09},
            { 1,     5,    -4.51316994491591095924E+08},
            { 1,     6,    -2.12359218253416419029E+08},
            { 1,     7,     1.28106564253871873021E+08},
            { 1,     8,    -2.52927841362378038466E+07},
            { 1,     9,     1.52832625190069107339E+06},
            { 1,    10,     5.33991439763792805024E+04},

            { 2,    -4,     3.53888765741276016235E+10},
            { 2,    -3,    -1.30949004957460281372E+11},
            { 2,    -2,     2.03740123625964263916E+11},
            { 2,    -1,    -1.45485633356229827881E+11},
            { 2,     0,     3.38169397075351562500E+10},
            { 2,     1,     1.75117599864639778137E+10},
            { 2,     2,    -1.68526525631832427979E+10},
            { 2,     3,     7.96671769498775196075E+09},
            { 2,     4,    -3.11421864218404531479E+09},
            { 2,     5,     6.72407024087293863297E+08},
            { 2,     6,     1.69479333713295638561E+08},
            { 2,     7,    -1.48711963495587915182E+08},
            { 2,     8,     3.25634279867792949080E+07},
            { 2,     9,    -1.75731226257729995996E+06},
            { 2,    10,    -1.35079742770175478654E+05},

            { 3,    -4,    -5.02259172277233886719E+10},
            { 3,    -3,     1.70340081645104858398E+11},
            { 3,    -2,    -2.59178892024369842529E+11},
            { 3,    -1,     1.80456668127881774902E+11},
            { 3,     0,    -4.10109717020726623535E+10},
            { 3,     1,    -1.59603847360727577209E+10},
            { 3,     2,     1.16582282107490043640E+10},
            { 3,     3,    -2.69128104888696050644E+09},
            { 3,     4,     7.08683177906285405159E+08},
            { 3,     5,    -4.34911479088057935238E+08},
            { 3,     6,     1.01044743218226939440E+08},
            { 3,     7,     1.50179933915116582066E+07},
            { 3,     8,    -4.86460542015785723925E+06},
            { 3,     9,    -1.18190563420071476139E+06},
            { 3,    10,     2.78623554417385661509E+05},

            { 4,    -4,     4.64705908425810546875E+10},
            { 4,    -3,    -1.30875109087104644775E+11},
            { 4,    -2,     1.84384613263450225830E+11},
            { 4,    -1,    -1.14315528459969711304E+11},
            { 4,     0,     1.54155640604285240173E+10},
            { 4,     1,     1.32641401056199913025E+10},
            { 4,     2,    -5.51530197341053485870E+09},
            { 4,     3,    -1.70800161550766736269E+08},
            { 4,     4,     7.78830644995285868645E+08},
            { 4,     5,    -2.06842292132320821285E+08},
            { 4,     6,    -2.58832894926396012306E+07},
            { 4,     7,     2.22092620407946482301E+07},
            { 4,     8,    -6.95661957240117993206E+06},
            { 4,     9,     1.92690144883910729550E+06},
            { 4,    10,    -2.33277229786988784326E+05},

            { 5,    -4,    -3.03660798334242973328E+10},
            { 5,    -3,     5.92434377201234664917E+10},
            { 5,    -2,    -6.54677950676404571533E+10},
            { 5,    -1,     1.98006473040911102295E+10},
            { 5,     0,     1.80741102193409042358E+10},
            { 5,     1,    -1.24110750642199649811E+10},
            { 5,     2,     2.06936088729867076874E+09},
            { 5,     3,    -5.55200935775747060776E+08},
            { 5,     4,     3.31793995932478666306E+08},
            { 5,     5,    -3.77282162409072965384E+07},
            { 5,     6,     3.77271593664872169029E+05},
            { 5,     7,    -2.39515931142189726233E+06},
            { 5,     8,     4.78976734628147096373E+05},
            { 5,     9,    -2.24492564827198133571E+05},
            { 5,    10,     4.79792411042873136466E+04},

            { 6,    -4,     1.39020977034095058441E+10},
            { 6,    -3,    -1.24214230056445674896E+10},
            { 6,    -2,     3.40159755029327201843E+09},
            { 6,    -1,     1.62527040079761524200E+10},
            { 6,     0,    -2.40572617307258148193E+10},
            { 6,     1,     1.01576765639793376923E+10},
            { 6,     2,    -2.79329356560366511345E+08},
            { 6,     3,    -3.70225353787005186081E+08},
            { 6,     4,    -1.05583829363182082772E+08},
            { 6,     5,     4.22791698590517193079E+07},
            { 6,     6,    -2.37510881991530815139E+06},
            { 6,     7,    -2.48551971484777750447E+06},
            { 6,     8,     2.30980219498265953735E+06},
            { 6,     9,    -5.97702223240277264267E+05},
            { 6,    10,     4.54666582402248095605E+04},

            { 7,    -4,    -2.83252506215792465210E+09},
            { 7,    -3,    -5.87107593619644260406E+09},
            { 7,    -2,     9.35640963237767410278E+09},
            { 7,    -1,    -9.10900080282122421265E+09},
            { 7,     0,     9.58587735224136924744E+09},
            { 7,     1,    -5.49030619645441913605E+09},
            { 7,     2,     1.36275859178348875046E+09},
            { 7,     3,    -8.57005601597409099340E+07},
            { 7,     4,    -7.86904883546570241451E+07},
            { 7,     5,     4.99692720418420732021E+07},
            { 7,     6,    -7.09569033777875266969E+06},
            { 7,     7,    -8.55338083130266284570E+05},
            { 7,     8,    -5.61264059584917849861E+05},
            { 7,     9,     3.08073506627650989685E+05},
            { 7,    10,    -3.28288523737060459098E+04},

            { 8,    -4,    -1.46525129680925726891E+09},
            { 8,    -3,     9.31328032341473007202E+09},
            { 8,    -2,    -1.05576564874556827545E+10},
            { 8,    -1,     4.15304574768818807602E+09},
            { 8,     0,    -5.00505353118861734867E+08},
            { 8,     1,     2.38979281271329969168E+08},
            { 8,     2,    -3.43075090044980287552E+08},
            { 8,     3,     1.53399431073772042990E+08},
            { 8,     4,     6.15683430398282781243E+06},
            { 8,     5,    -2.10229696774827726185E+07},
            { 8,     6,     6.68991617223582346924E+05},
            { 8,     7,     2.39900342987180408090E+06},
            { 8,     8,    -4.43480899599777883850E+05},
            { 8,     9,    -2.42983373542564295349E+04},
            { 8,    10,     7.76394675149368777056E+03},

            { 9,    -4,     1.21311579654507946968E+09},
            { 9,    -3,    -5.24070703990287113190E+09},
            { 9,    -2,     7.06700234139572620392E+09},
            { 9,    -1,    -4.37710070889741706848E+09},
            { 9,     0,     1.25442565132006978989E+09},
            { 9,     1,    -4.98846050957186818123E+07},
            { 9,     2,    -6.82854203030566722155E+07},
            { 9,     3,     3.25620574902522787452E+07},
            { 9,     4,    -2.20218804932029694319E+07},
            { 9,     5,     9.02162431089685671031E+06},
            { 9,     6,    -2.40492887758824275807E+05},
            { 9,     7,    -8.68585806973894243129E+05},
            { 9,     8,     2.25402435254328796873E+05},
            { 9,     9,    -1.55503066541077005240E+04},
            { 9,    10,    -3.94672900362825259890E+02},

            {10,    -4,    -2.52924874342063546181E+08},
            {10,    -3,     1.08433769070899581909E+09},
            {10,    -2,    -1.75274841405356764793E+09},
            {10,    -1,     1.53857146715462470055E+09},
            {10,     0,    -8.55304471302122354507E+08},
            {10,     1,     3.31495823209429860115E+08},
            {10,     2,    -9.56754638305779546499E+07},
            {10,     3,     1.92680795062012895942E+07},
            {10,     4,    -1.01626479920090991072E+06},
            {10,     5,    -6.69255818740246933885E+05},
            {10,     6,     1.56196811545844484499E+04},
            {10,     7,     9.97457630392971332185E+04},
            {10,     8,    -2.92981386761484645831E+04},
            {10,     9,     2.94914409981776043423E+03},
            {10,    10,    -6.54138557526380992613E+01}
        },
        {                                                                               // RECOM (Z002000)
            { 0,     0,     1.34142729153601880654E+01},
            { 0,     1,    -8.33977084929894418863E-01},
            { 0,     2,     6.31803234438807592710E-01},
            { 0,     3,    -1.70217751115103232973E-01},

            { 1,     0,     1.57297096125805579980E+00},
            { 1,     1,     3.04879789211891349954E-01},
            { 1,     2,    -6.10228805816398045536E-01},
            { 1,     3,     2.31090540934666771600E-01},

            { 2,     0,    -1.41108730414326188907E+00},
            { 2,     1,     1.23004856793249794933E+00},
            { 2,     2,    -2.83350980192163703908E-01},
            { 2,     3,    -4.69140139332027000796E-02},

            { 3,     0,     5.62788156340448986192E-01},
            { 3,     1,    -6.89182559641456582433E-01},
            { 3,     2,     2.69502539954297459790E-01},
            { 3,     3,    -2.14046891159626988255E-02}
        }
    },
    {                                                                                   // Metallicity Z003000 (0.03000)
        {                                                                               // LMR1 (Z003000)
            { 0,     0,     1.54866491842634630416E+01},
            { 0,     1,    -2.35824863480211543987E+00},
            { 0,     2,     1.34711604769709447638E+00},
            { 0,     3,     2.79306201502264705994E+00},
            { 0,     4,    -2.56152597553130023655E+00},

            { 1,     0,     7.89806670922946318925E-01},
            { 1,     1,     1.42719958374201905116E+01},
            { 1,     2,    -2.47713064947769225910E+01},
            { 1,     3,     8.04278071310951681028E+00},
            { 1,     4,     3.66647228234742073028E+00},

            { 2,     0,     1.66175550737136745738E+01},
            { 2,     1,    -7.35725916220352331720E+01},
            { 2,     2,     1.08031105163848295092E+02},
            { 2,     3,    -5.83176668396733290933E+01},
            { 2,     4,     6.99282806748704732769E+00},

            { 3,     0,    -4.02973895611078916090E+01},
            { 3,     1,     1.40473419123728177738E+02},
            { 3,     2,    -1.80465312924060071964E+02},
            { 3,     3,     9.78861437573207098239E+01},
            { 3,     4,    -1.77262651464499150222E+01},

            { 4,     0,     2.12553651132979481986E+01},
            { 4,     1,    -7.07553640430039791909E+01},
            { 4,     2,     8.71360130418007798880E+01},
            { 4,     3,    -4.65547494341429839437E+01},
            { 4,     4,     9.00395775876992843223E+00}
        },
        {                                                                               // LMR2 (Z003000)
            { 0,     0,     1.56146519862202897144E+01},
            { 0,     1,    -3.25295555117365031705E+00},
            { 0,     2,     3.80218538552061113833E+00},
            { 0,     3,    -2.85992446872646643996E+00},
            { 0,     4,     1.05223371503530960247E+00},
            { 0,     5,    -1.49446662816108466476E-01},

            { 1,     0,     7.77113365437422576321E+00},
            { 1,     1,    -2.69242148162415411150E+01},
            { 1,     2,     4.21377981796297760297E+01},
            { 1,     3,    -3.05791586287080576767E+01},
            { 1,     4,     1.03058811476673746199E+01},
            { 1,     5,    -1.30770786874792355192E+00},

            { 2,     0,     4.37708329067558921111E+00},
            { 2,     1,     4.05698553767332636966E+00},
            { 2,     2,    -4.39975579696197893753E+00},
            { 2,     3,    -4.02226205989940837071E+01},
            { 2,     4,     3.97982102495747582793E+01},
            { 2,     5,    -9.68255076300243366916E+00},

            { 3,     0,    -1.14171738557163791938E+02},
            { 3,     1,     1.44654983520949940612E+02},
            { 3,     2,     1.25658014849041876460E+02},
            { 3,     3,    -7.61233422914715873731E+01},
            { 3,     4,    -4.97277512863255921616E+01},
            { 3,     5,     2.27566957849081354937E+01},

            { 4,     0,     8.52284180915415390700E+02},
            { 4,     1,    -2.11793768130346688849E+03},
            { 4,     2,     1.43778303702111816165E+03},
            { 4,     3,    -3.53485239324663382376E+02},
            { 4,     4,     5.96099116904753358881E+01},
            { 4,     5,    -1.52841095719764492600E+01},

            { 5,     0,    -7.27744971361332773085E+02},
            { 5,     1,     2.37447873535868984618E+03},
            { 5,     2,    -2.29824328800873217915E+03},
            { 5,     3,     9.63017826362198434254E+02},
            { 5,     4,    -1.94941240897338843752E+02},
            { 5,     5,     1.82013102751265911650E+01}
        },
        {                                                                               // LMA (Z003000)
            { 0,    -5,    -2.57403227906218804419E+07},
            { 0,    -4,     1.91919278581367194653E+08},
            { 0,    -3,    -6.42722772365061283112E+08},
            { 0,    -2,     1.26557774018711972237E+09},
            { 0,    -1,    -1.59807275300796556473E+09},
            { 0,     0,     1.29431773149255251884E+09},
            { 0,     1,    -5.73752193441836237907E+08},
            { 0,     2,    -3.44428973121863901615E+07},
            { 0,     3,     2.58171971437299102545E+08},
            { 0,     4,    -2.08805258131750792265E+08},
            { 0,     5,     9.92256309368441253901E+07},
            { 0,     6,    -3.16719607180158011615E+07},
            { 0,     7,     6.90780604186993371695E+06},
            { 0,     8,    -9.94125170976186404005E+05},
            { 0,     9,     8.54546806862898811232E+04},
            { 0,    10,    -3.33231922729193092891E+03},

            { 2,    -5,     1.34762385503116726875E+08},
            { 2,    -4,    -1.74399176370349168777E+09},
            { 2,    -3,     8.78154209435013771057E+09},
            { 2,    -2,    -2.48007449760757026672E+10},
            { 2,    -1,     4.53496317537334213257E+10},
            { 2,     0,    -5.77108539579762878418E+10},
            { 2,     1,     5.31677144188315505981E+10},
            { 2,     2,    -3.61960228471166305542E+10},
            { 2,     3,     1.83377540802361297607E+10},
            { 2,     4,    -6.87766287682024002075E+09},
            { 2,     5,     1.87236466119424223900E+09},
            { 2,     6,    -3.54625421447190940380E+08},
            { 2,     7,     4.26550618172946497798E+07},
            { 2,     8,    -2.50770450767832808197E+06},
            { 2,     9,    -2.72280137764262872224E+04},
            { 2,    10,     8.76822961747765839391E+03},

            { 4,    -5,     3.64113230917176294327E+09},
            { 4,    -4,    -2.19993132639651412964E+10},
            { 4,    -3,     5.51823742774377899170E+10},
            { 4,    -2,    -6.74001478202328414917E+10},
            { 4,    -1,     1.97503194124485588074E+10},
            { 4,     0,     6.55027963168653793335E+10},
            { 4,     1,    -1.20047754730772918701E+11},
            { 4,     2,     1.10973078984599426270E+11},
            { 4,     3,    -6.64446966999905242920E+10},
            { 4,     4,     2.71468286742218437195E+10},
            { 4,     5,    -7.48815090425585556030E+09},
            { 4,     6,     1.28782471484118795395E+09},
            { 4,     7,    -9.90502311621036529541E+07},
            { 4,     8,    -7.30136450831011310220E+06},
            { 4,     9,     2.22677327622929215431E+06},
            { 4,    10,    -1.42107178068599314429E+05},

            { 6,    -5,    -1.69094733263322086334E+10},
            { 6,    -4,     1.18528670819833084106E+11},
            { 6,    -3,    -3.71969875084951599121E+11},
            { 6,    -2,     6.88453453818612182617E+11},
            { 6,    -1,    -8.33162353980749511719E+11},
            { 6,     0,     6.92006751423001220703E+11},
            { 6,     1,    -4.06654644455712707520E+11},
            { 6,     2,     1.78505518636014801025E+11},
            { 6,     3,    -6.90610161810206146240E+10},
            { 6,     4,     3.03147898201140594482E+10},
            { 6,     5,    -1.43313685446296138763E+10},
            { 6,     6,     5.54512398337787055969E+09},
            { 6,     7,    -1.50349138969701838493E+09},
            { 6,     8,     2.63695637427561759949E+08},
            { 6,     9,    -2.68951201610311269760E+07},
            { 6,    10,     1.21421668571477057412E+06},

            { 8,    -5,     1.62520989450171852112E+10},
            { 8,    -4,    -1.22380441325664489746E+11},
            { 8,    -3,     4.03718140234380981445E+11},
            { 8,    -2,    -7.62315076723765625000E+11},
            { 8,    -1,     8.94726561199124023438E+11},
            { 8,     0,    -6.46755386562959716797E+11},
            { 8,     1,     2.37624479000744293213E+11},
            { 8,     2,     2.53444076942211761475E+10},
            { 8,     3,    -7.69330323678240509033E+10},
            { 8,     4,     3.81364515969743728638E+10},
            { 8,     5,    -6.76366483839152717590E+09},
            { 8,     6,    -1.57825522737156033516E+09},
            { 8,     7,     1.18057807852275967598E+09},
            { 8,     8,    -2.92124731642549633980E+08},
            { 8,     9,     3.56642162956294342875E+07},
            { 8,    10,    -1.79988696399625157937E+06},

            {10,    -5,    -5.29522123969188880920E+09},
            {10,    -4,     4.37924632110345230103E+10},
            {10,    -3,    -1.66864842737637054443E+11},
            {10,    -2,     3.77193811645369873047E+11},
            {10,    -1,    -5.45755946513809143066E+11},
            {10,     0,     5.12213537621273925781E+11},
            {10,     1,    -2.95784493345500854492E+11},
            {10,     2,     7.77097973981596527100E+10},
            {10,     3,     2.15638580927770462036E+10},
            {10,     4,    -2.78122413775628700256E+10},
            {10,     5,     1.08470967326972980499E+10},
            {10,     6,    -1.76167227877269959450E+09},
            {10,     7,    -1.19039692308903947473E+08},
            {10,     8,     1.03663300992385908961E+08},
            {10,     9,    -1.72756292958132103086E+07},
            {10,    10,     1.02701810218507179525E+06},

            {12,    -5,     1.80343253078517799377E+10},
            {12,    -4,    -1.26691173309104354858E+11},
            {12,    -3,     3.56351695791545471191E+11},
            {12,    -2,    -5.53758351468571411133E+11},
            {12,    -1,     5.36138039982130004883E+11},
            {12,     0,    -3.39866845315202819824E+11},
            {12,     1,     1.44163375900454193115E+11},
            {12,     2,    -4.49762794375830764771E+10},
            {12,     3,     1.71580814489644603729E+10},
            {12,     4,    -1.12449749792033348083E+10},
            {12,     5,     6.78490694496251773834E+09},
            {12,     6,    -2.84463375643244552612E+09},
            {12,     7,     7.96841892772628188133E+08},
            {12,     8,    -1.43851289638218492270E+08},
            {12,     9,     1.52044649291066508740E+07},
            {12,    10,    -7.16406403363849385642E+05},

            {14,    -5,     1.16520079605483184814E+11},
            {14,    -4,    -5.39465539126750244141E+11},
            {14,    -3,     1.09764790470851672363E+12},
            {14,    -2,    -1.26552677553650268555E+12},
            {14,    -1,     8.70273333877262084961E+11},
            {14,     0,    -3.15431150532989440918E+11},
            {14,     1,     9.53251283628360748291E+08},
            {14,     2,     5.57105743806749877930E+10},
            {14,     3,    -2.28806497057574310303E+10},
            {14,     4,     3.86158310274266898632E+08},
            {14,     5,     3.09330777606074094772E+09},
            {14,     6,    -1.37702519450405025482E+09},
            {14,     7,     3.09963461585896790028E+08},
            {14,     8,    -3.97062345451950877905E+07},
            {14,     9,     2.66685145412934198976E+06},
            {14,    10,    -6.71761975842174288118E+04}
        },
        {                                                                               // HM (Z003000)
            { 0,     0,     3.12154248604355193675E+06},
            { 0,     1,     1.40693554095653563738E+08},
            { 0,     2,    -3.71595276305998325348E+08},
            { 0,     3,     1.76670755437760323286E+08},
            { 0,     4,     2.02951692746982872486E+08},
            { 0,     5,    -2.92336468998508751392E+08},
            { 0,     6,     1.68110673419797122478E+08},
            { 0,     7,    -5.15604220053785145283E+07},
            { 0,     8,     4.97172830721258837730E+06},
            { 0,     9,     1.57284540400977246463E+06},
            { 0,    10,    -1.75988885345202215831E+04},
            { 0,    11,    -2.97943821613070613239E+05},
            { 0,    12,     8.61773562932996719610E+04},
            { 0,    13,    -9.04684915798255497066E+03},
            { 0,    14,     5.27682281201942714688E+02},
            { 0,    15,    -4.83809114868389968933E+01},

            { 1,     0,    -7.35394878249169588089E+07},
            { 1,     1,    -5.76316277886640667915E+08},
            { 1,     2,     2.41011072754778337479E+09},
            { 1,     3,    -2.36860622483675336838E+09},
            { 1,     4,     7.09952326698126316071E+08},
            { 1,     5,     2.10905643436775207520E+08},
            { 1,     6,    -2.58844355418170630932E+08},
            { 1,     7,     1.12699839262904345989E+08},
            { 1,     8,    -2.48447791184037849307E+07},
            { 1,     9,     3.05833750104070967063E+06},
            { 1,    10,    -2.27715413729118229821E+06},
            { 1,    11,     1.28163629808912402950E+06},
            { 1,    12,    -2.45961475246419315226E+05},
            { 1,    13,     7.71686543784326659079E+03},
            { 1,    14,     9.24986993266994090845E+02},
            { 1,    15,     1.19680958374041750858E+02},

            { 2,     0,     3.01712491925559639931E+08},
            { 2,     1,     1.35997955868716746569E+08},
            { 2,     2,    -4.33322825757982063293E+09},
            { 2,     3,     5.50388031191586112976E+09},
            { 2,     4,    -2.64093562924157762527E+09},
            { 2,     5,     6.12809232748553872108E+08},
            { 2,     6,    -9.04877006798645257950E+07},
            { 2,     7,     9.55706229663263447583E+06},
            { 2,     8,    -1.24463357289487235248E+07},
            { 2,     9,     1.14754493813732806593E+07},
            { 2,    10,    -2.62512806448984425515E+06},
            { 2,    11,    -1.38746075201159896096E+05},
            { 2,    12,    -3.06434607562738347042E+04},
            { 2,    13,     5.51760989160078097484E+04},
            { 2,    14,    -7.38420266268990508252E+03},
            { 2,    15,    -7.88663649547120257921E+01},

            { 3,     0,    -2.52314621471064984798E+08},
            { 3,     1,     1.59695673223666906357E+09},
            { 3,     2,     2.56902829277027750015E+09},
            { 3,     3,    -4.80529198174804210663E+09},
            { 3,     4,     2.24889814265354108810E+09},
            { 3,     5,    -3.74476785226586341858E+08},
            { 3,     6,     5.43274903410231973976E+06},
            { 3,     7,     4.29081287132954373956E+07},
            { 3,     8,    -2.75819523820120133460E+07},
            { 3,     9,     5.40615162239633128047E+06},
            { 3,    10,    -1.34637905180512159131E+06},
            { 3,    11,     8.50683737928409944288E+05},
            { 3,    12,    -1.24430090013735956745E+05},
            { 3,    13,    -2.52241309959800564684E+04},
            { 3,    14,     3.73821107091213934837E+03},
            { 3,    15,     3.32248890148269254041E+02},

            { 4,     0,    -5.60517200779632091522E+08},
            { 4,     1,    -1.89984697471257662773E+09},
            { 4,     2,     6.79333540273263901472E+07},
            { 4,     3,     1.90352540671050238609E+09},
            { 4,     4,    -7.50747156377030849457E+08},
            { 4,     5,    -4.72567503656732067466E+07},
            { 4,     6,     3.00467742178344316781E+07},
            { 4,     7,    -1.93436903588892333210E+06},
            { 4,     8,     2.95066336620633816347E+06},
            { 4,     9,     1.70540967107301065698E+06},
            { 4,    10,    -1.16727812393627688289E+06},
            { 4,    11,     4.34517006904071604367E+04},
            { 4,    12,     2.35401513264981185785E+04},
            { 4,    13,     6.11857844834931529476E+03},
            { 4,    14,     1.03171863933184098983E+02},
            { 4,    15,    -3.75092728367472147966E+02},

            { 5,     0,     1.24819667430232143402E+09},
            { 5,     1,     2.19967497561418384314E+08},
            { 5,     2,    -7.89014919695381075144E+07},
            { 5,     3,    -5.97878301337307453156E+08},
            { 5,     4,     1.59211666115665256977E+08},
            { 5,     5,     5.16454561360483840108E+07},
            { 5,     6,    -4.18833435321484040469E+06},
            { 5,     7,    -3.39808681376820290461E+06},
            { 5,     8,    -7.22078069451165269129E+05},
            { 5,     9,     1.99512798423410247779E+05},
            { 5,    10,     9.07387635003017785493E+04},
            { 5,    11,    -1.52441052433743388974E+04},
            { 5,    12,    -8.25416524310134082043E+03},
            { 5,    13,     2.18147893849961155865E+03},
            { 5,    14,    -6.64708537198572457783E+02},
            { 5,    15,     1.44256443204359840138E+02},

            { 6,     0,    -8.01485488430039882660E+08},
            { 6,     1,     5.38297769089608192444E+08},
            { 6,     2,    -6.06655185404267787933E+08},
            { 6,     3,     4.95703300265223979950E+08},
            { 6,     4,    -1.09494887044486209750E+08},
            { 6,     5,     1.03584531923860888928E+07},
            { 6,     6,    -5.11998278185982257128E+06},
            { 6,     7,    -3.64656091820526169613E+06},
            { 6,     8,     1.75311863341458095238E+06},
            { 6,     9,    -4.11223165191869309638E+05},
            { 6,    10,     1.88387970340288331499E+05},
            { 6,    11,    -3.47362162359701178502E+04},
            { 6,    12,     8.57684754506128047069E+03},
            { 6,    13,    -2.74638773621986092621E+03},
            { 6,    14,     9.61819122641777823901E+01},
            { 6,    15,     2.69118539619979557642E+01},

            { 7,     0,    -7.32038980764418244362E+07},
            { 7,     1,     2.00004937755068242550E+08},
            { 7,     2,     1.87085510840455114841E+08},
            { 7,     3,    -2.40693202493527889252E+08},
            { 7,     4,     2.91464472802970111370E+07},
            { 7,     5,     1.80457588328361362219E+07},
            { 7,     6,    -5.22623080352768115699E+06},
            { 7,     7,     6.93950939136536209844E+05},
            { 7,     8,     1.29864879686568258330E+06},
            { 7,     9,    -6.70193084813015302643E+05},
            { 7,    10,     9.20749454564202897018E+04},
            { 7,    11,    -2.00941969415327257593E+04},
            { 7,    12,     4.96906965956355270464E+03},
            { 7,    13,    -3.33430820278479188801E+02},
            { 7,    14,     2.60022419015300613410E+02},
            { 7,    15,    -5.26054399949432109906E+01},

            { 8,     0,     3.49899361381577372551E+08},
            { 8,     1,    -6.16363983678707957268E+08},
            { 8,     2,     2.87744997564267575741E+08},
            { 8,     3,    -5.80734918315911106765E+06},
            { 8,     4,    -7.49858021421681251377E+06},
            { 8,     5,    -1.02456923512990288436E+07},
            { 8,     6,     5.04230622996888868511E+06},
            { 8,     7,     8.30524694711205520434E+04},
            { 8,     8,    -8.61025903787584858947E+05},
            { 8,     9,     1.34900060086739453254E+05},
            { 8,    10,     8.92692328603777714306E+04},
            { 8,    11,    -2.89001283128855830000E+04},
            { 8,    12,     2.12396475300008751219E+03},
            { 8,    13,     2.95241329416678070174E+02},
            { 8,    14,    -1.65338632433199251182E+02},
            { 8,    15,     2.41591961058125228590E+01},

            { 9,     0,    -1.71260510420660376549E+08},
            { 9,     1,     3.28761719424411475658E+08},
            { 9,     2,    -2.11206060614314973354E+08},
            { 9,     3,     3.46205389136431142688E+07},
            { 9,     4,     2.04971128339806981385E+07},
            { 9,     5,    -1.15401356420353483409E+07},
            { 9,     6,     2.01258777025233558379E+06},
            { 9,     7,    -1.79581004342673142673E+05},
            { 9,     8,     2.07729967156824888662E+05},
            { 9,     9,    -9.74314817908821714809E+04},
            { 9,    10,     2.22068544668985268800E+04},
            { 9,    11,    -8.59795432872551464243E+03},
            { 9,    12,     3.31306345412375048909E+03},
            { 9,    13,    -7.04637490543811736643E+02},
            { 9,    14,     9.43370988450807317349E+01},
            { 9,    15,    -7.12454991962896322377E+00},

            {10,     0,     2.84390209118411280215E+07},
            {10,     1,    -5.95417063166125416756E+07},
            {10,     2,     4.45506571666083186865E+07},
            {10,     3,    -9.78308669950580969453E+06},
            {10,     4,    -5.62624247386193368584E+06},
            {10,     5,     4.15237079235649015754E+06},
            {10,     6,    -5.87503508675953838974E+05},
            {10,     7,    -4.26206334621473739389E+05},
            {10,     8,     2.55988526607063336996E+05},
            {10,     9,    -6.22110169340419161017E+04},
            {10,    10,     3.20104591341956165707E+03},
            {10,    11,     3.22804174274844626780E+03},
            {10,    12,    -1.24817289214048719259E+03},
            {10,    13,     2.26605355126834183466E+02},
            {10,    14,    -2.29672306377457609017E+01},
            {10,    15,     1.15281981127687060962E+00}
        },
        {                                                                               // RECOM (Z003000)
            { 0,     0,     1.34060093558913830947E+01},
            { 0,     1,    -7.67393959247841483950E-01},
            { 0,     2,     5.67829538231681030247E-01},
            { 0,     3,    -1.53301717168738610431E-01},

            { 1,     0,     1.68198984963847353313E+00},
            { 1,     1,     2.75310597472883875070E-02},
            { 1,     2,    -3.85904737173993372945E-01},
            { 1,     3,     1.74248736565002115828E-01},

            { 2,     0,    -1.42654332247593096383E+00},
            { 2,     1,     1.33518023284770448456E+00},
            { 2,     2,    -3.89425375461592448989E-01},
            { 2,     3,    -1.47490049820737292169E-02},

            { 3,     0,     5.53979839492381387345E-01},
            { 3,     1,    -6.97392793919068609831E-01},
            { 3,     2,     2.81780811937450081928E-01},
            { 3,     3,    -2.63299277947934735888E-02}
        }
    }
};

#endif // __constants_h__<|MERGE_RESOLUTION|>--- conflicted
+++ resolved
@@ -299,20 +299,18 @@
 //                                   Defect repairs:
 //                                      - fixed typo in Options.h: changed '#include "rand.h" to '#include "Rand.h"
 //                                      - fixed printing of actual random seed in Run_Details file (moved to Log.cpp from Options.cpp: initial random seed is set after options are set)
-<<<<<<< HEAD
 // 02.12.00		 RW - May 07, 2020 - Enhancement:
 // 										- Issue #254 - Remove ID from output files (SEED accomplishes this functionality better)
 // 										- Issue #255 - Update meaning of SN_STATE to reflect which SN occured and in what order
 // 									 Defect repairs:
 // 									 	- Issue #236 - 2nd SN not printed in disrupted systems
-
-const std::string VERSION_STRING = "02.12.00";
-=======
-// 02.11.01	 IM - May 20, 2020 - Defect repair: 
+// 02.12.01	 IM - May 20, 2020 - Defect repair: 
 //                                      - changed max NS mass for MULLERMANDEL prescription to a self-consistent value
-
-const std::string VERSION_STRING = "02.11.01";
->>>>>>> f53f6a3c
+// 02.13.00      RW - May 20, 2020 - Defect repairs:
+//                                      - Added vector3d.h/.cpp and functionality for vector addition of velocities from both SNe (for more accurate system and component velocities)
+
+
+const std::string VERSION_STRING = "02.13.00";
 
 // Todo: still to do for Options code - name class member variables in same estyle as other classes (i.e. m_*)
 
