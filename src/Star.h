--- conflicted
+++ resolved
@@ -76,11 +76,8 @@
     OBJECT_ID           ObjectId() const                                                                            { return m_ObjectId; }
     OBJECT_ID           StarObjectId() const                                                                        { return m_ObjectId; }
     OBJECT_TYPE         ObjectType() const                                                                          { return m_ObjectType; }
-<<<<<<< HEAD
-=======
     OBJECT_PERSISTENCE  ObjectPersistence() const                                                                   { return m_ObjectPersistence; }
     STELLAR_TYPE        InitialStellarType() const                                                                  { return m_Star->InitialStellarType(); }
->>>>>>> 9c3fbccf
     STELLAR_TYPE        StellarType() const                                                                         { return m_Star->StellarType(); }
 
     // getters - alphabetically
@@ -106,7 +103,6 @@
     bool                ExperiencedPPISN() const                                                                    { return m_Star->ExperiencedPPISN(); }
     bool                ExperiencedUSSN() const                                                                     { return m_Star->ExperiencedUSSN(); }
     double              HeCoreMass() const                                                                          { return m_Star->HeCoreMass(); }
-    STELLAR_TYPE        InitialStellarType() const                                                                  { return m_Star->InitialStellarType(); }
     bool                IsAIC() const                                                                               { return m_Star->IsAIC(); }
     bool                IsCCSN() const                                                                              { return m_Star->IsCCSN(); }
     bool                IsDegenerate() const                                                                        { return m_Star->IsDegenerate(); }
