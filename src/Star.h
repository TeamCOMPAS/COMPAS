#ifndef __Star_h__
#define __Star_h__

#include <fstream>

#include "constants.h"
#include "typedefs.h"
#include "profiling.h"
#include "utils.h"

#include "BaseStar.h"
#include "MS_lte_07.h"
#include "MS_gt_07.h"
#include "CH.h"
#include "HG.h"
#include "FGB.h"
#include "CHeB.h"
#include "EAGB.h"
#include "TPAGB.h"
#include "HeMS.h"
#include "HeHG.h"
#include "HeGB.h"
#include "HeWD.h"
#include "COWD.h"
#include "ONeWD.h"
#include "NS.h"
#include "BH.h"
#include "MR.h"

class BaseStar;
class MS_lte_07;
class MS_gt_07;
class CH;
class HG;
class FGB;
class CHeB;
class EAGB;
class TPAGB;
class HeMS;
class HeHG;
class HeGB;
class HeWD;
class COWD;
class ONeWD;
class NS;
class BH;
class MR;


class Star {

public:

    Star();

    Star(const unsigned long int p_RandomSeed, 
         const double            p_MZAMS, 
         const double            p_Metallicity, 
         const KickParameters    p_KickParameters,
         const double            p_RotationalVelocity = -1.0); 

    Star(const Star& p_Star);

<<<<<<< HEAD
=======
    Star& operator = (const Star& p_Star);


>>>>>>> c400fc6a
    virtual ~Star() { delete m_Star; delete m_SaveStar; }


    // object identifiers - all classes have these
    OBJECT_ID           ObjectId() const                                                                            { return m_ObjectId; }
    OBJECT_TYPE         ObjectType() const                                                                          { return OBJECT_TYPE::STAR; }
    OBJECT_PERSISTENCE  ObjectPersistence() const                                                                   { return m_ObjectPersistence; }
    STELLAR_TYPE        InitialStellarType() const                                                                  { return m_Star->InitialStellarType(); }
    STELLAR_TYPE        StellarType() const                                                                         { return m_Star->StellarType(); }

    // getters - alphabetically
    double              Age() const                                                                                 { return m_Star->Age(); }
    double              BindingEnergyFixed() const                                                                  { return m_Star->BindingEnergyFixed(); }
    double              BindingEnergyLoveridge() const                                                              { return m_Star->BindingEnergyLoveridge(); }
    double              BindingEnergyNanjing() const                                                                { return m_Star->BindingEnergyNanjing(); }
    double              BindingEnergyKruckow() const                                                                { return m_Star->BindingEnergyKruckow(); }
    double              BindingEnergyDewi() const                                                                   { return m_Star->BindingEnergyDewi(); }
    double              CalculateCriticalMassRatio(const bool p_AccretorIsDegenerate, 
                                                   const double p_massTransferEfficiencyBeta) const                 { return m_Star->CalculateCriticalMassRatio(p_AccretorIsDegenerate, p_massTransferEfficiencyBeta); }
    double              CalculateCriticalMassRatioClaeys14(const bool p_AccretorIsDegenerate) const                 { return m_Star->CalculateCriticalMassRatioClaeys14(p_AccretorIsDegenerate); }
    double              CalculateCriticalMassRatioHurleyHjellmingWebbink() const                                    { return m_Star->CalculateCriticalMassRatioHurleyHjellmingWebbink(); }
    double              CalculateDynamicalTimescale() const                                                         { return m_Star->CalculateDynamicalTimescale(); }
    double              CalculateRadialExpansionTimescale() const                                                   { return m_Star->CalculateRadialExpansionTimescale(); }
    double              CalculateThermalTimescale() const                                                           { return m_Star->CalculateThermalTimescale(); }
    double              COCoreMass() const                                                                          { return m_Star->COCoreMass(); }
    double              CoreMass() const                                                                            { return m_Star->CoreMass(); }
    bool                EnvelopeJustExpelledByPulsations() const                                                    { return m_Star->EnvelopeJustExpelledByPulsations(); }
    bool                ExperiencedAIC() const                                                                      { return m_Star->ExperiencedAIC(); }
    bool                ExperiencedCCSN() const                                                                     { return m_Star->ExperiencedCCSN(); }
    bool                ExperiencedECSN() const                                                                     { return m_Star->ExperiencedECSN(); }
    bool                ExperiencedPISN() const                                                                     { return m_Star->ExperiencedPISN() ; }
    bool                ExperiencedPPISN() const                                                                    { return m_Star->ExperiencedPPISN(); }
    bool                ExperiencedUSSN() const                                                                     { return m_Star->ExperiencedUSSN(); }
    double              HeCoreMass() const                                                                          { return m_Star->HeCoreMass(); }
    bool                IsAIC() const                                                                               { return m_Star->IsAIC(); }
    bool                IsCCSN() const                                                                              { return m_Star->IsCCSN(); }
    bool                IsDegenerate() const                                                                        { return m_Star->IsDegenerate(); }
    bool                IsECSN() const                                                                              { return m_Star->IsECSN(); }
    bool                IsHeSD() const                                                                              { return m_Star->IsHeSD(); }
    bool                IsOneOf(STELLAR_TYPE_LIST p_List) const                                                     { return m_Star->IsOneOf(p_List); }
    bool                IsPISN() const                                                                              { return m_Star->IsPISN(); }
    bool                IsPPISN() const                                                                             { return m_Star->IsPPISN(); }
    bool                IsSNIA() const                                                                              { return m_Star->IsSNIA(); }
    bool                IsSNII() const                                                                              { return m_Star->IsSNII(); }
    bool                IsUSSN() const                                                                              { return m_Star->IsUSSN(); }
    double              LambdaFixed() const                                                                         { return m_Star->LambdaFixed(); }
    double              LambdaLoveridge() const                                                                     { return m_Star->LambdaLoveridge(); }
    double              LambdaNanjing() const                                                                       { return m_Star->LambdaNanjing(); }
    double              LambdaKruckow() const                                                                       { return m_Star->LambdaKruckow(); }
    double              LambdaDewi() const                                                                          { return m_Star->LambdaDewi(); }
    double              Luminosity() const                                                                          { return m_Star->Luminosity(); }
    double              Mass() const                                                                                { return m_Star->Mass(); }
    double              Mass0() const                                                                               { return m_Star->Mass0(); }
    double              MassPrev() const                                                                            { return m_Star->MassPrev(); }
    double              Metallicity() const                                                                         { return m_Star->Metallicity(); }
    double              MZAMS() const                                                                               { return m_Star->MZAMS(); }
    double              Omega() const                                                                               { return m_Star->Omega(); }
    double              OmegaCHE() const                                                                            { return m_Star->OmegaCHE(); }
    double              OmegaPrev() const                                                                           { return m_Star->OmegaPrev(); }
    double              Radius() const                                                                              { return m_Star->Radius(); }
    double              RadiusPrev() const                                                                          { return m_Star->RadiusPrev(); }
    unsigned long int   RandomSeed() const                                                                          { return m_Star->RandomSeed(); }
    double              RZAMS() const                                                                               { return m_Star->RZAMS(); }
    SupernovaDetailsT   SN_Details() const                                                                          { return m_Star->SN_Details(); }
    double              SN_Phi() const                                                                              { return m_Star->SN_Phi(); }
    double              SN_Theta() const                                                                            { return m_Star->SN_Theta(); }
    double              SN_TotalMassAtCOFormation() const                                                           { return m_Star->SN_TotalMassAtCOFormation(); }
    double              SN_TrueAnomaly() const                                                                      { return m_Star->SN_TrueAnomaly(); }
    double              SN_EccentricAnomaly() const                                                                 { return m_Star->SN_EccentricAnomaly(); }
    SN_EVENT            SN_Type() const                                                                             { return m_Star->SN_Type(); }
    double              Speed() const                                                                               { return m_Star->Speed(); }
    COMPAS_VARIABLE     StellarPropertyValue(const T_ANY_PROPERTY p_Property) const                                 { return m_Star->StellarPropertyValue(p_Property); }
    STELLAR_TYPE        StellarTypePrev() const                                                                     { return m_Star->StellarTypePrev(); }
    double              Tau() const                                                                                 { return m_Star->Tau(); }
    double              Temperature() const                                                                         { return m_Star->Temperature(); }
    double              Timescale(TIMESCALE p_Timescale) const                                                      { return m_Star->Timescale(p_Timescale); }
    double              XExponent() const                                                                           { return m_Star->XExponent(); }

    
    // setters
    void                SetOmega(double p_vRot)                                                                     { m_Star->SetOmega(p_vRot); }
    void                SetObjectId(const OBJECT_ID p_ObjectId)                                                     { m_ObjectId = p_ObjectId; }
    void                SetPersistence(const OBJECT_PERSISTENCE p_Persistence)                                      { m_ObjectPersistence = p_Persistence; }
    void                UpdateMassTransferDonorHistory()                                                            { m_Star->UpdateMassTransferDonorHistory(); }
    void                ResetEnvelopeExpulsationByPulsations()                                                      { m_Star->ResetEnvelopeExpulsationByPulsations(); }


    // member functions - alphabetically
    STELLAR_TYPE    AgeOneTimestep(const double p_Dt, bool p_Switch = true);

    void            ApplyMassTransferRejuvenationFactor()                                                           { m_Star->ApplyMassTransferRejuvenationFactor(); }

    void            CalculateBindingEnergies(const double p_CoreMass,
                                             const double p_EnvMass,
                                             const double p_Radius)                                                 { m_Star->CalculateBindingEnergies(p_CoreMass, p_EnvMass, p_Radius); }

    double          CalculateConvectiveCoreMass()                                                                   { return m_Star->CalculateConvectiveCoreMass(); }
    double          CalculateConvectiveCoreRadius()                                                                 { return m_Star->CalculateConvectiveCoreRadius(); }

    double          CalculateConvectiveEnvelopeBindingEnergy(const double p_TotalMass,
                                                             const double p_ConvectiveEnvelopeMass,
                                                             const double p_Radius,
                                                             const double p_Lambda)                                 { return m_Star->CalculateConvectiveEnvelopeBindingEnergy(p_TotalMass, p_ConvectiveEnvelopeMass, p_Radius, p_Lambda); }
    double          CalculateConvectiveEnvelopeLambdaPicker(const double p_convectiveEnvelopeMass, const double p_maxConvectiveEnvelopeMass ) const     { return m_Star->CalculateConvectiveEnvelopeLambdaPicker(p_convectiveEnvelopeMass, p_maxConvectiveEnvelopeMass); }
    DBL_DBL         CalculateConvectiveEnvelopeMass()                                                               { return m_Star->CalculateConvectiveEnvelopeMass(); }
    
    double          CalculateEddyTurnoverTimescale()                                                                { return m_Star->CalculateEddyTurnoverTimescale(); }
    
    DBL_DBL_DBL_DBL CalculateImKlmDynamical(const double p_Omega, const double p_SemiMajorAxis, const double p_M2)  { return m_Star->CalculateImKlmDynamical(p_Omega, p_SemiMajorAxis, p_M2); }
    DBL_DBL_DBL_DBL CalculateImKlmEquilibrium(const double p_Omega, const double p_SemiMajorAxis, const double p_M2){ return m_Star->CalculateImKlmEquilibrium(p_Omega, p_SemiMajorAxis, p_M2); }
    DBL_DBL_DBL_DBL CalculateImKlmTidal(const double p_Omega, const double p_SemiMajorAxis, const double p_M2)      { return m_Star->CalculateImKlmTidal(p_Omega, p_SemiMajorAxis, p_M2); }
    
    void            CalculateLambdas()                                                                              { m_Star->CalculateLambdas(); }
    void            CalculateLambdas(const double p_EnvMass)                                                        { m_Star->CalculateLambdas(p_EnvMass); }

    DBL_DBL         CalculateMassAcceptanceRate(const double p_DonorMassRate, 
                                                const double p_AccretorMassRate,
                                                const bool   p_IsHeRich)                                            { return m_Star->CalculateMassAcceptanceRate(p_DonorMassRate, p_AccretorMassRate, p_IsHeRich); }

    double          CalculateMassLossValues(const bool p_UpdateMDot = false, const bool p_UpdateMDt = false)        { return m_Star->CalculateMassLossValues(p_UpdateMDot, p_UpdateMDt); }

    double          CalculateMomentOfInertia() const                                                                { return m_Star->CalculateMomentOfInertia(); }
    double          CalculateMomentOfInertiaAU() const                                                              { return m_Star->CalculateMomentOfInertiaAU(); }
    
    double          CalculateNuclearMassLossRate()                                                                  { return m_Star->CalculateNuclearMassLossRate(); }
    
    double          CalculateRadialExtentConvectiveEnvelope() { return m_Star->CalculateRadialExtentConvectiveEnvelope(); }

    double          CalculateRadiusOnPhaseTau(const double p_Mass, const double p_Tau) const                        { return m_Star->CalculateRadiusOnPhaseTau(p_Mass, p_Tau); }
    
    void            CalculateSNAnomalies(const double p_Eccentricity)                                               { m_Star->CalculateSNAnomalies(p_Eccentricity); }
    
    double          CalculateSNKickMagnitude(const double p_RemnantMass, 
                                             const double p_EjectaMass, 
								             const STELLAR_TYPE p_StellarType)                                      { return m_Star->CalculateSNKickMagnitude(p_RemnantMass, p_EjectaMass, p_StellarType); }


    double          CalculateThermalMassAcceptanceRate(const double p_Radius)                                       { return m_Star->CalculateThermalMassAcceptanceRate(p_Radius); }
    double          CalculateThermalMassAcceptanceRate()                                                            { return m_Star->CalculateThermalMassAcceptanceRate(); }

    double          CalculateThermalMassLossRate() const                                                            { return m_Star->CalculateThermalMassLossRate(); }

    double          CalculateThermalTimescale(const double p_Radius) const                                          { return m_Star->CalculateThermalTimescale(p_Radius); }

    double          CalculateTimestep()                                                                             { return m_Star->CalculateTimestep(); }

    double          CalculateZetaAdiabatic()                                                                        { return m_Star->CalculateZetaAdiabatic(); }
    double          CalculateZetaConstantsByEnvelope(ZETA_PRESCRIPTION p_ZetaPrescription)                          { return m_Star->CalculateZetaConstantsByEnvelope(p_ZetaPrescription); }
    double          CalculateZetaEquilibrium()                                                                      { return m_Star->CalculateZetaEquilibrium(); }

    void            ClearCurrentSNEvent()                                                                           { m_Star->ClearCurrentSNEvent(); }

    ACCRETION_REGIME DetermineAccretionRegime(const bool p_HeRich,
                                              const double p_DonorThermalMassLossRate)                              { return m_Star->DetermineAccretionRegime(p_HeRich, p_DonorThermalMassLossRate); }

    ENVELOPE        DetermineEnvelopeType() const                                                                   { return m_Star->DetermineEnvelopeType(); }

    EVOLUTION_STATUS Evolve(const long int p_Id);

    double          EvolveOneTimestep(const double p_Dt, const bool p_Force = false);

    double          InterpolateGe20QCrit(const QCRIT_PRESCRIPTION p_qCritPrescription, 
                                         const double p_massTransferEfficiencyBeta)                                 { return m_Star->InterpolateGe20QCrit(p_qCritPrescription, p_massTransferEfficiencyBeta); }
    void            HaltWinds()                                                                                     { m_Star->HaltWinds(); }

    void            ResolveAccretion(const double p_AccretionMass)                                                  { m_Star->ResolveAccretion(p_AccretionMass); }

    void            ResolveAccretionRegime(const ACCRETION_REGIME p_Regime,
                                           const double p_DonorThermalMassLossRate)                                 { m_Star->ResolveAccretionRegime(p_Regime, p_DonorThermalMassLossRate); }
    
    double          ResolveCommonEnvelopeAccretion(const double p_FinalMass,
                                                   const double p_CompanionMass,
                                                   const double p_CompanionRadius,
                                                   const double p_CompanionEnvelope)                                { return m_Star->ResolveCommonEnvelopeAccretion(p_FinalMass, p_CompanionMass, p_CompanionRadius, p_CompanionEnvelope); } 

    void            ResolveEnvelopeLossAndSwitch()                                                                  { (void)SwitchTo(m_Star->ResolveEnvelopeLoss(true)); }

    void            ResolveShellChange(const double p_AccretedMass)                                                 { m_Star->ResolveShellChange(p_AccretedMass); }

    bool            RevertState();

    void            SaveState();

    void            SetSNCurrentEvent(const SN_EVENT p_SNEvent)                                                     { m_Star->SetSNCurrentEvent(p_SNEvent); }
    void            SetSNPastEvent(const SN_EVENT p_SNEvent)                                                        { m_Star->SetSNPastEvent(p_SNEvent); }

    double     	    SN_KickMagnitude()       									                                    { return m_Star->SN_KickMagnitude() ; }
    double     	    SN_RocketKickMagnitude()       									                                { return m_Star->SN_RocketKickMagnitude(); }
    double     	    SN_RocketKickPhi()       									                                    { return m_Star->SN_RocketKickPhi(); }
    double     	    SN_RocketKickTheta()       									                                    { return m_Star->SN_RocketKickTheta(); }
    

    STELLAR_TYPE    SwitchTo(const STELLAR_TYPE p_StellarType, bool p_SetInitialType = false);

    void            UpdateAfterMerger(double p_Mass, double p_HydrogenMass)                                         { m_Star->UpdateAfterMerger(p_Mass, p_HydrogenMass); }
    void            UpdateAgeAfterMassLoss()                                                                        { m_Star->UpdateAgeAfterMassLoss(); }

    void            UpdateAttributes()                                                                              { (void)UpdateAttributes(0.0, 0.0, true); }
    STELLAR_TYPE    UpdateAttributes(const double p_DeltaMass,
                                     const double p_DeltaMass0,
                                     const bool   p_ForceRecalculate = false);

    STELLAR_TYPE    UpdateAttributesAndAgeOneTimestep(const double p_DeltaMass,
                                                      const double p_DeltaMass0,
                                                      const double p_DeltaTime,
                                                      const bool   p_Switch = true,
                                                      const bool   p_ForceRecalculate = false);

    void            UpdateComponentVelocity(const Vector3d p_newVelocity)                                           { m_Star->UpdateComponentVelocity(p_newVelocity); }

    void            UpdateInitialMass()                                                                             { m_Star->UpdateInitialMass(); }

    void            UpdateMagneticFieldAndSpin(const bool   p_CommonEnvelope,
                                               const bool   p_RecycledNS,
                                               const double p_Stepsize,
                                               const double p_MassGainPerTimeStep,
                                               const double p_Epsilon)                                              { m_Star->UpdateMagneticFieldAndSpin(p_CommonEnvelope,
                                                                                                                                                         p_RecycledNS,
                                                                                                                                                         p_Stepsize,
                                                                                                                                                         p_MassGainPerTimeStep,
                                                                                                                                                         p_Epsilon);}

    void            UpdateMinimumCoreMass()                                                                         { m_Star->UpdateMinimumCoreMass(); }
    
    void            UpdatePreviousTimestepDuration()                                                                { m_Star->UpdatePreviousTimestepDuration(); }
    
    ACCRETION_REGIME WhiteDwarfAccretionRegime() const                                                              { return m_Star->WhiteDwarfAccretionRegime(); }

private:

    OBJECT_ID          m_ObjectId;              // instantiated object's unique object id
    OBJECT_PERSISTENCE m_ObjectPersistence;     // instantiated object's persistence
    long int           m_Id;                    // id used to name output files - uses p_Id as passed (usually the step number of multiple single stars being produced)

    BaseStar          *m_Star;                  // pointer to current star
    BaseStar          *m_SaveStar;              // pointer to saved star

    std::vector<double> m_Timesteps;            // timesteps vector - for debugging/testing

};

#endif // __Star_h__<|MERGE_RESOLUTION|>--- conflicted
+++ resolved
@@ -61,12 +61,6 @@
 
     Star(const Star& p_Star);
 
-<<<<<<< HEAD
-=======
-    Star& operator = (const Star& p_Star);
-
-
->>>>>>> c400fc6a
     virtual ~Star() { delete m_Star; delete m_SaveStar; }
 
 
@@ -110,7 +104,6 @@
     bool                IsPISN() const                                                                              { return m_Star->IsPISN(); }
     bool                IsPPISN() const                                                                             { return m_Star->IsPPISN(); }
     bool                IsSNIA() const                                                                              { return m_Star->IsSNIA(); }
-    bool                IsSNII() const                                                                              { return m_Star->IsSNII(); }
     bool                IsUSSN() const                                                                              { return m_Star->IsUSSN(); }
     double              LambdaFixed() const                                                                         { return m_Star->LambdaFixed(); }
     double              LambdaLoveridge() const                                                                     { return m_Star->LambdaLoveridge(); }
