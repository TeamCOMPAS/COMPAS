--- conflicted
+++ resolved
@@ -193,11 +193,8 @@
 
     double          EvolveOneTimestep(const double p_Dt);
 
-<<<<<<< HEAD
     void            ResolveShellChange(const double p_AccretedMass, const bool p_HeRich)                            { m_Star->ResolveShellChange(p_AccretedMass, p_HeRich); }  // Used in WDs
 
-=======
->>>>>>> a706c2d8
     void            ResolveAccretion(const double p_AccretionMass)                                                  { m_Star->ResolveAccretion(p_AccretionMass); }
 
     virtual void    ResolveAccretionRegime(const ACCRETION_REGIME p_Regime,
