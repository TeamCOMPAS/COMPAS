// gsl includes
#include <gsl/gsl_roots.h>
#include <gsl/gsl_cdf.h>

#include "Rand.h"
#include "BaseStar.h"
#include "vector3d.h"

// boost includes
#include <boost/math/distributions.hpp>

using std::max;
using std::min;


BaseStar::BaseStar() {

    // initialise member variables

    m_ObjectId           = globalObjectId++;                                                        // unique object id - remains for life of star (even through evolution to other phases)
    m_ObjectType         = OBJECT_TYPE::BASE_STAR;                                                  // object type - remains for life of star (even through evolution to other phases)
    m_ObjectPersistence  = OBJECT_PERSISTENCE::PERMANENT;                                           // object persistence - permanent or ephemeral (ephemeral used for ephemeral clones)
    m_InitialStellarType = STELLAR_TYPE::STAR;                                                      // stellar type - changes throughout life of star (through evolution to other phases)
    m_StellarType        = STELLAR_TYPE::STAR;                                                      // stellar type - changes throughout life of star (through evolution to other phases)

    m_Error              = ERROR::NOT_INITIALISED;                                                  // clear error flag
}


BaseStar::BaseStar(const unsigned long int p_RandomSeed, 
                   const double            p_MZAMS,
                   const double            p_Metallicity,
                   const KickParameters    p_KickParameters,
                   const double            p_RotationalFrequency) {

    // initialise member variables

    m_ObjectId            = globalObjectId++;                                                       // unique object id - remains for life of star (even through evolution to other phases)
    m_ObjectType          = OBJECT_TYPE::BASE_STAR;                                                 // object type - remains for life of star (even through evolution to other phases)
    m_ObjectPersistence   = OBJECT_PERSISTENCE::PERMANENT;                                          // object persistence - permanent or ephemeral (ephemeral used for ephemeral clones)
    m_InitialStellarType  = STELLAR_TYPE::STAR;                                                     // stellar type - changes throughout life of star (through evolution to other phases)
    m_StellarType         = STELLAR_TYPE::STAR;                                                     // stellar type - changes throughout life of star (through evolution to other phases)

    m_Error               = ERROR::NONE;                                                            // clear error flag

    m_CHE                 = false;                                                                  // initially

    m_EvolutionStatus     = EVOLUTION_STATUS::CONTINUE;                                             // initially
    
    // Initialise member variables from input parameters
    // (kick parameters initialised below - see m_SupernovaDetails)
    m_RandomSeed          = p_RandomSeed;
    m_MZAMS               = p_MZAMS;
    m_Metallicity         = p_Metallicity;

    // Initialise metallicity dependent values
    m_Log10Metallicity    = log10(m_Metallicity);


    // Initialise coefficients, parameters and constants

    // initialise m_Timescales vector - so we have the right number of entries
    for (int i = 0; i < static_cast<int>(TIMESCALE::COUNT); i++) {
        m_Timescales.push_back(DEFAULT_INITIAL_DOUBLE_VALUE);
    }

    // initialise m_GBParams vector - so we have the right number of entries
    for (int i = 0; i < static_cast<int>(GBP::COUNT); i++) {
        m_GBParams.push_back(DEFAULT_INITIAL_DOUBLE_VALUE);
    }

    // initialise m_MassCutoffs vector - so we have the right number of entries
    for (int i = 0; i < static_cast<int>(MASS_CUTOFF::COUNT); i++) {
        m_MassCutoffs.push_back(DEFAULT_INITIAL_DOUBLE_VALUE);
    }

    // initialise m_LConstants vector - so we have the right number of entries
    for (int i = 0; i < static_cast<int>(L_CONSTANTS::COUNT); i++) {
        m_LConstants.push_back(DEFAULT_INITIAL_DOUBLE_VALUE);
    }

    // initialise m_RConstants vector - so we have the right number of entries
    for (int i = 0; i < static_cast<int>(R_CONSTANTS::COUNT); i++) {
        m_RConstants.push_back(DEFAULT_INITIAL_DOUBLE_VALUE);
    }

    // initialise m_GammaConstants vector - so we have the right number of entries
    for (int i = 0; i < static_cast<int>(GAMMA_CONSTANTS::COUNT); i++) {
        m_GammaConstants.push_back(DEFAULT_INITIAL_DOUBLE_VALUE);
    }


    // calculate coefficients, constants etc.

    CalculateRCoefficients(LogMetallicityXi(), m_RCoefficients);
    CalculateLCoefficients(LogMetallicityXi(), m_LCoefficients);

    CalculateMassCutoffs(m_Metallicity, LogMetallicityXi(), m_MassCutoffs);

    CalculateAnCoefficients(m_AnCoefficients, m_LConstants, m_RConstants, m_GammaConstants);
    CalculateBnCoefficients(m_BnCoefficients);

    m_XExponent                                = CalculateGBRadiusXExponent();
    m_Alpha1                                   = CalculateAlpha1();
    m_Alpha3                                   = CalculateAlpha3();
    m_Alpha4                                   = CalculateAlpha4();

    // initialise remaining member variables

    // Zero age main sequence parameters
    m_RZAMS                                    = CalculateRadiusAtZAMS(m_MZAMS);
    m_LZAMS                                    = CalculateLuminosityAtZAMS(m_MZAMS);
    m_TZAMS                                    = CalculateTemperatureOnPhase_Static(m_LZAMS, m_RZAMS);

    m_OmegaCHE                                 = CalculateOmegaCHE(m_MZAMS, m_Metallicity);

    m_OmegaZAMS                                = p_RotationalFrequency >= 0.0                           // valid rotational frequency passed in?
                                                    ? p_RotationalFrequency                             // yes - use it
                                                    : CalculateZAMSAngularFrequency(m_MZAMS, m_RZAMS);  // no - calculate it

    // Effective initial Zero Age Main Sequence parameters corresponding to Mass0
    m_RZAMS0                                   = m_RZAMS;
    m_LZAMS0                                   = m_LZAMS;

    // Current timestep attributes
    m_Time                                     = DEFAULT_INITIAL_DOUBLE_VALUE;
    m_Dt                                       = DEFAULT_INITIAL_DOUBLE_VALUE;
    m_Tau                                      = DEFAULT_INITIAL_DOUBLE_VALUE;
    m_Age                                      = 0.0;                                               // ensure age = 0.0 at construction (rather than default initial value)
    m_Mass                                     = m_MZAMS;
    m_Mass0                                    = m_MZAMS;
    m_MinimumCoreMass                          = 0.0;
    m_Luminosity                               = m_LZAMS;
    m_Radius                                   = m_RZAMS;
    m_Temperature                              = m_TZAMS;
	m_ComponentVelocity						   = Vector3d();

    m_CoreMass                                 = DEFAULT_INITIAL_DOUBLE_VALUE;
    m_COCoreMass                               = DEFAULT_INITIAL_DOUBLE_VALUE;
    m_HeCoreMass                               = DEFAULT_INITIAL_DOUBLE_VALUE;
    m_Mu                                       = DEFAULT_INITIAL_DOUBLE_VALUE;
    m_Mdot                                     = DEFAULT_INITIAL_DOUBLE_VALUE;
    m_DominantMassLossRate                     = MASS_LOSS_TYPE::NONE;

    m_Omega                                    = m_OmegaZAMS;

    m_MinimumLuminosityOnPhase                 = DEFAULT_INITIAL_DOUBLE_VALUE;
    m_LBVphaseFlag                             = false;
    m_EnvelopeJustExpelledByPulsations         = false;

    // Previous timestep attributes
    m_StellarTypePrev                          = m_StellarType;
    m_MassPrev                                 = m_MZAMS;
    m_RadiusPrev                               = m_RZAMS;
    m_DtPrev                                   = DEFAULT_INITIAL_DOUBLE_VALUE;
    m_OmegaPrev                                = m_OmegaZAMS;
    
    // Lambdas
	m_Lambdas.dewi                             = DEFAULT_INITIAL_DOUBLE_VALUE;
	m_Lambdas.fixed                            = DEFAULT_INITIAL_DOUBLE_VALUE;
	m_Lambdas.kruckow                          = DEFAULT_INITIAL_DOUBLE_VALUE;
	m_Lambdas.kruckowBottom                    = DEFAULT_INITIAL_DOUBLE_VALUE;
	m_Lambdas.kruckowMiddle                    = DEFAULT_INITIAL_DOUBLE_VALUE;
	m_Lambdas.kruckowTop                       = DEFAULT_INITIAL_DOUBLE_VALUE;
	m_Lambdas.loveridge                        = DEFAULT_INITIAL_DOUBLE_VALUE;
	m_Lambdas.loveridgeWinds                   = DEFAULT_INITIAL_DOUBLE_VALUE;
	m_Lambdas.nanjing                          = DEFAULT_INITIAL_DOUBLE_VALUE;


    // Binding energies
    m_BindingEnergies.fixed                    = DEFAULT_INITIAL_DOUBLE_VALUE;
    m_BindingEnergies.nanjing                  = DEFAULT_INITIAL_DOUBLE_VALUE;
    m_BindingEnergies.loveridge                = DEFAULT_INITIAL_DOUBLE_VALUE;
    m_BindingEnergies.loveridgeWinds           = DEFAULT_INITIAL_DOUBLE_VALUE;
    m_BindingEnergies.kruckow                  = DEFAULT_INITIAL_DOUBLE_VALUE;

    // Supernova details

    m_SupernovaDetails.initialKickParameters   = p_KickParameters;

    m_SupernovaDetails.events.current          = SN_EVENT::NONE;
    m_SupernovaDetails.events.past             = SN_EVENT::NONE;

    m_SupernovaDetails.coreMassAtCOFormation   = DEFAULT_INITIAL_DOUBLE_VALUE;
    m_SupernovaDetails.COCoreMassAtCOFormation = DEFAULT_INITIAL_DOUBLE_VALUE;
    m_SupernovaDetails.HeCoreMassAtCOFormation = DEFAULT_INITIAL_DOUBLE_VALUE;
    m_SupernovaDetails.totalMassAtCOFormation  = DEFAULT_INITIAL_DOUBLE_VALUE;

    m_SupernovaDetails.drawnKickMagnitude      = DEFAULT_INITIAL_DOUBLE_VALUE;
    m_SupernovaDetails.kickMagnitude           = DEFAULT_INITIAL_DOUBLE_VALUE;

    m_SupernovaDetails.isHydrogenPoor          = false;
    m_SupernovaDetails.fallbackFraction        = DEFAULT_INITIAL_DOUBLE_VALUE;

    m_SupernovaDetails.eccentricAnomaly        = DEFAULT_INITIAL_DOUBLE_VALUE;
    m_SupernovaDetails.trueAnomaly             = DEFAULT_INITIAL_DOUBLE_VALUE;

    m_SupernovaDetails.supernovaState          = SN_STATE::NONE;

    m_SupernovaDetails.kickMagnitudeRandom     = p_KickParameters.magnitudeRandom;
    m_SupernovaDetails.theta                   = p_KickParameters.theta;
    m_SupernovaDetails.phi                     = p_KickParameters.phi;
    m_SupernovaDetails.meanAnomaly             = p_KickParameters.meanAnomaly;

    m_SupernovaDetails.rocketKickMagnitude     = DEFAULT_INITIAL_DOUBLE_VALUE;
    m_SupernovaDetails.rocketKickPhi           = DEFAULT_INITIAL_DOUBLE_VALUE;
    m_SupernovaDetails.rocketKickTheta         = DEFAULT_INITIAL_DOUBLE_VALUE;

    // Calculates the Baryonic mass for which the GravitationalRemnantMass will be equal to the maximumNeutronStarMass (inverse of SolveQuadratic())
    // needed to decide whether to calculate Fryer+2012 for Neutron Star or Black Hole in GiantBranch::CalculateGravitationalRemnantMass()
    // calculate only once for entire simulation of N binaries in the future.
    m_BaryonicMassOfMaximumNeutronStarMass     = (0.075 * OPTIONS->MaximumNeutronStarMass() * OPTIONS->MaximumNeutronStarMass()) + OPTIONS->MaximumNeutronStarMass();

    // Pulsar details
    m_PulsarDetails.magneticField              = DEFAULT_INITIAL_DOUBLE_VALUE;
    m_PulsarDetails.spinPeriod                 = DEFAULT_INITIAL_DOUBLE_VALUE;
    m_PulsarDetails.spinFrequency              = DEFAULT_INITIAL_DOUBLE_VALUE;
    m_PulsarDetails.spinDownRate               = DEFAULT_INITIAL_DOUBLE_VALUE;
    m_PulsarDetails.birthPeriod                = DEFAULT_INITIAL_DOUBLE_VALUE;
    m_PulsarDetails.birthSpinDownRate          = DEFAULT_INITIAL_DOUBLE_VALUE;

    // Mass Transfer Donor Type History
    m_MassTransferDonorHistory                 = STYPE_VECTOR();

}


///////////////////////////////////////////////////////////////////////////////////////
//                                                                                   //
//                                  CLASS FUNCTIONS                                  //
//                                                                                   //
///////////////////////////////////////////////////////////////////////////////////////


/*
 * Determine the value of the requested property of the constituent star (parameter p_Property)
 *
 * The property is a boost variant variable, and is one of the following types:
 *
 *      STAR_PROPERTY           - any individual star property
 *      STAR_1_PROPERTY         - property of the primary (m_Star1)
 *      STAR_2_PROPERTY         - property of the secondary (m_Star2)
 *      SUPERNOVA_PROPERTY      - property of the star that has gone supernova
 *      COMPANION_PROPERTY      - property of the companion to the supernova
 *      BINARY_PROPERTY         - property of the binary
 *      PROGRAM_OPTION          - program option
 *
 * This function handles properties of type:
 *    STAR_PROPERTY, STAR_1_PROPERTY, STAR_2_PROPERTY, SUPERNOVA_PROPERTY, COMPANION_PROPERTY only.
 *
 * This is the function used to retrieve values for properties required to be printed.
 * This allows the composition of the log records to be dynamically modified - this is
 * how we allow users to specify what properties they want recorded in log files.
 *
 * The functional return is the value of the property requested.  The type of the
 * functional return is a tuple: std::tuple<bool, COMPAS_VARIABLE_TYPE>.  This type
 * is COMPAS_VARIABLE by typedef.
 *
 * The bool returned indicates whether the property value was retrieved ok: true = yes, fales = no
 * The COMPAS_VARIABLE_TYPE variable returned is a boost variant variable, the value of which is the
 * value of the underlying primitive variable.
 *
 *
 * COMPAS_VARIABLE StellarPropertyValue(const T_ANY_PROPERTY p_Property) const
 *
 * @param   [IN]    p_Property                  The property for which the value is required
 * @return                                      The value of the requested property
 */
COMPAS_VARIABLE BaseStar::StellarPropertyValue(const T_ANY_PROPERTY p_Property) const {

    bool ok = true;                                                                                                     // default is no error

    COMPAS_VARIABLE_TYPE value;

    ANY_STAR_PROPERTY property;

    switch (boost::apply_visitor(VariantPropertyType(), p_Property)) {

        case ANY_PROPERTY_TYPE::T_STAR_PROPERTY     : { STAR_PROPERTY      prop = boost::get<STAR_PROPERTY>(p_Property);      property = (ANY_STAR_PROPERTY)prop; } break;
        case ANY_PROPERTY_TYPE::T_STAR_1_PROPERTY   : { STAR_1_PROPERTY    prop = boost::get<STAR_1_PROPERTY>(p_Property);    property = (ANY_STAR_PROPERTY)prop; } break;
        case ANY_PROPERTY_TYPE::T_STAR_2_PROPERTY   : { STAR_2_PROPERTY    prop = boost::get<STAR_2_PROPERTY>(p_Property);    property = (ANY_STAR_PROPERTY)prop; } break;
        case ANY_PROPERTY_TYPE::T_SUPERNOVA_PROPERTY: { SUPERNOVA_PROPERTY prop = boost::get<SUPERNOVA_PROPERTY>(p_Property); property = (ANY_STAR_PROPERTY)prop; } break;
        case ANY_PROPERTY_TYPE::T_COMPANION_PROPERTY: { COMPANION_PROPERTY prop = boost::get<COMPANION_PROPERTY>(p_Property); property = (ANY_STAR_PROPERTY)prop; } break;

        default:                                                                                                        // unknown property type
            ok    = false;                                                                                              // that's not ok...
            value = "UNKNOWN";                                                                                          // default value
            SHOW_WARN(ERROR::UNKNOWN_PROPERTY_TYPE);                                                                    // show warning
    }

    if (ok) {
        switch (property) {
            case ANY_STAR_PROPERTY::AGE:                                                value = Age();                                                  break;
            case ANY_STAR_PROPERTY::ANGULAR_MOMENTUM:                                   value = AngularMomentum();                                      break;
            case ANY_STAR_PROPERTY::BINDING_ENERGY_FIXED:                               value = BindingEnergy_Fixed();                                  break;
            case ANY_STAR_PROPERTY::BINDING_ENERGY_NANJING:                             value = BindingEnergy_Nanjing();                                break;
            case ANY_STAR_PROPERTY::BINDING_ENERGY_LOVERIDGE:                           value = BindingEnergy_Loveridge();                              break;
            case ANY_STAR_PROPERTY::BINDING_ENERGY_LOVERIDGE_WINDS:                     value = BindingEnergy_LoveridgeWinds();                         break;
            case ANY_STAR_PROPERTY::BINDING_ENERGY_KRUCKOW:                             value = BindingEnergy_Kruckow();                                break;
            case ANY_STAR_PROPERTY::CHEMICALLY_HOMOGENEOUS_MAIN_SEQUENCE:               value = CHonMS();                                               break;
            case ANY_STAR_PROPERTY::CO_CORE_MASS:                                       value = COCoreMass();                                           break;
            case ANY_STAR_PROPERTY::CO_CORE_MASS_AT_COMPACT_OBJECT_FORMATION:           value = SN_COCoreMassAtCOFormation();                           break;
            case ANY_STAR_PROPERTY::CORE_MASS:                                          value = CoreMass();                                             break;
            case ANY_STAR_PROPERTY::CORE_MASS_AT_COMPACT_OBJECT_FORMATION:              value = SN_CoreMassAtCOFormation();                             break;
            case ANY_STAR_PROPERTY::DRAWN_KICK_MAGNITUDE:                               value = SN_DrawnKickMagnitude();                                break;
            case ANY_STAR_PROPERTY::DOMINANT_MASS_LOSS_RATE:                            value = DominantMassLossRate();                                 break;
            case ANY_STAR_PROPERTY::DT:                                                 value = Dt();                                                   break;
            case ANY_STAR_PROPERTY::DYNAMICAL_TIMESCALE:                                value = CalculateDynamicalTimescale();                          break;
            case ANY_STAR_PROPERTY::ECCENTRIC_ANOMALY:                                  value = SN_EccentricAnomaly();                                  break;
            case ANY_STAR_PROPERTY::ENV_MASS:                                           value = Mass() - CoreMass();                                    break;
            case ANY_STAR_PROPERTY::ERROR:                                              value = Error();                                                break;
            case ANY_STAR_PROPERTY::EVOL_STATUS:                                        value = EvolutionStatus();                                      break;
            case ANY_STAR_PROPERTY::EXPERIENCED_AIC:                                    value = ExperiencedAIC();                                       break;
            case ANY_STAR_PROPERTY::EXPERIENCED_HeSD:                                   value = ExperiencedHeSD();                                      break;
            case ANY_STAR_PROPERTY::EXPERIENCED_CCSN:                                   value = ExperiencedCCSN();                                      break;
            case ANY_STAR_PROPERTY::EXPERIENCED_ECSN:                                   value = ExperiencedECSN();                                      break;
            case ANY_STAR_PROPERTY::EXPERIENCED_PISN:                                   value = ExperiencedPISN();                                      break;
            case ANY_STAR_PROPERTY::EXPERIENCED_PPISN:                                  value = ExperiencedPPISN();                                     break;
            case ANY_STAR_PROPERTY::EXPERIENCED_SNIA:                                   value = ExperiencedSNIA();                                      break;
            case ANY_STAR_PROPERTY::EXPERIENCED_SN_TYPE:                                value = ExperiencedSN_Type();                                   break;
            case ANY_STAR_PROPERTY::EXPERIENCED_USSN:                                   value = ExperiencedUSSN();                                      break;
            case ANY_STAR_PROPERTY::FALLBACK_FRACTION:                                  value = SN_FallbackFraction();                                  break;
            case ANY_STAR_PROPERTY::HE_CORE_MASS:                                       value = HeCoreMass();                                           break;
            case ANY_STAR_PROPERTY::HE_CORE_MASS_AT_COMPACT_OBJECT_FORMATION:           value = SN_HeCoreMassAtCOFormation();                           break;
            case ANY_STAR_PROPERTY::IS_HYDROGEN_POOR:                                   value = SN_IsHydrogenPoor();                                    break;
            case ANY_STAR_PROPERTY::ID:                                                 value = ObjectId();                                             break;
            case ANY_STAR_PROPERTY::INITIAL_STELLAR_TYPE:                               value = InitialStellarType();                                   break;
            case ANY_STAR_PROPERTY::INITIAL_STELLAR_TYPE_NAME:                          value = STELLAR_TYPE_LABEL.at(InitialStellarType());            break;
            case ANY_STAR_PROPERTY::IS_AIC:                                             value = IsAIC();                                                break;
            case ANY_STAR_PROPERTY::IS_CCSN:                                            value = IsCCSN();                                               break;
            case ANY_STAR_PROPERTY::IS_HeSD:                                            value = IsHeSD();                                               break;
            case ANY_STAR_PROPERTY::IS_ECSN:                                            value = IsECSN();                                               break;
            case ANY_STAR_PROPERTY::IS_PISN:                                            value = IsPISN();                                               break;
            case ANY_STAR_PROPERTY::IS_PPISN:                                           value = IsPPISN();                                              break;
            case ANY_STAR_PROPERTY::IS_SNIA:                                            value = IsSNIA();                                               break;
            case ANY_STAR_PROPERTY::IS_USSN:                                            value = IsUSSN();                                               break;
            case ANY_STAR_PROPERTY::KICK_MAGNITUDE:                                     value = SN_KickMagnitude();                                     break;
            case ANY_STAR_PROPERTY::LAMBDA_DEWI:                                        value = Lambda_Dewi();                                          break;
            case ANY_STAR_PROPERTY::LAMBDA_FIXED:                                       value = Lambda_Fixed();                                         break;
            case ANY_STAR_PROPERTY::LAMBDA_KRUCKOW:                                     value = Lambda_Kruckow();                                       break;
            case ANY_STAR_PROPERTY::LAMBDA_KRUCKOW_BOTTOM:                              value = Lambda_KruckowBottom();                                 break;
            case ANY_STAR_PROPERTY::LAMBDA_KRUCKOW_MIDDLE:                              value = Lambda_KruckowMiddle();                                 break;
            case ANY_STAR_PROPERTY::LAMBDA_KRUCKOW_TOP:                                 value = Lambda_KruckowTop();                                    break;
            case ANY_STAR_PROPERTY::LAMBDA_LOVERIDGE:                                   value = Lambda_Loveridge();                                     break;
            case ANY_STAR_PROPERTY::LAMBDA_LOVERIDGE_WINDS:                             value = Lambda_LoveridgeWinds();                                break;
            case ANY_STAR_PROPERTY::LAMBDA_NANJING:                                     value = Lambda_Nanjing();                                       break;
            case ANY_STAR_PROPERTY::LBV_PHASE_FLAG:                                     value = LBV_Phase_Flag();                                       break;
            case ANY_STAR_PROPERTY::LUMINOSITY:                                         value = Luminosity();                                           break;
            case ANY_STAR_PROPERTY::MASS:                                               value = Mass();                                                 break;
            case ANY_STAR_PROPERTY::MASS_0:                                             value = Mass0();                                                break;
            case ANY_STAR_PROPERTY::MASS_TRANSFER_DONOR_HISTORY:                        value = MassTransferDonorHistoryString();                       break;
            case ANY_STAR_PROPERTY::MDOT:                                               value = Mdot();                                                 break;
            case ANY_STAR_PROPERTY::MEAN_ANOMALY:                                       value = SN_MeanAnomaly();                                       break;
            case ANY_STAR_PROPERTY::METALLICITY:                                        value = Metallicity();                                          break;
            case ANY_STAR_PROPERTY::MOMENT_OF_INERTIA:                                  value = CalculateMomentOfInertia();                             break;
            case ANY_STAR_PROPERTY::MZAMS:                                              value = MZAMS();                                                break;
            case ANY_STAR_PROPERTY::OMEGA:                                              value = Omega() / SECONDS_IN_YEAR;                              break;
            case ANY_STAR_PROPERTY::OMEGA_BREAK:                                        value = OmegaBreak() / SECONDS_IN_YEAR;                         break;
            case ANY_STAR_PROPERTY::OMEGA_ZAMS:                                         value = OmegaZAMS() / SECONDS_IN_YEAR;                          break;
            case ANY_STAR_PROPERTY::PULSAR_MAGNETIC_FIELD:                              value = Pulsar_MagneticField();                                 break;
            case ANY_STAR_PROPERTY::PULSAR_SPIN_DOWN_RATE:                              value = Pulsar_SpinDownRate();                                  break;
            case ANY_STAR_PROPERTY::PULSAR_SPIN_FREQUENCY:                              value = Pulsar_SpinFrequency();                                 break;
            case ANY_STAR_PROPERTY::PULSAR_SPIN_PERIOD:                                 value = Pulsar_SpinPeriod();                                    break;
            case ANY_STAR_PROPERTY::PULSAR_BIRTH_PERIOD:                                value = Pulsar_BirthPeriod();                                   break;
            case ANY_STAR_PROPERTY::PULSAR_BIRTH_SPIN_DOWN_RATE:                        value = Pulsar_BirthSpinDownRate();                             break;
            case ANY_STAR_PROPERTY::RADIAL_EXPANSION_TIMESCALE:                         value = CalculateRadialExpansionTimescale();                    break;
            case ANY_STAR_PROPERTY::RADIUS:                                             value = Radius();                                               break;
            case ANY_STAR_PROPERTY::RANDOM_SEED:                                        value = RandomSeed();                                           break;
            case ANY_STAR_PROPERTY::ROCKET_KICK_MAGNITUDE:                              value = SN_RocketKickMagnitude();                               break;
            case ANY_STAR_PROPERTY::ROCKET_KICK_PHI:                                    value = SN_RocketKickPhi();                                     break;
            case ANY_STAR_PROPERTY::ROCKET_KICK_THETA:                                  value = SN_RocketKickTheta();                                   break;
            case ANY_STAR_PROPERTY::RZAMS:                                              value = RZAMS();                                                break;
            case ANY_STAR_PROPERTY::SN_TYPE:                                            value = SN_Type();                                              break;
            case ANY_STAR_PROPERTY::SPEED:                                              value = Speed();												break;
            case ANY_STAR_PROPERTY::STELLAR_TYPE:                                       value = StellarType();                                          break;
            case ANY_STAR_PROPERTY::STELLAR_TYPE_NAME:                                  value = STELLAR_TYPE_LABEL.at(StellarType());                   break;
            case ANY_STAR_PROPERTY::STELLAR_TYPE_PREV:                                  value = StellarTypePrev();                                      break;
            case ANY_STAR_PROPERTY::STELLAR_TYPE_PREV_NAME:                             value = STELLAR_TYPE_LABEL.at(StellarTypePrev());               break;
            case ANY_STAR_PROPERTY::SUPERNOVA_KICK_MAGNITUDE_RANDOM_NUMBER:             value = SN_KickMagnitudeRandom();                               break;
            case ANY_STAR_PROPERTY::SUPERNOVA_PHI:                                      value = SN_Phi();                                               break;
            case ANY_STAR_PROPERTY::SUPERNOVA_THETA:                                    value = SN_Theta();                                             break;
            case ANY_STAR_PROPERTY::TEMPERATURE:                                        value = Temperature()*TSOL;                                     break;
            case ANY_STAR_PROPERTY::THERMAL_TIMESCALE:                                  value = CalculateThermalTimescale();                            break;
            case ANY_STAR_PROPERTY::TIME:                                               value = Time();                                                 break;
            case ANY_STAR_PROPERTY::TIMESCALE_MS:                                       value = Timescale(TIMESCALE::tMS);                              break;
            case ANY_STAR_PROPERTY::TOTAL_MASS_AT_COMPACT_OBJECT_FORMATION:             value = SN_TotalMassAtCOFormation();                            break;
            case ANY_STAR_PROPERTY::TRUE_ANOMALY:                                       value = SN_TrueAnomaly();                                       break;
            case ANY_STAR_PROPERTY::TZAMS:                                              value = TZAMS()*TSOL;                                           break;
            case ANY_STAR_PROPERTY::ZETA_HURLEY:                                        value = CalculateZetaAdiabaticHurley2002(m_CoreMass);           break;
            case ANY_STAR_PROPERTY::ZETA_HURLEY_HE:                                     value = CalculateZetaAdiabaticHurley2002(m_HeCoreMass);         break;
            case ANY_STAR_PROPERTY::ZETA_SOBERMAN:                                      value = CalculateZetaAdiabaticSPH(m_CoreMass);                  break;
            case ANY_STAR_PROPERTY::ZETA_SOBERMAN_HE:                                   value = CalculateZetaAdiabaticSPH(m_HeCoreMass);                break;
        default:                                                                                                        // unknown property
            ok    = false;                                                                                              // that's not ok...
            value = "UNKNOWN";                                                                                          // default value
            SHOW_WARN(ERROR::UNKNOWN_STELLAR_PROPERTY);                                                                 // show warning
        }
    }

    return std::make_tuple(ok, value);
}


/*
 * Determine the value of the requested property of the star (parameter p_Property)
 *
 * The property is a boost variant variable, and is one of the following types:
 *
 *      STAR_PROPERTY           - any individual star property
 *      STAR_1_PROPERTY         - property of the primary (m_Star1)
 *      STAR_2_PROPERTY         - property of the secondary (m_Star2)
 *      SUPERNOVA_PROPERTY      - property of the star that has gone supernova
 *      COMPANION_PROPERTY      - property of the companion to the supernova
 *      BINARY_PROPERTY         - property of the binary
 *      PROGRAM_OPTION          - program option
 *
 * This function calls the appropriate helper function to retrieve the value.
 *
 * This is the function used to retrieve values for properties required to be printed.
 * This allows the composition of the log records to be dynamically modified - this is
 * how we allow users to specify what properties they want recorded in log files.
 *
 * The functional return is the value of the property requested.  The type of the
 * functional return is a tuple: std::tuple<bool, COMPAS_VARIABLE_TYPE>.  This type
 * is COMPAS_VARIABLE by typedef.
 *
 * The bool returned indicates whether the property value was retrieved ok: true = yes, fales = no
 * The COMPAS_VARIABLE_TYPE variable returned is a boost variant variable, the value of which is the
 * value of the underlying primitive variable.
 *
 *
 * COMPAS_VARIABLE PropertyValue(const T_ANY_PROPERTY p_Property) const
 *
 * @param   [IN]    p_Property                  The property for which the value is required
 * @return                                      The value of the requested property
 */
COMPAS_VARIABLE BaseStar::PropertyValue(const T_ANY_PROPERTY p_Property) const {

    bool ok = true;                                                                                                             // default is no error

    COMPAS_VARIABLE_TYPE value = 0.0;                                                                                           // default property value

    switch (boost::apply_visitor(VariantPropertyType(), p_Property)) {                                                          // which property type?

        case ANY_PROPERTY_TYPE::T_STAR_PROPERTY:                                                                                // star property
            std::tie(ok, value) = StellarPropertyValue(p_Property);
            break;

        case ANY_PROPERTY_TYPE::T_PROGRAM_OPTION:                                                                               // program option
            std::tie(ok, value) = OPTIONS->OptionValue(p_Property);
            break;

        default:                                                                                                                // unknown property type
            ok    = false;                                                                                                      // that's not ok...
            value = "UNKNOWN";                                                                                                  // default value
            SHOW_WARN(ERROR::UNKNOWN_PROPERTY_TYPE);                                                                            // show warning
    }

    return std::make_tuple(ok, value);
}


///////////////////////////////////////////////////////////////////////////////////////
//                                                                                   //
//                     COEFFICIENT AND CONSTANT CALCULATIONS ETC.                    //
//                                                                                   //
///////////////////////////////////////////////////////////////////////////////////////


/*
 * Calculate a(n) coefficients
 *
 * a(n) coefficients depend on a star's metallicity only - so this only needs to be done once per star (upon creation)
 *
 * Vectors are passed by reference here for performance - preference would be to pass const& and
 * pass modified value back by functional return, but this way is faster.  This function isn't
 * called too often, but the pattern is the same for others that are called many, many times.

 *
 *
 * void CalculateAnCoefficients(DBL_VECTOR &p_AnCoefficients,
 *                              DBL_VECTOR &p_LConstants,
 *                              DBL_VECTOR &p_RConstants,
 *                              DBL_VECTOR &p_GammaConstants)
 *
 * @param   [IN/OUT]    p_AnCoefficients        a(n) coefficients - calculated here
 * @param   [IN/OUT]    p_LConstants            Luminosity constants - calculated here
 * @param   [IN/OUT]    p_RConstants            Radius constants - calculated here
 * @param   [IN/OUT]    p_GammaConstants        Gamma constants - calculated here
 */
void BaseStar::CalculateAnCoefficients(DBL_VECTOR &p_AnCoefficients,
                                       DBL_VECTOR &p_LConstants,
                                       DBL_VECTOR &p_RConstants,
                                       DBL_VECTOR &p_GammaConstants) {
#define a p_AnCoefficients                                                          // for convenience and readability - undefined at end of function
#define index    coeff.first                                                        // for convenience and readability - undefined at end of function
#define coeff(x) coeff.second[AB_TCoeff::x]                                         // for convenience and readability - undefined at end of function
#define LConstants(x) p_LConstants[static_cast<int>(L_CONSTANTS::x)]                // for convenience and readability - undefined at end of function
#define RConstants(x) p_RConstants[static_cast<int>(R_CONSTANTS::x)]                // for convenience and readability - undefined at end of function
#define GammaConstants(x) p_GammaConstants[static_cast<int>(GAMMA_CONSTANTS::x)]    // for convenience and readability - undefined at end of function

    double Z     = m_Metallicity;
    double xi    = LogMetallicityXi();
    double sigma = LogMetallicitySigma();

    // pow() is slow - use multiplication
    // do these calculations once only - and esp. outside the loop
    double xi_2  = xi * xi;
    double xi_3  = xi * xi_2;
    double xi_4  = xi_2 * xi_2;

    // calculate initial values for a(n) coefficients
    a.push_back(0.0);           // this is a dummy entry - so our index is the same as that in Hurley et al. 2000 (we just ignore the zeroeth entry)
    for (auto coeff: A_COEFF) {
        a.push_back(coeff(ALPHA) + (coeff(BETA) * xi) + (coeff(GAMMA) * xi_2) + (coeff(ETA) * xi_3) + (coeff(MU) * xi_4));
    }

    // Special cases - see Hurley et al. 2000

    a[11] *= a[14];
    a[12] *= a[14];
    a[17] = PPOW(10.0, max((0.097 - (0.1072 * (sigma + 3.0))), max(0.097, min(0.1461, (0.1461 + (0.1237 * (sigma + 2.0)))))));
    a[18] *= a[20];
    a[19] *= a[20];
    a[29] = PPOW(a[29], (a[32]));
    a[33] = min(1.4, 1.5135 + (0.3769 * xi));
    a[42] = min(1.25, max(1.1, a[42]));
    a[44] = min(1.3, max(0.45, a[44]));
    a[49] = max(a[49], 0.145);
    a[50] = min(a[50], (0.306 + (0.053 * xi)));
    a[51] = min(a[51], (0.3625 + (0.062 * xi)));
    a[52] = (utils::Compare(Z, 0.01) > 0) ? min(a[52], 1.0) : max(a[52], 0.9);
    a[53] = (utils::Compare(Z, 0.01) > 0) ? min(a[53], 1.1) : max(a[53], 1.0);
    a[57] = min(1.4, a[57]);
    a[57] = max((0.6355 - (0.4192 * xi)), max(1.25, a[57]));
    a[62] = max(0.065, a[62]);
    a[63] = (utils::Compare(Z, 0.004) < 0) ? min(0.055, a[63]) : a[63];
    a[66] = max(a[66], min(1.6, -0.308 - (1.046 * xi)));
    a[66] = max(0.8, min(0.8 - (2.0 * xi), a[66]));
    a[68] = max(0.9, min(a[68], 1.0));

    // Need bAlphaR - calculate it now
    RConstants(B_ALPHA_R) = (a[58] * PPOW(a[66], a[60])) / (a[59] + PPOW(a[66], a[61]));                            // Hurley et al. 2000, eq 21a (wrong in the arxiv version - says = a59*M**(a61))

    // Continue special cases

    a[64] = (utils::Compare(a[68], a[66]) > 0) ? RConstants(B_ALPHA_R) : max(0.091, min(0.121, a[64]));
    a[68] = min(a[68], a[66]);
    a[72] = (utils::Compare(Z, 0.01) > 0) ? max(a[72], 0.95) : a[72];
    a[74] = max(1.4, min(a[74], 1.6));
    a[75] = max(1.0, min(a[75], 1.27));
    a[75] = max(a[75], 0.6355 - (0.4192 * xi));
    a[76] = max(a[76], -0.1015564 - (0.2161264 * xi) - (0.05182516 * xi_2));
    a[77] = max((-0.3868776 - (0.5457078 * xi) - (0.1463472 * xi_2)), min(0.0, a[77]));
    a[78] = max(0.0, min(a[78], 7.454 + (9.046 * xi)));
    a[79] = min(a[79], max(2.0, -13.3 - (18.6 * xi)));
    a[80] = max(0.0585542, a[80]);
    a[81] = min(1.5, max(0.4, a[81]));

    LConstants(B_ALPHA_L)   = (a[45] + (a[46] * PPOW(2.0, a[48]))) / (PPOW(2.0, 0.4) + (a[47] * PPOW(2.0, 1.9)));   // Hurley et al. 2000, eq 19a
    LConstants(B_BETA_L)    = max(0.0, (a[54] - (a[55] * PPOW(a[57], a[56]))));                                     // Hurley et al. 2000, eq 20
    LConstants(B_DELTA_L)   = min((a[34] / PPOW(a[33], a[35])), (a[36] / PPOW(a[33], a[37])));                      // Hurley et al. 2000, eq 16

    RConstants(C_ALPHA_R)   = (a[58] * PPOW(a[67], a[60])) / (a[59] + PPOW(a[67], a[61]));                          // Hurley et al. 2000, eq 21a (wrong in the arxiv version)
    RConstants(B_BETA_R)    = (a[69] * 8.0 * M_SQRT2) / (a[70] + PPOW(2.0, a[71]));                                 // Hurley et al. 2000, eq 22a
    RConstants(C_BETA_R)    = (a[69] * 16384.0) / (a[70] + PPOW(16.0, a[71]));                                      // Hurley et al. 2000, eq 22a
    RConstants(B_DELTA_R)   = (a[38] + a[39] * 8.0 * M_SQRT2) / (a[40] * 8.0 + PPOW(2.0, a[41])) - 1.0;             // Hurley et al. 2000, eq 17

    GammaConstants(B_GAMMA) = a[76] + (a[77] * PPOW((1.0 - a[78]), a[79]));                                         // Hurley et al. 2000, eq 23
    GammaConstants(C_GAMMA) = (utils::Compare(a[75], 1.0) == 0) ? GammaConstants(B_GAMMA) : a[80];                  // Hurley et al. 2000, eq 23

#undef GammaConstants
#undef RConstants
#undef LConstants
#undef coeff
#undef index
#undef a
}


/*
 * Calculate b(n) coefficients
 *
 * b(n) coefficients depend on a star's metallicity only - so this only needs to be done once per star (upon creation)
 *
 * Vectors are passed by reference here for performance - preference would be to pass const& and
 * pass modified value back by functional return, but this way is faster.  This function isn't
 * called too often, but the pattern is the same for others that are called many, many times.
 *
 *
 * void CalculateBnCoefficients(DBL_VECTOR &p_BnCoefficients)
 *
 * @param   [IN/OUT]    p_BnCoefficients        b(n) coefficients - calculated here
 */
void BaseStar::CalculateBnCoefficients(DBL_VECTOR &p_BnCoefficients) {
#define b p_BnCoefficients                                              // for convenience and readability - undefined at end of function
#define index    coeff.first                                            // for convenience and readability - undefined at end of function
#define coeff(x) coeff.second[AB_TCoeff::x]                             // for convenience and readability - undefined at end of function
#define massCutoffs(x) m_MassCutoffs[static_cast<int>(MASS_CUTOFF::x)]  // for convenience and readability - undefined at end of function


    double Z     = m_Metallicity;
    double xi    = LogMetallicityXi();
    double sigma = LogMetallicitySigma();
    double rho   = LogMetallicityRho();

    // pow() is slow - use multiplication
    // do these calculations once only - and esp. outside the loop
    double xi_2  = xi * xi;
    double xi_3  = xi * xi_2;
    double xi_4  = xi_2 * xi_2;
    double xi_5  = xi * xi_4;

    double rho_2 = rho * rho;
    double rho_3 = rho * rho_2;

    b.push_back(0.0);           // this is a dummy entry for b(n) coefficients - so our index is the same as that in Hurley et al. 2000
    for (auto coeff: B_COEFF) {
        b.push_back(coeff(ALPHA) + (coeff(BETA) * xi) + (coeff(GAMMA) * xi_2) + (coeff(ETA) * xi_3) + (coeff(MU) * xi_4));
    }

    // Special Cases - see Hurley et al. 2000

    b[1] = min(0.54, b[1]);
    b[2] = PPOW(10.0, (-4.6739 - (0.9394 * sigma)));
    b[2] = min(max(b[2], (-0.04167 + (55.67 * Z))), (0.4771 - (9329.21 * PPOW(Z, 2.94))));
    b[3] = max(-0.1451, (-2.2794 - (1.5175 * sigma) - (0.254 * sigma * sigma)));
    b[3] = (utils::Compare(Z, 0.004) > 0) ? max(b[3], 0.7307 + (14265.1 * PPOW(Z, 3.395))) : PPOW(10.0, b[3]);
    b[4] += 0.1231572 * xi_5;
    b[6] += 0.01640687 * xi_5;
    b[11] = b[11] * b[11];
    b[13] = b[13] * b[13];
    b[14] = PPOW(b[14], b[15]);
    b[16] = PPOW(b[16], b[15]);
    b[17] = (utils::Compare(xi, -1.0) > 0) ? 1.0 - (0.3880523 * PPOW((xi + 1.0), 2.862149)) : 1.0;
    b[24] = PPOW(b[24], b[28]);
    b[26] = 5.0 - (0.09138012 * PPOW(Z, -0.3671407));
    b[27] = PPOW(b[27], (2.0 * b[28]));
    b[31] = PPOW(b[31], b[33]);
    b[34] = PPOW(b[34], b[33]);
    b[36] = b[36] * b[36] * b[36] * b[36];
    b[37] = 4.0 * b[37];
    b[38] = b[38] * b[38] * b[38] * b[38];
    b[40] = max(b[40], 1.0);
    b[41] = PPOW(b[41], b[42]);
    b[44] = b[44] * b[44] * b[44] * b[44] * b[44];
    b[45] = utils::Compare(rho, 0.0) <= 0 ? 1.0 : 1.0 - ((2.47162 * rho) - (5.401682 * rho_2) + (3.247361 * rho_3));
    b[46] = -1.0 * b[46] * log10(massCutoffs(MHeF) / massCutoffs(MFGB));
    b[47] = (1.127733 * rho) + (0.2344416 * rho_2) - (0.3793726 * rho_3);
    b[51] -= 0.1343798 * xi_5;
    b[53] += 0.4426929 * xi_5;
    b[55] = min((0.99164 - (743.123 * PPOW(Z, 2.83))), b[55]);
    b[56] += 0.1140142 * xi_5;
    b[57] -= 0.01308728 * xi_5;

#undef massCutoffs
#undef coeff
#undef index
#undef b
}


/*
 * Calculate all alpha-like metallicity dependent luminosity coefficients
 *
 * Luminosity coefficients depend on a star's metallicity only - so this only needs to be done once per star (upon creation)
 *
 * Vectors are passed by reference here for performance - preference would be to pass const& and
 * pass modified value back by functional return, but this way is faster.  This function isn't
 * called too often, but the pattern is the same for others that are called many, many times.
 *
 *
 * void CalculateLCoefficients(const double p_LogMetallicityXi, DBL_VECTOR &p_LCoefficients)
 *
 * @param   [IN]        p_LogMetallicityXi      log10(Metallicity / Zsol) - xi in Hurley et al. 2000
 * @param   [IN/OUT]    p_LCoefficients         Luminosity coefficients - calculated here
 */
void BaseStar::CalculateLCoefficients(const double p_LogMetallicityXi, DBL_VECTOR &p_LCoefficients) {
#define index    coeff.first                // for convenience and readability - undefined at end of function
#define coeff(x) coeff.second[LR_TCoeff::x] // for convenience and readability - undefined at end of function

    // pow() is slow - use multiplication
    // do these calculations once only - and esp. outside the loop
    double xi   = p_LogMetallicityXi;
    double xi_2 = xi * xi;
    double xi_3 = xi * xi_2;
    double xi_4 = xi_2 * xi_2;

    // iterate over Luminosity coefficients constants L_COEFF (see constants.h)
    // These are from table 1 in Tout et al. 1996
    // Each row (indexed by 'index') defines the coefficients of the 5 terms (coefficients 'a', 'b', 'c', 'd' & 'e')
    for(auto coeff: L_COEFF) {
        p_LCoefficients.push_back(coeff(a) + (coeff(b) * xi) + (coeff(c) * xi_2) + (coeff(d) * xi_3) + (coeff(e) * xi_4));
    }

#undef coeff
#undef index
}


/*
 * Calculate all alpha-like metallicity dependent radius coefficients
 *
 * Radius coefficients depend on a star's metallicity only - so this only needs to be done once per star (upon creation)
 *
 * Vectors are passed by reference here for performance - preference would be to pass const& and
 * pass modified value back by functional return, but this way is faster.  This function isn't
 * called too often, but the pattern is the same for others that are called many, many times.
 *
 *
 * void CalculateRCoefficients(const double p_LogMetallicityXi, DBL_VECTOR &p_RCoefficients)
 *
 * @param   [IN]        p_LogMetallicityXi      log10(Metallicity / Zsol) - xi in Hurley et al. 2000
 * @param   [IN/OUT]    p_LCoefficients         Radius coefficients - calculated here
 */
void BaseStar::CalculateRCoefficients(const double p_LogMetallicityXi, DBL_VECTOR &p_RCoefficients) {
#define index    coeff.first                // for convenience and readability - undefined at end of function
#define coeff(x) coeff.second[LR_TCoeff::x] // for convenience and readability - undefined at end of function

    // pow() is slow - use multiplication
    // do these calculations once only - and esp. outside the loop
    double xi   = p_LogMetallicityXi;
    double xi_2 = xi * xi;
    double xi_3 = xi * xi_2;
    double xi_4 = xi_2 * xi_2;

    // iterate over Radius coefficients constants R_COEFF (see constants.h)
    // These are from table 2 in Tout et al. 1996
    // Each row (indexed by 'index') defines the coefficients of the 5 terms (coefficients 'a', 'b', 'c', 'd' & 'e')
    for(auto coeff: R_COEFF) {
        p_RCoefficients.push_back(coeff(a) + (coeff(b) * xi) + (coeff(c) * xi_2) + (coeff(d) * xi_3) + (coeff(e) * xi_4));
    }

#undef coeff
#undef index
}


/*
 * Calculate the constant alpha1
 *
 * Hurley et al, 2000, just after eq 49
 *
 * Alpha1 depends on a star's metallicity only - so this only needs to be done once per star (upon creation)
 *
 *
 * double CalculateAlpha1()
 *
 * @return                                      Metallicity dependent constant alpha1
 */
double BaseStar::CalculateAlpha1() const {
#define b m_BnCoefficients                                              // for convenience and readability - undefined at end of function
#define massCutoffs(x) m_MassCutoffs[static_cast<int>(MASS_CUTOFF::x)]  // for convenience and readability - undefined at end of function

    double LHeI_MHeF = (b[11] + (b[12] * PPOW(massCutoffs(MHeF), 3.8))) / (b[13] + (massCutoffs(MHeF) * massCutoffs(MHeF)));
    return ((b[9] * PPOW(massCutoffs(MHeF), b[10])) - LHeI_MHeF) / LHeI_MHeF;

#undef massCutoffs
#undef b
}


/*
 * Calculate the constant alpha3
 *
 * Hurley et al. 2000, just after eq 56
 *
 * Alpha3 depends on a star's metallicity only - so this only needs to be done once per star (upon creation)
 *
 *
 * double CalculateAlpha3()
 *
 * @return                                      Metallicity dependent constant alpha3
 */
double BaseStar::CalculateAlpha3() const {
#define b m_BnCoefficients                                              // for convenience and readability - undefined at end of function
#define massCutoffs(x) m_MassCutoffs[static_cast<int>(MASS_CUTOFF::x)]  // for convenience and readability - undefined at end of function

    double LBAGB = (b[31] + (b[32] * PPOW(massCutoffs(MHeF), (b[33] + 1.8)))) / (b[34] + PPOW(massCutoffs(MHeF), b[33]));
    return ((b[29] * PPOW(massCutoffs(MHeF), b[30])) - LBAGB) / LBAGB;

#undef massCutoffs
#undef b
}


/*
 * Calculate the constant alpha4
 *
 * Hurley et al. 2000, just after eq 57
 *
 * Alpha4 depends on a star's metallicity only - so this only needs to be done once per star (upon creation)
 *
 *
 * double CalculateAlpha4()
 *
 * @return                                      Metallicity dependent constant alpha4
 */
double BaseStar::CalculateAlpha4() const {
#define b m_BnCoefficients                                              // for convenience and readability - undefined at end of function
#define massCutoffs(x) m_MassCutoffs[static_cast<int>(MASS_CUTOFF::x)]  // for convenience and readability - undefined at end of function

    double MHeF      = massCutoffs(MHeF);
    double MHeF_5    = MHeF * MHeF * MHeF * MHeF * MHeF;    // pow() is slow - use multiplication
    double tBGB_MHeF = CalculateLifetimeToBGB(MHeF);        // tBGB for mass M = MHeF
    double tHe_MHeF  = tBGB_MHeF * (b[41] * PPOW(MHeF, b[42]) + b[43] * MHeF_5) / (b[44] + MHeF_5);
    
    return ((tHe_MHeF - b[39]) / b[39]);

#undef massCutoffs
#undef b
}


///////////////////////////////////////////////////////////////////////////////////////
//                                                                                   //
//             PARAMETERS, MISCELLANEOUS CALCULATIONS AND FUNCTIONS ETC.             //
//                                                                                   //
///////////////////////////////////////////////////////////////////////////////////////


/*
 * Calculate mass cutoffs:
 *
 *   MHook: the metallicity dependent mass above which a hook appears on the MS
 *   MHeF : the metallicity dependent maximum initial mass for which He ignites degenerately in the He Flash
 *   MFGB : the metallicity dependent maximum mass at which He ignites degenerately on the First Giant Branch (FGB)
 *
 * Mass cutoffs depend on a star's metallicity only - so this only needs to be done once per star (upon creation)
 *
 * Vectors are passed by reference here for performance - preference would be to pass const& and
 * pass modified value back by functional return, but this way is faster.  This function isn't
 * called too often, but the pattern is the same for others that are called many, many times.
 *
 *
 * void CalculateMassCutoffs(const double p_Metallicity, const double p_LogMetallicityXi, DBL_VECTOR &p_MassCutoffs)
 *
 * @param   [IN]        p_Metallicity           Metallicity Z (Z = 0.02 = Zsol)
 * @param   [IN]        p_LogMetallicityXi      log10(Metallicity / Zsol) - xi in Hurley et al. 2000
 * @param   [IN/OUT]    p_MassCutoffs           Mass cutoffs - calculated here
 */
void BaseStar::CalculateMassCutoffs(const double p_Metallicity, const double p_LogMetallicityXi, DBL_VECTOR &p_MassCutoffs) {
#define massCutoffs(x) p_MassCutoffs[static_cast<int>(MASS_CUTOFF::x)]  // for convenience and readability - undefined at end of function

    double xi_2 = p_LogMetallicityXi * p_LogMetallicityXi;                          // pow() is slow - use multiplication

    massCutoffs(MHook) = 1.0185 + (0.16015 * p_LogMetallicityXi) + (0.0892 * xi_2); // MHook - Hurley et al. 2000, eq 1
    massCutoffs(MHeF)  = 1.995 + (0.25 * p_LogMetallicityXi) + (0.087 * xi_2);      // MHeF - Hurley et al. 2000, eq 2

    double top         = 13.048 * PPOW((p_Metallicity / ZSOL), 0.06);
    double bottom      = 1.0 + (0.0012 * PPOW((ZSOL / p_Metallicity), 1.27));
    massCutoffs(MFGB)  = top / bottom;                                              // MFGB - Hurley et al. 2000, eq 3

    massCutoffs(MCHE)  = 100.0;                                                     // MCHE - Mandel/Butler - CHE calculation

#undef massCutoffs
}


/*
 * Calculate the parameter x for the Giant Branch
 *
 * X depends on a star's metallicity only - so this only needs to be done once per star (upon creation)
 *
 * Hybrid of b5 and b7 from Hurley et al. 2000
 * Hurley et al. 2000, eq 47
 *
 *
 * double CalculateGBRadiusXExponent()
 *
 * @return                                      'x' exponent to which Radius depends on Mass (at constant Luminosity)- 'x' in Hurley et al. 2000, eq 47
 */
double BaseStar::CalculateGBRadiusXExponent() const {

    // pow()is slow - use multiplication
    double xi   = LogMetallicityXi();
    double xi_2 = xi * xi;
    double xi_3 = xi_2 * xi;
    double xi_4 = xi_2 * xi_2;

    return 0.30406 + (0.0805 * xi) + (0.0897 * xi_2) + (0.0878 * xi_3) + (0.0222 * xi_4);   // Hurley et al. 2000, eq 47
}


/*
 * Calculate the perturbation parameter b
 *
 * Hurley et al. 2000, eq 103
 *
 *
 * double CalculatePerturbationB(const double p_Mass)
 *
 * @param   [IN]    p_Mass                      Mass in Msol
 * @return                                      Perturbation parameter b
 */
double BaseStar::CalculatePerturbationB(const double p_Mass) const {
    return 0.002 * max(1.0, (2.5 / p_Mass));
}


/*
 * Calculate the perturbation parameter c
 *
 * Hurley et al. 2000, eq 104
 *
 *
 * double CalculatePerturbationC(const double p_Mass)
 *
 * @param   [IN]    p_Mass                      Mass in Msol
 * @return                                      Perturbation parameter c
 */
double BaseStar::CalculatePerturbationC(double p_Mass) const {
    return 0.006 * max(1.0, (2.5 / p_Mass));
}


/*
 * Calculate the perturbation parameter s
 *
 * Hurley et al. 2000, eq 101
 *
 *
 * double CalculatePerturbationS(const double p_Mass)
 *
 * @param   [IN]    p_Mu                        Perturbation parameter mu
 * @param   [IN]    p_Mass                      Mass in Msol
 * @return                                      Perturbation parameter s
 */
double BaseStar::CalculatePerturbationS(const double p_Mu, const double p_Mass) const {

    double b      = CalculatePerturbationB(p_Mass);
    double b_3    = b * b * b;                      // pow() is slow - use multiplication
    double mu_b_3 = p_Mu * p_Mu * p_Mu / b_3;       // calculate once, use many times...

    return ((1.0 + b_3) * mu_b_3) / (1.0 + mu_b_3);
}


/*
 * Calculate the perturbation parameter q
 *
 * Hurley et al. 2000, eq 105
 *
 *
 * double CalculatePerturbationQ(const double p_Radius, const double p_Rc)
 *
 * @param   [IN]    p_Radius                    Radius in Rsol
 * @param   [IN]    p_Rc                        Radius that the remnant would have if the star immediately lost its envelope (in Rsol)
 * @return                                      Perturbation parameter q
 */
double BaseStar::CalculatePerturbationQ(const double p_Radius, const double p_Rc) const {
    return log(p_Radius / p_Rc); // really is natural log
}


/*
 * Calculate the perturbation parameter r
 *
 * Hurley et al. 2000, eq 102
 *
 *
 * double CalculatePerturbationR(const double p_Mu, const double p_Mass, const double p_Radius, const double p_Rc)
 *
 * @param   [IN]    p_Mu                        Perturbation parameter mu
 * @param   [IN]    p_Mass                      Mass in Msol
 * @param   [IN]    p_Radius                    Radius in Rsol
 * @param   [IN]    p_Rc                        Radius that the remnant would have if the star immediately lost its envelope (in Rsol)
 * @return                                      Perturbation parameter r
 */
double BaseStar::CalculatePerturbationR(const double p_Mu, const double p_Mass, const double p_Radius, const double p_Rc) const {

    double r = 0.0;

    if (utils::Compare(p_Mu, 0.0) > 0 && utils::Compare(p_Radius, p_Rc) > 0) {  // only if mu > 0 and radius is larger than core radius, otherwise r = 0 and perturbed radius = core radius

        double c      = CalculatePerturbationC(p_Mass);
        double c_3    = c * c * c;                                              // pow() is slow - use multiplication
        double mu_c_3 = p_Mu * p_Mu * p_Mu / c_3;                               // calculate once

        double q        = CalculatePerturbationQ(p_Radius, p_Rc);
        double exponent = min((0.1 / q), (-14.0 / log10(p_Mu)));                // Hurley et al. 2000 is just 0.1 / q, but the Hurley sse code does this (`rpertf()` in `zfuncs.f`) - no explanation.

        r = ((1.0 + c_3) * mu_c_3 * PPOW((p_Mu), exponent)) / ((1.0 + mu_c_3));
    }

    return r;
}


///////////////////////////////////////////////////////////////////////////////////////
//                                                                                   //
//                                LAMBDA CALCULATIONS                                //
//                                                                                   //
///////////////////////////////////////////////////////////////////////////////////////


/*
 * Proposed fit for the common envelope lambda parameter
 * Kruckow et al. 2016 (arXiv:1610.04417), fig 1
 *
 * Spectrum fit to the region bounded by the upper and lower limits as shown in Kruckow+ 2016.
 * Fit as presented in Vigna-Gomez et al. 2018 (arXiv:1805.07974)
 *
 *
 * double CalculateLambdaKruckow(const double p_Radius, const double p_Alpha)
 *
 * @param   [IN]    p_Radius                    Radius in Rsol
 * @param   [IN]    p_Alpha                     Power
 * @return                                      Common envelope lambda parameter
 */
double BaseStar::CalculateLambdaKruckow(const double p_Radius, const double p_Alpha) const {

	double alpha = max(-2.0 / 3.0, min(-1.0, p_Alpha));             // clamp alpha to [-1.0, -2/3]

	return 1600.0 * PPOW(0.00125, -alpha) * PPOW(p_Radius, alpha);
}


/*
 * Calculate the binding energy of the envelope
 * Loveridge et al. 2011
 *
 * This function computes log[BE/erg] as a function of log[Z], Mzams, M, log[R/Ro] and GB.
 * Electronic tables, program and further information in: http://astro.ru.nl/~sluys/index.php?title=BE
 *
 *
 * double CalculateLogBindingEnergyLoveridge(bool p_IsMassLoss)
 *
 * @param   [IN]    p_IsMassLoss                Boolean indicating whether mass-loss correction should be applied
 * @return                                      log binding energy in erg
 */
double BaseStar::CalculateLogBindingEnergyLoveridge(bool p_IsMassLoss) const {

    // find closest metallicity covered by Loveridge et al. 2011
    // (see LOVERIDGE_METALLICITY and LOVERIDGE_METALLICITYValue)

    int lMetallicity = 0;
    double minDiff   = std::numeric_limits<double>::max();

    // initialise m_MassCutoffs vector - so we have the right number of entries
    for (int i = 0; i < static_cast<int>(LOVERIDGE_METALLICITY::COUNT); i++) {
        double thisDiff = std::abs(m_Metallicity - std::get<1>(LOVERIDGE_METALLICITY_VALUE[i]));
        if (utils::Compare(thisDiff, minDiff) < 0) {
            lMetallicity = i;
            minDiff      = thisDiff;
        }
    }

    // Determine the evolutionary stage of the star (see LOVERIDGE_GROUP)

    LOVERIDGE_GROUP lGroup;

    if (utils::Compare(m_Mass, LOVERIDGE_LM_HM_CUTOFFS[lMetallicity]) > 0) {                // mass > low mass / high mass cutoff?
        lGroup = LOVERIDGE_GROUP::HM;                                                       // yes, group is HM - High Mass
    }
    else {                                                                                  // no - low mass
        if (utils::Compare(m_COCoreMass, 0.0) > 0) {                                        // CO core exists?
            lGroup = LOVERIDGE_GROUP::LMA;                                                  // yes, group is LMA - Low mass on the AGB
        }
        else {                                                                              // no - low mass star on RGB

            // calculate early / late cutoff for low mass RGB stars
            constexpr double deltaM   = 1.0E-5;
                      double cutOff   = 0.0;
                      int    exponent = 0;
            for (auto const& aCoefficient: LOVERIDGE_LM1_LM2_CUTOFFS[lMetallicity]) {
                cutOff += aCoefficient * utils::intPow(log10(m_Mass + deltaM), exponent++);
            }

            // set evolutionary stage based on cutoff
            lGroup = utils::Compare(log10(m_Radius), cutOff) > 0 ? LOVERIDGE_GROUP::LMR2 : LOVERIDGE_GROUP::LMR1;
        }
    }

    // calculate log10(binding energy)
    constexpr double deltaR           = 1.0E-5;
              double logBindingEnergy = 0.0;
    for (auto const& lCoefficients: LOVERIDGE_COEFFICIENTS[lMetallicity][static_cast<int>(lGroup)]) {
        logBindingEnergy += lCoefficients.alpha_mr * utils::intPow(log10(m_Mass), lCoefficients.m) * utils::intPow(log10(m_Radius + deltaR), lCoefficients.r);
    }

    double MZAMS_Mass = (m_MZAMS - m_Mass) / m_MZAMS;                                       // Should m_ZAMS really be m_Mass0 (i.e., account for change in effective mass through mass loss in winds, MS mass transfer?)
    logBindingEnergy *= p_IsMassLoss ? 1.0 + (0.25 * MZAMS_Mass * MZAMS_Mass) : 1.0;        // apply mass-loss correction factor (lambda)

    logBindingEnergy += 33.29866;                                                           // + logBE0

	return logBindingEnergy;
}


/*
 * Calculata lambda parameter from the so-called energy formalism of CE (Webbink 1984).
 *
 * Binding energy from detailed models (Loveridge et al. 2011) is given in [E]=erg, so use cgs
 *
 *
 * double CalculateLambdaLoveridgeEnergyFormalism(const double p_EnvMass, const double p_IsMassLoss)
 *
 * @param   [IN]    p_EnvMass                   Envelope mass (Msol)
 * @param   [IN]    p_IsMassLoss                Boolean indicating whether mass-loss correction should be applied
 * @return                                      Common envelope lambda parameter
 */
double BaseStar::CalculateLambdaLoveridgeEnergyFormalism(const double p_EnvMass, const double p_IsMassLoss) const {

    double bindingEnergy = PPOW(10.0, CalculateLogBindingEnergyLoveridge(p_IsMassLoss));
    return bindingEnergy > 0.0 ? (G_CGS * m_Mass * MSOL_TO_G * p_EnvMass * MSOL_TO_G) / (m_Radius * RSOL_TO_AU * AU_TO_CM * bindingEnergy) : 1.0E-20;
}


/* 
 * Wrapper function to return Nanjing lambda based on options
 * 
 * 
 * double BaseStar::CalculateLambdaNanjing()
 * 
 * @return                                      Common envelope lambda parameter
 */ 
double BaseStar::CalculateLambdaNanjing() const {

    double mass   = m_MZAMS;
    double lambda = 0.0;
    if (OPTIONS->CommonEnvelopeLambdaNanjingUseRejuvenatedMass()) mass = m_Mass0;                               // Use rejuvenated mass to calculate lambda instead of true birth mass
    
    if (OPTIONS->CommonEnvelopeLambdaNanjingEnhanced()) {                                                       // If using enhanced Nanjing lambdas
        if (OPTIONS->CommonEnvelopeLambdaNanjingInterpolateInMass()) {
            if (OPTIONS->CommonEnvelopeLambdaNanjingInterpolateInMetallicity()) {
                lambda = BaseStar::CalculateMassAndZInterpolatedLambdaNanjing(mass, m_Metallicity);
            }
            else {
                int Zind = utils::Compare(m_Metallicity, LAMBDA_NANJING_ZLIMIT) < 0 ? 0 : 1;
                lambda   = BaseStar::CalculateMassInterpolatedLambdaNanjing(mass, Zind);
            }
        }
        else {
            int massInd = BaseStar::FindLambdaNanjingNearestMassIndex(mass);                                    // Do not interpolate in mass, so need to use nearest mass bin
            if (OPTIONS->CommonEnvelopeLambdaNanjingInterpolateInMetallicity()) {
                lambda = BaseStar::CalculateZInterpolatedLambdaNanjing(m_Metallicity, massInd);
            }
            else {
                int Zind = utils::Compare(m_Metallicity, LAMBDA_NANJING_ZLIMIT) < 0 ? 0 : 1;
                lambda   = BaseStar::CalculateLambdaNanjingEnhanced(massInd, Zind);
            }
        }
    }
    else { lambda = CalculateLambdaNanjingStarTrack(mass, m_Metallicity); }
    return lambda;
}


/* 
 * Calculate mass- and metallicity-interpolated Nanjing lambda
 * 
 * 
 * double BaseStar::CalculateMassAndZInterpolatedLambdaNanjing(const double p_Mass, const double p_Z)
 * 
 * @return                                      Common envelope lambda parameter
 */ 
double BaseStar::CalculateMassAndZInterpolatedLambdaNanjing(const double p_Mass, const double p_Z) const {

    double lambda = 0.0;
    if (utils::Compare(m_Metallicity, LAMBDA_NANJING_POPII_Z) < 0) {
        lambda = BaseStar::CalculateMassInterpolatedLambdaNanjing(p_Mass, 0);                   // Use lambda for pop. II metallicity
    }
    else if (utils::Compare(m_Metallicity, LAMBDA_NANJING_POPI_Z) > 0) {
        lambda = BaseStar::CalculateMassInterpolatedLambdaNanjing(p_Mass, 1);                   // Use lambda for pop. I metallicity
    }
    else {                                                                                      // Linear interpolation in logZ between pop. I and pop. II metallicities
        double lambdaLow = BaseStar::CalculateMassInterpolatedLambdaNanjing(p_Mass, 0);
        double lambdaUp  = BaseStar::CalculateMassInterpolatedLambdaNanjing(p_Mass, 1);
        lambda           = lambdaLow + (m_Log10Metallicity - LAMBDA_NANJING_POPII_LOGZ) / (LAMBDA_NANJING_POPI_LOGZ - LAMBDA_NANJING_POPII_LOGZ) * (lambdaUp - lambdaLow);
    }
    return lambda;
}



/* 
 * Interpolate Nanjing lambda in mass for a given metallicity
 * 
 * 
 * double BaseStar::CalculateMassInterpolatedLambdaNanjing(const int p_Zind)
 * 
 * @param   [IN]    p_Zind                      Index of metallicity (0 = pop II metallicity, 1 = pop I metallicity)
 * @param   [IN]    p_Mass                      Mass / Msun to evaluate lambda with
 * @return                                      Common envelope lambda parameter
 */ 
double BaseStar::CalculateMassInterpolatedLambdaNanjing(const double p_Mass, const int p_Zind) const {

    double lambda = 0.0;
    std::vector<int> ind = utils::binarySearch(NANJING_MASSES, p_Mass);
    int low = ind[0];
    int up  = ind[1];
    if ( (low < 0) && (up >= 0) ) {                                                             // Mass below range calculated by Xu & Li (2010)
        lambda = CalculateLambdaNanjingEnhanced(0, p_Zind);                                     // Use lambda for minimum mass
    }
    else if ( (low >= 0) && (up < 0) ) {                                                        // Mass above range calculated by Xu & Li (2010)
        lambda = CalculateLambdaNanjingEnhanced(NANJING_MASSES.size() - 1, p_Zind);             // Use lambda for maximum mass
    }
    else if (low == up) {                                                                       // Mass is exactly equal to the mass of a model evolved by Xu & Li (2010)
        lambda = CalculateLambdaNanjingEnhanced(low, p_Zind);
    }
    else {                                                                                      // Linear interpolation between upper and lower mass bins
        double lambdaLow = CalculateLambdaNanjingEnhanced(low, p_Zind);
        double lambdaUp  = CalculateLambdaNanjingEnhanced(up, p_Zind);
        lambda           = lambdaLow + (p_Mass - NANJING_MASSES[low]) / (NANJING_MASSES[up] - NANJING_MASSES[low]) * (lambdaUp - lambdaLow);
    }
    return lambda;
}


/* 
 * Interpolate Nanjing lambda in metallicity for a given mass
 * 
 * 
 * double BaseStar::CalculateZInterpolatedLambdaNanjing(const int p_Zind)
 * 
 * @param   [IN]    p_Z                         Metallicity
 * @param   [IN]    p_MassInd                   Index specifying donor mass (see NANJING_MASSES in constants.h)
 * @return                                      Common envelope lambda parameter
 */ 
double BaseStar::CalculateZInterpolatedLambdaNanjing(const double p_Z, const int p_MassInd) const {

    double lambda = 0.0;
    if (utils::Compare(m_Metallicity, LAMBDA_NANJING_POPII_Z) < 0) {
        lambda = CalculateLambdaNanjingEnhanced(p_MassInd, 0);                      // Use lambda for pop. II metallicity
    }
    else if (utils::Compare(m_Metallicity, LAMBDA_NANJING_POPI_Z) > 0) {
        lambda = CalculateLambdaNanjingEnhanced(p_MassInd, 1);                      // Use lambda for pop. I metallicity
    }
    else {                                                                          // Linear interpolation in logZ between pop. I and pop. II metallicities
        double lambdaLow = CalculateLambdaNanjingEnhanced(p_MassInd, 0);
        double lambdaUp  = CalculateLambdaNanjingEnhanced(p_MassInd, 1);
        lambda           = lambdaLow + (m_Log10Metallicity - LAMBDA_NANJING_POPII_LOGZ) / (LAMBDA_NANJING_POPI_LOGZ - LAMBDA_NANJING_POPII_LOGZ) * (lambdaUp - lambdaLow);
    }
    return lambda;
}


/* 
 * Returns index in NANJING_MASSES corresponding to nearest mass model computed by Xu & Li (2010)
 * 
 * 
 * double BaseStar::FindLambdaNanjingNearestMassIndex(const double p_Mass)
 * 
 * @return                                      Index in NANJING_MASSES
 */ 
double BaseStar::FindLambdaNanjingNearestMassIndex(const double p_Mass) const {

    if (p_Mass < NANJING_MASSES_MIDPOINTS[0]) return 0.0;                               // M < 1.5 Msun, use lambda for the 1 Msun model
    
    if (p_Mass >= NANJING_MASSES_MIDPOINTS.back()) return NANJING_MASSES.size() - 1.0;  // M >= 75 Msun, use lambda for the 100 Msun model

    return utils::binarySearch(NANJING_MASSES_MIDPOINTS, p_Mass)[1];                    // Search for upper and lower mass bin edges
}


///////////////////////////////////////////////////////////////////////////////////////
//                                                                                   //
//                                 ZETA CALCULATIONS                                 //
//                                                                                   //
///////////////////////////////////////////////////////////////////////////////////////


/*
 * Calculate zeta, the adiabatic donor radial response to mass loss
 *
 * double BaseStar::CalculateZetaAdiabatic() 
 *
 * @return                                      Adiabatic exponent zeta = dlnR/dlnM
 */
double BaseStar::CalculateZetaAdiabatic() { 
                                                                                
    double zetaStar = 0.0;
    ZETA_PRESCRIPTION zetaPrescription = OPTIONS->StellarZetaPrescription();

    switch (zetaPrescription) {
    
        case ZETA_PRESCRIPTION::SOBERMAN: 
        case ZETA_PRESCRIPTION::HURLEY:   
        case ZETA_PRESCRIPTION::ARBITRARY:
            zetaStar = CalculateZetaConstantsByEnvelope(zetaPrescription);
            break;
        default:
            m_Error = ERROR::UNKNOWN_ZETA_PRESCRIPTION;                                     // set error value
            SHOW_WARN(m_Error);                                                             // warn that an error occurred
    }
    return zetaStar;
}


/*
 * Calculate the Adiabatic Exponent per Hurley et al. 2002
 *
 *
 * double CalculateZetaAdiabaticHurley2002(const double p_CoreMass) const
 *
 * @param   [IN]    p_CoreMass                  Core mass of the star (Msol)
 * @return                                      Adiabatic exponent
 */
double BaseStar::CalculateZetaAdiabaticHurley2002(const double p_CoreMass) const{
    if (utils::Compare(p_CoreMass, m_Mass) >= 0) return 0.0;    // If the object is all core, the calculation is meaningless

    double m = p_CoreMass / m_Mass;
    double x = BaseStar::CalculateGBRadiusXExponent();          // x from Hurley et al 2000, Eq. 47 - Depends on composition
    return -x + (2.0 * m * m * m * m * m);
}


/*
 * Calculate the Adiabatic Exponent per Soberman, Phinney, vdHeuvel 1997
 *
 *
 * double CalculateZetaAdiabaticSPH(const double p_CoreMass) const
 *
 * @param   [IN]    p_CoreMass                  Core mass of the star (Msol)
 * @return                                      Adiabatic exponent
 */
double BaseStar::CalculateZetaAdiabaticSPH(const double p_CoreMass) const {
    if (utils::Compare(p_CoreMass, m_Mass) >= 0) return 0.0;    // If the object is all core, the calculation is meaningless (and would result in division by zero)

    double m           = p_CoreMass / m_Mass;                   // eq (57) Soberman, Phinney, vdHeuvel (1997)
    double oneMinusM   = 1.0 - m;
    double oneMinusM_6 = oneMinusM * oneMinusM * oneMinusM * oneMinusM * oneMinusM * oneMinusM;
    return ((2.0 / 3.0) * m / oneMinusM) - ((1.0 / 3.0) * (oneMinusM / (1.0 + (m + m)))) - (0.03 * m) + (0.2 * m / (1.0 + (1.0 / oneMinusM_6))); // eq (61) Soberman, Phinney, vdHeuvel (1997)
}

/*
 * Calculate the Equilibrium zeta
 *
 *
 * double CalculateZetaEquilibrium
 *
 * @return                                      Equilibrium zeta
 */
double BaseStar::CalculateZetaEquilibrium() {
    
    double deltaMass            = -m_Mass / 1.0E5;
    double radiusAfterMassGain  = CalculateRadiusOnPhaseTau(m_Mass + deltaMass, m_Tau);
    double zetaEquilibrium      = (radiusAfterMassGain - m_Radius) / deltaMass * m_Mass / m_Radius;   // dlnR / dlnM

    return zetaEquilibrium;
}
    

/*
 * Calculate the critical mass ratio for unstable mass transfer
 *
 * double BaseStar::CalculateCriticalMassRatio(const bool p_AccretorIsDegenerate, const double p_massTransferEfficiencyBeta)
 *
 * @param   [IN]    p_AccretorIsDegenerate       Whether or not the accretor is a degenerate star
 * @param   [IN]    p_massTransferEfficiencyBeta Mass transfer accretion efficiency
 * @return                                       Critical mass ratio
 */
double BaseStar::CalculateCriticalMassRatio(const bool p_AccretorIsDegenerate, const double p_massTransferEfficiencyBeta) {
    
        double qCrit = 0.0;
        QCRIT_PRESCRIPTION qCritPrescription = OPTIONS->QCritPrescription();

        switch (qCritPrescription) {
            case QCRIT_PRESCRIPTION::GE20: 
            case QCRIT_PRESCRIPTION::GE20_IC:
                qCrit = CalculateCriticalMassRatioGe20(qCritPrescription, p_massTransferEfficiencyBeta);   
                break;
            case QCRIT_PRESCRIPTION::CLAEYS:
                qCrit = CalculateCriticalMassRatioClaeys14(p_AccretorIsDegenerate);
                break;
            case QCRIT_PRESCRIPTION::HURLEY_HJELLMING_WEBBINK:
                qCrit = CalculateCriticalMassRatioHurleyHjellmingWebbink();
                break;
            default:
                m_Error = ERROR::UNKNOWN_QCRIT_PRESCRIPTION;                                     // set error value
                SHOW_ERROR(m_Error);                                                             // warn that an error occurred
        }
        return qCrit;
}


/* 
 * Interpolate Ge+20 Critical Mass Ratios 
 * 
 * Function takes input QCRIT_PRESCRIPTION, currently either of the prescriptions for critical mass ratios
 * from Ge et al. (2020), GE20 or GE20_IC. The first is the full adiabatic response, the second assumes
 * artificially isentropic envelopes. From private communication with Ge, we have an updated datatable that
 * includes qCrit for fully conservative and fully non-conservative MT, so we now interpolate on those as well.
 * 
 * double BaseStar::InterpolateGe20QCrit(const QCRIT_PRESCRIPTION p_qCritPrescription, const double p_massTransferEfficiencyBeta) 
 * 
 * @param   [IN]    p_qCritPrescription          Adopted critical mass ratio prescription
 * @param   [IN]    p_massTransferEfficiencyBeta Mass transfer accretion efficiency
 * @return                                       Interpolated value of either the critical mass ratio or zeta for given stellar mass / radius
 */ 
double BaseStar::InterpolateGe20QCrit(const QCRIT_PRESCRIPTION p_qCritPrescription, const double p_massTransferEfficiencyBeta) {

    // Get vector of masses from GE20_QCRIT
    std::vector<double> massesFromGe20 = std::get<0>(GE20_QCRIT);
    std::vector< std::tuple<std::vector<double>, std::vector<double>, std::vector<double>, std::vector<double>, std::vector<double>>> 
        radiiQCritsZetasFromGe20 = std::get<1>(GE20_QCRIT);

    std::vector<int> ind = utils::binarySearch(massesFromGe20, m_Mass);
    int lowerMassInd = ind[0];
    int upperMassInd = ind[1];

    if (lowerMassInd == -1) {                                                   // if masses are out of range, set to endpoints
        lowerMassInd = 0; 
        upperMassInd = 1;
    } 
    else if (upperMassInd == -1) { 
        lowerMassInd = massesFromGe20.size() - 2; 
        upperMassInd = massesFromGe20.size() - 1;
    } 

    // Get vector of radii from GE20_QCRIT for the lower and upper mass indices
    std::vector<double> logRadiusVectorLowerMass = std::get<0>(radiiQCritsZetasFromGe20[lowerMassInd]);
    std::vector<double> logRadiusVectorUpperMass = std::get<0>(radiiQCritsZetasFromGe20[upperMassInd]);

    // Get the qCrit vector for the lower and upper mass bounds 
    std::vector<double> qCritFullVectorLowerMass;
    std::vector<double> qCritFullVectorUpperMass;
    std::vector<double> qCritNoncVectorLowerMass;
    std::vector<double> qCritNoncVectorUpperMass;
    
    // One of the following must be set - Full and Nonc distinguish fully conservative and non-conservative MT
    if (p_qCritPrescription == QCRIT_PRESCRIPTION::GE20) {
        qCritFullVectorLowerMass = std::get<1>(radiiQCritsZetasFromGe20[lowerMassInd]);
        qCritFullVectorUpperMass = std::get<1>(radiiQCritsZetasFromGe20[upperMassInd]);
        qCritNoncVectorLowerMass = std::get<3>(radiiQCritsZetasFromGe20[lowerMassInd]);
        qCritNoncVectorUpperMass = std::get<3>(radiiQCritsZetasFromGe20[upperMassInd]);
    }
    else if (p_qCritPrescription == QCRIT_PRESCRIPTION::GE20_IC) {
        qCritFullVectorLowerMass = std::get<2>(radiiQCritsZetasFromGe20[lowerMassInd]);
        qCritFullVectorUpperMass = std::get<2>(radiiQCritsZetasFromGe20[upperMassInd]);
        qCritNoncVectorLowerMass = std::get<4>(radiiQCritsZetasFromGe20[lowerMassInd]);
        qCritNoncVectorUpperMass = std::get<4>(radiiQCritsZetasFromGe20[upperMassInd]);
    }

    // Get vector of radii from GE20_QCRIT for both lower and upper masses
    std::vector<int> indR0 = utils::binarySearch(logRadiusVectorLowerMass, log10(m_Radius));
    int lowerRadiusLowerMassInd = indR0[0];
    int upperRadiusLowerMassInd = indR0[1];

    if (lowerRadiusLowerMassInd == -1) {                                        // if radii are out of range, set to endpoints
        lowerRadiusLowerMassInd = 0; 
        upperRadiusLowerMassInd = 1; 
    }
    else if (upperRadiusLowerMassInd == -1) {                                                   
        lowerRadiusLowerMassInd = logRadiusVectorLowerMass.size() - 2; 
        upperRadiusLowerMassInd = logRadiusVectorLowerMass.size() - 1; 
    }

    std::vector<int> indR1 = utils::binarySearch(logRadiusVectorUpperMass, log10(m_Radius));
    int lowerRadiusUpperMassInd = indR1[0];
    int upperRadiusUpperMassInd = indR1[1];

    if (lowerRadiusUpperMassInd == -1) {                                        // if radii are out of range, set to endpoints
        lowerRadiusUpperMassInd = 0; 
        upperRadiusUpperMassInd = 1; 
    }
    else if (upperRadiusUpperMassInd == -1) {                                                   
        lowerRadiusUpperMassInd = logRadiusVectorUpperMass.size() - 2; 
        upperRadiusUpperMassInd = logRadiusVectorUpperMass.size() - 1; 
    }

    // Set the 4 boundary points for the 2D interpolation
    double qLowLowFull = qCritFullVectorLowerMass[lowerRadiusLowerMassInd];
    double qLowUppFull = qCritFullVectorLowerMass[upperRadiusLowerMassInd];
    double qUppLowFull = qCritFullVectorUpperMass[lowerRadiusUpperMassInd];
    double qUppUppFull = qCritFullVectorUpperMass[upperRadiusUpperMassInd];
    double qLowLowNonc = qCritNoncVectorLowerMass[lowerRadiusLowerMassInd];
    double qLowUppNonc = qCritNoncVectorLowerMass[upperRadiusLowerMassInd];
    double qUppLowNonc = qCritNoncVectorUpperMass[lowerRadiusUpperMassInd];
    double qUppUppNonc = qCritNoncVectorUpperMass[upperRadiusUpperMassInd];

    double lowerMass = massesFromGe20[lowerMassInd];
    double upperMass = massesFromGe20[upperMassInd];
    
    double lowerRadiusLowerMass = PPOW(10.0, logRadiusVectorLowerMass[lowerRadiusLowerMassInd]);
    double upperRadiusLowerMass = PPOW(10.0, logRadiusVectorLowerMass[upperRadiusLowerMassInd]);
    double lowerRadiusUpperMass = PPOW(10.0, logRadiusVectorUpperMass[lowerRadiusUpperMassInd]);
    double upperRadiusUpperMass = PPOW(10.0, logRadiusVectorUpperMass[upperRadiusUpperMassInd]);

    // Interpolate on the radii first, then the masses, then on the mass transfer efficiency beta
    double qCritFullLowerMass    = qLowLowFull + (upperRadiusLowerMass - m_Radius) / (upperRadiusLowerMass - lowerRadiusLowerMass) * (qLowUppFull - qLowLowFull);
    double qCritFullUpperMass    = qUppLowFull + (upperRadiusUpperMass - m_Radius) / (upperRadiusUpperMass - lowerRadiusUpperMass) * (qUppUppFull - qUppLowFull);
    double qCritNoncLowerMass    = qLowLowNonc + (upperRadiusLowerMass - m_Radius) / (upperRadiusLowerMass - lowerRadiusLowerMass) * (qLowUppNonc - qLowLowNonc);
    double qCritNoncUpperMass    = qUppLowNonc + (upperRadiusUpperMass - m_Radius) / (upperRadiusUpperMass - lowerRadiusUpperMass) * (qUppUppNonc - qUppLowNonc);

    double interpolatedQCritFull = qCritFullLowerMass + (upperMass - m_Mass) / (upperMass - lowerMass) * (qCritFullUpperMass - qCritFullLowerMass);
    double interpolatedQCritNonc = qCritNoncLowerMass + (upperMass - m_Mass) / (upperMass - lowerMass) * (qCritNoncUpperMass - qCritNoncLowerMass);

    double interpolatedQCrit = p_massTransferEfficiencyBeta * interpolatedQCritFull + (1.0 - p_massTransferEfficiencyBeta)*interpolatedQCritNonc;
    return interpolatedQCrit;
}


/*
 * Calculate all Lambdas
 *
 * Lambda calculations as tracker for binding energy;
 *
 *
 *
 * void CalculateLambdas(const double p_EnvMass)
 *
 * @param   [IN]    p_EnvMass                   Envelope mass of the star (Msol)
 */
void BaseStar::CalculateLambdas(const double p_EnvMass) {

    m_Lambdas.fixed          = OPTIONS->CommonEnvelopeLambda();
	m_Lambdas.nanjing        = CalculateLambdaNanjing();
	m_Lambdas.loveridge      = CalculateLambdaLoveridgeEnergyFormalism(p_EnvMass, false);
	m_Lambdas.loveridgeWinds = CalculateLambdaLoveridgeEnergyFormalism(p_EnvMass, true);      
	m_Lambdas.kruckow        = CalculateLambdaKruckow(m_Radius, OPTIONS->CommonEnvelopeSlopeKruckow());
	m_Lambdas.kruckowTop     = CalculateLambdaKruckow(m_Radius, -2.0 / 3.0);
	m_Lambdas.kruckowMiddle  = CalculateLambdaKruckow(m_Radius, -4.0 / 5.0);
	m_Lambdas.kruckowBottom  = CalculateLambdaKruckow(m_Radius, -1.0);
	m_Lambdas.dewi           = CalculateLambdaDewi();
}


///////////////////////////////////////////////////////////////////////////////////////
//                                                                                   //
//                              LUMINOSITY CALCULATIONS                              //
//                                                                                   //
///////////////////////////////////////////////////////////////////////////////////////


/*
 * Calculate luminosity at ZAMS (in Lsol)
 * Tout et al. 1996, eq 1
 *
 *
 * double CalculateLuminosityAtZAMS(const double p_MZAMS)
 *
 * @param   [IN]    p_MZAMS                     Zero age main sequence mass in Msol
 * @return                                      Luminosity in Lsol (LZAMS)
 */
double BaseStar::CalculateLuminosityAtZAMS(const double p_MZAMS) {
#define coeff(x) m_LCoefficients[static_cast<int>(L_Coeff::x)]   // for convenience and readability - undefined at end of function

    // pow() is slow - use multiplication where it makes sense
    // sqrt() is much faster than pow()
    double m_0_5 = std::sqrt(p_MZAMS);
    double m_2   = p_MZAMS * p_MZAMS;
    double m_3   = m_2 * p_MZAMS;
    double m_5   = m_3 * m_2;
    double m_5_5 = m_5 * m_0_5;
    double m_7   = m_5 * m_2;
    double m_8   = m_7 * p_MZAMS;
    double m_9_5 = m_8 * p_MZAMS * m_0_5;
    double m_11  = m_8 * m_3;

    double top    = (coeff(ALPHA) * m_5_5) + (coeff(BETA) * m_11);
    double bottom = (coeff(GAMMA) + m_3) + (coeff(DELTA) * m_5) + (coeff(EPSILON) * m_7) + (coeff(ZETA) * m_8) + (coeff(ETA) * m_9_5);

    return top / bottom;

#undef coeff
}


/*
 * Calculate luminosity at the base of the Asymptotic Giant Branch
 *
 * Hurley et al. 2000, eq 56
 *
 *
 * double CalculateLuminosityAtBAGB(double p_Mass)
 *
 * @param   [IN]    p_Mass                      (Effective) mass in Msol
 * @return                                      Luminosity at BAGB in Lsol
 */
double BaseStar::CalculateLuminosityAtBAGB(double p_Mass) const {
#define b m_BnCoefficients                                              // for convenience and readability - undefined at end of function
#define massCutoffs(x) m_MassCutoffs[static_cast<int>(MASS_CUTOFF::x)]  // for convenience and readability - undefined at end of function

    return (utils::Compare(p_Mass, massCutoffs(MHeF)) < 0)
            ? (b[29] * PPOW(p_Mass, b[30])) / (1.0 + (m_Alpha3 * exp(15.0 * (p_Mass - massCutoffs(MHeF)))))
            : (b[31] + (b[32] * PPOW(p_Mass, (b[33] + 1.8)))) / (b[34] + PPOW(p_Mass, b[33]));

#undef massCutoffs
#undef b
}


/*
 * Calculate luminosity for a given core mass, used for AGB stars
 *
 * Hurley et al. 2000, eq 37
 *
 *
 * double CalculateLuminosityGivenCoreMass(const double p_CoreMass)
 *
 * @param   [IN]    p_CoreMass                  Core mass in Msol
 * @return                                      Luminosity in Lsol
 */
double BaseStar::CalculateLuminosityGivenCoreMass(const double p_CoreMass) const {
#define gbParams(x) m_GBParams[static_cast<int>(GBP::x)]    // for convenience and readability - undefined at end of function
    return min((gbParams(B) * PPOW(p_CoreMass, gbParams(q))), (gbParams(D) * PPOW(p_CoreMass, gbParams(p))));
#undef gbParams
}


///////////////////////////////////////////////////////////////////////////////////////
//                                                                                   //
//                                RADIUS CALCULATIONS                                //
//                                                                                   //
///////////////////////////////////////////////////////////////////////////////////////


/*
 * Calculate radius at ZAMS in units of Rsol
 * Tout et al. 1996, eq 2
 *
 *
 * double CalculateRadiusAtZAMS(const double p_MZAMS)
 *
 * @param   [IN]    p_MZAMS                     Zero age main sequence mass in Msol
 * @return                                      Radius in units of Rsol (RZAMS)
 * Uses class member m_RCoefficients as radius coefficients
 */
double BaseStar::CalculateRadiusAtZAMS(const double p_MZAMS) const {
#define coeff(x) m_RCoefficients[static_cast<int>(R_Coeff::x)]  // for convenience and readability - undefined at end of function

    // pow() is slow - use multiplication where it makes sense
    // std::sqrt() is much faster than pow()
    double m_0_5  = std::sqrt(p_MZAMS);
    double m_2    = p_MZAMS * p_MZAMS;
    double m_2_5  = m_2 * m_0_5;
    double m_6    = m_2 * m_2 * m_2;
    double m_6_5  = m_6 * m_0_5;
    double m_8    = m_6 * m_2;
    double m_8_5  = m_8 * m_0_5;
    double m_11   = m_8 * m_2 * p_MZAMS;
    double m_18_5 = m_6 * m_6 * m_6 * m_0_5;
    double m_19   = m_11 * m_8;
    double m_19_5 = m_19 * m_0_5;

    double top    = (coeff(THETA) * m_2_5 ) + (coeff(IOTA) * m_6_5) + (coeff(KAPPA) * m_11) + (coeff(LAMBDA) * m_19) + (coeff(MU) * m_19_5);
    double bottom =  coeff(NU) + (coeff(XI) * m_2) + (coeff(OMICRON) * m_8_5 ) + m_18_5 + (coeff(PI) * m_19_5);

    return top / bottom;

#undef coeff
}


///////////////////////////////////////////////////////////////////////////////////////
//                                                                                   //
//                                 MASS CALCULATIONS                                 //
//                                                                                   //
///////////////////////////////////////////////////////////////////////////////////////


/*
 * Calculate the maximum core mass
 *
 * Hurley et al. 2000, eq 89
 *
 *
 * double CalculateMaximumCoreMass(const double p_Mass)
 *
 * @param   [IN]    p_Mass                      Mass in Msol
 * @return                                      Maximum core mass in Msol (McMax)
 */
double BaseStar::CalculateMaximumCoreMass(const double p_Mass) const {
    return min(((1.45 * p_Mass) - 0.31), p_Mass);
}


/*
 * Calculate the initial convective envelope mass
 *
 * Hurley et al. 2000, just after eq 111
 *
 *
 * double CalculateInitialEnvelopeMass_Static(const double p_Mass)
 *
 * @param   [IN]    p_Mass                      Mass in Msol
 * @return                                      ZAMS envelope mass - Menv in Hurley et al. 2000
 */
double BaseStar::CalculateInitialEnvelopeMass_Static(const double p_Mass) {

    double envMass = 0.0;

    if (utils::Compare(p_Mass, 0.35) < 0) {                 // star is fully convective so Menv = M
        envMass = p_Mass;
    }
    else if (utils::Compare(p_Mass, 1.25) < 0) {
        double brackets = (1.25 - p_Mass) / 0.9;            // pow() is slow - use multiplication
        envMass         = 0.35 * brackets * brackets;       // Hurley et al. 2000, just after eq 111
    }

    return envMass;
}


/*
 * Calculate rejuvenation factor for stellar age based on mass lost/gained during mass transfer
 *
 * JR: This function returns 1.0 in all cases....
 *
 *
 * double CalculateMassTransferRejuvenationFactor()
 *
 * @return                                      Rejuvenation factor
 */
double BaseStar::CalculateMassTransferRejuvenationFactor() const {

    double fRej;
    switch (OPTIONS->MassTransferRejuvenationPrescription()) {                          // which prescription

        case MT_REJUVENATION_PRESCRIPTION::NONE:                                        // NONE - use default Hurley et al. 2000 prescription = 1.0
            fRej = 1.0;
            break;

        case MT_REJUVENATION_PRESCRIPTION::STARTRACK:                                   // StarTrack 2008 prescription - section 5.6 of http://arxiv.org/pdf/astro-ph/0511811v3.pdf

            if (utils::Compare(m_Mass, m_MassPrev) <= 0) {                              // Rejuvenation factor is unity for mass losing stars
                fRej = 1.0;
            }
            else {
                fRej = 1.0;
            }
            break;

        default:                                                                        // unknown prescription - use default Hurley et al. 2000 prescription = 1.0
            SHOW_WARN(ERROR::UNKNOWN_MT_REJUVENATION_PRESCRIPTION, "Using default fRej = 1.0"); // show warning
            fRej = 1.0;
    }

    return fRej;
}


/*
 * Calculate the mass loss rate on the AGB based on the Mira pulsation period (P0)
 *
 * Hurley et al. 2000, just after eq 106 (from Vassiliadis and Wood 1993)
 *
 *
 * double CalculateMassLossRateVassiliadisWood()
 *
 * @return                                      Mass loss rate on AGB in Msol per year
 */
double BaseStar::CalculateMassLossRateVassiliadisWood() const {

    double logP0      = min(3.3, (-2.07 - (0.9 * log10(m_Mass)) + (1.94 * log10(m_Radius))));
    double P0         = PPOW(10.0, (logP0));    // In their fortran code, Hurley et al. take P0 to be min(p0, 2000.0), implemented here as a minimum power
    double logMdot_VW = -11.4 + (0.0125 * (P0 - 100.0 * max((m_Mass - 2.5), 0.0)));
    double Mdot_VW    = PPOW(10.0, (logMdot_VW));

    return min(Mdot_VW, (1.36E-9 * m_Luminosity));
}


/*
 * Calculate mass loss rate on the GB and beyond
 *
 * Hurley et al. 2000, eq 106 (based on a prescription taken from Kudritzki and Reimers 1978)
 *
 *
 * double CalculateMassLossRateKudritzkiReimers()
 *
 * @return                                      Kudritzki and Reimers mass loss rate (in Msol yr^{-1})
 */
double BaseStar::CalculateMassLossRateKudritzkiReimers() const {
    return 4.0E-13 * (MASS_LOSS_ETA * m_Luminosity * m_Radius / m_Mass);    // Shouldn't be eta squared like in paper!
}


/*
 * Calculate the mass-loss rate for massive stars (L > 4000 L_sol) using the
 * Nieuwenhuijzen & de Jager 1990 prescription, modified by a metallicity
 * dependent factor (Kudritzki et al 1989).
 *
 * Hurley et al. 2000, just after eq 106
 *
 *
 * double CalculateMassLossRateNieuwenhuijzenDeJager()
 *
 * @return                                      Nieuwenhuijzen & de Jager mass-loss rate for massive stars (in Msol yr^-1)
 */
double BaseStar::CalculateMassLossRateNieuwenhuijzenDeJager() const {
    double rate = 0.0;
    if (utils::Compare(m_Luminosity, NJ_MINIMUM_LUMINOSITY) > 0) {      // check for minimum luminosity
        double smoothTaper = min(1.0, (m_Luminosity - 4000.0) / 500.0); // Smooth taper between no mass loss and mass loss
        rate = std::sqrt((m_Metallicity / ZSOL)) * smoothTaper * 9.6E-15 * PPOW(m_Radius, 0.81) * PPOW(m_Luminosity, 1.24) * PPOW(m_Mass, 0.16);
    } else {
        rate = 0.0;
    }
    return rate;
}


/*
 * Calculate the Eddington factor (L/L_Edd) as required by CalculateMassLossRateBjorklund
 * see text surrounding Equation 6 in https://arxiv.org/abs/2203.08218
 * 
 * 
 * double CalculateMassLossRateBjorklundEddingtonFactor()
 *
 * @return                                      Eddington factor
 */
double BaseStar::CalculateMassLossRateBjorklundEddingtonFactor() const {

    const double iHe  = 2.0;
    const double YHe  = 0.1;                                            // Assumed constant by Bjorklund et al.
    double kappa_e    = 0.4 * (1.0 + iHe * YHe) / (1.0 + 4.0 * YHe);    // cm^2/g
    double kappa_e_SI = kappa_e * OPACITY_CGS_TO_SI;                    // m^2/kg
    double top        = kappa_e_SI * m_Luminosity * LSOLW;
    double bottom     = 4.0 * M_PI * G * C * m_Mass * MSOL_TO_KG; 

    return top / bottom;
}


/*
 * Calculate the mass loss rate for massive OB stars according to the prescription from Bjorklund et al. 2022
 * See Equation 7 and surrounding text in https://arxiv.org/abs/2203.08218
 * 
 * This prescription is calibrated to the following ranges:
 * 10^4.5 < L / Lsol < 10^6
 * 15,000 < Teff / K < 50,000
 * 15 < M / Msol < 80
 * Z Zsol, Z_LMC = 0.5 * Zsol and Z_SMC = 0.2 * Zsol, with Zsol = 0.014 
 * 
 *
 * double CalculateMassLossRateOBBjorklund2022()
 *
 * @return                                      Bjorklund mass-loss rate for massive stars (in Msol yr^-1)
 */
double BaseStar::CalculateMassLossRateOBBjorklund2022() const {

    double Gamma   = CalculateMassLossRateBjorklundEddingtonFactor();

    double logZ    = log10(m_Metallicity / 0.014);
    double logL    = log10(m_Luminosity / 1.0E6);
    double Teff    = m_Temperature * TSOL;          // Convert effective temperature to Kelvin
    double logTeff = log10(Teff / 45000.0);           

    double Meff    = m_Mass * (1.0 - Gamma);
    double logMeff = log10(Meff / 45.0);

    // Constants, q depends on logTeff
    const double constC = -5.52;
    const double m      = 2.39;
    const double n      = -1.48;
    const double p      = 2.12;
    double q            = 0.75 - (1.87 * logTeff);

    // Equation 7 in Bjorklund et al. 2022
    double logMdot = constC + (m * logL) + (n * logMeff) + (p * logTeff) + (q * logZ);

    return PPOW(10.0, logMdot);
}


/*
 * Calculate LBV-like mass loss rate for stars beyond the Humphreys-Davidson limit (Humphreys & Davidson 1994)
 *
 * Sets class member variable m_LBVphaseFlag if necessary
 * 
 *  
 * double CalculateMassLossRateLBV(const LBV_PRESCRIPTION p_LBV_prescription)
 *
 * @param   [IN]    p_LBV_Prescription          Which LBV prescription to use
 * @return                                      LBV-like mass loss rate (in Msol yr^{-1})
 */
double BaseStar::CalculateMassLossRateLBV(const LBV_PRESCRIPTION p_LBV_Prescription) {
    double rate = 0.0;                                                                                                          // default return value

    double HD_limit_factor = m_Radius * std::sqrt(m_Luminosity) * 1.0E-5;                                                       // calculate factor by which the star is above the HD limit
    if ((utils::Compare(m_Luminosity, LBV_LUMINOSITY_LIMIT_STARTRACK) > 0) && (utils::Compare(HD_limit_factor, 1.0) > 0)) {     // check if luminous blue variable
		m_LBVphaseFlag = true;                                                                                                  // mark the star as LBV
        m_DominantMassLossRate = MASS_LOSS_TYPE::LBV;
        
        switch (p_LBV_Prescription) {                                                                                           // decide which LBV prescription to use
            case LBV_PRESCRIPTION::NONE:
                rate = 0.0;
                break;
            case LBV_PRESCRIPTION::HURLEY_ADD:
            case LBV_PRESCRIPTION::HURLEY:
                rate = CalculateMassLossRateLBVHurley(HD_limit_factor);
                break;
            case LBV_PRESCRIPTION::BELCZYNSKI:
                rate = CalculateMassLossRateLBVBelczynski();
                break;
            default:
                SHOW_WARN(ERROR::UNKNOWN_LBV_PRESCRIPTION, "Using default value HURLEY_ADD");
                rate = CalculateMassLossRateLBVHurley(HD_limit_factor);
                break;
        }
    } else {
        rate = 0.0;                                                                                                             // no winds if it isn't an LBV star!
    }
    return rate;
}


/*
 * Calculate LBV-like mass loss rate for stars beyond the Humphreys-Davidson limit (Humphreys & Davidson 1994)
 *
 * Hurley+ 2000 Section 7.1 a few equation after Eq. 106 (Equation not labelled)
 * 
 *
 * double CalculateMassLossRateLBVHurley(const double p_HD_LimitFactor)
 *
 * @param   [IN]    p_HD_LimitFactor            Factor by which star is above Humphreys-Davidson limit
 * @return                                      LBV-like mass loss rate (in Msol yr^{-1})
 */
double BaseStar::CalculateMassLossRateLBVHurley(const double p_HD_LimitFactor) const {
    double v = p_HD_LimitFactor - 1.0;
    return 0.1 * v * v * v * ((m_Luminosity / 6.0E5) - 1.0);
}


/*
 * Calculate LBV-like mass loss rate for stars beyond the Humphreys-Davidson limit (Humphreys & Davidson 1994)
 *
 * Belczynski et al. 2010, eq 8
 * 
 *
 * double CalculateMassLossRateLBVBelczynski()
 *
 * @return                                      LBV-like mass loss rate (in Msol yr^{-1})
 */
double BaseStar::CalculateMassLossRateLBVBelczynski() const {
    return OPTIONS->LuminousBlueVariableFactor() * 1.0E-4;
}


/*
 * Calculate the Wolf-Rayet like mass loss rate for small hydrogen-envelope mass (when mu < 1.0).
 *
 * Hurley et al. 2000, just after eq 106 (taken from Hamann, Koesterke & Wessolowski 1995, Hamann & Koesterke 1998)
 *
 * Note that the reduction of this formula is imposed in order to match the observed number of black holes in binaries (Hurley et al 2000)
 *
 *
 * double CalculateMassLossRateWolfRayet(const double p_Mu)
 *
 * @param   [IN]    p_Mu                        Small envelope parameter (see Hurley et al. 2000, eq 97 & 98)
 * @return                                      Mass loss rate (in Msol yr^{-1})
 */
double BaseStar::CalculateMassLossRateWolfRayet(const double p_Mu) const {
    // In the fortran code there is a parameter here hewind which by default is 1.0 -
    // can be set to zero to disable this particular part of winds. We instead opt for all winds on or off.
    double rate = 0.0;
    if (utils::Compare(p_Mu, 1.0) < 0) {
        rate = PPOW(m_Luminosity, 1.5) * (1.0 - p_Mu) * 1.0E-13;
    }
    return rate;
}


/*
 * Calculate the Wolf-Rayet like mass loss rate for small hydrogen-envelope mass (when mu < 1.0).
 *
 * Belczynski et al. 2010, eq 9 (taken from Hamann, Koesterke & Wessolowski 1995, Hamann & Koesterke 1998)
 *
 * Note that the reduction of this formula is imposed in order to match the observed number of black holes in binaries (Hurley et al 2000)
 *
 *
 * double CalculateMassLossRateWolfRayetZDependent(const double p_Mu)
 *
 * @param   [IN]    p_Mu                        Small envelope parameter (see Hurley et al. 2000, eq 97 & 98)
 * @return                                      Mass loss rate (in Msol yr^{-1})
 */
double BaseStar::CalculateMassLossRateWolfRayetZDependent(const double p_Mu) const {
    // I think StarTrack may still do something different here,
    // there are references to Hamann & Koesterke 1998 and Vink and de Koter 2005
    // TW - Haven't seen StarTrack but I think H&K gives the original equation and V&dK gives the Z dependence
    double rate = 0.0;
    if (utils::Compare(p_Mu, 1.0) < 0) {
        rate = OPTIONS->WolfRayetFactor() * 1.0E-13 * PPOW(m_Luminosity, 1.5) * PPOW(m_Metallicity / ZSOL, 0.86) * (1.0 - p_Mu);
    }
    return rate;
}


/*
 * Calculate mass loss rate for massive OB stars using the Vink et al 2001 prescription
 *
 * Vink et al. 2001, eqs 24 & 25
 * Belczynski et al. 2010, eqs 6 & 7
 *
 *
 * double CalculateMassLossRateOBVink2001(const double prescription)
 *
 * @return                                      Mass loss rate for hot OB stars in Msol yr^-1
 */
double BaseStar::CalculateMassLossRateOBVink2001() const {

    double rate = 0.0;                                                                                          // default return value

    double teff = m_Temperature * TSOL;  

    if (utils::Compare(teff, VINK_MASS_LOSS_MINIMUM_TEMP) >= 0 && utils::Compare(teff, VINK_MASS_LOSS_BISTABILITY_TEMP) <= 0) {
        double v         = 1.3;                                                                                 // v_inf/v_esc

        double logMdotOB = -6.688 +
                           (2.210 * log10(m_Luminosity / 1.0E5)) -
                           (1.339 * log10(m_Mass / 30.0)) -
                           (1.601 * log10(v / 2.0)) +
                           (0.85  * LogMetallicityXi()) +
                           (1.07  * log10(teff / 20000.0));

        rate = PPOW(10.0, logMdotOB);

    }
    else if (utils::Compare(teff, VINK_MASS_LOSS_BISTABILITY_TEMP) > 0) {
        SHOW_WARN_IF(utils::Compare(teff, VINK_MASS_LOSS_MAXIMUM_TEMP) > 0, ERROR::HIGH_TEFF_WINDS);            // show warning if winds being used outside comfort zone

        double v         = 2.6;                                                                                 // v_inf/v_esc

        double logMdotOB = -6.697 +
                           (2.194 * log10(m_Luminosity / 1.0E5)) -
                           (1.313 * log10(m_Mass / 30.0)) -
                           (1.226 * log10(v / 2.0)) +
                           (0.85  * LogMetallicityXi()) +
                           (0.933 * log10(teff / 40000.0)) -
                           (10.92 * log10(teff / 40000.0) * log10(teff/40000.0));

        rate = PPOW(10.0, logMdotOB);

    }
    else {
        SHOW_WARN(ERROR::LOW_TEFF_WINDS, "Mass Loss Rate = 0.0");                                               // too cold to use winds - show warning.
    }

    return rate;
}


/*
 * Calculate mass loss rate for massive OB stars using the Vink+Sander 2021 update
 * https://arxiv.org/pdf/2103.12736.pdf
 * features two bi-stability jumps, at T1 and T2
 * offset = {"cold":-5.99,"inter":-6.688,"hot":-6.697}
 *
 * 
 * double CalculateMassLossRateOBVinkSander2021(const double prescription)
 *
 * @return                                            Mass loss rate for hot OB stars in Msol yr^-1
 */
double BaseStar::CalculateMassLossRateOBVinkSander2021() const {

    double rate = 0.0;                                                                                          // default return value

    const double zExp2001 = 0.85;
    const double zExp     = 0.42;

    double teff    = m_Temperature * TSOL;  
    double Gamma   = EDDINGTON_PARAMETER_FACTOR * m_Luminosity / m_Mass;
    double charrho = -14.94 + (3.1857 * Gamma) + (zExp * LogMetallicityXi()); 
    double T2      = ( 61.2 + (2.59 * charrho) ) * 1000.0;                                                      // typically around 25000.0, higher jump first as in Vink python recipe
    double T1      = ( 100.0 + (6.0 * charrho) ) * 1000.0;                                                      // typically around 20000.0, has similar behavior when fixed

    double logL5  = log10(m_Luminosity / 1.0E5);
    double logM30 = log10(m_Mass / 30.0);
    double logT40 = log10(teff / 40000.0);
    double logT20 = log10(teff / 20000.0);

    if (utils::Compare(teff, VINK_MASS_LOSS_MINIMUM_TEMP) >= 0 && utils::Compare(teff, T1) <= 0) {

        double V         = 0.7;                                                                                 // v_inf/v_esc
        double logMdotOB = -5.99 +
                           (2.210 * logL5) -
                           (1.339 * logM30) -
                           (1.601 * log10(V / 2.0)) +
                           (zExp2001 * LogMetallicityXi()) +
                           (1.07  * logT20);

        rate = PPOW(10.0, logMdotOB);
    }
    else if (utils::Compare(teff, T1) > 0 && utils::Compare(teff, T2) <= 0) {
        SHOW_WARN_IF(utils::Compare(teff, VINK_MASS_LOSS_MAXIMUM_TEMP) > 0, ERROR::HIGH_TEFF_WINDS);            // show warning if winds being used outside comfort zone

        double V         = 1.3;                                                                                 // v_inf/v_esc
        double logMdotOB = -6.688 +
                           (2.210 * logL5) -
                           (1.339 * logM30) -
                           (1.601 * log10(V / 2.0)) +
                           (zExp2001  * LogMetallicityXi()) +
                           (1.07  * logT20);

        rate = PPOW(10.0, logMdotOB);
    }
    else if (utils::Compare(teff, T2) > 0) {
        SHOW_WARN_IF(utils::Compare(teff, VINK_MASS_LOSS_MAXIMUM_TEMP) > 0, ERROR::HIGH_TEFF_WINDS);            // show warning if winds being used outside comfort zone

        double V         = 2.6;                                                                                 // v_inf/v_esc
        double logMdotOB = -6.697 +
                           (2.194 * logL5) -
                           (1.313 * logM30) -
                           (1.226 * log10(V / 2.0)) +
                           (zExp  * LogMetallicityXi()) +
                           (0.933 * logT40) -
                           (10.92 * logT40 * logT40);

        rate = PPOW(10.0, logMdotOB);
    }
    else {
        SHOW_WARN(ERROR::LOW_TEFF_WINDS, "Mass Loss Rate = 0.0");                                           // too cold to use winds - show warning.
    }

    return rate;
}


/*
 * Calculate mass loss rate for massive OB stars using the Krticka+ 2018 prescription
 *
 * https://arxiv.org/pdf/1712.03321.pdf
 *
 * 
 * double CalculateMassLossRateOBKrticka2018()
 *
 * @return                                      Mass loss rate for hot OB stars in Msol yr^-1
 */
double BaseStar::CalculateMassLossRateOBKrticka2018() const {

    double logZ    = LogMetallicityXi();
    double logMdot = -5.70 + 0.50 * logZ + (1.61 - 0.12 * logZ) * log10(m_Luminosity / 1.0E6);

    return PPOW(10.0, logMdot);
}


/*
 * Calculate mass loss rate for RSG stars using the Beasor+2020 prescription
 *
 * https://arxiv.org/pdf/2001.07222.pdf eq 4.
 * 
 * fit corrected slightly in Decin 2023, eq E.1 
 * https://arxiv.org/pdf/2303.09385.pdf
 * 
 * corrected again by Beasor+2023, https://ui.adsabs.harvard.edu/abs/2023MNRAS.524.2460B/abstract
 *
 * 
 * double CalculateMassLossRateRSGBeasor2020()
 *
 * @return                                      Mass loss rate for RSG stars in Msol yr^-1
 */
double BaseStar::CalculateMassLossRateRSGBeasor2020() const {

    double logMdot = (-21.5 - 0.15 * m_MZAMS) + (3.6 * log10(m_Luminosity));                                // Further correction by Beasor+

    return PPOW(10.0, logMdot);
}


/*
 * Calculate mass loss rate for RSG stars using the Decin2023 prescription
 * 
 *  https://arxiv.org/pdf/2303.09385.pdf eq 6.
 *
 * 
 * double CalculateMassLossRateRSGDecin2023()
 *
 * @return                                      Mass loss rate for RSG stars in Msol yr^-1
 */
double BaseStar::CalculateMassLossRateRSGDecin2023() const {
    return PPOW(10.0, -20.63 - 0.16 * m_MZAMS + 3.47 * log10(m_Luminosity));
}


/*
 * Calculate mass loss rate for RSG stars using the Yang 2023 prescription
 *  Third order polynomial in log Luminosity.
 *  https://arxiv.org/pdf/2303.09385.pdf eq 6.
 *
 * 
 * double CalculateMassLossRateRSGYang2023()
 *
 * @return                                      Mass loss rate for RSG stars in Msol yr^-1
 */
double BaseStar::CalculateMassLossRateRSGYang2023() const {

    double logL    = log10(m_Luminosity);
    double logMdot = 0.45 * logL * logL * logL - 5.26 * logL * logL + 20.93 * logL - 34.56;

    return PPOW(10.0, logMdot);
}


/*
 * Calculate mass loss rate for RSG stars using the Kee + 2021 prescription
 *
 * https://arxiv.org/pdf/2101.03070.pdf eqs 5, 13, 14, 25. 
 *
 * 
 * double CalculateMassLossRateRSGKee2021()
 *
 * @return                                      Mass loss rate for RSG stars in Msol yr^-1
 */
double BaseStar::CalculateMassLossRateRSGKee2021() const {

    const double vturb    = 1.5E4;                                                                              // turbulent velocity, m/s, for a typical RSG
    const double k_b      = 1.38E-23;                                                                           // Boltzmann Constant in J K^-1
    const double sigma    = 5.67E-8;                                                                            // Stefan Boltzmann constant W m^-2 K^-4
    const double m_h      = 1.67E-27;                                                                           // mass of hydrogen in Kg
    const double kappa    = 0.01 * OPACITY_CGS_TO_SI;                                                           // Given after Eq. 16 

    double teff           = TSOL * m_Temperature;                                                               // in K
    
    double R_SI           = sqrt((m_Luminosity * LSOLW) / (4.0 * M_PI * sigma * PPOW(teff, 4.0)));
    double M_SI           = m_Mass * MSOL_TO_KG;
    double cs             = sqrt(k_b * teff / m_h);
    double gamma          = (kappa * m_Luminosity * LSOLW) / (4.0 * M_PI * G * C * M_SI);
    double vesc           = sqrt(2.0 * G * (M_SI) / (R_SI));                                                    // m/s, not vesc,eff

    double Rpmod          = G * (M_SI) * (1.0 - gamma) / (2.0 * ((cs * cs) + (vturb * vturb)));                 // modified parker radius, in m
    double rho            = (4.0 / 3.0) * (Rpmod / (kappa * (R_SI) * (R_SI))) * 
                            (exp(-(2.0 * Rpmod / (R_SI)) + (3.0 / 2.0))) / (1.0 - exp(-2.0 * Rpmod / (R_SI)));

    double MdotAnalytical = 4.0 * M_PI * rho * sqrt(cs * cs + vturb * vturb) * Rpmod * Rpmod;                   // in kg/s
    double factor         = PPOW(((vturb / 17000.0) / (vesc / 60000.0)), 1.30);                                 // non-isothermal correction factor

    return factor * MdotAnalytical * SECONDS_IN_YEAR / MSOL_TO_KG; 
}   


/*
 *  Calculate mass loss rate for RSG stars using the Vink and Sabhahit 2023 prescription
 *  A kinked function of L and M
 *  https://arxiv.org/pdf/2309.08657.pdf eqs 1 and 2
 *
 * 
 * double CalculateMassLossRateRSGVinkSabhahit2023()
 *
 * @return                                      Mass loss rate for RSG stars in Msol yr^-1
 */
double BaseStar::CalculateMassLossRateRSGVinkSabhahit2023() const {

    const double logLkink = 4.6;

    double logL = log10(m_Luminosity);
    double logM = log10(m_Mass);

    double logMdot;
    if (utils::Compare(logL, logLkink) < 0) {
        logMdot = -8.0 + 0.7 * logL - 0.7 * logM;
    }
    else {
        logMdot = -24.0 + 4.77 * logL - 3.99 * logM;
    }

    return PPOW(10.0, logMdot);
}


/*
 * Calculate mass loss rate for very massive (>100 Msol) OB stars using the Bestenlehner 2020 prescription
 *
 * https://arxiv.org/pdf/2002.05168.pdf
 *
 * 
 * double CalculateMassLossRateVMSBestenlehner2020()
 *
 * @return                                      Mass loss rate for hot OB stars in Msol yr^-1
 */
double BaseStar::CalculateMassLossRateVMSBestenlehner2020() const {

    const double alpha       = 0.39;                                        // CAK force multiplier
    const double logMdotZero = -4.78;                                       // from substituting LogMdotTrans and Gamma_e trans into eq 12. 

    double gamma   = EDDINGTON_PARAMETER_FACTOR * m_Luminosity / m_Mass;    // Eddington Parameter, not metallicity specific as in the publication
    double logMdot = logMdotZero + ((1.0 / alpha) + 0.5) * log10(gamma) - (((1.0 - alpha) / alpha) + 2.0) * log10(1.0 - gamma);

    return PPOW(10.0, logMdot);
}


/*
 * Calculate mass loss rate for very massive (>100 Msol) OB stars using a fit to the Vink 2011 mass loss rates
 *
 * https://arxiv.org/pdf/1105.0556.pdf
 *
 * 
 * double CalculateMassLossRateVMSVink2011()
 *
 * @return                                      Mass loss rate for very massive stars in Msol yr^-1
 */
double BaseStar::CalculateMassLossRateVMSVink2011() const {

    double rate;

    double Gamma    = EDDINGTON_PARAMETER_FACTOR * m_Luminosity / m_Mass;                                       // Eddington Parameter, independent of surface composition
    double rate2001 = CalculateMassLossRateOBVink2001();

    double logMdotdiff;
    if (utils::Compare(Gamma, 0.5) > 0) {                                                                       // ensure that the prescription isn't extrapolated to low gamma
        logMdotdiff = 0.04468 + (0.3091 * Gamma) + (0.2434 * Gamma * Gamma);
        rate = PPOW(10.0, (logMdotdiff + log10(rate2001)));
    }
    else {
        SHOW_WARN(ERROR::LOW_GAMMA, "Mass Loss Rate defaulting to Vink2001, low Gamma");                        // gamma extrapolated outside fit range, default to Vink2001
        rate = rate2001;
    }

    return rate;
}


/*
 * Calculate mass loss rate for very massive stars using the Sabhahit 2023 prescription
 *
 * https://arxiv.org/pdf/2306.11785.pdf
 *
 * 
 * double CalculateMassLossRateVMSSabhahit2023()
 *
 * @return                                      Mass loss rate in Msol yr^-1
 */
double BaseStar::CalculateMassLossRateVMSSabhahit2023() const {

    double gamma       = EDDINGTON_PARAMETER_FACTOR * m_Luminosity / m_Mass;                                    // Eddington Parameter, independent of surface composition
    double Mswitch     = PPOW(m_Metallicity, -1.574) * 0.0615 + 18.10;                                          // obtained from a powerlaw fit to table 2, given teff=45kK
    double Lswitch     = PPOW(10, (-1.91 * m_Log10Metallicity + 2.36));                                         // loglinear fits to table 2 
    double Mdotswitch  = PPOW(10, (-1.86 * m_Log10Metallicity - 8.90));
    double gammaswitch = EDDINGTON_PARAMETER_FACTOR * Lswitch / Mswitch;

    double Mdot; 
    if (utils::Compare(gamma, gammaswitch) > 0) {
        Mdot = Mdotswitch * PPOW((m_Luminosity / Lswitch) , 4.77) * PPOW((m_Mass/Mswitch) , -3.99);
    }
    else {
        Mdot = CalculateMassLossRateOBVink2001();
    }

    return Mdot;
}


/*
 * Calculate mass loss for main sequence stars. 
 * Switches prescription based on program options. 
 *
 * 
 * double CalculateMassLossRateOB(const OB_MASS_LOSS)
 *
 * @param   [IN]    p_OB_MassLoss               Mass loss prescription to use
 * @return                                      Mass loss rate (in Msol yr^{-1})
 */
double BaseStar::CalculateMassLossRateOB(const OB_MASS_LOSS p_OB_MassLoss) {

    double rate = 0.0;                                                                                          // default return value                                                      

    m_DominantMassLossRate = MASS_LOSS_TYPE::OB;
    
    switch (p_OB_MassLoss) {                                                                                    // decide which prescription to use
        case OB_MASS_LOSS::NONE:
            rate = 0.0;
            break;
        case OB_MASS_LOSS::VINK2001:
            rate = CalculateMassLossRateOBVink2001();
            break;
        case OB_MASS_LOSS::VINK2021:
            rate = CalculateMassLossRateOBVinkSander2021();
            break;
        case OB_MASS_LOSS::BJORKLUND2022:
            rate = CalculateMassLossRateOBBjorklund2022();
            break;
        case OB_MASS_LOSS::KRTICKA2018:
            rate = CalculateMassLossRateOBKrticka2018();
            break;
        default:
            SHOW_WARN(ERROR::UNKNOWN_MASS_LOSS_PRESCRIPTION, "Using default value VINK2021");
            rate = CalculateMassLossRateOBVinkSander2021();
            break;
    }
    return rate;
}


/*
 * Calculate mass loss for RSG stars (Red Supergiant). 
 * Switches prescription based on program options. 
 * 
 * 
 * double CalculateMassLossRateRSG(const RSG_MASS_LOSS)
 *
 * @param   [IN]    p_RSG_MassLoss              Mass loss prescription to use
 * @return                                      Mass loss rate (in Msol yr^{-1})
 */
double BaseStar::CalculateMassLossRateRSG(const RSG_MASS_LOSS p_RSG_MassLoss) const {

    double rate = 0.0;                                                                                          // default return value                                                      

    switch (p_RSG_MassLoss) {                                                                                   // decide which prescription to use
        case RSG_MASS_LOSS::NONE:                     
            rate = 0.0;
            break;
        case RSG_MASS_LOSS::VINKSABHAHIT2023:
            rate = CalculateMassLossRateRSGVinkSabhahit2023();
            break;            
        case RSG_MASS_LOSS::BEASOR2020:
            rate = CalculateMassLossRateRSGBeasor2020();
            break;
        case RSG_MASS_LOSS::DECIN2023:
            rate = CalculateMassLossRateRSGDecin2023();
            break;
        case RSG_MASS_LOSS::YANG2023:
            rate = CalculateMassLossRateRSGYang2023();
            break;            
        case RSG_MASS_LOSS::KEE2021:
            rate = CalculateMassLossRateRSGKee2021();
            break;
        case RSG_MASS_LOSS::NJ90:
            rate = CalculateMassLossRateNieuwenhuijzenDeJager();
            break;
        default:
            SHOW_WARN(ERROR::UNKNOWN_MASS_LOSS_PRESCRIPTION, "Using default value NJ90");
            rate = CalculateMassLossRateNieuwenhuijzenDeJager();
            break;
    }
    return rate;
}


/*
 * Calculate mass loss for very massive MS stars, >100Msol. 
 * Switches prescription based on program options. 
 *
 * 
 * double CalculateMassLossRateVMS(const VMS_MASS_LOSS)
 *
 * @param   [IN]    p_VMS_MassLoss              Mass loss prescription to use
 * @return                                      Mass loss rate (in Msol yr^{-1})
 */
double BaseStar::CalculateMassLossRateVMS(const VMS_MASS_LOSS p_VMS_MassLoss) {

    double rate = 0.0;                                                      

    switch (p_VMS_MassLoss) {                                                                                   // decide which prescription to use
        case VMS_MASS_LOSS::NONE:
            rate = 0.0;
            break;
        case VMS_MASS_LOSS::BESTENLEHNER2020:
            rate = CalculateMassLossRateVMSBestenlehner2020();
            break;
        case VMS_MASS_LOSS::VINK2011:
            rate = CalculateMassLossRateVMSVink2011();
            break;
        case VMS_MASS_LOSS::SABHAHIT2023:
            rate = CalculateMassLossRateVMSSabhahit2023();
            break;
        default:
            SHOW_WARN(ERROR::UNKNOWN_MASS_LOSS_PRESCRIPTION, "Using default value VINK2011");
            rate = CalculateMassLossRateVMSVink2011();
            break;
    }
    return rate;
}


/*
 * Calculate the mass-loss rate for Wolf-Rayet stars according to the
 * prescription of Sander & Vink 2020 (https://arxiv.org/abs/2009.01849)
 * 
 * Use the luminosity prescription given by Equation 13 (see section 3.4.1)
 * 
 * 
 * double CalculateMassLossRateWolfRayetSanderVink2020(const double p_Mu)
 *
 * @param   [IN]    p_Mu                        Small envelope parameter (see Hurley et al. 2000, eq 97 & 98)
 * @return                                      Mass loss rate (in Msol yr^{-1})
 */
double BaseStar::CalculateMassLossRateWolfRayetSanderVink2020(const double p_Mu) const {

    double Mdot = 0.0;                                                                                      // default return value

    if (utils::Compare(p_Mu, 1.0) < 0) {

        double logL = log10(m_Luminosity);
        double logZ = LogMetallicityXi(); 

        // Calculate alpha, L0 and Mdot10
        double alpha     = 0.32 * logZ + 1.4;                                                               // Equation 18 in Sander & Vink 2020
        double logL0     = -0.87 * logZ + 5.06;                                                             // Equation 19 in Sander & Vink 2020
        double logMdot10 = -0.75 * logZ - 4.06;                                                             // Equation 20 in Sander & Vink 2020

        if (utils::Compare(logL0, logL) <= 0) {                                                             // No mass loss for L < L0
            // Equation 13 in Sander & Vink 2020
            double logMdot = alpha * log10(logL - logL0) + 0.75 * (logL - logL0 - 1.0) + logMdot10;
            Mdot           = PPOW(10.0, logMdot) * OPTIONS->WolfRayetFactor();
        }
    }
    return Mdot;
}


/*
 * Calculate the correction to the mass-loss rates for Wolf-Rayet stars 
 * as a function of effective temperature, according to the
 * prescription of Sander et al. 2023 (https://arxiv.org/abs/2301.01785)
 * 
 * Use the correction given in Eq. 18, with the effective temperature
 * (what they refer to as T_\star in Eq. 1) as T_eff,crit
 * 
 * 
 * double CalculateMassLossRateWolfRayetTemperatureCorrectionSander2023(const double p_Mdot)
 *
 * @param   [IN]    p_Mdot                      Uncorrected mass-loss rate (in Msol yr^{-1})
 * @return                                      Corrected mass-loss rate (in Msol yr^{-1})
 */
double BaseStar::CalculateMassLossRateWolfRayetTemperatureCorrectionSander2023(const double p_Mdot) const {

    const double teffRef = 141.0E3;                                 // reference effective temperature in Kelvin
    const double teffMin = 100.0E3;                                 // minimum effective temperature in Kelvin to apply correction

    double teff                = m_Temperature * TSOL;              // get effective temperature in Kelvin
    double logMdotUncorrected  = log10(p_Mdot);                     // uncorrected mass-loss rate
    double logMdotCorrected    = 0.0;

    // Only apply to sufficiently hot stars
    if (utils::Compare(teff, teffMin) > 0) {
        logMdotCorrected = logMdotUncorrected - 6.0 * log10(teff / teffRef);
    }
    else {
        logMdotCorrected = logMdotUncorrected;
    }

    return PPOW(10.0, logMdotCorrected);
}


/*
 * Calculate the mass-loss rate for helium stars according to the
 * prescription of Vink 2017 (https://ui.adsabs.harvard.edu/abs/2017A%26A...607L...8V/abstract)
 * 
 * See their Eq. 1
 * 
 * 
 * double CalculateMassLossRateHeliumStarVink2017()
 *
 * @return                                      Mass loss rate (in Msol yr^{-1})
 */
double BaseStar::CalculateMassLossRateHeliumStarVink2017() const {

    double logMdot = -13.3 + (1.36 * log10(m_Luminosity)) + (0.61 * LogMetallicityXi());   // Eq. 1.

    return PPOW(10.0, logMdot);
}


/*
 * Calculate the mass-loss rate for Wolf--Rayet stars according to the
 * prescription of Shenar et al. 2019 (https://ui.adsabs.harvard.edu/abs/2019A%26A...627A.151S/abstract)
 * 
 * See their Eq. 6 and Table 5
 * 
 * We use the fitting coefficients for hydrogen rich WR stars (e.g., WNh)
 * The C4 (X_He) term is = 0 and is omitted
 * 
 * 
 * double CalculateMassLossRateWolfRayetShenar2019()
 *
 * @return                                      Mass loss rate (in Msol yr^{-1})
 */
double BaseStar::CalculateMassLossRateWolfRayetShenar2019() const {

    double teff = m_Temperature * TSOL;

    // For H-rich WR stars (X_H > 0.4)
    const double C1 = -6.78;
    const double C2 =  0.66;
    const double C3 = -0.12;
    const double C5 =  0.74;

    double logMdot = C1 + (C2 * log10(m_Luminosity)) + (C3 * log10(teff)) + (C5 * m_Log10Metallicity); 

    return PPOW(10.0, logMdot);
}


/*
 * Calculate the dominant mass loss mechanism and associated rate for the star
 * at the current evolutionary phase.
 *
 * According to Hurley et al. 2000
 *
 * 
 * double CalculateMassLossRateHurley()
 *
 * @return                                      Mass loss rate in Msol per year
 */
double BaseStar::CalculateMassLossRateHurley() {
    return CalculateMassLossRateNieuwenhuijzenDeJager();
}


/*
 * Calculate the dominant mass loss mechanism and associated rate for the star at the current evolutionary phase
 * According to Vink - based on implementation in StarTrack 
 *
 * 
 * double CalculateMassLossRateBelczynski2010()
 *
 * @return                                      Mass loss rate in Msol per year
 */
double BaseStar::CalculateMassLossRateBelczynski2010() {
    m_DominantMassLossRate = MASS_LOSS_TYPE::NONE;                                                                  // reset dominant mass loss rate

    double LBVRate = CalculateMassLossRateLBV(OPTIONS->LuminousBlueVariablePrescription());                         // start with LBV winds (can be, and is often, 0.0)
    double otherWindsRate = 0.0;

    if (m_DominantMassLossRate != MASS_LOSS_TYPE::LBV || 
        OPTIONS->LuminousBlueVariablePrescription() == LBV_PRESCRIPTION::HURLEY_ADD ) {                             // check whether we should add other winds to the LBV winds (always for HURLEY_ADD prescription, only if not in LBV regime for others)

        double teff = m_Temperature * TSOL;                                                                         // change to Kelvin so it can be compared with values as stated in Vink prescription
        if (utils::Compare(teff, VINK_MASS_LOSS_MINIMUM_TEMP) < 0) {                                                // cool stars, add Hurley et al 2000 winds
            otherWindsRate = CalculateMassLossRateHurley() * OPTIONS->CoolWindMassLossMultiplier();                 // Apply cool wind mass loss multiplier
        }
        else  {                                                                                                     // hot stars, add Vink et al. 2001 winds (ignoring bistability jump)
            otherWindsRate = CalculateMassLossRateOBVink2001();
            m_DominantMassLossRate = MASS_LOSS_TYPE::OB;
        }

        if (utils::Compare(LBVRate, otherWindsRate) > 0) {
            m_DominantMassLossRate = MASS_LOSS_TYPE::LBV;                                                           // set LBV dominant again in case Hurley or OB overwrote it
        }
    }

    // BSE and StarTrack have some multiplier they apply here
    return LBVRate + otherWindsRate;
}


/*
 * Calculate the mass loss rate according to the updated prescription. 
 * The structure is similar to the Vink wrapper (previous default), which should be called Belczynski.
 * Mass loss rates for hot, massive OB stars are given by Bjorklund et al. 2022
 * Mass loss rates for helium rich Wolf--Rayet stars are given by Sander (not yet implemented)
 * Mass loss rates for red supergiants are given by Beasor and Davies (not yet implemented)
 * Mass loss rates for luminous blue variables are still given as defined elsewhere in the code
 * 
 *
 * double CalculateMassLossRateFlexible2023()
 * 
 * @return                  Mass loss rate in Msol per year
 */
double BaseStar::CalculateMassLossRateFlexible2023() {

    m_DominantMassLossRate = MASS_LOSS_TYPE::NONE;

    double LBVRate         = CalculateMassLossRateLBV(OPTIONS->LuminousBlueVariablePrescription());                 // start with LBV winds (can be, and is often, 0.0)
    double otherWindsRate  = 0.0;
    double teff            = TSOL * m_Temperature;    

    if (m_DominantMassLossRate != MASS_LOSS_TYPE::LBV || 
        OPTIONS->LuminousBlueVariablePrescription() == LBV_PRESCRIPTION::HURLEY_ADD ) {                             // check whether we should add other winds to the LBV winds (always for HURLEY_ADD prescription, only if not in LBV regime for others)

        if ((utils::Compare(teff, RSG_MAXIMUM_TEMP) < 0) && 
            (utils::Compare(m_MZAMS, 8.0) >= 0)          &&                                                         // JR: We shouldn't have undocumented magic numbers in the code... This is an accepted threshold, so let's document it and give it a name.
            IsOneOf(GIANTS)) {                                                                                      // RSG criteria, below 8kK, above 8Msol, and core helium burning giant(CHeB, FGB, EAGB, TPAGB) 
            otherWindsRate         = CalculateMassLossRateRSG(OPTIONS->RSGMassLoss()); 
            m_DominantMassLossRate = MASS_LOSS_TYPE::RSG;
        }                                                                      
        else if (utils::Compare(teff, VINK_MASS_LOSS_MINIMUM_TEMP) < 0) {                                           // cool stars, add Hurley et al 2000 winds (NJ90)
            otherWindsRate = CalculateMassLossRateHurley() * OPTIONS->CoolWindMassLossMultiplier();                 // apply cool wind mass loss multiplier
        }                                                                                                           // change to Kelvin so it can be compared with values as stated in Vink prescription
        else if (utils::Compare(m_MZAMS, VERY_MASSIVE_MINIMUM_MASS) >= 0) {
            otherWindsRate         = CalculateMassLossRateVMS(OPTIONS->VMSMassLoss());        
            m_DominantMassLossRate = MASS_LOSS_TYPE::VMS;                                                           // massive MS, >100 Msol. Alternatively could use Luminosity or Gamma and Mass threshold                             
        }
        else {     
            otherWindsRate         = CalculateMassLossRateOB(OPTIONS->OBMassLoss());
            m_DominantMassLossRate = MASS_LOSS_TYPE::OB;
        }

        if (utils::Compare(LBVRate, otherWindsRate) > 0) {
            m_DominantMassLossRate = MASS_LOSS_TYPE::LBV;                                                           // set LBV dominant again in case Hurley or OB overwrote it
        }
    }

    return LBVRate + otherWindsRate;
}


/*
 * Calculate mass loss rate
 *
 * Calls relevant mass loss function based on mass loss prescription given in program options (OPTIONS->massLossPrescription)
 *
 *
 * double CalculateMassLossRate()
 *
 * @return                                      Mass loss rate
 */
double BaseStar::CalculateMassLossRate() {

    double mDot = 0.0;                                                                                          // default return value

    if (OPTIONS->UseMassLoss()) {

        double LBVRate;
        double otherWindsRate;

        switch (OPTIONS->MassLossPrescription()) {                                                              // which prescription?

            case MASS_LOSS_PRESCRIPTION::HURLEY:                                                                // HURLEY
                LBVRate        = CalculateMassLossRateLBV(LBV_PRESCRIPTION::HURLEY_ADD);
                otherWindsRate = CalculateMassLossRateHurley();
                if (utils::Compare(LBVRate, otherWindsRate) > 0) {
                    m_DominantMassLossRate = MASS_LOSS_TYPE::LBV;
                }
                mDot = LBVRate + otherWindsRate;
                break;

            case MASS_LOSS_PRESCRIPTION::BELCZYNSKI2010:                                                        // formerly named VINK mass loss prescription
                mDot = CalculateMassLossRateBelczynski2010();
                break;

            case MASS_LOSS_PRESCRIPTION::FLEXIBLE2023:                                                          // updated mass loss prescription
                mDot = CalculateMassLossRateFlexible2023();
                break;

            case MASS_LOSS_PRESCRIPTION::NONE:                                                                  // no mass loss prescription
                mDot = 0.0;
                break;

            default:                                                                                            // unknown mass loss prescription
                SHOW_WARN(ERROR::UNKNOWN_MASS_LOSS_PRESCRIPTION, "Using HURLEY");                               // show warning
                LBVRate        = CalculateMassLossRateLBV(LBV_PRESCRIPTION::HURLEY_ADD);
                otherWindsRate = CalculateMassLossRateHurley();                                                 // use HURLEY
                if (utils::Compare(LBVRate, otherWindsRate) > 0) {
                    m_DominantMassLossRate = MASS_LOSS_TYPE::LBV;
                }
                mDot = LBVRate + otherWindsRate;
        }
        mDot = mDot * OPTIONS->OverallWindMassLossMultiplier();                                                 // apply overall wind mass loss multiplier
    }

    return mDot;
}


/*
 * Calculate mass loss given mass loss rate - uses timestep passed (p_Dt)
 * Returned mass loss is limited to MAXIMUM_MASS_LOSS_FRACTION (e.g., 1%) of current mass
 *
 *
 * double CalculateMassLoss_Static(const double p_Mass, const double p_Mdot, const double p_Dt)
 *
 * @param   [IN]    p_Mass                      Mass in Msol
 * @param   [IN]    p_Mdot                      Mass loss rate
 * @param   [IN]    p_Dt                        Timestep
 * @return                                      Mass loss
 */
double BaseStar::CalculateMassLoss_Static(const double p_Mass, const double p_Mdot, const double p_Dt) {
    return max(0.0, min(p_Mdot * p_Dt * 1.0E6, p_Mass * MAXIMUM_MASS_LOSS_FRACTION));       // mass loss rate given in Msol per year, times are in Myr so need to multiply by 10^6
}


/*
 * Calculate values for dt, mDot and mass assuming mass loss is applied
 *
 * Class member variables m_Mdot and m_Dt are updated directly by this function if required (see parameters)
 * Class member variables m_Mass is not updated directly by this function - the calculated mass is returned as the functional return
 *
 * - calculates (and limits) mass loss
 * - calculate new timestep (dt) and mass loss rate (mDot) to match (possibly limited) mass loss
 * - calculates new mass (mass) based on (possibly limited) mass loss
 *
 * Returns existing value for mass if mass loss not being used (program option)
 *
 *
 * double CalculateMassLossValues(const bool p_UpdateMDot, const bool p_UpdateMDt)  // JR: todo: pick a better name for this...
 *
 * @param   [IN]    p_UpdateMDot                flag to indicate whether the class member variable m_Mdot should be updated (default is false)
 * @param   [IN]    p_UpdateMDt                 flag to indicate whether the class member variable m_Dt should be updated (default is false)
 * @return                                      calculated mass (mSol)
 */
double BaseStar::CalculateMassLossValues(const bool p_UpdateMDot, const bool p_UpdateMDt) {

    double mass = m_Mass;

    if (OPTIONS->UseMassLoss()) {                                               // only if using mass loss (program option)

        double mDot     = CalculateMassLossRate();                              // calculate mass loss rate
        if (p_UpdateMDot) m_Mdot = mDot;                                        // update class member variable if necessary
        double massLoss = CalculateMassLoss_Static(mass, mDot, m_Dt);           // calculate mass loss - limited to (mass * MAXIMUM_MASS_LOSS_FRACTION)

        if (OPTIONS->CheckPhotonTiringLimit()) {
            double lim = m_Luminosity / (G_SOLAR_YEAR * m_Mass / m_Radius);     // calculate the photon tiring limit in Msol yr^-1 using Owocki & Gayley 1997, equation slightly clearer in Owocki+2004 Eq. 20
            massLoss   = std::min(massLoss, lim);                               // limit mass loss to the photon tiring limit
        }

        mass -= massLoss;                                                       // new mass based on mass loss
        
        // update class member variable if necessary: new timestep to match limited mass loss
        if (p_UpdateMDt & (utils::Compare(massLoss, (mass * MAXIMUM_MASS_LOSS_FRACTION)) >= 0) )
            m_Dt = std::round(massLoss / (mDot * 1.0E6) / TIMESTEP_QUANTUM) * TIMESTEP_QUANTUM;
    }

    return mass;
}


/*
 * Resolve mass loss
 *
 * - calculates mass loss rate
 * - calculates (and limits) mass loss
 * - resets timestep (m_Dt) and mass loss rate (m_Mdot) to match (possibly limited) mass loss
 * - calculates and sets new mass (m_Mass) based on (possibly limited) mass loss
 * - applies mass rejuvenation factor and calculates new age
 *
 *
 * double ResolveMassLoss(const bool p_UpdateMDt)
 * 
 * @param   [IN]    p_UpdateMDt                 flag to indicate whether the class member variable m_Dt should be updated in BaseStar::CalculateMassLossValues()
 *                                              (default is true)
 */
void BaseStar::ResolveMassLoss(const bool p_UpdateMDt) {

    if (OPTIONS->UseMassLoss()) {

        double mass = CalculateMassLossValues(true, p_UpdateMDt);                                   // calculate new values assuming mass loss applied

        // JR: this is here to keep attributes in sync BSE vs SSE
        // Supernovae are caught in UpdateAttributesAndAgeOneTimestep() (hence the need to move the
        // call to PrintStashedSupernovaDetails() in Star:EvolveOneTimestep())
        // Don't resolve envelope loss here (JR: we're not going to switch anyway... need to revisit this)
        STELLAR_TYPE st = UpdateAttributesAndAgeOneTimestep(mass - m_Mass, 0.0, 0.0, false, false); // recalculate stellar attributes
        if (st != m_StellarType) {                                                                  // should switch?
            SHOW_WARN(ERROR::SWITCH_NOT_TAKEN);                                                     // show warning if we think we should switch again...
            
            // we may have stashed SN details - need to clear them if we're not going to switch,
            // but only if not an ephemeral clone (ephemeral clones don't write to the stash)
            if (IsSupernova() && m_ObjectPersistence == OBJECT_PERSISTENCE::PERMANENT) ClearSupernovaStash();
        }

        // JR: should we update the initial mass before or after we update the age after mass loss?
        UpdateInitialMass();                                                                        // update effective initial mass (MS, HG & HeMS)
        UpdateAgeAfterMassLoss();                                                                   // update age (MS, HG & HeMS)
        ApplyMassTransferRejuvenationFactor();                                                      // apply age rejuvenation factor
    }
}


/*
 * Calculate core mass for a given luminosity using the Mc - L relation
 *
 * Hurley et al. 2000, eqs 37 & 38
 *
 *
 * double BaseStar::CalculateCoreMassGivenLuminosity_Static(const double p_Luminosity, const DBL_VECTOR &p_GBParams)
 *
 * @param   [IN]    p_Luminosity                Luminosity in Lsol
 * @param   [IN]    p_GBParams                  Giant Branch parameters
 * @return                                      Core mass in Msol
 */
double BaseStar::CalculateCoreMassGivenLuminosity_Static(const double p_Luminosity, const DBL_VECTOR &p_GBParams) {
#define gbParams(x) p_GBParams[static_cast<int>(GBP::x)]    // for convenience and readability - undefined at end of function

    return (utils::Compare(p_Luminosity, gbParams(Lx)) > 0)
            ? PPOW((p_Luminosity / gbParams(B)), (1.0 / gbParams(q)))
            : PPOW((p_Luminosity / gbParams(D)), (1.0 / gbParams(p)));

#undef gbParams
}


/*
 * Calculate:
 *
 *     (a) the maximum mass acceptance rate of this star, as the accretor, during mass transfer, and
 *     (b) the accretion efficiency parameter
 *
 *
 * The maximum acceptance rate of the accretor star during mass transfer is based on stellar type: this function
 * is for main sequence stars, or stars that have evolved off of the main sequence but are not yet remnants.
 *
 * Mass transfer is assumed Eddington limited for BHs and NSs.  The formalism of Nomoto/Claeys is used for WDs.
 *
 * For non compact objects:
 *
 *    1) Kelvin-Helmholtz (thermal) timescale if THERMAL (thermally limited) mass transfer efficiency
 *    2) Choose a fraction of the mass rate that will be effectively accreted for FIXED fraction mass transfer (as in StarTrack)
 *
 *
 * DBL_DBL CalculateMassAcceptanceRate(const double p_DonorMassRate, const double p_AccretorMassRate)
 *
 * @param   [IN]    p_DonorMassRate             Mass transfer rate of the donor
 * @param   [IN]    p_AccretorMassRate          Thermal mass transfer rate of the accretor (this star)
 * @return                                      Tuple containing the Maximum Mass Acceptance Rate and the Accretion Efficiency Parameter
 */
DBL_DBL BaseStar::CalculateMassAcceptanceRate(const double p_DonorMassRate, const double p_AccretorMassRate) {

    double acceptanceRate   = 0.0;                                                          // acceptance mass rate - default = 0.0
    double fractionAccreted = 0.0;                                                          // accretion fraction - default  = 0.0

    switch (OPTIONS->MassTransferAccretionEfficiencyPrescription()) {

        case MT_ACCRETION_EFFICIENCY_PRESCRIPTION::THERMALLY_LIMITED:                       // thermally limited mass transfer:

            acceptanceRate   = min(OPTIONS->MassTransferCParameter() * p_AccretorMassRate, p_DonorMassRate);
            fractionAccreted = acceptanceRate / p_DonorMassRate;
            break;

        case MT_ACCRETION_EFFICIENCY_PRESCRIPTION::FIXED_FRACTION:                          // fixed fraction of mass accreted, as in StarTrack
            fractionAccreted = OPTIONS->MassTransferFractionAccreted();
            acceptanceRate   = min(p_DonorMassRate, fractionAccreted * p_DonorMassRate);
            break;


        default:                                                                            // unknown mass transfer accretion efficiency prescription - shouldn't happen
            m_Error = ERROR::UNKNOWN_MT_ACCRETION_EFFICIENCY_PRESCRIPTION;                  // set error value
            SHOW_WARN(m_Error);                                                             // warn that an error occurred
    }

    return std::make_tuple(acceptanceRate, fractionAccreted);
}


/*
 * Calculate thermal mass acceptance rate
 *
 *
 * double CalculateThermalMassAcceptanceRate(const double p_Radius)
 *
 * @param   [IN]    p_Radius                    Radius of the accretor (Rsol) [typically called with Roche Lobe radius]
 * @return                                      Thermal mass acceptance rate
 */
double BaseStar::CalculateThermalMassAcceptanceRate(const double p_Radius) const {
    
    switch( OPTIONS->MassTransferThermallyLimitedVariation() ) {
        case MT_THERMALLY_LIMITED_VARIATION::RADIUS_TO_ROCHELOBE:
            return (m_Mass - m_CoreMass) / CalculateThermalTimescale(p_Radius);             // uses provided accretor radius (should be Roche lobe radius in practice)
        case MT_THERMALLY_LIMITED_VARIATION::C_FACTOR:
        default:
            return CalculateThermalMassLossRate();
    }
}

/*
 * Calculate the nuclear mass loss rate as the equal to the mass divide by the radial expansion timescale
 * We do not use CalculateRadialExpansionTimescale(), however, since in the process of mass transfer the previous radius
 * is determined by binary evolution, not nuclear timescale evolution
 *
 *
 * double CalculateNuclearMassLossRate()
 *
 * @return                                      Nuclear mass loss rate
 */
double BaseStar::CalculateNuclearMassLossRate() {
    
    // We create and age it slightly to determine how the radius will change.
    // To be sure the clone does not participate in logging, we set its persistence to EPHEMERAL.
    BaseStar *clone = Clone(OBJECT_PERSISTENCE::EPHEMERAL, false);                              // do not re-initialise the clone
    double timestep = std::max(1000.0*NUCLEAR_MINIMUM_TIMESTEP, m_Age/1.0E6);
    clone->UpdateAttributesAndAgeOneTimestep(0.0, 0.0, timestep, true, false);
    double radiusAfterAging = clone->Radius();
    delete clone; clone = nullptr;                                                              // return the memory allocated for the clone
    double radialExpansionTimescale = timestep * m_Radius / fabs(m_Radius - radiusAfterAging);
    return m_Mass / radialExpansionTimescale;
}



///////////////////////////////////////////////////////////////////////////////////////
//                                                                                   //
//                              TEMPERATURE CALCULATIONS                             //
//                                                                                   //
///////////////////////////////////////////////////////////////////////////////////////


/*
 * Calculate the effective temperature of the star on the phase
 *
 *
 * double CalculateTemperatureOnPhase_Static(const double p_Luminosity, const double p_Radius)
 *
 * @param   [IN]    p_Luminosity                Luminosity of the star (Lsol)
 * @param   [IN]    p_Radius                    Radius of the star (Rsol)
 * @return                                      Effective temperature of the star (Tsol)
 */
double BaseStar::CalculateTemperatureOnPhase_Static(const double p_Luminosity, const double p_Radius) {
    return std::sqrt(std::sqrt(p_Luminosity)) / std::sqrt(p_Radius);   // sqrt() is much faster than pow()
}


/*
 * Calculate the effective temperature of the star in Kelvin, given the luminosity of the
 * star (in Lsol) and the radius of the star (in Rsol)
 *
 *
 * double CalculateTemperatureKelvinOnPhase(const double p_Luminosity, const double p_Radius)
 *
 * @param   [IN]    p_Luminosity                Luminosity of the star (Lsol)
 * @param   [IN]    p_Radius                    Radius of the star (Rsol)
 * @return                                      Effective temperature of the star (Kelvin)
 */
double BaseStar::CalculateTemperatureKelvinOnPhase(const double p_Luminosity, const double p_Radius) const {
    return CalculateTemperatureOnPhase(p_Luminosity, p_Radius) * TSOL;
}


///////////////////////////////////////////////////////////////////////////////////////
//                                                                                   //
//                      ROTATIONAL / FREQUENCY CALCULATIONS ETC.                     //
//                                                                                   //
///////////////////////////////////////////////////////////////////////////////////////


/*
 * Calculate the analytic cumulative distribution function (CDF) for the
 * equatorial rotational velocity of single O stars.
 *
 * From Equation 1-4 of Ramirez-Agudelo et al 2013 https://arxiv.org/abs/1309.2929
 * Modelled as a mixture of a gamma component and a normal component.
 *
 * Uses the Boost library
 *
 *
 * double CalculateOStarRotationalVelocityAnalyticCDF_Static(const double p_Ve)
 * @param   [IN]    p_vE                        Rotational velocity (in km s^-1) at which to calculate CDF
 * @return                                      The CDF for the rotational velocity
 */
double BaseStar::CalculateOStarRotationalVelocityAnalyticCDF_Static(const double p_Ve) {

    double alpha  = 4.82;
    double beta   = 1.0 / 25.0;
    double mu     = 205.0;
    double sigma  = 190.0;
    double iGamma = 0.43;

    boost::math::inverse_gamma_distribution<> gammaComponent(alpha, beta); // (shape, scale) = (alpha, beta)
    boost::math::normal_distribution<> normalComponent(mu, sigma);

	return (iGamma * boost::math::cdf(gammaComponent, p_Ve)) + ((1.0 - iGamma) * boost::math::cdf(normalComponent, p_Ve));
}


/*
 * Calculate the inverse of the analytic cumulative distribution function (CDF) for the
 * equatorial rotational velocity of single O stars.
 *
 * (i.e. calculate the inverse of CalculateOStarRotationalVelocityAnalyticCDF_Static())
 *
 *
 * double CalculateOStarRotationalVelocityAnalyticCDFInverse_Static(const double p_Ve, const void *p_Params)
 * @param   [IN]    p_vE                        Rotational velocity (in km s^-1) - value of the kick vk which we want to find
 * @param   [IN]    p_Params                    Pointer to RotationalVelocityParams structure containing y, the CDF draw U(0,1)
 * @return                                      Inverse CDF
 *                                              Should be zero when p_Ve = vk, the value of the kick to draw
 */
double BaseStar::CalculateOStarRotationalVelocityAnalyticCDFInverse_Static(double p_Ve, void* p_Params) {
    RotationalVelocityParams* params = (RotationalVelocityParams*) p_Params;
    return CalculateOStarRotationalVelocityAnalyticCDF_Static(p_Ve) - params->u;
}


/*
 * Calculate rotational velocity from the analytic cumulative distribution function (CDF)
 * for the equatorial rotational velocity of single O stars.
 *
 * Uses inverse sampling and root finding
 *
 * Ramirez-Agudelo et al. 2013 https://arxiv.org/abs/1309.2929
 *
 *
 * double CalculateOStarRotationalVelocity_Static(double p_U, double p_Xmin, double p_Xmax)
 *
 * @param   [IN]    p_Xmin                      Minimum value for root
 * @param   [IN]    p_Xmax                      Maximum value for root
 * @return                                      Rotational velocity in km s^-1
 */
double BaseStar::CalculateOStarRotationalVelocity_Static(const double p_Xmin, const double p_Xmax) {

    double xMin = p_Xmin;
    double xMax = p_Xmax;

    double result = xMin;

    double maximumInverse = CalculateOStarRotationalVelocityAnalyticCDF_Static(xMax);
    double minimumInverse = CalculateOStarRotationalVelocityAnalyticCDF_Static(xMin);

    double rand = RAND->Random();

    while (utils::Compare(rand, maximumInverse) > 0) {
        xMax          *= 2.0;
        maximumInverse = CalculateOStarRotationalVelocityAnalyticCDF_Static(xMax);
    }

    if (utils::Compare(rand, minimumInverse) >= 0) {

        const gsl_root_fsolver_type *T;
        gsl_root_fsolver            *s;
        gsl_function                 F;

    	RotationalVelocityParams     params = {rand};

	    F.function = &CalculateOStarRotationalVelocityAnalyticCDFInverse_Static;
	    F.params   = &params;

	    // gsl_root_fsolver_brent
	    // gsl_root_fsolver_bisection
	    T = gsl_root_fsolver_brent;
	    s = gsl_root_fsolver_alloc(T);

	    gsl_root_fsolver_set(s, &F, xMin, xMax);

	    int status  = GSL_CONTINUE;
        int iter    = 0;
        int maxIter = 100;

    	while (status == GSL_CONTINUE && iter < maxIter) {
        	iter++;
        	status = gsl_root_fsolver_iterate(s);
        	result = gsl_root_fsolver_root(s);
        	xMin   = gsl_root_fsolver_x_lower(s);
        	xMax   = gsl_root_fsolver_x_upper(s);
        	status = gsl_root_test_interval(xMin, xMax, 0, 0.001);
        }

    	gsl_root_fsolver_free(s);   // de-allocate memory for root solver
    }

    return result;
}


/*
 * Calculate the initial rotational velocity (in km s^-1 ) of a star with ZAMS mass MZAMS
 *
 * Distribution used is determined by program option "rotationalVelocityDistribution"
 *
 *
 * double CalculateRotationalVelocity(double p_MZAMS)
 *
 * @param   [IN]    p_MZAMS                     Zero age main sequence mass in Msol
 * @return                                      Initial equatorial rotational velocity in km s^-1 - vRot in Hurley et al. 2000
 */
double BaseStar::CalculateRotationalVelocity(double p_MZAMS) const {

    double vRot = 0.0;

    switch (OPTIONS->RotationalVelocityDistribution()) {                                // which prescription?

        case ROTATIONAL_VELOCITY_DISTRIBUTION::ZERO: break;                             // ZERO

        case ROTATIONAL_VELOCITY_DISTRIBUTION::HURLEY:                                  // HURLEY

            // Hurley et al. 2000, eq 107 (uses fit from Lang 1992)
            vRot = (330.0 * PPOW(p_MZAMS, 3.3)) / (15.0 + PPOW(p_MZAMS, 3.45));
            break;

        case ROTATIONAL_VELOCITY_DISTRIBUTION::VLTFLAMES:                               // VLTFLAMES

            // Rotational velocity based on VLT-FLAMES survey.
            // For O-stars use results of Ramirez-Agudelo et al. (2013) https://arxiv.org/abs/1309.2929 (single stars)
            // and Ramirez-Agudelo et al. (2015) https://arxiv.org/abs/1507.02286 (spectroscopic binaries)
            // For B-stars use results of Dufton et al. (2013) https://arxiv.org/abs/1212.2424
            // For lower mass stars, I don't know what updated results there are so default back to
            // Hurley et al. 2000 distribution for now

            if (utils::Compare(p_MZAMS, 16.0) >= 0) {
                vRot = CalculateOStarRotationalVelocity_Static(0.0, 800.0);
            }
            else if (utils::Compare(p_MZAMS, 2.0) >= 0) {
                vRot = utils::InverseSampleFromTabulatedCDF(RAND->Random(), BStarRotationalVelocityCDFTable);
            }
            else {
                // Don't know what better to use for low mass stars so for now
                // default to Hurley et al. 2000, eq 107 (uses fit from Lang 1992)
                vRot = (330.0 * PPOW(p_MZAMS, 3.3)) / (15.0 + PPOW(p_MZAMS, 3.45));
            }
            break;

        default:                                                                        // unknown rotational velocity prescription
            SHOW_WARN(ERROR::UNKNOWN_VROT_PRESCRIPTION, "Using default vRot = 0.0");    // show warning
    }
    return vRot;
}


/*
 * Calculate the initial angular frequency (in yr^-1) of a star with
 * ZAMS mass and radius MZAMS and RZAMS respectively
 *
 * Hurley et al. 2000, eq 108
 *
 *
 * double CalculateZAMSAngularFrequency(const double p_MZAMS, const double p_RZAMS)
 *
 * @param   [IN]    p_MZAMS                     Zero age main sequence mass in Msol
 * @param   [IN]    p_RZAMS                     Zero age main sequence radius in Rsol
 * @return                                      Initial angular frequency in yr^-1 - omega in Hurley et al. 2000
 */
double BaseStar::CalculateZAMSAngularFrequency(const double p_MZAMS, const double p_RZAMS) const {
    double vRot = CalculateRotationalVelocity(p_MZAMS);
    return utils::Compare(vRot, 0.0) == 0 ? 0.0 : 45.35 * vRot / p_RZAMS;               // Hurley et al. 2000, eq 108
}


/*
 * Calculate the break up angular velocity of a star in rad/yr units, where [G] = 4*pi^2 AU^3 yr^-2 Msol^-1
 *
 *
 * double CalculateOmegaBreak() const
 *
 * @return                                      Break up angular velocity (rad yr^-1)
 */
double BaseStar::CalculateOmegaBreak() const {
    constexpr double RSOL_TO_AU_3 = RSOL_TO_AU * RSOL_TO_AU * RSOL_TO_AU;
	return _2_PI * std::sqrt(m_Mass / (RSOL_TO_AU_3 * m_Radius * m_Radius * m_Radius));
}


/*
 * Calculate the minimum rotational frequency (in yr^-1) at which CHE will occur
 * for a star with ZAMS mass MZAMS
 *
 * Mandel's fit from Butler 2018
 *
 *
 * double CalculateOmegaCHE(const double p_MZAMS, const double p_Metallicity)
 *
 * @param   [IN]        p_MZAMS                 Zero age main sequence mass in Msol
 * @param   [IN]        p_Metallicity           Metallicity of the star
 * @return                                      Initial angular frequency in rad*s^-1
 */
double BaseStar::CalculateOmegaCHE(const double p_MZAMS, const double p_Metallicity) const {
#define massCutoffs(x) m_MassCutoffs[static_cast<int>(MASS_CUTOFF::x)]  // for convenience and readability - undefined at end of function

    double mRatio = p_MZAMS;                                                                        // in MSol, so ratio is just p_MZAMS

    // calculate omegaCHE(M, Z = 0.004)
    double omegaZ004 = 0.0;
    if (utils::Compare(p_MZAMS, massCutoffs(MCHE)) <= 0) {
        for (std::size_t i = 0; i < CHE_Coefficients.size(); i++) {
            omegaZ004 += CHE_Coefficients[i] * utils::intPow(mRatio, i) / PPOW(mRatio, 0.4);
        }
    }
    else {
        for (std::size_t i = 0; i < CHE_Coefficients.size(); i++) {
            omegaZ004 += CHE_Coefficients[i] * utils::intPow(100.0, i) / PPOW(mRatio, 0.4);
        }
    }

    // calculate omegaCHE(M, Z)
    return (1.0 / ((0.09 * log(p_Metallicity / 0.004)) + 1.0) * omegaZ004) * SECONDS_IN_YEAR;       // in rads/yr

#undef massCutoffs
}

/*
 * Calculate the Dynamical tides contribution to the (l,m) = [(1,0), (1,2), (2,2), (3,2)] imaginary components of the 
 * potential tidal Love number
 *
 * Gravity Waves, Core boundary:
 * Zahn, 1977, Eq. (5.5) , with the value of E_2 coming from Kushnir et al., 2017, by comparing Eq. (8) to Eq. (1)
 * 
 * Gravity Waves, Envelope Boundary:
 * Ahuir et al, 2021, Eq. (131)
 * 
 * Inertial Waves, Convective Envelope:
 * Ogilvie, 2013, Eq. (B3)
 * 
 * DBL_DBL_DBL_DBL CalculateImKlmDynamical(const double p_Omega, const double p_SemiMajorAxis, const double p_M2)
 *
 * @param   [IN]    p_Omega                     Orbital angular frequency (1/yr)
 * @param   [IN]    p_SemiMajorAxis             Semi-major axis of binary (AU)
 * @param   [IN]    p_M2                        Mass of companion star (Msol)
 * @return                                      [(1,0), (1,2), (2,2), (3,2)] Imaginary components of the 
 *                                              potential tidal Love number, Dynamical tides only (unitless)
 */
DBL_DBL_DBL_DBL BaseStar::CalculateImKlmDynamical(const double p_Omega, const double p_SemiMajorAxis, const double p_M2) {
    
    double coreMass = CalculateConvectiveCoreMass();

    double envMass, envMassMax;
    std::tie(envMass, envMassMax) = CalculateConvectiveEnvelopeMass();
    
    double radIntershellMass = m_Mass - coreMass - envMass;                                             // Refers to the combined mass of non-convective layers

    // There should be no Dynamical tides if the entire star is convective, i.e. if there are no convective-radiative boundaries. 
    // If so, return 0.0 for all dynamical components of ImKlm.
    // Check mass rather than radial extent, since radiative mass can currently be non-zero for GB stars following Picker+ 2024 (radial extent will be 0 following Hurley 2000).
    // This condition should be true for low-mass MS stars (<= 0.35 Msol) at ZAMS.
    if (utils::Compare(radIntershellMass, 0.0) <= 0) {
        return std::make_tuple(0.0, 0.0, 0.0, 0.0);                           
    }

    double radiusAU              = m_Radius * RSOL_TO_AU;
    double coreRadiusAU          = CalculateConvectiveCoreRadius() * RSOL_TO_AU;
    double convectiveEnvRadiusAU = CalculateRadialExtentConvectiveEnvelope() * RSOL_TO_AU;
    double radiusIntershellAU    = radiusAU - convectiveEnvRadiusAU;                                    // Outer radial coordinate of radiative intershell

    double R_3              = radiusAU * radiusAU * radiusAU;
    double R3_over_G_M      = (R_3 / G_AU_Msol_yr / m_Mass);
    double sqrt_R3_over_G_M = std::sqrt(R3_over_G_M);

    double k10GravityCore = 0.0;                                                                        // Gravity Wave dissipation, core boundary
    double k12GravityCore = 0.0;
    double k22GravityCore = 0.0;
    double k32GravityCore = 0.0;

    double k10GravityEnv = 0.0;                                                                         // Gravity Wave dissipation, envelope boundary
    double k12GravityEnv = 0.0;
    double k22GravityEnv = 0.0;
    double k32GravityEnv = 0.0;

    double k22InertialEnv = 0.0;                                                                        // Inertial Wave dissipation, envelope
    
    double omegaSpin     = m_Omega;
    double two_OmegaSpin = omegaSpin + omegaSpin;

    double w10 = p_Omega;
    double w12 = ((p_Omega) - two_OmegaSpin);
    double w22 = ((p_Omega + p_Omega) - two_OmegaSpin);
    double w32 = ((p_Omega + p_Omega + p_Omega) - two_OmegaSpin);
        
    if (utils::Compare(coreRadiusAU, 0.0) > 0 && utils::Compare(coreMass, 0.0) > 0) {                   // No GW dissipation from core boundary if no convective core
        double beta2Dynamical           = 1.0;
        double rhoFactorDynamcial       = 0.1;
        double coreRadius_over_radius   = coreRadiusAU / radiusAU;
        double coreRadius_over_radius_3 = coreRadius_over_radius * coreRadius_over_radius * coreRadius_over_radius;
        double coreRadius_over_radius_9 = coreRadius_over_radius_3 * coreRadius_over_radius_3 * coreRadius_over_radius_3;
        double mass_over_coreMass       = m_Mass / coreMass;
        double E2Dynamical              = (2.0 / 3.0) * coreRadius_over_radius_9 * mass_over_coreMass * std::cbrt(mass_over_coreMass) * beta2Dynamical * rhoFactorDynamcial;

        // (l=1, m=0), Gravity Wave dissipation from core boundary
        double s10     = w10 * sqrt_R3_over_G_M;
        double s10_4_3 = s10 * std::cbrt(s10);
        double s10_8_3 = s10_4_3 * s10_4_3;
        k10GravityCore = E2Dynamical * (w10 < 0.0 ? -std::abs(s10_8_3) : s10_8_3);

        // (l=1, m=2), Gravity Wave dissipation from core boundary
        double s12     = w12 * sqrt_R3_over_G_M;
        double s12_4_3 = s12 * std::cbrt(s12);
        double s12_8_3 = s12_4_3 * s12_4_3;
        k12GravityCore = E2Dynamical * (w12 < 0.0 ? -std::abs(s12_8_3) : s12_8_3);

        // (l=2, m=2), Gravity Wave dissipation from core boundary
        double s22     = w22 * sqrt_R3_over_G_M;
        double s22_4_3 = s22 * std::cbrt(s22);
        double s22_8_3 = s22_4_3 * s22_4_3;
        k22GravityCore = E2Dynamical * (w22 < 0.0 ? -std::abs(s22_8_3) : s22_8_3);

        // (l=3, m=2), Gravity Wave dissipation from core boundary
        double s32     = w32 * sqrt_R3_over_G_M;
        double s32_4_3 = s32 * std::cbrt(s32);
        double s32_8_3 = s32_4_3 * s32_4_3;
        k32GravityCore = E2Dynamical * (w32 < 0.0 ? -std::abs(s32_8_3) : s32_8_3);    
    }

    // No GW or IW dissipation from envelope if no convective envelope
    if (utils::Compare(convectiveEnvRadiusAU, 0.0) > 0 && utils::Compare(envMass, 0.0) > 0) {                                                 
        double dyn_prefactor = 3.207452512782476;                                                       // 3^(11/3) * Gamma(1/3)^2 / 40 PI
        double dNdlnr_cbrt = std::cbrt(G_AU_Msol_yr * radIntershellMass / radiusIntershellAU / (radiusAU - radiusIntershellAU) / (radiusAU - radiusIntershellAU));
        
        double alpha             = radiusIntershellAU / radiusAU;
        double one_minus_alpha   = 1.0 - alpha;
        double beta              = radIntershellMass / m_Mass;
        double one_minus_beta    = envMass / m_Mass;
<<<<<<< HEAD
=======

>>>>>>> b0b167cf
        double alpha_2           = alpha * alpha;
        double alpha_3           = alpha_2 * alpha;
        double alpha_5           = alpha_3 * alpha_2;
        double alpha_11          = alpha_5 * alpha_5 * alpha;
        double one_minus_alpha_2 = one_minus_alpha * one_minus_alpha;
        double one_minus_alpha_3 = 1.0 - alpha_3;
        double beta_2            = beta * beta;
<<<<<<< HEAD
        
=======

>>>>>>> b0b167cf
        double rint_3            = radiusIntershellAU * radiusIntershellAU * radiusIntershellAU;
        double rc_3              = coreRadiusAU * coreRadiusAU * coreRadiusAU;
        double gamma             = (envMass / (R_3 - rint_3)) / (radIntershellMass / (rint_3 - rc_3));
        double one_minus_gamma   = 1.0 - gamma;
        double one_minus_gamma_2 = one_minus_gamma * one_minus_gamma;
        double alpha_2_3_minus_1 = (alpha * 2.0 / 3.0) - 1.0;
<<<<<<< HEAD
        
=======

>>>>>>> b0b167cf
        double Epsilon           = alpha_11 * one_minus_beta * one_minus_gamma_2 * alpha_2_3_minus_1 * alpha_2_3_minus_1 / beta_2 / one_minus_alpha_3 / one_minus_alpha_2;

        // (l=1, m=0), Gravity Wave dissipation from envelope boundary is always 0.0 since m=0.0

        // (l=1, m=2), Gravity Wave dissipation from envelope boundary
        double m_l_factor_12 = 2.0 / (1.0 * (1.0 + 1.0)) / std::cbrt(1.0 * (1.0 + 1.0));                // m * (l(l+1))^{-4/3}
        double w12_4_3       = w12 * std::cbrt(w12);
        double w12_8_3       = w12_4_3 * w12_4_3;
        k12GravityEnv        = dyn_prefactor * m_l_factor_12 * (w12 < 0.0 ? -std::abs(w12_8_3) : w12_8_3) * R3_over_G_M * Epsilon / dNdlnr_cbrt;

        // (l=2, m=2), Gravity Wave dissipation from envelope boundary
        double m_l_factor_22 = 2.0 / (2.0 * (2.0 + 1.0)) / std::cbrt(2.0 * (2.0 + 1.0));                // m * (l(l+1))^{-4/3}
        double w22_4_3       = w22 * std::cbrt(w22);
        double w22_8_3       = w22_4_3 * w22_4_3;
        k22GravityEnv        = dyn_prefactor * m_l_factor_22 * (w22 < 0.0 ? -std::abs(w22_8_3) : w22_8_3) * R3_over_G_M * Epsilon / dNdlnr_cbrt;

        // (l=3, m=2), Gravity Wave dissipation from envelope boundary
        double m_l_factor_32 = 2.0 / (3.0 * (3.0 + 1.0)) / std::cbrt(3.0 * (3.0 + 1.0));                // m * (l(l+1))^{-4/3}
        double w32_4_3       = w32 * std::cbrt(w32);
        double w32_8_3       = w32_4_3 * w32_4_3;
        k32GravityEnv        = dyn_prefactor * m_l_factor_32 * (w32 < 0.0 ? -std::abs(w32_8_3) : w32_8_3) * R3_over_G_M * Epsilon / dNdlnr_cbrt;


        // (l=2, m=2), Inertial Wave dissipation, convective envelope
        // IW dissipation is only efficient for highly spinning stars, as in Esseldeurs, et al., 2024 
        if (utils::Compare(two_OmegaSpin, p_Omega) >= 0) {                                                                            
            double epsilonIW_2       = omegaSpin * omegaSpin * R3_over_G_M;
            double one_minus_alpha_4 = one_minus_alpha_2 * one_minus_alpha_2;
            double bracket1          = 1.0 + (2.0 * alpha) + (3.0 * alpha_2) + (3.0 * alpha_3 / 2.0);
            double bracket2          = 1.0 + (one_minus_gamma / gamma) * alpha_3;
            double bracket3          = 1.0 + (3.0 * gamma / 2.0) + (5.0 * alpha_3 / (2.0 * gamma) * (1.0 + (gamma / 2.0) - (3.0* gamma * gamma / 2.0))) - (9.0 / 4.0 * one_minus_gamma * alpha_5);
            k22InertialEnv           = (100.0 * M_PI / 63.0) * epsilonIW_2 * (alpha_5 / (1.0 - alpha_5)) * one_minus_gamma_2 * one_minus_alpha_4 * bracket1 * bracket1 * bracket2 / bracket3 / bracket3;
            k22InertialEnv           = (w22 < 0.0 ? -std::abs(k22InertialEnv) : std::abs(k22InertialEnv));
        }
    }

    // return ImKlmDynamical;
    return std::make_tuple(k10GravityCore+k10GravityEnv, k12GravityCore+k12GravityEnv, k22GravityCore+k22GravityEnv+k22InertialEnv, k32GravityCore+k32GravityEnv);
}


/*
 * Calculate the Equilibrium tides contribution to the (l,m) = [(1,0), (1,2), (2,2), (3,2)] imaginary components of the 
 * potential tidal Love number
 * 
 * Barker (2020), Eqs. (20) to (27), (l=2, m=2 mode only).
 *
 * DBL_DBL_DBL_DBL CalculateImKlmEquilibrium(const double p_Omega, const double p_SemiMajorAxis, const double p_M2)
 *
 * @param   [IN]    p_Omega                     Orbital angular frequency (1/yr)
 * @param   [IN]    p_SemiMajorAxis             Semi-major axis of binary (AU)
 * @param   [IN]    p_M2                        Mass of companion star (Msol)
 * @return                                      [(1,0), (1,2), (2,2), (3,2)] Imaginary components of the 
 *                                              potential tidal Love number, Equilibrium tides only (unitless)
 */
DBL_DBL_DBL_DBL BaseStar::CalculateImKlmEquilibrium(const double p_Omega, const double p_SemiMajorAxis, const double p_M2) {

    // Viscous dissipation
    // No contribution from convective core; only convective envelope.

    double rEnvAU = CalculateRadialExtentConvectiveEnvelope() * RSOL_TO_AU;

    if (utils::Compare(rEnvAU, 0.0) <= 0) return std::make_tuple(0.0, 0.0, 0.0, 0.0);           // skip calculations if there is no convective envelope (to avoid Imk22 = NaN)

    double rOutAU = m_Radius * RSOL_TO_AU;                                                      // outer boundary of convective envelope
    double rInAU  = (rOutAU - rEnvAU);                                                          // inner boundary of convective envelope

    double rOut_2  = rOutAU * rOutAU;
    double rOut_3  = rOut_2 * rOutAU;
    double rOut_5  = rOut_2 * rOut_3;
    double rOut_7  = rOut_2 * rOut_5;
    double rOut_9  = rOut_2 * rOut_7;
    double rOut_11 = rOut_2 * rOut_9;

    double rIn_2  = rInAU * rInAU;
    double rIn_3  = rIn_2 * rInAU;
    double rIn_5  = rIn_2 * rIn_3;
    double rIn_7  = rIn_2 * rIn_5;
    double rIn_9  = rIn_2 * rIn_7;
    double rIn_11 = rIn_2 * rIn_9;

    double a_2 = p_SemiMajorAxis * p_SemiMajorAxis;
    double a_3 = a_2 * p_SemiMajorAxis;
    double a_4 = a_2 * a_2;
    double a_6 = a_3 * a_3;
    double a_8 = a_6 * a_2;

    double omegaSpin     = m_Omega;
    double two_OmegaSpin = omegaSpin + omegaSpin;

    double envMass, envMassMax;
    std::tie(envMass, envMassMax) = CalculateConvectiveEnvelopeMass();

    double rhoConv     = envMass / (4.0 * M_PI * (rOut_3 - rIn_3) / 3.0);
    double lConv       = rEnvAU;                                                                // Set length scale to height of convective envelope
    double tConv       = CalculateEddyTurnoverTimescale();
    double vConv       = lConv / tConv;
    double omegaConv   = 1.0 / tConv;                                                           // absent factor of 2*PI, following Barker (2020)
    double vl          = vConv * lConv;
    double m2_over_M   = p_M2 / m_Mass;
    double m2_over_M_2 = m2_over_M * m2_over_M;

    double vl_5              = 5.0 * vl;
    double vl_25_over_root20 = vl * (25.0 / std::sqrt(20.0));
    double vl_over_2         = 0.5 * vl;

    double w10 = p_Omega;
    double w12 = ((p_Omega) - (two_OmegaSpin));
    double w22 = ((p_Omega + p_Omega) - (two_OmegaSpin));
    double w32 = ((p_Omega + p_Omega + p_Omega) - (two_OmegaSpin));

    // (l=1, m=0), Viscous dissipation, convective envelope
    double omega_t_10              = std::abs(w10);                                               
    double omega_t_over_omega_c_10 = omega_t_10 / omegaConv;
    double nuTidal10               = vl_5;
    if (utils::Compare(omega_t_over_omega_c_10, 5.0) > 0) {             
        nuTidal10 = vl_25_over_root20 / (omega_t_over_omega_c_10) / (omega_t_over_omega_c_10);
    }
    else if (utils::Compare(omega_t_over_omega_c_10, 0.01) > 0) {
        nuTidal10 = vl_over_2 / std::sqrt(omega_t_over_omega_c_10);    
    }
    double Dnu10          = (99.0 / 14.0) * omega_t_10 * omega_t_10  * m2_over_M_2 * (rOut_7 - rIn_7) * rhoConv * nuTidal10 / a_4;
    double A10_1          = -G_AU_Msol_yr * p_M2 / a_2;
    double A10_2          = A10_1 * A10_1;
    double k10Equilibrium = (3.0 / 2.0) * (16.0 * M_PI / 9.0) * G_AU_Msol_yr * Dnu10 / A10_2 / rOut_3 / omega_t_10;
    if (w10 < 0.0) k10Equilibrium = -std::abs(k10Equilibrium);


    // (l=1, m=2), Viscous dissipation, convective envelope
    double omega_t_12              = std::abs(w12);                                               
    double omega_t_over_omega_c_12 = omega_t_12 / omegaConv;
    double nuTidal12               = vl_5;
    if (utils::Compare(omega_t_over_omega_c_12, 5.0) > 0) {             
        nuTidal12 = vl_25_over_root20 / (omega_t_over_omega_c_12) / (omega_t_over_omega_c_12);
    }
    else if (utils::Compare(omega_t_over_omega_c_12, 0.01) > 0) {
        nuTidal12 = vl_over_2 / std::sqrt(omega_t_over_omega_c_12);    
    }
    double Dnu12          = (99.0 / 14.0) * omega_t_12 * omega_t_12  * m2_over_M_2 * (rOut_7 - rIn_7) * rhoConv * nuTidal12 / a_4;
    double A12_1          = -G_AU_Msol_yr * p_M2 / a_2;
    double A12_2          = A12_1 * A12_1;
    double k12Equilibrium = (3.0 / 2.0) * (16.0 * M_PI / 9.0) * G_AU_Msol_yr * Dnu12 / A12_2 / rOut_3 / omega_t_12;
    if (w12 < 0) k12Equilibrium = -std::abs(k12Equilibrium);


    // (l=2, m=2), Viscous dissipation, convective envelope
    double omega_t_22              = std::abs(w22);                                               
    double omega_t_over_omega_c_22 = omega_t_22 / omegaConv;
    double nuTidal22               = vl_5;
    if (utils::Compare(omega_t_over_omega_c_22, 5.0) > 0) {             
        nuTidal22 = vl_25_over_root20 / (omega_t_over_omega_c_22) / (omega_t_over_omega_c_22);
    }
    else if (utils::Compare(omega_t_over_omega_c_22, 0.01) > 0) {
        nuTidal22 = vl_over_2 / std::sqrt(omega_t_over_omega_c_22);    
    }
    double Dnu22          = (28.0/3.0) * omega_t_22 * omega_t_22 * m2_over_M_2 * (rOut_9 - rIn_9)  * rhoConv * nuTidal22 / a_6;
    double A22_1          = -G_AU_Msol_yr * p_M2 / a_3;
    double A22_2          = A22_1 * A22_1;
    double k22Equilibrium = (3.0 / 2.0) * (16.0 * M_PI / 15.0) * G_AU_Msol_yr * Dnu22 / A22_2 / rOut_5 / omega_t_22;
    if (w22 < 0.0) k22Equilibrium = -std::abs(k22Equilibrium);


    // (l=3, m=2), Viscous dissipation, convective envelope
    double omega_t_32              = std::abs(w32);                                               
    double omega_t_over_omega_c_32 = omega_t_32 / omegaConv;
    double nuTidal32               = vl_5;
    if (utils::Compare(omega_t_over_omega_c_32, 5.0) > 0) {             
        nuTidal32 = vl_25_over_root20 / (omega_t_over_omega_c_32) / (omega_t_over_omega_c_32);
    }
    else if (utils::Compare(omega_t_over_omega_c_32, 0.01) > 0) {
        nuTidal32 = vl_over_2 / std::sqrt(omega_t_over_omega_c_32);    
    }
    double Dnu32          = (1495.0 / 132.0) * omega_t_32 * omega_t_32  * m2_over_M_2 * (rOut_11 - rIn_11) * rhoConv * nuTidal32 / a_8;
    double A32_1          = -G_AU_Msol_yr * p_M2 / a_4;
    double A32_2          = A32_1 * A32_1;
    double k32Equilibrium = (3.0 / 2.0) * (16.0 * M_PI / 21.0) * G_AU_Msol_yr * Dnu32 / A32_2 / rOut_7 / omega_t_32;
    if (w32 < 0.0) k32Equilibrium = -std::abs(k32Equilibrium);

    // return ImKlmEquilibrium;
    return std::make_tuple(k10Equilibrium, k12Equilibrium, k22Equilibrium, k32Equilibrium);
}

/*
 * Calculate the (l,m) = [(1,0), (1,2), (2,2), (3,2)] imaginary components of the potential tidal Love number 
 * by combining Equilibrium and Dynamical tidal contributions.
 *
 * DBL_DBL_DBL_DBL CalculateImKlmTidal(const double p_Omega, const double p_SemiMajorAxis, const double p_M2)
 *
 * @param   [IN]    p_Omega                     Orbital angular frequency (1/yr)
 * @param   [IN]    p_SemiMajorAxis             Semi-major axis of binary (AU)
 * @param   [IN]    p_M2                        Mass of companion star (Msol)
 * @return                                      [(1,0), (1,2), (2,2), (3,2)] Imaginary components of the 
 *                                              potential tidal Love number (unitless)
 */
DBL_DBL_DBL_DBL BaseStar::CalculateImKlmTidal(const double p_Omega, const double p_SemiMajorAxis, const double p_M2) {
    
    double Imk10Dynamical, Imk12Dynamical, Imk22Dynamical, Imk32Dynamical;
    std::tie(Imk10Dynamical, Imk12Dynamical, Imk22Dynamical, Imk32Dynamical) = CalculateImKlmDynamical(p_Omega, p_SemiMajorAxis, p_M2);

    double Imk10Equilibrium, Imk12Equilibrium, Imk22Equilibrium, Imk32Equilibrium;
    std::tie(Imk10Equilibrium, Imk12Equilibrium, Imk22Equilibrium, Imk32Equilibrium) = CalculateImKlmEquilibrium(p_Omega, p_SemiMajorAxis, p_M2);
    
    // return combined ImKlm terms;
    return std::make_tuple(Imk10Dynamical+Imk10Equilibrium, Imk12Dynamical+Imk12Equilibrium, Imk22Dynamical+Imk22Equilibrium, Imk32Dynamical+Imk32Equilibrium);
}

///////////////////////////////////////////////////////////////////////////////////////
//                                                                                   //
//                            LIFETIME / AGE CALCULATIONS                            //
//                                                                                   //
///////////////////////////////////////////////////////////////////////////////////////


/*
 * Calculate lifetime to the Base of the Giant Branch (end of the Hertzsprung Gap)
 * For high mass stars, t_BGB = t_HeI.
 *
 * Hurley et al. 2000, eq 4 (plotted in Hurley et al. 2000, fig 5)
 *
 *
 * double CalculateLifetimeToBGB(const double p_Mass)
 *
 * @param   [IN]    p_Mass                      Mass in Msol
 * @return                                      Lifetime to the Base of the Giant Branch in Myr
 */
double BaseStar::CalculateLifetimeToBGB(const double p_Mass) const {
#define a m_AnCoefficients    // for convenience and readability - undefined at end of function
    // pow() is slow - use multiplication (sqrt() is much faster than pow())
    double m_2   = p_Mass * p_Mass;
    double m_4   = m_2 * m_2;
    double m_5_5 = m_4 * p_Mass * std::sqrt(p_Mass);
    double m_7   = m_4 * m_2 * p_Mass;

    return (a[1] + (a[2] * m_4) + (a[3] * m_5_5) + m_7) / ((a[4] * m_2) + (a[5] * m_7));

#undef a
}


/*
 * Calculate lifetime to the Base of the Asymptotic Giant Branch
 * tBAGB = tHeI + tHe
 *
 *
 * double CalculateLifetimeToBAGB(const double p_tHeI, const double p_tHe)
 *
 * @param   [IN]    p_tHeI                      Time to helium ignition
 * @param   [IN]    p_tHe                       Time to helium burning
 * @return                                      Lifetime to Base of the Asymptotic Giant Branch in Myr
 */
double BaseStar::CalculateLifetimeToBAGB(const double p_tHeI, const double p_tHe) const {
    return p_tHeI + p_tHe;
}


/*
 * Calculate dynamical timescale
 *
 * Kalogera & Webbink 1996, eq 1
 *
 *
 * double CalculateDynamicalTimescale_Static(const double p_Mass, const double p_Radius)
 *
 * @param   [IN]    p_Mass                      Mass in Msol
 * @param   [IN]    p_Radius                    Radius in Rsol
 * @return                                      Dynamical timescale in Myr
 */
double BaseStar::CalculateDynamicalTimescale_Static(const double p_Mass, const double p_Radius) {
    return 5.0 * 1.0E-5 * p_Radius * std::sqrt(p_Radius) * YEAR_TO_MYR / std::sqrt(p_Mass);   // sqrt() is much faster than pow()
}


/*
 * Calculate thermal timescale
 *
 * pre-factor from Kalogera & Webbink 1996 (https://arxiv.org/abs/astro-ph/9508072), equation 2, 
 * combined with p_Mass * p_EnvMass case from equation 61 from https://arxiv.org/abs/astro-ph/0201220 for k in {2,3,4,5,6,8,9}
 * [note that equation 61 of BSE (https://arxiv.org/abs/astro-ph/0201220) approximates this with a value a factor of 3 smaller]
 * 
 * 
 * double CalculateThermalTimescale(const double p_Radius) const
 *
 * @param   [IN]    p_Radius                    Radius in Rsol
 * @return                                      Thermal timescale in Myr
 *
 * The p_Radius parameter is to accommodate the call (of this function) in BaseBinaryStar::CalculateMassTransfer()
*/
double BaseStar::CalculateThermalTimescale(const double p_Radius) const {   
    return 31.4 * m_Mass * (m_Mass == m_CoreMass ? m_Mass : m_Mass - m_CoreMass) / (p_Radius * m_Luminosity); // G*Msol^2/(Lsol*Rsol) ~ 31.4 Myr (~ 30 Myr in Kalogera & Webbink)
}


/*
 * Calculate radial expansion timescale
 *
 *
 * double CalculateRadialExpansionTimescale_Static(const STELLAR_TYPE p_StellarType,
 *                                                 const STELLAR_TYPE p_StellarTypePrev,
 *                                                 const double       p_Radius,
 *                                                 const double       p_RadiusPrev,
 *                                                 const double       p_DtPrev)
 *
 * @param   [IN]    p_StellarType               Current stellar type of star
 * @param   [IN]    p_StellarTypePrev           Previous stellar type of star
 * @param   [IN]    p_Radius                    Current radius of star in Rsol
 * @param   [IN]    p_RadiusPrev                Previous radius of star in Rsol
 * @param   [IN]    p_DtPrev                    Previous timestep in Myr
 * @return                                      Radial expansion timescale in Myr
 *                                              Returns -1.0 if radial expansion timescale can't be calculated
 *                                              (i.e. stellar type has changed or radius has not changed)
 */
double BaseStar::CalculateRadialExpansionTimescale_Static(const STELLAR_TYPE p_StellarType,
                                                          const STELLAR_TYPE p_StellarTypePrev,
                                                          const double       p_Radius,
                                                          const double       p_RadiusPrev,
                                                          const double       p_DtPrev) {

    return (p_StellarTypePrev == p_StellarType && utils::Compare(p_RadiusPrev, p_Radius) != 0)
            ? (p_DtPrev * p_RadiusPrev) / fabs(p_Radius - p_RadiusPrev)
            : -1.0;
}

/*
 * Calculate mass change timescale
 *
 *
 * double CalculateMassChangeTimescale_Static(const STELLAR_TYPE p_StellarType,
 *                                                 const STELLAR_TYPE p_StellarTypePrev,
 *                                                 const double       p_Mass,
 *                                                 const double       p_MassPrev,
 *                                                 const double       p_DtPrev)
 *
 * @param   [IN]    p_StellarType               Current stellar type of star
 * @param   [IN]    p_StellarTypePrev           Previous stellar type of star
 * @param   [IN]    p_Mass                      Current mass of star in Msol
 * @param   [IN]    p_MassPrev                  Previous radius of star in Msol
 * @param   [IN]    p_DtPrev                    Previous timestep in Myr
 * @return                                      Mass change timescale in Myr
 *                                              Returns -1.0 if mass change timescale can't be calculated
 *                                              (i.e. stellar type has changed or mass has not changed)
 */
double BaseStar::CalculateMassChangeTimescale_Static(const STELLAR_TYPE p_StellarType,
                                                     const STELLAR_TYPE p_StellarTypePrev,
                                                     const double       p_Mass,
                                                     const double       p_MassPrev,
                                                     const double       p_DtPrev) {

    return p_StellarTypePrev == p_StellarType && utils::Compare(p_MassPrev, p_Mass) != 0
            ? (p_DtPrev * p_MassPrev) / fabs(p_Mass - p_MassPrev)
            : -1.0;
}



/*
 * Calculate the eddy turnover timescale
 * Hurley+2002, sec. 2.3, particularly eq. 31 of subsec. 2.3.1
 *
 *
 * double CalculateEddyTurnoverTimescale()
 *
 * @return                                      eddy turnover timescale (yr)
 */
double BaseStar::CalculateEddyTurnoverTimescale() {

	double rEnv	= CalculateRadialExtentConvectiveEnvelope();
    double mEnv, mEnvmax;
    std::tie(mEnv, mEnvmax) = CalculateConvectiveEnvelopeMass();
    return 0.4311 * cbrt((mEnv * rEnv * (m_Radius - (0.5 * rEnv))) / (3.0 * m_Luminosity));
}


///////////////////////////////////////////////////////////////////////////////////////
//                                                                                   //
//                                SUPERNOVA FUNCTIONS                                //
//                                                                                   //
///////////////////////////////////////////////////////////////////////////////////////


/*
 * Draw a kick magnitude in km s^-1 from a Maxwellian distribution of the form:
 *
 *
 * double DrawKickMagnitudeDistributionMaxwell(const double p_Sigma, const double p_Rand)
 *
 * @param   [IN]    p_Sigma                     Distribution scale parameter - affects the spread of the distribution
 * @param   [IN]    p_Rand                      Random number between 0 and 1 used for drawing from the inverse CDF of the Maxwellian
 * @return                                      Drawn kick magnitude (km s^-1)
 */
double BaseStar::DrawKickMagnitudeDistributionMaxwell(const double p_Sigma, const double p_Rand) const {
    return p_Sigma * std::sqrt(gsl_cdf_chisq_Pinv(p_Rand, 3)); // a Maxwellian is a chi distribution with three degrees of freedom
}


/*
 * Draw a kick magnitude in km s^-1 from a uniform distribution between 0 and parameter p_MaxVK
 *
 *
 * double DrawKickMagnitudeDistributionFlat(const double p_MaxVK, const double p_Rand)
 *
 * @param   [IN]    p_MaxVK                     Maximum kick magnitude in km s^-1 to draw
 * @param   [IN]    p_Rand                      Random number between 0 and 1 used for drawing from the distribution
 * @return                                      Drawn kick magnitude (km s^-1)
 */
double BaseStar::DrawKickMagnitudeDistributionFlat(const double p_MaxVK, const double p_Rand) const {
    return p_Rand * p_MaxVK;
}


/*
 * Draw a kick magnitude in km s^-1 per Bray & Eldridge 2016, 2018
 *
 * See:
 *    https://arxiv.org/abs/1605.09529
 *    https://arxiv.org/abs/1804.04414
 *
 *
 * double DrawKickMagnitudeBrayEldridge(const double p_EjectaMass,
 *                                     const double p_RemnantMass,
 *                                     const double p_Alpha,
 *                                     const double p_Beta)
 *
 * @param   [IN]    p_EjectaMass                Change in mass of the exploding star (i.e. mass of the ejecta) (Msol)
 * @param   [IN]    p_RemnantMass               Mass of the remnant (Msol)
 * @param   [IN]    p_Alpha                     Fitting coefficient (see Bray & Eldridge 2016, 2018)
 * @param   [IN]    p_Beta                      Fitting coefficient (see Bray & Eldridge 2016, 2018)
 * @return                                      Drawn kick magnitude (km s^-1)
 */
double BaseStar::DrawKickMagnitudeBrayEldridge(const double p_EjectaMass,
                                               const double p_RemnantMass,
                                               const double p_Alpha,
                                               const double p_Beta) const {

    return p_Alpha * (p_EjectaMass / p_RemnantMass) + p_Beta;
}


/*
 * Draw kick magnitude per Muller et al. 2016 as presented in eq. B5 of Vigna-Gomez et al. 2018 (arXiv:1805.07974)
 *
 * BHs do not get natal kicks
 *
 * double DrawRemnantKickMuller(const double p_COCoreMass)
 *
 * @param   [IN]    p_COCoreMass                Carbon Oxygen core mass of exploding star (Msol)
 * @return                                      Drawn kick magnitude (km s^-1)
 */
double BaseStar::DrawRemnantKickMuller(const double p_COCoreMass) const {

    double	remnantKick = 0.0;	                // units km/s
	double	lowerRegimeKick = 35.0;		        // Following Vigna-Gomez et al. 2018 using 35 km/s as the peak of a low-kick Maxwellian (e.g. USSN, ECSN)

	     if (utils::Compare(p_COCoreMass, 1.372) <  0) remnantKick = 0.0;
	else if (utils::Compare(p_COCoreMass, 1.49 ) <  0) remnantKick = lowerRegimeKick + (1000.0 * (p_COCoreMass - 1.372));
    else if (utils::Compare(p_COCoreMass, 1.65 ) <  0) remnantKick = 90.0 + (650.0 * (p_COCoreMass - 1.49));
	else if (utils::Compare(p_COCoreMass, 2.4  ) <  0) remnantKick = 100.0 + (175.0  * (p_COCoreMass - 1.65));
    else if (utils::Compare(p_COCoreMass, 3.2  ) <  0) remnantKick = 200.0 + (550.0 * (p_COCoreMass - 2.4));
    else if (utils::Compare(p_COCoreMass, 3.6  ) <  0) remnantKick = 80.0 + (120.0  * (p_COCoreMass - 3.2));
    else if (utils::Compare(p_COCoreMass, 4.05 ) <  0) remnantKick = 0.0;                                                // Going to be a Black Hole
    else if (utils::Compare(p_COCoreMass, 4.6  ) <  0) remnantKick = 350.0 + (50.0  * (p_COCoreMass - 4.05));
    else if (utils::Compare(p_COCoreMass, 5.7  ) <  0) remnantKick = 0.0;                                                // Going to be a Black Hole
    else if (utils::Compare(p_COCoreMass, 6.0  ) <  0) remnantKick = 275.0 - (300.0  * (p_COCoreMass - 5.7));
    else if (utils::Compare(p_COCoreMass, 6.0  ) >= 0) remnantKick = 0.0;                                                // Going to be a Black Hole

    return remnantKick;
}

/*
 * Draw kick magnitude per Mandel and Mueller, 2020
 *
 * double DrawRemnantKickMullerMandel(const double p_COCoreMass, 
 *                                    const double p_Rand,
 *                                    const double p_RemnantMass)
 * 
 * @param   [IN]    p_COCoreMass                Carbon Oxygen core mass of exploding star (Msol)
 * @param   [IN]    p_Rand                      Random number between 0 and 1 used for drawing from the distribution
 * @param   [IN]    p_RemnantMass               Mass of the remnant (Msol)
 * @return                                      Drawn kick magnitude (km s^-1)
 */
double BaseStar::DrawRemnantKickMullerMandel(const double p_COCoreMass, 
                                             const double p_Rand,
                                             const double p_RemnantMass) const {					
	double remnantKick = -1.0;
	double muKick      = 0.0;
    double rand        = p_Rand;    //makes it possible to adjust if p_Rand is too low, to avoid getting stuck

	if (utils::Compare(p_RemnantMass, OPTIONS->MaximumNeutronStarMass()) <  0) {
		muKick = max(OPTIONS->MullerMandelKickMultiplierNS() * (p_COCoreMass - p_RemnantMass) / p_RemnantMass, 0.0);
	}
	else {
		muKick = max(OPTIONS->MullerMandelKickMultiplierBH() * (p_COCoreMass - p_RemnantMass) / p_RemnantMass, 0.0);
	}

	while (remnantKick < 0.0) {
		remnantKick = muKick * (1.0 + gsl_cdf_gaussian_Pinv(rand, OPTIONS->MullerMandelSigmaKick()));
		rand        = min(rand + p_Rand + 0.0001, 1.0);
	}

	return remnantKick;
}


/*
 * Draw a kick magnitude from the user-specified distribution
 *
 *
 * double DrawSNKickMagnitude(const double p_Sigma,
 *                           const double p_COCoreMass,
 *                           const double p_Rand,
 *                           const double p_EjectaMass,
 *                           const double p_RemnantMass)
 *
 * @param   [IN]    p_Sigma                     Distribution scale parameter - affects the spread of the distribution
 * @param   [IN]    p_COCoreMass                Carbon Oxygen core mass of exploding star (Msol)
 * @param   [IN]    p_Rand                      Random number between 0 and 1 used for drawing from the distribution
 * @param   [IN]    p_EjectaMass                Change in mass of the exploding star (i.e. mass of the ejecta) (Msol)
 * @param   [IN]    p_RemnantMass               Mass of the remnant (Msol)
 * @return                                      Drawn kick magnitude (km s^-1)
 */
double BaseStar::DrawSNKickMagnitude(const double p_Sigma,
                                     const double p_COCoreMass,
                                     const double p_Rand,
                                     const double p_EjectaMass,
                                     const double p_RemnantMass) const {
	double kickMagnitude;

    switch (OPTIONS->KickMagnitudeDistribution()) {                                             // which distribution

        case KICK_MAGNITUDE_DISTRIBUTION::MAXWELLIAN:
            kickMagnitude = DrawKickMagnitudeDistributionMaxwell(p_Sigma, p_Rand);              // MAXWELLIAN, MAXWELL
            break;

        case KICK_MAGNITUDE_DISTRIBUTION::FLAT:                                                 // FLAT
            kickMagnitude = DrawKickMagnitudeDistributionFlat(OPTIONS->KickMagnitudeDistributionMaximum(), p_Rand);
            break;

        case KICK_MAGNITUDE_DISTRIBUTION::ZERO:                                                 // ZERO
            kickMagnitude = 0.0;
            break;

        case KICK_MAGNITUDE_DISTRIBUTION::FIXED:                                                // FIXED
            kickMagnitude = p_Sigma;
            break;

        case KICK_MAGNITUDE_DISTRIBUTION::BRAYELDRIDGE:                                         // BRAY ELDRIDGE
            kickMagnitude = DrawKickMagnitudeBrayEldridge(p_EjectaMass, p_RemnantMass, BRAY_ELDRIDGE_CONSTANT_VALUES.at(BRAY_ELDRIDGE_CONSTANT::ALPHA), BRAY_ELDRIDGE_CONSTANT_VALUES.at(BRAY_ELDRIDGE_CONSTANT::BETA));
            break;

        case KICK_MAGNITUDE_DISTRIBUTION::MULLER2016:                                           // MULLER2016
            kickMagnitude = DrawRemnantKickMuller(p_COCoreMass);
            break;

        case KICK_MAGNITUDE_DISTRIBUTION::MULLER2016MAXWELLIAN: {                               // MULLER2016-MAXWELLIAN

            double mullerSigma = DrawRemnantKickMuller(p_COCoreMass) / std::sqrt(3.0);

            kickMagnitude = DrawKickMagnitudeDistributionMaxwell(mullerSigma, p_Rand);
            } break;

        case  KICK_MAGNITUDE_DISTRIBUTION::MULLERMANDEL:                                        // MULLERMANDEL
            kickMagnitude = DrawRemnantKickMullerMandel(p_COCoreMass, p_Rand, p_RemnantMass);
            break;

        default:                                                                                // unknown distribution
            SHOW_WARN(ERROR::UNKNOWN_KICK_MAGNITUDE_DISTRIBUTION, "Using default: MAXWELL");    // show warning
            kickMagnitude = DrawKickMagnitudeDistributionMaxwell(p_Sigma, p_Rand);
    }

    return kickMagnitude / OPTIONS->KickScalingFactor();
}


/*
 * Calculate supernova kick magnitude
 * Based on the current supernova event type and user-specified kick magnitude distributions
 *
 *
 * double BaseStar::CalculateSNKickMagnitude(const double p_RemnantMass, const double p_EjectaMass, const STELLAR_TYPE p_StellarType)
 *
 * @param   [IN]    p_RemnantMass               The mass of the remnant (Msol)
 * @param   [IN]    p_EjectaMass                Change in mass of the exploding star (i.e. mass of the ejecta) (Msol)
 * @param   [IN]    p_StellarType		        Expected remnant type
 * @return                                      Kick magnitude
 */
double BaseStar::CalculateSNKickMagnitude(const double p_RemnantMass, const double p_EjectaMass, const STELLAR_TYPE p_StellarType) {
    ERROR error = ERROR::NONE;
	double vK;

    if (!m_SupernovaDetails.initialKickParameters.magnitudeSpecified ||                             // user did not supply kick magnitude, or
         m_SupernovaDetails.initialKickParameters.magnitudeRandomSpecified) {                       // ... wants to draw magnitude using supplied random number

        double sigma;
        switch (utils::SNEventType(m_SupernovaDetails.events.current)) {                            // what type of supernova event happening now?

		    case SN_EVENT::ECSN:                                                                    // ECSN may have a separate kick prescription
			    sigma = OPTIONS->KickMagnitudeDistributionSigmaForECSN();
                break;

		    case SN_EVENT::USSN:                                                                    // USSN may have a separate kick prescription
			    sigma = OPTIONS->KickMagnitudeDistributionSigmaForUSSN();
                break;

		    case SN_EVENT::AIC:                                                                     // AIC have 0 kick 
		    case SN_EVENT::SNIA:                                                                    // SNIA have 0 kick 
		    case SN_EVENT::HeSD:                                                                    // HeSD have 0 kick 
			    sigma = 0.0;
                break;

            case SN_EVENT::CCSN:
		    case SN_EVENT::PPISN:                                                                   // draw a random kick magnitude from the user selected distribution - sigma based on whether compact object is a NS or BH

                if( utils::SNEventType(m_SupernovaDetails.events.current) == SN_EVENT::PPISN && !OPTIONS->NatalKickForPPISN() ) {
                    sigma = 0.0;
                    break;
                }
                
                switch (p_StellarType) {                                                            // which stellar type?

                    case STELLAR_TYPE::NEUTRON_STAR:
                        sigma = OPTIONS->KickMagnitudeDistributionSigmaCCSN_NS();
                        break;

                    case STELLAR_TYPE::BLACK_HOLE:
                        sigma = OPTIONS->KickMagnitudeDistributionSigmaCCSN_BH();
                        break;

                    default:                                                                        // unknown stellar type - shouldn't happen
                        error = ERROR::UNKNOWN_STELLAR_TYPE;
                }

                break;

            case SN_EVENT::PISN:                                                                   // not expected here
                error = ERROR::UNEXPECTED_SN_EVENT;
                break;

            case SN_EVENT::NONE:                                                                    // no supernova event - shouldn't be here...
                error = ERROR::EXPECTED_SN_EVENT;
                break;

		    default:                                                                                // unknown supernova event - shouldn't happen
                error = ERROR::UNKNOWN_SN_EVENT;
	    }
    
	    if (error == ERROR::NONE) {                                                                 // check for errors
                                                                                                    // no errors - draw kick magnitude
            vK = DrawSNKickMagnitude(sigma, 
                                    m_SupernovaDetails.COCoreMassAtCOFormation, 
                                    m_SupernovaDetails.kickMagnitudeRandom,
                                    p_EjectaMass, 
                                    p_RemnantMass);
        }
    }
    else {                                                                                          // user supplied kick parameters and wants to use supplied kick magnitude, so ...
        vK = m_SupernovaDetails.initialKickParameters.magnitude;                                    // ... use it 
    }

	if (error == ERROR::NONE) {                                                                     // check for errors

        m_SupernovaDetails.drawnKickMagnitude = vK;                                                 // drawn kick magnitude

        if (utils::SNEventType(m_SupernovaDetails.events.current) == SN_EVENT::CCSN) {              // core-collapse supernova event this timestep?
            vK = ReweightSupernovaKickByMass(vK, m_SupernovaDetails.fallbackFraction, m_Mass);      // re-weight kick by mass of remnant according to user specified black hole kicks option, if relevant (default is no reweighting)
        }
        else {                                                                                      // otherwise
            m_SupernovaDetails.fallbackFraction = 0.0;                                              // set fallback fraction to zero
        }
        m_SupernovaDetails.kickMagnitude = vK;                                                      // updated kick magnitude
    }
    else {                                                                                          // error occurred
        vK = 0.0;                                                                                   // set kick magnitude to zero
        m_Error = error;                                                                            // set error value
        SHOW_WARN(m_Error);                                                                         // warn that an error occurred
    }

    return vK;
}


/*
 * Calculate eccentric anomaly and true anomaly - uses kepler's equation
 *
 * Modifies class member variables m_SupernovaDetails.eccentricAnomaly and m_SupernovaDetails.trueAnomaly
 *
 *
 * void CalculateSNAnomalies(const double p_Eccentricity)
 *
 * @param   [IN]    p_Eccentricity              Eccentricity of the binary
 */
void BaseStar::CalculateSNAnomalies(const double p_Eccentricity) {

    ERROR  error = ERROR::NONE;

    std::tie(error, m_SupernovaDetails.eccentricAnomaly, m_SupernovaDetails.trueAnomaly) = utils::SolveKeplersEquation(m_SupernovaDetails.meanAnomaly, p_Eccentricity);

         if (error == ERROR::NO_CONVERGENCE) { SHOW_ERROR(error, "Solving Kepler's equation"); }        // show error
    else if (error == ERROR::OUT_OF_BOUNDS ) { SHOW_WARN(error, "Eccentric anomaly"); }                 // eccentric anomaly out of bounds - show warning

    return;
}


/*
 * Update the current velocity vector of the star, adding to a previous one if it exists.
 *
 *
 * void BaseStar::UpdateComponentVelocity(const Vector3d p_newVelocity)
 *
 * @param   [IN]    p_newVelocity               The new velocity vector 
 */
void BaseStar::UpdateComponentVelocity(const Vector3d p_newVelocity) {
    m_ComponentVelocity += p_newVelocity;                        // Add new velocity to previous velocity 
}


///////////////////////////////////////////////////////////////////////////////////////
//                                                                                   //
//                              ENERGY RELATED FUNCTIONS                             //
//                                                                                   //
///////////////////////////////////////////////////////////////////////////////////////


/*
 *	Calculate the absolute value of the binding energy of the envelope of the star
 *
 *
 * double CalculateBindingEnergy(const double p_CoreMass, const double p_EnvMass, const double p_Radius, const double p_Lambda)
 *
 * @param   [IN]    p_CoreMass                  Core mass of the star (Msol)
 * @param   [IN]    p_EnvMass                   Envelope mass of the star (Msol)
 * @param   [IN]    p_Radius                    Radius of the star (Rsol)
 * @param   [IN]    p_Lambda                    Dimensionless parameter defining the binding energy
 * @return                                      Binding energy (erg)
 */
double BaseStar::CalculateBindingEnergy(const double p_CoreMass, const double p_EnvMass, const double p_Radius, const double p_Lambda) const {

    double bindingEnergy = 0.0;                                                         // default

	if (utils::Compare(p_Radius, 0.0) <= 0) {                                           // positive radius?
        SHOW_WARN(ERROR::RADIUS_NOT_POSITIVE, "Binding energy = 0.0");                  // warn radius not positive
	}
	else if (utils::Compare(p_Lambda, 0.0) <= 0) {                                      // positive lambda?
        // Not necessarily zero as sometimes lambda is made 0, or maybe weird values for certain parameters of the fit. Not sure about the latter.
        SHOW_WARN(ERROR::LAMBDA_NOT_POSITIVE, "Binding energy = 0.0");                  // warn lambda not positive
	}
	else {                                                                              // calculate binding energy
        // convert to CGS where necessary
        double radius    = p_Radius * RSOL_TO_CM;
        double coreMass  = p_CoreMass * MSOL_TO_G;
        double envMass   = p_EnvMass * MSOL_TO_G;

        double totalMass = coreMass + envMass;                                          // total mass

		bindingEnergy    = G_CGS * totalMass * envMass / (p_Lambda * radius);           // erg
	}

	return bindingEnergy;
}


/*
 * Calculate all binding energies
 *
 *
 * void CalculateBindingEnergies(const double p_CoreMass, const double p_EnvMass, const double p_Radius)
 *
 * @param   [IN]    p_CoreMass                  Core mass of the star (Msol)
 * @param   [IN]    p_EnvMass                   Envelope mass of the star (Msol)
 * @param   [IN]    p_Radius                    Radius of the star (Rsol)
 */
void BaseStar::CalculateBindingEnergies(const double p_CoreMass, const double p_EnvMass, const double p_Radius) {
    m_BindingEnergies.fixed          = CalculateBindingEnergy(p_CoreMass, p_EnvMass, p_Radius, m_Lambdas.fixed);
	m_BindingEnergies.nanjing        = CalculateBindingEnergy(p_CoreMass, p_EnvMass, p_Radius, m_Lambdas.nanjing);
	m_BindingEnergies.loveridge      = CalculateBindingEnergy(p_CoreMass, p_EnvMass, p_Radius, m_Lambdas.loveridge);
	m_BindingEnergies.loveridgeWinds = CalculateBindingEnergy(p_CoreMass, p_EnvMass, p_Radius, m_Lambdas.loveridgeWinds);
	m_BindingEnergies.kruckow        = CalculateBindingEnergy(p_CoreMass, p_EnvMass, p_Radius, m_Lambdas.kruckow);
}

/*
 * Calculate convective envelope binding energy for the two-stage Hirai & Mandel (2022) common envelope formalism
 *
 *
 * double CalculateConvectiveEnvelopeBindingEnergy(const double p_TotalMass, const double p_ConvectiveEnvelopeMass, const double p_Radius, const double p_lambda)
 *
 * @param   [IN]    p_TotalMass                 Total mass of the star (Msol)
 * @param   [IN]    p_ConvectiveEnvelopeMass    Mass of the convective outer envelope  (Msol)
 * @param   [IN]    p_Radius                    Radius of the star (Rsol)
 * @param   [IN]    p_Lambda                    Lambda parameter for the convective envelope
 * @return                                      Binding energy (erg)
 */
double BaseStar::CalculateConvectiveEnvelopeBindingEnergy(const double p_TotalMass, const double p_ConvectiveEnvelopeMass, const double p_Radius, const double p_lambda) {
    return CalculateBindingEnergy(p_TotalMass - p_ConvectiveEnvelopeMass, p_ConvectiveEnvelopeMass, p_Radius, p_lambda);
}


/*
 * Approximates the lambda binding energy parameter of the outer convective envelope
 *
 * This is needed for the Hirai & Mandel (2022) two-stage CE formalism.
 * Follows the fits of Picker, Hirai, Mandel (2024), arXiv:2402.13180 for lambda_He
 *
 *
 * double BaseStar::CalculateConvectiveEnvelopeLambdaPicker(const double p_convectiveEnvelopeMass, const double p_maxConvectiveEnvelopeMass) const
 *
 * @param   [IN]    p_convectiveEnvelopeMass    Mass of the outer convective envelope shell
 * @param   [IN]    p_maxConvectiveEnvelopeMass Maximum mass of the outer convective envelope shell at the onset of carbon burning
 * @return                                      Lambda binding energy parameter for the outer convective envelope
 */
double BaseStar::CalculateConvectiveEnvelopeLambdaPicker(const double p_convectiveEnvelopeMass, const double p_maxConvectiveEnvelopeMass) const {
    
    double m2         = 0.0023 * m_Log10Metallicity * m_Log10Metallicity + 0.0088 * m_Log10Metallicity + 0.013;         // Eq. (12) and Table 1 of Picker, Hirai, Mandel (2024)
    double b1         = m2 * m_Mass - 0.23;                                                                             // Eq. (11) of Picker+ (2024)
    double logLambda  = p_convectiveEnvelopeMass / p_maxConvectiveEnvelopeMass > 0.3
                            ? 0.42 * p_convectiveEnvelopeMass / p_maxConvectiveEnvelopeMass + b1
                            : 0.3 * 0.42 + b1;
    
    return exp(logLambda);
}

///////////////////////////////////////////////////////////////////////////////////////
//                                                                                   //
//                    MISCELLANEOUS FUNCTIONS / CONTROL FUNCTIONS                    //
//                                                                                   //
///////////////////////////////////////////////////////////////////////////////////////


/*
 * Determines if the star is one of a list of stellar types passed
 *
 *
 * bool IsOneOf(const STELLAR_TYPE_LIST p_List)
 *
 * @param   [IN]    p_List                      List of stellar types
 * @return                                      Boolean - true if star is in list, false if not
 */
bool BaseStar::IsOneOf(const STELLAR_TYPE_LIST p_List) const {
    for (auto elem: p_List) {
        if (m_StellarType == elem) return true;
    }
	return false;
}



/*
 * Calculate next timestep for stellar evolution
 *
 * Timestep based on stellar type, age, etc.
 *
 *
 * double CalculateTimestep()
 *
 * @return                                      Timestep
 */
double BaseStar::CalculateTimestep() {

    // the GBParams and Timescale calculations need to be done
    // before the timestep calculation - since the binary code
    // calls this functiom, the GBParams and Timescale functions
    // are called here

    CalculateGBParams();                                                                                    // calculate giant branch parameters
    CalculateTimescales();                                                                                  // calculate timescales
    double radialExpansionTimescale = CalculateRadialExpansionTimescale();
    double massChangeTimescale = CalculateMassChangeTimescale();

    double dt = ChooseTimestep(m_Age);
    
    if( OPTIONS->RadialChangeFraction()!=0 && radialExpansionTimescale > 0.0 )                              // if radial expansion timescale was computed
        dt = min(dt, OPTIONS->RadialChangeFraction()*radialExpansionTimescale);
    if( OPTIONS->MassChangeFraction()!=0 && massChangeTimescale > 0.0 )                                     // if mass change timescale was computed
        dt = min(dt, OPTIONS->MassChangeFraction()*massChangeTimescale);
     
    // if( OPTIONS->TidesPrescription() == TIDES_PRESCRIPTION::KAPIL2024 )
    //         dt = LimitTimestepFromRadialExtentConvectiveEnvelope(dt);                                       // if KAPIL2024 tides are enabled, limit expansion rate of convective envelope

    dt = max(round(dt/TIMESTEP_QUANTUM)*TIMESTEP_QUANTUM, NUCLEAR_MINIMUM_TIMESTEP);
        
    return dt;
}



/*
 * Set parameters required before updating stellar attributes (via evolution) - modify star attributes
 *
 * Will apply mass changes to m_Mass and/or m_Mass0.  Note discussion in documentation for
 * UpdateAttributes() in Star.cpp - changing m_Mass0 is a bit of a kludge and should be fixed.
 *
 * If the timestep (p_DeltaTime) is > 0 then m_Mass and m_Radius will be saved as m_MassPrev and m_RadiusPrev respectively.
 *
 *
 * void UpdateAttributesAndAgeOneTimestepPreamble(const double p_DeltaMass, const double p_DeltaMass0, const double p_DeltaTime)
 *
 * @param   [IN]    p_DeltaMass                 The change in mass to apply in Msol
 * @param   [IN]    p_DeltaMass0                The change in mass0 to apply in Msol
 * @param   [IN]    p_DeltaTime                 Timestep in Myr
 */
void BaseStar::UpdateAttributesAndAgeOneTimestepPreamble(const double p_DeltaMass, const double p_DeltaMass0, const double p_DeltaTime) {

    if (utils::Compare(p_DeltaMass,  0.0) != 0) { m_Mass  = max(0.0, m_Mass  + p_DeltaMass);  }     // update mass as required (only change if delta != 0 with tolerance) and prevent -ve
    if (utils::Compare(p_DeltaMass0, 0.0) != 0) { m_Mass0 = max(0.0, m_Mass0 + p_DeltaMass0); }     // update mass0 as required (only change if delta != 0 with tolerance) and prevent -ve

    // record some current values before they are (possibly) changed by evolution
    if (p_DeltaTime > 0.0) {                                                                        // don't use utils::Compare() here
            m_StellarTypePrev = m_StellarType;
            m_MassPrev        = m_Mass;
            m_RadiusPrev      = m_Radius;
    }
    
    // the GBParams and Timescale calculations need to be done
    // before taking the timestep - since the binary code ultimately
    // calls this UpdateAttributesAndAgeOneTimestep, the GBParams and
    // Timescale functions are called here.
    //
    // JR: todo: we should revisit where and how often we recalculate
    // GBParams and Timescales.  The problem is that there are multiple
    // entry points into the calculate/take timestep code that it isn't
    // always obvious where we need to do this...  A project for another
    // time.

    CalculateGBParams();                                                                            // calculate giant branch parameters
    if (p_DeltaTime > 0.0) CalculateTimescales();                                                   // calculate timescales if necessary
}


/*
 * Apply mass changes if required, age the star one timestep, advance the simulation time, and update the
 * attributes of the star.
 *
 * The star's attributes (Age, Radius, Luminosity etc.) are calculated and updated as required.
 *
 * Free parameters in the update process are the star's mass (m_Mass), initial mass (m_Mass0), the star's age
 * (m_Age) and the simulation time attribute (m_Time):
 *
 *    - if required, the star's mass is changed by the amount passed as the p_DeltaMass parameter before other
 *      attributes are updated.  The p_DeltaMass parameter may be zero, in which case no change is made to the
 *      star's mass before the attributes of the star are calculated.
 *
 *    - if required, the star's effective initial mass is changed by the amount passed as the p_DeltaMass0 parameter before
 *      other attributes are updated.  The p_DeltaMass0 parameter may be zero, in which case no change is made to
 *      the star's mass before the attributes of the star are calculated.  The Mass0 attribute in Hurley et al. 2000 is overloaded by the introduction
 *      of mass loss (see section 7.1).
 *
 *    - if required, the star is aged by the amount passed as the p_DeltaTime parameter, and the simulation time is
 *      advanced by the same amount, before other attributes are updated.  The p_deltaTime parameter may be zero,
 *      in which case no change is made to the star's age or the physical time attribute.
 *
 *
 * Checks whether the star: (JR: the first two comments below are not true - they probably were once, but not now... check why, and fix the code or fix the comments)
 *    - is a massless remnant (checked after applying p_DeltaMass and p_DeltaMass0, but before applying p_DeltaTime)
 *    - has become a supernova (checked after applying p_DeltaMass and p_DeltaMass0, but before applying p_DeltaTime)
 *    - should skip this phase for this timestep (checked after applying p_DeltaMass, p_DeltaMass0 and p_DeltaTime)
 *
 * If none of the above are true the star evolves on phase for the specified timestep (which may be 0, in which case
 * the star's attributes other than age are re-calculated), then the need to evolve the star off phase is checked.
 *
 * If p_DeltaMass, p_DeltaMass0 and p_DeltaTime are all passed as zero the checks for massless remnant and supernova
 * are performed (and consequential changes made), but no other changes to the star's attributes are made - unless
 * the p_ForceRecalculate parameter is set true.        JR: todo: I'm not convinced p_ForceRecalculate is necessary - check it
 *
 * The functional return is the stellar type to which the star should evolve.  The returned stellar type is just the
 * stellar type of the star upon entry if it should remain on phase.  The star's stellar type is not changed here.
 *
 *
 * STELLAR_TYPE UpdateAttributesAndAgeOneTimestep(const double p_DeltaMass,
 *                                                const double p_DeltaMass0,
 *                                                const double p_DeltaTime,
 *                                                const bool   p_ForceRecalculate,
 *                                                const bool   p_ResolveEnvelopeLoss)
 *
 * @param   [IN]    p_DeltaMass                 The change in mass to apply in Msol
 * @param   [IN]    p_DeltaMass0                The change in mass0 to apply in Msol
 * @param   [IN]    p_DeltaTime                 The timestep to evolve in Myr
 * @param   [IN]    p_ForceRecalculate          Specifies whether the star's attributes should be recalculated even if the three deltas are 0.0
 *                                              (optional, default = false)
 * @param   [IN]    p_ResolveEnvelopeLoss       Specifies whether envelope loss should be resolved here
 *                                              (optional, default = true)
 *                                              JR: this is a bit of a kludge to resolve problems introduced by modifying stellar attributes in
 *                                                  anticipation of switching stellar type, but using those attributes before the actual switch
 *                                                  to the new stellar type - we need to resolve those situations in the code.
 *                                                  The bottom line is that this parameter is a temporary fix while I develop the permannet fix.
 * @return                                      Stellar type to which star should evolve
 */
STELLAR_TYPE BaseStar::UpdateAttributesAndAgeOneTimestep(const double p_DeltaMass,
                                                         const double p_DeltaMass0,
                                                         const double p_DeltaTime,
                                                         const bool   p_ForceRecalculate,
                                                         const bool   p_ResolveEnvelopeLoss) {
    STELLAR_TYPE stellarType = m_StellarType;                                                   // default is no change

    if (ShouldBeMasslessRemnant()) {                                                            // Do not update the star if it lost all of its mass
        stellarType = STELLAR_TYPE::MASSLESS_REMNANT;
    }
    else {
        stellarType = ResolveSupernova();                                                       // handle supernova              
        if (stellarType == m_StellarType) {                                                     // still on phase?
            
            UpdateAttributesAndAgeOneTimestepPreamble(p_DeltaMass, p_DeltaMass0, p_DeltaTime);  // apply mass changes and save current values if required

            if (p_ForceRecalculate                     ||                                       // force recalculate?
                utils::Compare(p_DeltaMass,  0.0) != 0 ||                                       // mass change? or...
                utils::Compare(p_DeltaMass0, 0.0) != 0 ||                                       // mass0 change? or...
                               p_DeltaTime         > 0) {                                       // age/time advance? (don't use utils::Compare() here)
                                                                                                // yes - update attributes
                AgeOneTimestepPreamble(p_DeltaTime);                                            // advance dt, age, simulation time if necessary (don't use utils::Compare() here)

                if (ShouldSkipPhase()) stellarType = ResolveSkippedPhase();                     // skip phase if required
                else {                                                                          // not skipped - execute phase
                    stellarType = EvolveOnPhase(p_DeltaTime);                                   // evolve on phase
                    if (stellarType == m_StellarType) {                                         // need to switch to new stellar type?
                        stellarType = ResolveEndOfPhase(p_ResolveEnvelopeLoss);                 // no - check for need to move off phase
                    }   
                }
            }
        }
    }

    return stellarType;                                                                         // stellar type to which star should evolve
}


/*
 * Set parameters required before ageing one timestep - modify star attributes
 *
 *
 * void AgeOneTimestepPreamble(const double p_DeltaTime)
 *
 * @param   [IN]    p_DeltaTime                 Timestep in Myr
 */
void BaseStar::AgeOneTimestepPreamble(const double p_DeltaTime) {

    if (p_DeltaTime > 0.0) {                        // if dt > 0    (don't use utils::Compare() here)
        m_Time += p_DeltaTime;                      // advance physical simulation time
        m_Age  += p_DeltaTime;                      // advance age of star
        m_Dt    = p_DeltaTime;                      // set timestep
    }
    EvolveOneTimestepPreamble();
}


/*
 * Convert Mass Transfer Donor History vector into string
 *
 * This is so that a string is passed to the output, not a vector of stellar types.
 *
 * std::string BinaryConstituentStar::MassTransferDonorHistoryString() 
 *
 * @return                              string of dash-separated stellar type numbers
 */
std::string BaseStar::MassTransferDonorHistoryString() const {
    STYPE_VECTOR mtHistVec = m_MassTransferDonorHistory;      
    std::string mtHistStr  = "";

    if (mtHistVec.empty()) {                                                        // this star was never a donor for MT
        mtHistStr = "NA";
    }
    else {                                                                          // this star was a donor, return the stellar type string
        for (size_t ii = 0; ii < mtHistVec.size(); ii++) {
            mtHistStr += std::to_string(static_cast<int>(mtHistVec[ii])) + "-";     // create string of stellar type followed by dash
        }
        mtHistStr.pop_back();                                                       // remove final dash
    }
    return mtHistStr;
}


/*
 * Add new MT event to event history - only for donor stars
 *
 * void BaseStar::UpdateMassTransferDonorHistory()
 *
 */
void BaseStar::UpdateMassTransferDonorHistory() {

    // If MassTransferDonorHistory vector is empty or if there is a new episode, add current type to the vector
    if (m_MassTransferDonorHistory.empty()) {
        m_MassTransferDonorHistory.push_back(m_StellarType);
    }
    else if (!utils::IsOneOf(m_StellarType, { m_MassTransferDonorHistory.back() })) { // the star has not yet MT'd as its current type, so new event
        m_MassTransferDonorHistory.push_back(m_StellarType);
    }
}


/*
 * Evolve the star on it's current phase - take one timestep on the current phase
 *
 *
 * STELLAR_TYPE EvolveOnPhase(const double p_DeltaTime)
 *
 * @param   [IN]    p_DeltaTime                 Timestep in Myr
 * @return                                      Stellar Type to which star should evolve - unchanged if not moving off current phase
 */
STELLAR_TYPE BaseStar::EvolveOnPhase(const double p_DeltaTime) {

    STELLAR_TYPE stellarType = m_StellarType;

    if (ShouldEvolveOnPhase()) {                                                    // evolve timestep on phase
        m_Tau             = CalculateTauOnPhase();

        m_COCoreMass      = CalculateCOCoreMassOnPhase();
        m_CoreMass        = CalculateCoreMassOnPhase();
        m_HeCoreMass      = CalculateHeCoreMassOnPhase();
        
        m_Luminosity      = CalculateLuminosityOnPhase();

        std::tie(m_Radius, stellarType) = CalculateRadiusAndStellarTypeOnPhase();   // radius and possibly new stellar type

        m_Mu              = CalculatePerturbationMuOnPhase();

        PerturbLuminosityAndRadiusOnPhase();

        m_Temperature     = CalculateTemperatureOnPhase();

        if (p_DeltaTime > 0.0) {
            STELLAR_TYPE thisStellarType = ResolveEnvelopeLoss();                       // resolve envelope loss if it occurs - possibly new stellar type
            if (thisStellarType != m_StellarType) {                                     // thisStellarType overrides stellarType (from CalculateRadiusAndStellarTypeOnPhase())
                stellarType = thisStellarType;
            }
        }
    }

    return stellarType;
}


/*
 * Evolve the star onto the next phase if necessary - take one timestep at the end of the current phase
 *
 *
 * STELLAR_TYPE ResolveEndOfPhase(const bool p_ResolveEnvelopeLoss)
 *
 * @param   [IN]    p_ResolveEnvelopeLoss       Specifies whether envelope loss should be resolved here
 *                                              (optional, default = true)
 *                                              JR: this is a bit of a kludge to resolve problems introduced by modifying stellar attributes in
 *                                                  anticipation of switching stellar type, but using those attributes before the actual switch
 *                                                  to the new stellar type - we need to resolve those situations in the code.
 * @return                                      Stellar Type to which star should evolve - unchanged if not moving off current phase
 */
STELLAR_TYPE BaseStar::ResolveEndOfPhase(const bool p_ResolveEnvelopeLoss) {

    STELLAR_TYPE stellarType = m_StellarType;

    if (IsEndOfPhase()) {                                                       // end of phase

        if (p_ResolveEnvelopeLoss) stellarType = ResolveEnvelopeLoss();         // if required, resolve envelope loss if it occurs

        if (stellarType == m_StellarType) {                                     // staying on phase?

            m_Tau         = CalculateTauAtPhaseEnd();

            m_COCoreMass  = CalculateCOCoreMassAtPhaseEnd();
            m_CoreMass    = CalculateCoreMassAtPhaseEnd();
            m_HeCoreMass  = CalculateHeCoreMassAtPhaseEnd();

            m_Luminosity  = CalculateLuminosityAtPhaseEnd();

            m_Radius      = CalculateRadiusAtPhaseEnd();

            m_Mu          = CalculatePerturbationMuAtPhaseEnd();

            PerturbLuminosityAndRadiusAtPhaseEnd();

            m_Temperature = CalculateTemperatureAtPhaseEnd();

            stellarType   = EvolveToNextPhase();                                // determine the stellar type to which the star should evolve
        }
    }

    return stellarType;
}<|MERGE_RESOLUTION|>--- conflicted
+++ resolved
@@ -3358,10 +3358,7 @@
         double one_minus_alpha   = 1.0 - alpha;
         double beta              = radIntershellMass / m_Mass;
         double one_minus_beta    = envMass / m_Mass;
-<<<<<<< HEAD
-=======
-
->>>>>>> b0b167cf
+
         double alpha_2           = alpha * alpha;
         double alpha_3           = alpha_2 * alpha;
         double alpha_5           = alpha_3 * alpha_2;
@@ -3369,22 +3366,14 @@
         double one_minus_alpha_2 = one_minus_alpha * one_minus_alpha;
         double one_minus_alpha_3 = 1.0 - alpha_3;
         double beta_2            = beta * beta;
-<<<<<<< HEAD
-        
-=======
-
->>>>>>> b0b167cf
+
         double rint_3            = radiusIntershellAU * radiusIntershellAU * radiusIntershellAU;
         double rc_3              = coreRadiusAU * coreRadiusAU * coreRadiusAU;
         double gamma             = (envMass / (R_3 - rint_3)) / (radIntershellMass / (rint_3 - rc_3));
         double one_minus_gamma   = 1.0 - gamma;
         double one_minus_gamma_2 = one_minus_gamma * one_minus_gamma;
         double alpha_2_3_minus_1 = (alpha * 2.0 / 3.0) - 1.0;
-<<<<<<< HEAD
-        
-=======
-
->>>>>>> b0b167cf
+
         double Epsilon           = alpha_11 * one_minus_beta * one_minus_gamma_2 * alpha_2_3_minus_1 * alpha_2_3_minus_1 / beta_2 / one_minus_alpha_3 / one_minus_alpha_2;
 
         // (l=1, m=0), Gravity Wave dissipation from envelope boundary is always 0.0 since m=0.0
