--- conflicted
+++ resolved
@@ -114,14 +114,9 @@
             void            CalculateTimescales(const double p_Mass, DBL_VECTOR &p_Timescales);
             void            CalculateTimescales()                                                           { CalculateTimescales(m_Mass0, m_Timescales); }                     // Use class member variables
 
-<<<<<<< HEAD
             double          CalculateZetaConstantsByEnvelope(ZETA_PRESCRIPTION p_ZetaPrescription);
             double          CalculateZetaConvectiveEnvelopeGiant(ZETA_PRESCRIPTION p_ZetaPrescription);
 
-=======
-            double          CalculateZeta(ZETA_PRESCRIPTION p_ZetaPrescription)			            { return 0.0; }
-    
->>>>>>> bbc3c761
     virtual void            PerturbLuminosityAndRadius();
 
             STELLAR_TYPE    ResolveSupernova();
