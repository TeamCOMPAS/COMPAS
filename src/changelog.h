--- conflicted
+++ resolved
@@ -960,18 +960,15 @@
 //                                      - Fixed units for post-CEE semi-major axis in CEE logs (issue #876).
 // 02.34.04     RTW - Jan 31, 2023   - Enhancement:
 //                                      - Added SN orbit inclination angle to BSE_SUPERNOVAE output
-<<<<<<< HEAD
-// 02.34.05     IM - Feb 1, 2023     - Bug fixes:
+// 02.34.05     JR - Jan 29, 2023    - Code cleanup:
+//                                      - Addressed issue #888 - replaced class variables m_LogMetallicityXi, m_LogMetallicitySigma, and m_LogMetallicityRho in BaseStar with getter functions.
+// 02.34.06     IM - Feb 1, 2023     - Bug fixes:
 //                                      - Re-enabled ResolveMassLoss() for Remnants so that Mdot is correctly reset
 //                                      - Set Mdot to 0 in BaseBinaryStar::CalculateWindsMassLoss() when winds are turned off while the binary is in mass trensfer
 //                                      - Removed Dutch winds for Remnants
 //                                      - Fixed typo in NS::CalculateLuminosityOnPhase_Static()
 //                                      - Minor code cleaning
-=======
-// 02.34.05    JR - Jan 29, 2023    - Code cleanup:
-//                                      - Addressed issue #888 - replaced class variables m_LogMetallicityXi, m_LogMetallicitySigma, and m_LogMetallicityRho in BaseStar with getter functions.
->>>>>>> 0ff05498
 
-const std::string VERSION_STRING = "02.34.05";
+const std::string VERSION_STRING = "02.34.06";
 
 # endif // __changelog_h__