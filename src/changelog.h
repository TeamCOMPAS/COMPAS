# ifndef __changelog_h__
# define __changelog_h__

// =====================================================================
// 
// COMPAS Changelog
// 
// =====================================================================
// 
// 02.00.00      JR - Sep 17, 2019 - Initial commit of new version
// 02.00.01      JR - Sep 20, 2019 - Fix compiler warnings. Powwow fixes
// 02.00.02      JR - Sep 21, 2019 - Make code clang-compliant
// 02.00.03      IM - Sep 23, 2019 - Added fstream include
// 02.01.00      JR - Oct 01, 2019 - Support for Chemically Homogeneous Evolution
// 02.02.00      JR - Oct 01, 2019 - Support for Grids - both SSE and BSE
// 02.02.01      JR - Oct 01, 2019 - Changed BaseBinaryStar code to assume tidal locking only if CHE is enabled
// 02.02.02      JR - Oct 07, 2019 - Defect repairs:
//                                       SSE iteration (increment index - Grids worked, range of values wasn't incrementing)
//                                       Errors service (FIRST_IN_FUNCTION errors sometimes printed every time)
//                                       Added code for both SSE and BSE so that specified metallicities be clamped to [0.0, 1.0].  What are reasonable limits?
//                                   Errors service performance enhancement (clean deleted stellar objects from catalog)
//                                   Changed way binary constituent stars masses equilibrated (they now retain their ZAMS mass, but (initial) mass and mass0 changes)
//                                   Add initial stellar type variable - and to some record definitions
//                                   Added change history and version number to constants.h
// 02.02.03      JR - Oct 09, 2019 - Defect repairs:
//                                       Initialised all BaseStar.m_Supernova elements (some had not been initialised)
//                                       Fixed regression in BaseStar.cpp (INITIAL_STELLAR_TYPE & INITIAL_STELLAR_TYPE_NAME in StellarPropertyValue())
//                                   Added max iteration check to Newton-Raphson method in SolveKeplersEquation (see constant MAX_KEPLER_ITERATIONS)
// 02.02.04      JR - Oct 09, 2019 - Defect repairs:
//                                       SN kick direction calculation corrected
//                                       Boolean value output corrected
//                                       Typos fixed
// 02.02.05      JR - Oct 10, 2019 - Defect repairs:
//                                       Determination of Chemically Homogeneous star fixed (threshold calculation)
//                                       Removed checks for RLOF to/from CH stars
//                                       Typos fixed
// 02.02.06      JR - Oct 11, 2019 - Renamed class "CHE" - now class "CH"
//                                   Updated CHE documentation
//                                   Added m_MassesEquilibrated variable to BaseBinaryStar
// 02.02.07      JR - Oct 20, 2019 - Defect repairs:
//                                       CEE printing systems post-stripping - github issue - reworked CE details/pre/post CE - partial fix (BindingEnergy remaining)
//                                       Added RANDOM_SEED to Options::OptionValue() (omitted erroneously)
//                                   Added m_SecondaryTooSmallForDCO variable to BaseBinaryStar - and to some record definitions
//                                   Added m_StellarMergerAtBirth variable to BaseBinaryStar - and to some record definitions
//                                   Added allow-rlof-at-birth program option
//                                       If CHE enabled, or allow-rlof-at-birth option is true, binaries that have one or both stars
//                                       in RLOF at birth will have masses equilibrated, radii recalculated, orbit circularised, and
//                                       semi-major axis recalculated, while conserving angular momentum - then allowed to evolve
//                                   Added allow-touching-at-birth program option
//                                       Binaries that have stars touching at birth (check is done after any equilibration and
//                                       recalculation of radius and separation is done) are allowed to evolve.  Evolve() function
//                                       immediately checks for merger at birth, flags status as such and stops evolution.
//                                   Documentation updated (see updated doc for detailed explanation of new program options)
// 02.03.00      JR - Oct 25, 2019 - Defect repairs:
//                                       removed extraneous delimiter at end of log file records
//                                   Added '--version' option
//                                   Changed minor version number - should have been done at last release - we'll grant the '--version' option minor release status...
// 02.03.01      JR - Nov 04, 2019 - Defect repair:
//                                       removed erroneous initialisation of m_CEDetails.alpha from BaseBinaryStar::SetRemainingCommonValues()
//                                       (CE Alpha was alwas being initialised to 0.0 regardless of program options)
// 02.03.02      JR - Nov 25, 2019 - Defect repairs:
//                                       added check for active log file before closing in Log::Stop()
//                                       added CH stars to MAIN_SEQUENCE and ALL_MAIN_SEQUENCE initializer_lists defined in constants.h
//                                       moved InitialiseMassTransfer() outside 'if' - now called even if not using mass transfer - sets some flags we might need
//                                       added code to recalculate rlof if CH stars are equilibrated in BaseBinaryStar constructor
//                                   Enhancements:
//                                       moved KROUPA constants from AIS class to constants.h
//                                       moved CalculateCDFKroupa() function from AIS class to BaseBinaryStar class
//                                       added m_CHE variable to BaseStar class - also selectable for printing
//                                       added explicit check to ResolveCommonEnvelope() to merge binary if the donor is a main sequence star
//                                   Chemically Homogeneous Evolution changes:
//                                       added check to CheckMassTransfer() in BaseBinaryStar.cpp to merge if CH+CH and touching - avoid CEE
//                                       added code to InitialiseMassTransfer() in BaseBinaryStar.cpp to equilibrate and possibly merge if both CH stars in RLOF
// (Unchanged)   IM - Nov 29, 2019 - Defect repairs:
//                                       changed Disbound -> Unbounded in header strings in constants.h
//                                       left one line in default/example grid file (Grid.txt)
//                                       fix default PPISN mass limit in python submit: 65 Msol -> 60 Msol
// 02.03.03      JR - Dec 04, 2019 - Defect repairs:
//                                       added code to UpdateAttributesAndAgeOneTimestep() in Star.cpp to recalculate stellar attributes after switching to new stellar type
//                                       (addresses discontinuous transitions e.g. CH -> HeMS)
//                                       changed IsPulsationalPairInstabilitySN() in GiantBranch.cpp to call IsPairInstabilitySN() instead of set MASSLESS_REMNANT if remnant mass <= 0.0
//                                       changed CalculateSNKickVelocity() in BaseStar.cpp to set m_SupernovaDetails.kickVelocity correctly after adjusting for fallback
// 02.03.04      FSB - Dec 04, 2019 - Defect repairs:
//                                       fixed bug in Fryer+2012 CalculateGravitationalRemnantMassadded() function to compare baryon mass of star remnant with
//  									                   baryon mass of MaximumNeutronStarMass instead of just MaximumNeutronStarMass. 
//                                       added m_BaryonicMassOfMaximumNeutronStarMass to BaseStar.h and BaseStar.cpp
// 02.03.05      JR - Dec 05, 2019 - Defect repairs:
//                                       fixed EvolveSingleStars() in main.cpp to print correct initial mass
//                                       fixed TPAGB::CalculateCOCoreMassAtPhaseEnd() - added conditional
// 02.04.00      JR - Dec 18, 2019 - New functionality:
//                                       added columns to BSE grid functionality: Kick_Velocity_1(&2), Kick_Theta_1(&2), Kick_Phi_1(&2), Kick_Mean_Anomaly_1(&2).  Updated documentation.
//                                   Changed functionality:
//                                       removed compiler version checks from Makefile - they seemed to only work for native Ubuntu and were more of a nuisance than anything...  (old version exists as Makefile-checks)
//                                   Defect repairs:
//                                       added recalculation of gbParams Mx & Lx in HeHG calculateGbParams()
//                                       created HeHG::CalculateGBParams_Static() and GiantBranch::CalculateGBParams_Static(), called from EAGB::ResolveEnvelopeLoss() to facilitate calculation of attributes for new stellar type before actually switching.  Needed to rewrite some other functions as static.  Note: this needs to be revisited and a more elegant solution implemented.
//                                       added CalculateRadiusAndStellarTypeOnPhase() for HeHG and HeGBstars, and changed call to calculateRadiusOnPhase() to CalculateRadiusAndStellarTypeOnPhase() in BaseStar::EvolveOnPhase().  This allows for HeHG and HeGB stars to change stellar type based on radius (previously missed).
//                                       set M = McBAGB for EAGB & TPAGB only (was being set for all types >= TPAGB)
//                                       added extra print detailed in BaseBinaryStar:Evolve() - sometimes missing a switch type in detailed output if only 1 timestep
//                                       swapped heading strings for ANY_STAR_PROPERTY::IS_ECSN and ANY_STAR_PROPERTY::IS_USSN (now correct)
//                                       removed condition in BaseBinaryStar::EvaluateSupernovae().  ResolveSupernova() is now called for all stellar types (not sure what I was thinking orginally. I'm sure I had a good reason - or maybe I was just tired...)
//                                       changed name of GiantBranch::CalculateProtoCoreMass() to GiantBranch::CalculateProtoCoreMassDelayed() and changed calls to the function
//                                       swapped order of calculations of ePrime (CalculateOrbitalEccentricityPostSupernova()) and m_SemiMajorAxisPrime (CalculateSemiMajorAxisPostSupernova()) in BaseBinaryStar::ResolveSupernova().  Improper order was causing wrong value of m_SeminMajorAxisPrime to be used in calculation of ePrime
//                                       set m_Disbound = true appropriately in BaseBinaryStar::Evolve() (note: m_Disbound will change name to m_Unbound soon...)
//                                       changed return value of CHeB::DetermineEnvelopeType() to CONVECTIVE.  Left CHeB DetermineEnvelopeTypeHurley2002() as RADIATIVE (used in BinaryConstituentStar::CalculateSynchronisationTimescale())
//                                       changed BINARY_PROPERTY::ORBITAL_VELOCITY to BINARY_PROPERTY::ORBITAL_VELOCITY_PRE_2ND_SUPERNOVA in BSE_SUPERNOVAE_REC (6th value printed)
//                                       added p_Erase parameter to Log::CloseStandardFile(); changed Log::CloseAllStandardFiles() to call Log::CloseStandardFile() with p_Erase=false and erase entire map after all files closed (prevent coredump when closing all files)
//                                       added ResolveSupernova() to ONeWD.h - ONeWD stars were previously not checking for SN
//                                       fixed BaseBinaryStar::InitialiseMassTransfer() - star1 was being updated instead of star2 for CH + CH stars when CHE enabled
// 02.04.01      JR - Dec 23, 2019 - Defect repairs:
//                                       Removed SN_EVENT::SN - all occurences of SN_EVENT::SN replaced by SN_EVENT::CCSN.
//                                           The current SN event ("Is"), and past SN event ("Experienced") are now bit maps (implemented as Enum Classes).  Each can have any of the values: CCSN, ECSN, PISN, PPSIN, USSN, RUNAWAY, RECYCLED_NS, and RLOF_ONTO_NS.  See definition of SN_EVENT Enum Class in constants.h for implementation and explanation.  
//                                       Updated variables selectable for printing:
//                                           Added ANY_STAR_PROPERTY::SN_TYPE (STAR_PROPERTY, SUPERNOVA_PROPERTY, COMPANION_PROPERTY (should always be SN_EVENT::NONE for companion star))
//                                           Added ANY_STAR_PROPERTY::EXPERIENCED_SN_TYPE (STAR_PROPERTY, SUPERNOVA_PROPERTY, COMPANION_PROPERTY)
//                                           All of ANY_STAR_PROPERTY::{CCSN, ECSN, PISN, PPISN, USSN} now selectable
//                                           Removed ANY_STAR_PROPERTY::SN - no longer selectable for printing (replaced by CCSN)
//                                           Updated documentation
//                                       Changed default record specifications for logfiles BSE_DOUBLE_COMPACT_OBJECTS_REC and BSE_SUPERNOVAE_REC
//                                           Removed the individual SN_EVENT columns for both "Is" and "Experienced" conditions (e.g. CCSN, ECSN etc)
//                                           "Is*" and "Experienced*" columns replaced with SN_TYPE & Experienced_SN_TYPE columns that record the SN event type (e.g. CCSN, ECSN, PPSN, PPSIN, USSN).  
//                                           RUNAWAY, RECYCLED_NS, and RLOF_ONTO_NS are still reported in separate, individual columns.
//                                       Added workaround for non-existent CHeB blue loop.  See description in CHeB::CalculateTimescales()
//                                       Removed binary star "survived" flag - it is always the NOT of the "unbound" flag
//                                       Changed initialisation function for HeGB stars (HeGB::Initialise() in HeGB.h) to NOT recalculate m_Age if evolving from HeHG -> HeGB 
//                                       Removed initialisation of m_Age (to 0.0) from COWD::Initialise() in COWD.h
//                                   Changed behaviour:  
//                                       Changed binary star "disbound" flag to "unbound" flag.  Changed all occurences of "disbound" to "unbound".  Changed "unbound" header flag to "Unbound"
// 02.04.02      JR - Jan 06, 2020 - Defect repairs:
//                                       Added IsPISN() & IsPPISN() to IsSNEvent()
//                                       Fixed check for SN event at top of BaseBinaryStar::ResolveSupenova()
//                                       Changed BaseBinaryStar::EvaluateSupernovae() to more closely match legacy code behaviour (see notes in function description):
//                                          Added p_Calculate2ndSN parameter to determine if 2nd supernova needs to be resolved
//                                          Clear star2 current SN event if necessary
//                                          Check m_SemiMajorAxisPrime value prior to SN events (viz. new aPrime variable)
//                                       Fixed timestep initialisation in BaseStar::CalculateConvergedTimestepZetaNuclear()  (was negative)
//                                       Fixed m_Age calculation in FGB::ResolveEnvelopeLoss()
//                                       Added CalculateInitialSupernovaMass() to NS.h - was setting M = 5.0 for >= ONeWD, should be ONeWD only (introduced in fix in v04.02.00)
//                                       Changed NS functions to return Radius in Rsol instead of km:
//                                          Added function NS:CalculateRadiusOnPhaseInKM_Static() (returns radius in km)
//                                          Changed NS:CalculateRadiusOnPhase_Static() to return Rsol
//                                          Added CalculateRadiusOnPhase() for NS (ns.h) - returns Rsol 
//                                   Changed behaviour:  
//                                       Print detailed output record whenever stellartype changes (after star 2 if both change)
// (Unchanged)   LK - Jan 10, 2020 - Defect repairs:
//                                       Added missing includes to Star.cpp, utils.h and utils.cpp (required for some compiler versions)
// 02.05.00      JR - Jan 23, 2020 - New functionality:
//                                       Grid files:
//                                          Added kick velocity magnitude random number to BSE grid file - see docs re Grids
//                                          Added range check for Kick_Mean_Anomaly_1 and Kick_Mean_Anomaly_2 ([0.0, 2pi)) in BSE grid file
//                                          Cleaned up SSE & BSE grid file code
//                                       Added m_LBVphaseFlag variable to BaseStar class; also added ANY_STAR_PROPERTY::LBV_PHASE_FLAG print variable.
//                                   Deleted functionality:  
//                                       Removed IndividualSystem option and related options - this can now be achieved via a grid file
//                                          Update pythonSubmitDefault.py to remove individual system related parameters
//                                   Changed behaviour:
//                                       Removed check for Options->Quiet() around simulation ended and cpu/wall time displays at end of EvolveSingleStars() and EvolveBinaryStars() in main.cpp
//                                   Defect repairs:
//                                       Removed erroneous check for CH stars in BaseBinaryStar::EvaluateBinary()
//                                       Fix for issue #46 (lower the minimum value of McSN in star.cpp from Mch to 1.38)
//                                          Changed 'MCH' to 'MECS' in 
//                                             BaseStar::CalculateMaximumCoreMassSN()
//                                             GiantBranch::CalculateCoreMassAtSupernova_Static
// 02.05.01      FSB - Jan 27, 2020 -Enhancement:
//                                       Cleaned up default printed headers and parameters constants.h:
//                                           - removed double parameters that were printed in multiple output files 
//                                           - changed some of the header names to more clear / consistent names
//                                           - added some comments in the default printing below for headers that we might want to remove in the near future
// 02.05.02      JR - Feb 21, 2020 - Defect repairs:
//                                       - fixed issue #31: zRocheLobe function does not use angular momentum loss
//                                       - fixed default logfile path (defaulted to '/' instead of './')
//                                       - changed default CE_ZETA_PRESCRIPTION to SOBERMAN (was STARTRACK which is no longer supported)
// 02.05.03      JR - Feb 21, 2020 - Defect repairs:
//                                       - removed extraneous debug print statement from Log.cpp
// 02.05.04      JR - Feb 23, 2020 - Defect repairs:
//                                       - fixed regression introduced in v02.05.00 that incread DNS rate ten-fold
//                                           - changed parameter from m_SupernovaDetails.initialKickParameters.velocityRandom to m_SupernovaDetails.kickVelocityRandom in call to DrawSNKickVelocity() in BaseStar::CalculateSNKickVelocity()
//                                       - reinstated STAR_1_PROPERTY::STELLAR_TYPE and STAR_2_PROPERTY::STELLAR_TYPE in BSE_SYSTEM_PARAMETERS_REC
// 02.05.05      JR - Feb 27, 2020 - Defect repair:
//                                       - fixed age resetting to 0.0 for MS_GT_07 stars after CH star spins down and switches to MS_GT_07
//                                           - ensure m_Age = 0.0 in constructor for BaseStar
//                                           - remove m_Age = 0.0 from Initialise() in MS_gt.07.h 
// 02.05.06      JR - Mar 02, 2020 - Defect repair:
//                                       - fixed m_MassesEquilibrated and associated functions - was erroneously typed as DOUBLE - now BOOL
//                                   Added/changed functionality:
//                                       - added m_MassesEquilibratedAtBirth variable to class BaseBinaryStar and associated property BINARY_PROPERTY::MASSES_EQUILIBRATED_AT_BIRTH
//                                       - tidied up pythonSubmitDefault.py a little:
//                                             - set grid_filename = None (was '' which worked, but None is correct)
//                                             - set logfile_definitions = None (was '' which worked, but None is correct)
//                                             - added logfile names - set to None (COMPAS commandline arguments already exist for these - introduced in v02.00.00)
// 02.05.07      JR - Mar 08, 2020 - Defect repair:
//                                       - fixed circularisation equation in BaseBinaryStar::InitialiseMassTransfer() - now takes new mass values into account
// 02.06.00      JR - Mar 10, 2020 - Changed functionality:
//                                       - removed RLOF printing code & associated pythonSubmitDefault.py options
// 02.06.01      JR - Mar 11, 2020 - Defect repair:
//                                       - removed extraneous debug print statement from Log.cpp (was previously removed in v02.05.03 but we backed-out the change...)
// 02.06.02      JR - Mar 15, 2020 - Defect repairs:
//                                       - removed commented RLOF printing lines in constant.h (somehow that was lost in some out of sync git merges...)
//                                       - removed commented options no longer used from Options.h and Options.cpp
//                                       - fixed units headers in constants.h - there are now no blank units headers, so SPACE delimited files now parse ok (multiple spaces should be treated as a single space)
//                                       - changed file extention for TAB delimited files to 'tsv'
//                                       - removed "useImportanceSampling" option - not used in code
//                                       - fixed typo in zeta-calculation-every-timestep option in Options.cpp
//                                       - removed redundant OPTIONS->MassTransferCriticalMassRatioHeliumGiant() from qcritflag if statement in BaseBinaryStar::CalculateMassTransfer()
//                                       - fixed OPTIONS->FixedMetallicity() - always returned true, now returns actual value
//                                       - fixed OPTIONS->OutputPathString() - was always returning raw option instead of fully qualified path
//                                       - changed the following in BaseBinaryStar::SetRemainingCommonValues() - erroneously not ported from legacy code:
//                                           (a) m_JLoss = OPTIONS->MassTransferJloss();
//                                           (b) m_FractionAccreted = OPTIONS->MassTransferFractionAccreted();
//                                           (both were being set to default value of 0.0)
//                                       - added OPTIONS->ZetaAdiabaticArbitrary() - option existed, but Options code had no function to retrieve value
//                                       - added OPTIONS->MassTransferFractionAccreted() to options - erroneously not ported from legacy code
//                                   Changed functionality:
//                                       - all options now have default values, and those values will be displayed in the help text (rather than string constants which may be incorrect)
//                                       - boolean options can now be provided with an argument (e.g. --massTransfer false)
//                                       - added ProgramOptionDetails() to Options.cpp and OPTIONS->OptionsDetails() in preparation for change in output functionality
// 02.07.00      JR - Mar 16, 2020 - New/changed functionality:
//                                       - COMPAS Logfiles are created in a (newly created) directory - this way they are all kept together
//                                       - new command line option 'output-container' implemented (also in pythonSubmitDefault.py) - this option allows the user to specify the name of the log files container directory (default is 'COMPAS_Output')
//                                       - if detailed log files are created they will be created in a directory named 'Detailed_Output' within the container directory
//                                       - a run details file named 'Run_details' is created in the container directory.  The file records the run details:
//                                             - COMPAS version
//                                             - date & time of run
//                                             - timing details (wall time, CPU seconds)
//                                             - the command line options and parameters used:
//                                                   - the value of options and an indication of whether the option was supplied by the user or the default value was used
//                                                   - other parameters - calculated/determined - are recorded
//                                   Defect repair:
//                                       - changed "--outut" option name to "--outpuPath" in stringCommands in pythonSubmitDefault.py
// 02.08.00		  AVG - Mar 17, 2020 - Changed functionality:
//  									                   - removed post-newtonian spin evolution	code & associated pythonSubmitDefault.py options
//  									                   - removed only_double_compact_objects code & associated pythonSubmitDefault.py options
//  									                   - removed tides code & associated pythonSubmitDefault.py options
//  									                   - removed deprecated options from pythonSubmitDefault.py options
//  									                   - renamed options: mass transfer, iterations -> timestep-iterations
//  									                   - commented AIS Options until fully implemented
// 02.08.01      JR - Mar 18, 2020 - Defect repairs:
//                                      - restored initialisation of AIS options in Options.cpp (AIS now defaults off instead of on)
//                                      - fixed retrieval of values for:
//                                            - ANY_STAR_PROPERTY::LAMBDA_KRUCKOW_BOTTOM, 
//                                            - ANY_STAR_PROPERTY::LAMBDA_KRUCKOW_MIDDLE, and 
//                                            - ANY_STAR_PROPERTY::LAMBDA_KRUCKOW_TOP 
//                                         in BaseStar::StellarPropertyValue().  Were all previously retrieving same value as ANY_STAR_PROPERTY::LAMBDA_KRUCKOW
//                                      - fixed some comments in BAseBinaryStar.cpp (lines 2222 and 2468, "de Mink" -> "HURLEY")
//                                      - fixed description (in comments) of BinaryConstituentStar::SetPostCEEValues() (erroneously had "pre" instead of "post" - in comments only, not code)
//                                      - fixed description of BaseStar::DrawKickDirection()
// 02.08.02      JR - Mar 27, 2020 - Defect repairs:
//                                      - fixed issue #158 RocheLobe_1<CE == RocheLobe_2<CE always
//                                      - fixed issue #160 Circularisation timescale incorrectly calculated
//                                      - fixed issue #161 Splashscreen printed twice - now only prints once
//                                      - fixed issue #162 OPTIONS->UseFixedUK() always returns FALSE.  Now returns TRUE if user supplies a fixed kick velocity via --fix-dimensionless-kick-velocity command line option
// 02.08.03      JR - Mar 28, 2020 - Defect repairs:
//                                      - fixed typo in BaseBinaryStar::ResolveCommonEnvelopeEvent() when calculating circularisation timescale in the case where star2 is the donor: star1Copy was errorneously used instead of star2Copy; changed to star2Copy
//                                      - changed circularisation timescale of binary to be minimum of constituent stars circularisation timescales, clamped to (0.0, infinity)
// 02.09.00      JR - Mar 30, 2020 - Minor enhancements:
//                                      - tightened the conditions under which we allow over-contact binaries - enabling CHE is no longer a sufficient condition after this change: the allow-rlof-at-birth option must also be specified (ussue #164)
//                                      - added printing of number of stars (for SSE) or binaries (for BSE) created to both stdout and Run_Details (issue #165)
//                                      - enhanced grid processing code in main.cpp to better handle TAB characters
// 02.09.01      JR - Mar 30, 2020 - Defect repair:
//                                      - OPTIONS->UseFixedUK() returns TRUE when user supplies -ve value via --fix-dimensionless-kick-velocity.  Now return TRUE iff the user supplies a value >=0 via --fix-dimensionless-kick-velocity
// 02.09.02      DC - Mar 30, 2020 - Defect repairs:
//                                      - Pulsar code fixed by correcting unit of NS radius in NS.cpp (added KM_TO_M constant in constants.h as a part of this),
//                                      correcting initialisation of pulsar birth parameters from GiantBranch.cpp to NS.cpp, adding an extra condition for isolated evolution when the companion loses mass but the NS does not accrete 
//                                      - option MACLEOD was printing wrongly as MACLEOD+2014 for user options, hence corrected it to MACLEOD in Options.cpp
// 02.09.03      JR - Apr 01, 2020 - Defect repairs:
//                                      - reinstated assignment of "prev" values in BaseBinaryStar::EvaluateBinary() (where call to ResolveTides() was removed).  Fixes low DNS count introduced in v02.08.00 caused by removal of ResolveTides() function (and call)
//                                      - commented option --logfile-BSE-be-binaries to match Be-Binary options commented by AVG in v02.08.00
// 02.09.04      JR - Apr 03, 2020 - Defect repair:
//                                      - removed IsUSSN() from IsSNEvent() definition in BinaryConstituentStar.cpp (USSN flag indicates just US, not USSN. Needs to be tidied-up properly)
// 02.09.05	     IM - Apr 03, 2020 - Defect repair:
//  		                            - fixed timescale calculation issue for newly created HeHG stars (from stripped EAGB stars); fixes drop in CO core mass
// 02.09.06      JR - Apr 07, 2020 - Defect repair:
//                                      - corrected calculation in return statement for Rand::Random(const double p_Lower, const double p_Upper) (issue #201)
//                                      - corrected calculation in return statement for Rand::RandomInt(const double p_Lower, const double p_Upper) (issue #201)
// 02.09.07      SS - Apr 07, 2020 - Change eccentricity, semi major axis and orbital velocity pre-2nd supernove to just pre-supernova everywhere in the code
// 02.09.08      SS - Apr 07, 2020 - Update zetaMainSequence=2.0 and zetaHertzsprungGap=6.5 in Options::SetToFiducialValues
// 02.09.09      JR - Apr 11, 2020 - Defect repair:
//                                      - restored property names in COMPASUnorderedMap<STAR_PROPERTY, std::string> STAR_PROPERTY_LABEL in constants.h (issue #218) (was causing logfile definitions files to be parsed incorrectly)
// 02.09.10	     IM - Apr 12, 2020 - Minor enhancement: added Mueller & Mandel 2020 remnant mass and kick prescription, MULLERMANDEL
//  			                     Defect repair: corrected spelling of output help string for MULLER2016 and MULLER2016MAXWELLIAN
// 02.10.01	     IM - Apr 14, 2020 - Minor enhancement: 
//  				                            - moved code so that SSE will also sample SN kicks, following same code branch as BSE 
// 02.10.02      SS - Apr 16, 2020 - Bug Fix for issue #105 ; core and envelope masses for HeHG and TPAGB stars
// 02.10.03      JR - Apr 17, 2020 - Defect repair:
//                                      - added LBV and WR winds to SSE (issue #223)
// 02.10.04	     IM - Apr 25, 2020 - Minor enhancement: moved Mueller & Mandel prescription constants to constants.h, other cleaning of this option
// 02.10.05      JR - Apr 26, 2020 - Enhancements:
//                                      - Issue #239 - added actual random seed to Run_Details
//                                      - Issue #246 - changed Options.cpp to ignore --single-star-mass-max if --single-star-mass-steps = 1.  Already does in main.cpp.
// 02.10.06      JR - Apr 26, 2020 - Defect repair:
//                                      - Issue #233 - corrected cicularisation formalae used in both BaseBinartStar constructors
// 02.11.00      JR - Apr 27, 2020 - Enhancement:
//                                      - Issue #238 - add supernova kick functionality to SSE grid file (+ updated docs)
//                                   Defect repairs:
//                                      - fixed typo in Options.h: changed '#include "rand.h" to '#include "Rand.h"
//                                      - fixed printing of actual random seed in Run_Details file (moved to Log.cpp from Options.cpp: initial random seed is set after options are set)
// 02.11.01	     IM - May 20, 2020 - Defect repair: 
//                                      - changed max NS mass for MULLERMANDEL prescription to a self-consistent value
// 02.11.02      IM - Jun 15, 2020 - Defect repair:
//                                      - added constants CBUR1 and CBUR2 to avoid hardcoded limits for He core masses leading to partially degenerate CO cores
// 02.11.03     RTW - Jun 20, 2020 - Enhancement:
//                                      - Issue #264 - fixed mass transfer printing bug 
// 02.11.04      JR - Jun 25, 2020 - Defect repairs:
//                                      - Issue #260 - Corrected recalculation of ZAMS values after eqilibration and cicularisation at birth when using grid files
//                                      - Issue #266 - Corrected calculation in BaseBinaryStar::SampleInitialMassDistribution() for KROUPA IMF distribution
//                                      - Issue #275 - Previous stellar type not set when stellar type is switched mid-timestep - now fixed
// 02.11.05      IM - Jun 26, 2020 - Defect repair:
//  				                    - Issue #280 - Stars undergoing RLOF at ZAMS after masses are equalised were removed from run even if AllowRLOFatZAMS set
// 02.12.00      IM - Jun 29, 2020 - Defect repair:
//                                      - Issue 277 - move UpdateAttributesAndAgeOneTimestepPreamble() to after ResolveSupernova() to avoid inconsistency
// 02.12.01      IM - Jul 18, 2020 - Enhancement:
//                                      - Starting to clean up mass transfer functionality
// 02.12.02      IM - Jul 23, 2020 - Enhancement:
//                                      - Change to thermal timescale MT for both donor and accretor to determine MT stability
// 02.12.03      IM - Jul 23, 2020 - Enhancement:
//                                      - Introduced a new ENVELOPE_STATE_PRESCRIPTION to deal with different prescriptions for convective vs. radiative envelopes (no actual behaviour changes yet for ENVELOPE_STATE_PRESCRIPTION::LEGACY);
//                                      - Removed unused COMMON_ENVELOPE_PRESCRIPTION
// 02.12.04      IM - Jul 24, 2020 - Enhancement:
//                                      - Changed temperatures to be written in Kelvin (see issue #278)
// 02.12.05      IM - Jul 25, 2020 - Enhancement:
//                                      - Added definition of FIXED_TEMPERATURE prescription to DetermineEnvelopeType()
//                                      - Removed unnecessary (and inaccurate) numerical zeta Roche lobe calculation
// 02.12.06      IM - Jul 26, 2020 - Enhancement:
//                                      - Extended use of zetaRadiativeEnvelopeGiant (formerley zetaHertzsprungGap) for all radiative envelope giant-like stars
// 02.12.07      IM - Jul 26, 2020 - Defect repair:
//                                      - Issue 295: do not engage in mass transfer if the binary is unbound
// 02.12.08   	AVG - Jul 26, 2020 - Defect repair:
//                                      - Issue #269: legacy bug in eccentric RLOF leading to a CEE
// 02.12.09      IM - Jul 30, 2020 - Enhancement:
//                                      - Cleaning of BaseBinaryStar::CalculateMassTransferOrbit(); dispensed with mass-transfer-prescription option
// 02.13.00      IM - Aug 2, 2020  - Enhancements and defect repairs:
//                                      - Simplified timescale calculations in BaseBinaryStar
//                                      - Replaced Fast Phase Case A MT and regular RLOF MT from non-envelope stars with a single function based on a root solver rather than random guesses (significantly improves accuracy)
//                                      - Removed all references to fast phase case A MT
//                                      - Corrected failure to update stars in InitialiseMassTransfer if orbit circularised on mass transfer
//                                      - Corrected incorrect timestep calculation for HeHG stars
// 02.13.01     AVG - Aug 6, 2020  - Defect repair:
//  									- Issue #267: Use radius of the star instead of Roche-lobe radius throughout ResolveCommonEnvelopeEvent()
// 02.13.02      IM - Aug 8, 2020  - Enhancements and defect repairs:
//                                      - Simplified random draw from Maxwellian distribution to use gsl libraries
//                                      - Fixed mass transfer with fixed accretion rate
//                                      - Cleaned up code and removed unused code
//                                      - Updated documentation
// 02.13.03       IM - Aug 9, 2020  - Enhancements and defect repairs:
//                                      - Use total core mass rather than He core mass in calls to CalculateZAdiabtic (see Issue #300)
//                                      - Set He core mass to equal the CO core mass when the He shell is stripped (see issue #277)
//                                      - Ultra-stripped SNe are set at core collapse (do not confusingly refer to stripped stars as previously, see issue #189)
// 02.13.04       IM - Aug 14, 2020 - Enhancements and defect repairs:
//                                      - Catch exception in boost root finder for mass transfer (resolve issue #317)
//                                      - Update core masses during Initialisation of HG and HeHG stars to be consistent with Hurley models
//                                      - Avoid division by zero in mass transfer rates of WDs
//                                      - Remove POSTITNOTE remnant mass prescription
// 02.13.05       IM - Aug 16, 2020 - Enhancements and defect repairs:
//                                      - General code cleaning
//                                      - Removed some redundant variables (e.g., m_EnvMass, which can be computed from m_Mass and m_CoreMass)
//                                      - Removed calculations of ZetaThermal and ZetaNuclear (these were previously incorrect because they relied on the evolution of a stellar copy which reverted to BaseStar and therefore didn't have the correct behaviour)
//                                      - Fixed CalculateZadiabatic to use ZetaAdiabaticArbitrary rather than ZetaThermalArbitrary; removed the latter
//                                      - Capped He core mass gain during shell H burning for CHeB and TPAGB stars, whose on-phase evolution now ends promptly when this limit is reached; this change also resolves issue #315 (higher mass SN remnants than total stellar mass)
// 02.13.06     AVG - Aug 20, 2020  - Defect repair:
//  									- Issue #229: Corrected fitting parameters in Muller 16 SN kick function
// 02.13.07      IM - Aug 20, 2020  - Enhancements:
//                                      - ONeWDs can now undergo ECSN if their mass rises above MECS=1.38 solar masses (previously, they could only undergo CCSN on rising above 1.38 solar masses).  ONeWD::CalculateInitialSupernovaMass now returns MCBUR1 rather than 5.0 to ensure this happens
//                                      - BaseStar::CalculateMaximumCoreMassSN() has been removed - it is superfluous since  GiantBranch::CalculateCoreMassAtSupernova_Static does the same thing
//                                      - Some misleading comments in TPAGB dealing with SNe have been clarified
//                                      - Option to set MCBUR1 [minimum core mass at base of the AGB to avoid fully degenerate CO core formation] to a value different from the Hurley default of 1.6 solar masses added, Issue #65 resolved
//                                      - Removed unused Options::SetToFiducialValues()
//                                      - Documentation updated
// 02.13.08       JR - Aug 20, 2020 - Code cleanup:
//                                      - moved BaseStar::SolveKeplersEquation() to utils
//                                      - changed call to (now) utils::SolveKeplersEquation() in BaseStar::CalculateSNAnomalies() to accept tuple with error and show error/warning as necessary
//                                      - removed call to std::cerr from utils::SolveQuadratic() - now returns error if equation has no real roots
//                                      - changed call to utils::SolveQuadratic() in GiantBranch::CalculateGravitationalRemnantMass() to accept tuple with error and show warning as necessary
//                                      - changed RadiusEqualsRocheLobeFunctor() in BinaryBaseStar.h to not use the SHOW_WARN macro (can't uset ObjectId() function inside a templated function - no object)
//                                      - changed COMMANDLINE_STATUS to PROGRAM_STATUS (better description)
//                                      - moved ERROR:NONE to top of enum in constants.h (so ERROR = 0 = NONE - makes more sense...)
//                                      - added new program option '--enable-warnings' to enable warning messages (via SHOW_WARN macros).  Default is false.  SHOW_WARN macros were previously #undefined
// 02.13.09     RTW - Aug 21, 2020  - Code cleanup:
// 									    - Created changelog.txt and moved content over from constants.h
// 									    - Changed OrbitalVelocity to OrbitalAngularVelocity where that parameter was misnamed
// 									    - Changed Pre/PostSNeOrbitalVelocity to OrbitalVelocityPre/PostSN for consistency
// 									    - Added and updated physical conversion constants for clarity (e.g MSOL to MSOL_TO_KG)
// 									    - Removed ID from output files, it is confusing and superceeded by SEED
// 									    - Removed 'Total' from TotalOrbital(Energy/AngularMomentum)
// 									    - Typos
// 02.13.10     IM - Aug 21, 2020   - Enhancement:
//                                      - Added caseBBStabilityPrescription in lieu of forceCaseBBBCStabilityFlag and alwaysStableCaseBBBCFlag to give more options for case BB/BC MT stability (issue #32)
// 02.13.11     IM - Aug 22, 2020   - Enhancement:
//                                      - Removed several stored options (e.g., m_OrbitalAngularVelocity, m_StarToRocheLobeRadiusRatio, etc.) to recompute them on an as-needed basis
//                                      - Removed some inf values in detailed outputs
//                                      - Slight speed-ups where feasible
//                                      - Shift various calculations to only be performed when needed, at printing, and give consistent values there (e.g., OmegaBreak, which was never updated previously)
//                                      - Remove a number of internal variables
//                                      - Declare functions constant where feasible
//                                      - Remove options to calculate Zetas and Lambdas at every timestep; variables that only appear in detailed outputs should not be computed at every timestep in a standard run
//                                      - Update documentation
//                                      - Remove postCEE binding energy (meaningless and wasn't re-computed, anyway)
// 02.13.12     IM - Aug 23, 2020   - Enhancement:
//                                      - More cleaning, removed some of the unnecessary prime quantities like m_SemiMajorAxisPrime, m_EccentricityPrime, etc.
//                                      - Thermal timescales are now correctly computed after the CE phase
//                                      - Detailed output passes a set of self-consistency checks (issue #288)
// 02.13.13     JR - Aug 23, 2020   - Defect repairs:
//                                      - Fixed debugging and logging macros in LogMacros.h
// 02.13.14     IM - Aug 29, 2020   - Defect repairs:
//                                      - Address issue #306 by removing detailed printing of merged binaries
//                                      - Address issue #70 by stopping evolution if the binary is touching
//                                      - Check for merged binaries rather than just touching binaries in Evaluate
//                                      - Minor cleaning (e.g., removed unnecessary CheckMassTransfer, which just repeated the work of CalculateMassTransfer but with a confusing name)
// 02.13.15     IM - Aug 30, 2020   - Defect repairs:
//                                      - Fixed issue #347: CalculateMassTransferOrbit was not correctly accounting for the MT_THERMALLY_LIMITED_VARIATION::RADIUS_TO_ROCHELOBE option
//                                      - Assorted very minor cleaning, including comments
// 02.14.00     IM - Aug 30, 2020   - Enhancement:
//                                      - Recreate RLOF printing (resolve issue #212)
// 02.14.01     ML - Sep 05, 2020   - Code cleanup:
//                                      - Issue #354 - Combine HYDROGEN_RICH and HYDROGEN_POOR supernova output variables into a single boolean variable IS_HYDROGEN_POOR 
// 02.15.00     JR - Sep 09, 2020   - Enhancements and related code cleanup:
//                                      - implemented "DETAILED_OUTPUT" folder inside "COMPAS_Output" container for SSE output
//                                      - SSE Parameters files moved to "DETAILED_OUTPUT" folder (they are analogous to BSE_Detailed_Output files)
//                                      - implemented SSE Switch Log and BSE Switch Log files (record written at the time of stellar type switch - see documentation)
//                                      - implemented SSE Supernova log file - see documentation (issue #253)
//                                      - added TIMESCALE_MS as a valid property in BaseStar::StellarPropertyValue().  The TIMESCALE_MS value in the SSE_Parameters file was being printed as "ERROR!" and nobody noticed :-)  It now prints correctly.
// 02.15.01     RS - Sep 10, 2020   - Enhancement
//                                       - added profiling option to keep track of repeated pow() calls
// 02.15.02     IM - Sep 11, 2020   - Defect repair
//                                       - changed ultra-stripped HeHG and HeGB stars to immediately check for supernovae before collapsing into WDs; this resolves issue #367
// 02.15.03     RTW - Sep 11, 2020   - Code cleanup:
//                                      - Set all references to kick "velocity" to magnitude. This is more correct, and will help distinguish from system and component vector velocities later
// 02.15.04     JR - Sep 11, 2020   - Enhancement
//                                       - refactored profiling code
//                                          - profiling code can now be #defined away for production build
//                                          - added options (via #defines) to profiling code: counts only (no CPU spinning), and print calling function name
//                                       - removed profiling program option
// 02.15.05     JR - Sep 12, 2020   - Code cleanup
//                                       - removed superfluous (and broken) #define guard around profiling.cpp
//                                       - minor change to profiling output (moved header and trailer to better place)
// 02.15.06     IM - Sep 12, 2020   - Defect repair
//                                       - Changed BaseBinaryStar::ResolveSupernova to account only for mass lost by the exploding binary during the SN when correcting the orbit
//                                       - Delayed supernova of ultra-stripped stars so that the orbit is adjusted in response to mass transfer first, before the SN happens
// 02.15.07     RTW - Sep 13, 2020   - Enhancement:
//                                      - Issue #12 - Move enhancement STROOPWAFEL from Legacy COMPAS to new COMPAS
//                                      - Issue #18 - double check STROOPWAFEL works in newCOMPAS
//                                      - Issue #154 - Test compatibility of CompasHPC and BSE_Grid.txt
//                                      - Added in combined functionaltiy of Stroopwafel and pythonSubmit, with support for HPC runs
// 02.15.08     IM - Sep 14, 2020   - Defect repair:
//                                      - Issue #375 Error in Hurley remnant mass calculation
// 02.15.09     RTW - Oct 1, 2020   - Code cleanup:
//                                      - Rewrote ResolveSupernova to match Pfahl, Rappaport, Podsiadlowski 2002, and to allow for vector addition of system and component velocities
//                                      - Changed meaning of Supernova_State (see Docs)
//                                      - PostSN parameters have been removed
//                                      - SN phi has been redefined
// 02.15.10     IM - Oct 3, 2020    - Code cleanup:
//                                      - Removed some unnecessary internal variables and functions (m_TotalMass, m_TotalMassPrev, m_ReducedMass, m_ReducedMassPrev, m_TotalAngularMomentumPrev, CalculateAngularMomentumPrev(), EvaluateBinaryPreamble(),...
//                                      - Cleaned up some unclear comments
//                                      - ResolveCoreCollapseSN() no longer takes the Fryer engine as an argument (Fryer is just one of many possible prescriptions)
// 02.15.11     IM - Oct 3, 2020    - Defect repair and code cleanup:
//                                      - Fixed a number of defects in single stellar evolution (Github issues #381, 382, 383, 384, 385)
//                                      - The Fryer SN engine (delayed vs rapid) is no longer passed around, but read in directly in CalculateRemnantMassByFryer2012()
// 02.15.12     IM - Oct 5, 2020    - Enhancement
//                                      - Added timestep-multiplier option to adjust SSE and BSE timesteps relative to default
//                                      - Added eccentricity printing to RLOF logging
//                                      - Adjusted pythonSubmitDefault.py to include PESSIMISTIC CHE
//                                      - Updated documentation
// 02.15.13     JR - Oct 8, 2020    - Defect repair:
//                                      - Added checks for maximum time and timesteps to SSE code- issue #394
// 02.15.14     IM - Oct 8, 2020    - Defect repair:
//                                      - Added checks for dividing by zero when calculating fractional change in radius
// 02.15.15     IM - Oct 8, 2020    - Defect repair:
//                                      - Added safeguards for R<R_core in radius perturbation for small-envelope stars, complete addressing issue #394
// 02.15.16     RTW - Oct 14, 2020  - Code cleanup
//                                      - Changed separation to semiMajorAxis in RLOF and BeBinary properties
// 02.15.17     IM - Oct 16, 2020   - Defect repair and code cleanup:
//                                      - Issue 236 fixed: SN printing correctly enabled for all SNe
//                                      - Minor code cleaning: Cleaned up EvaluateSupernovae(), removed unnecessary m_Merged variable
// 02.15.18     RTW - Oct 22, 2020  - Code cleanup
//                                      - Removed redundant 'default' extension from files in the "defaults/" folder, and fixed references in the documentation.
//                                      - Added in '0' buffers to the Wall Times output to match the HH:MM:SS format
// 02.15.19     IM - Oct 23, 2020   - Enhancements
//                                      - Continue evolving DCOs until merger if EvolvePulsars is on (Issue #167)
//                                      - Removed m_SecondaryTooSmallForDCO (Issue #337)
// 02.15.20     RTW - Nov 03, 2020  - Code cleanup
//                                      - Removed unnecessary supernova phi rotation - it was added to agree with Simon's original definition, and to allow for seeds to reproduce the same SN final orbit. 
//                                      -   Removing it means seeds won't reproduce the same systems before and after, but populations are unaffected.
// 02.16.00     JR - Nov 03, 2020   - Enhancements
//                                      - Implemented new grid file functionality (see discussion in issue #412); updated docs - see docs (doc v2.3 has new documentation)
//
//                                      - Added all options to printing functionality: all options can now be selected for printing, 
//                                        either in the default log record specifications, or at runtime via the logfile-definitions option
//
//                                      - 'CHE_Option' header string changed to 'CHE_Mode'.  A few typos fixed in header strings.
//
//                                      - Added options
//                                          - initial-mass                          initial mass for single star (SSE)
//                                          - initial-mass-1                        initial mass for primary (BSE)
//                                          - initial-mass-2                        initial mass for secondary (BSE)
//                                          - semi-major-axis, a                    initial semi-major axis (BSE)
//                                          - orbital-period                        initial orbital period – only used if ‘semi-major-axis’ not specified
//                                          - eccentricity, e                       initial eccentricity (BSE)
//                                          - mode                                  mode of evolution: SSE or BSE (default is BSE)
//                                          - number-of-systems                     number of systems (single stars/binary stars) to evolve
//                                          - kick-magnitude-random                 kick magnitude random number for the star (SSE): used to draw the kick magnitude
//                                          - kick-magnitude                        the (drawn) kick magnitude for the star (SSE)
//                                          - kick-magnitude-random-1               kick magnitude random number for the primary star (BSE): used to draw the kick magnitude
//                                          - kick-magnitude-1                      the (drawn) kick magnitude for the primary star (BSE)
//                                          - kick-theta-1                          the angle between the orbital plane and the ’z’ axis of the supernova vector for the primary star (BSE)
//                                          - kick-phi-1                            the angle between ’x’ and ’y’, both in the orbital plane of the supernova vector, for the primary star (BSE)
//                                          - kick-mean-anomaly-1                   the mean anomaly at the instant of the supernova for the primary star (BSE)
//                                          - kick-magnitude-random-2               kick magnitude random number for the secondary star (BSE): used to draw the kick magnitude
//                                          - kick-magnitude-2                      the (drawn) kick magnitude for the secondary star (BSE)
//                                          - kick-theta-2                          the angle between the orbital plane and the ’z’ axis of the supernova vector for the secondary star (BSE)
//                                          - kick-phi-2                            the angle between ’x’ and ’y’, both in the orbital plane of the supernova vector, for the secondary star (BSE)
//                                          - kick-mean-anomaly-2                   the mean anomaly at the instant of the supernova for the secondary star (BSE)
//                                          - muller-mandel-kick-multiplier-BH      scaling prefactor for BH kicks when using 'MULLERMANDEL'
//                                          - muller-mandel-kick-multiplier-NS      scaling prefactor for NS kicks when using 'MULLERMANDEL'
//                                          - switchlog                             replaces ‘BSEswitchLog’ and ‘SSEswitchLog’
//                                          - logfile-rlof-parameters               replaces ‘logfile-BSE-rlof-parameters’
//                                          - logfile-common-envelopes              replaces ‘logfile-BSE-common-envelopes’
//                                          - logfile-detailed-output               replaces ‘logfile-BSE-detailed-output’, and now also used for SSE
//                                          - logfile-double-compact-objects		replaces ‘logfile-BSE-double-compact-objects’
//                                          - logfile-pulsar-evolution              replaces ‘logfile-BSE-pulsar-evolution’
//                                          - logfile-supernovae                    replaces ‘logfile-BSE-supernovae’ and ‘logfile-SSE-supernova’
//                                          - logfile-switch-log                    replaces ‘logfile-BSE-switch-log’ and ‘logfile-SSE-switch-log’
//                                          - logfile-system-parameters             replaces ‘logfile-BSE-system-parameters’
//
//                                      - Removed options
//                                          - number-of-binaries                    replaced by ‘number-of-systems’ for both SSE and BSE
//                                          - single-star-min                       replaced by ‘initial-mass’ and ‘number-of-stars’
//                                          - single-star-max                       replaced by ‘initial-mass’ and ‘number-of-stars’
//                                          - single-star-mass-steps                replaced by ‘initial-mass’ and ‘number-of-stars’
//                                          - BSEswitchLog                          replaced by ‘switchlog’
//                                          - SSEswitchLog                          replaced by ‘switchlog’
//                                          - logfile-BSE-rlof-parameters           replaced by ‘logfile-rlof-parameters’
//                                          - logfile-BSE-common-envelopes          replaced by ‘logfile-common-envelopes’
//                                          - logfile-BSE-detailed-output           replaced by ‘logfile-detailed-output’
//                                          - logfile-BSE-double-compact-objects    replaced by ‘logfile-double-compact-objects’
//                                          - logfile-BSE-pulsar-evolution          replaced by ‘logfile-pulsar-evolution’
//                                          - logfile-BSE-supernovae                replaced by ‘logfile-supernovae’
//                                          - logfile-SSE-supernova                 replaced by ‘logfile-supernovae’
//                                          - logfile-BSE-switch-log                replaced by ‘logfile-switch-log’
//                                          - logfile-SSE-switch-log                replaced by ‘logfile-switch-log’
//                                          - logfile-BSE-system-parameters         replaced by ‘logfile-system-parameters’
//
//                                      - Overloaded Options – these options are context-aware and are used for both SSE and BSE:
//                                          - number-of-systems                     specifies the number of systems (single stars/binary stars) to evolve
//                                          - detailed-output                       switches detailed output on/off for SSE or BSE
//                                          - switchlog                             enables the switch log for SSE or BSE
//                                          - logfile-detailed-ouput                defines filename for SSE or BSE detailed output file
//                                          - logfile-supernovae                    defines filename for SSE or BSE supernovae file
//                                          - logfile-switch-log                    defines filename for SSE or BSE switch log file
// 02.16.01     JR - Nov 04, 2020   - Enhancement
//                                      - changed switchlog implementation so that a single switchlog file is created per run
//                                        (see Issue #387 - note: single '--switch-log' option (shared SSE/BSE) implemented in v02.16.00)
// 02.16.02     IM - Nov 05, 2020   - Enhancements, Defect repairs
//                                      - Updated MT stability criteria for HeMS stars (Issue #425) to use MS zeta value
//                                      - Corrected baryon number for HeWD to match Hurley prescription (Issue #416)
//                                      - Corrected calculation of core mass after 2nd dredge-up (Issue #419)
//                                      - Corrected calculation of minimum radius on CHeB (Issue #420)
// 02.16.03     JR - Nov 08, 2020   - Defect repairs, Enhancements
//                                      - Issue #308
//                                          - added constant for minimum initial mass, maximum initial mass, minim metallicity and maximum metallicity to constants.h
//                                          - added checks to options code (specifically Options::OptionValues::CheckAndSetOptions()) to check option values for
//                                            initial mass and metallicity against constraints in constants.h
//                                      - Issue #342
//                                          - replaced header string suffixes '_1', '_2', '_SN', and '_CP' with '(1)', '(2)', '(SN)', and '(CP)' respectively
//                                          - now header strings ending in '(1)' indicate the value is for Star_1, '(2) for Star_2, '(SN)' for the supernova, and '(CP)' the companion
//                                      - Issue #351
//                                          - moved flags RECYCLED_NS and RLOF_ONTO_NS fron SN_EVENT enum - now flags in BinaryConstiuentStar class
//                                          - removed RUNAWAY flag from SN_EVENT enum - removed entirely from code (not required)
//                                      - Issue #362
//                                          - changed header strings for RZAMS (radius at ZAMS) to 'Radius@ZAMS' - now consistent with MZAMS (mass at ZAMS - 'Mass@ZAMS')
//                                      - Issue #363
//                                          - made header strings for Lambdas uniform (all now start with 'Lambda_')
//                                      - Issue #409
//                                          - removed SN_THETA and SN_PHI from default SSE_SUPERNOVAE_REC (don't apply to SSE)
//                                      - Fixed defect that caused semi-major axis to be drawn from distribution rather than calculated from supplied orbital period
//                                        (moved check and calculation from options.cpp to BaseBinaryStar.cpp)
// 02.17.00     JR - Nov 10, 2020   - Enhancement, defect repairs, code cleanup
//                                      - Added SSE System Parameters file
//                                          - records initial parameters and result (final stellar type) 
//                                          - useful when detailed output is not required
//                                      - Fix for Issue #439
//                                      - Fixed typo in LogfileSwitchLog() in Options.h - only affected situation where user specified switchlog filename (overriding default filename)
//                                      - Removed m_LBVfactor variable from BaseBinaryStar - never used in BSE code
//                                      - Removed m_LBVfactor variable from BaseStar - use OPTIONS->LuminousBlueVariableFactor()
//                                      - Removed m_WolfRayetFactor variable from BaseBinaryStar - never used in BSE code
//                                      - Removed m_LBVfactor variable from BaseStar - use OPTIONS->WolfRayetFactor()
// 02.17.01     RTW - Nov 10, 2020  - Enhancement:
//                                      - Added in Schneider 2020 remnant mass prescriptions (standard and alternative)
//                                      - Added parameter MassTransferDonorHistory, as required for above prescription, which tracks the MT donor type (from which the MT Case can be established)
// 02.17.02     RTW - Nov 13, 2020  - Enhancement:
//                                      - Cleaned up the demo plotting routine so that the plot produced is the plot we use in the methods paper
// 02.17.03     JR - Nov 13, 2020   - Enhancements, code cleanup
//                                      - Added metallicity-distribution option: available distributions are ZSOLAR and LOGUNIFORM (see documentation)
//                                          - Added metallicity-min and metallicity-max options (for metallicity-distribution option)
//                                          - Metallicity is sampled if not explicitly specified via the --metallicity option - this was existing functionality, but
//                                            no distribution was implemented: sampling always returned ZSOLAR.  This change adds the LOGUNIFORM distribution, and 'formalises' the ZSOLAR 'distribution'.
//                                      - Added MASS to default SSE_SYSTEM_PARAMETERS_REC
//                                      - Removed AIS code
//                                      - Removed variable 'alpha' from BinaryCEDetails struct - use OPTIONS->CommonEnvelopeAlpha()
//                                          - Removed BINARY_PROPERTY::COMMON_ENVELOPE_ALPHA - use PROGRAM_OPTION::COMMON_ENVELOPE_ALPHA
//                                      - Issue #443: removed eccentricity distribution options FIXED, IMPORTANCE & THERMALISE (THERMALISE = THERMAL, which remains) 
// 02.17.04     JR - Nov 14, 2020   - Defect repairs
//                                      - Added CalculateRadiusOnPhase() and CalculateLuminosityOnPhase() to class BH (increases DNS yield)
//                                      - Added metallicity to sampling conditions in BaseBinaryStar constructor (should have been done when LOGUNIFORM metallicity distribution added)
// 02.17.05     TW - Nov 16, 2020   - Defect repairs
//                                      - Issue #444
//                                          - Fixed typo in synchronisation timescale
// 02.17.06     RTW - Nov 17, 2020  - Bug fix:
//                                      - Fixed Schneider remnant mass inversion from logRemnantMass^10 to 10^logRemnantMass, added some comments in the same section
// 02.17.07     TW - Nov 17, 2020   - Enhancements, code cleanup
//                                      - Issue #431
//                                          - Added option to change LBV wind prescription: choices are NONE, HURLEY_ADD, HURLEY and BELCYZNSKI
//                                      - Replaced numbers with constants for luminosity and temperature limits in mass loss
//                                      - Consolidated checks of luminosity for NJ winds within function
//                                      - NOTE: the above makes sure luminosity is checked before applying NJ winds for MS stars, this was not previously the case but I think it should be
// 02.17.08     JR - Nov 19, 2020   - Enhancements, code cleanup
//                                      - Added orbital-period-distribution option (see note in Options.cpp re orbital period option)
//                                      - Added mass-ratio option
//                                      - Updated default pythonSubmit to reflect new options, plus some previous omissions (by me...)
//                                      - Minor typo/formatting changes throughout
//                                      - Updated docs for new options, plus some typos/fixes/previous omissions
// 02.17.09     RTW - Nov 20, 2020  - Bug fix:
//                                      - Removed corner case for MT_hist=8 stars in the Schneider prescription (these should be considered Ultra-stripped)
// 02.17.10     RTW - Nov 25, 2020  - Enhancement:
//                                      - Cleaned up Schneider remnant mass function (now uses PPOW), and set the HeCore mass as an upper limit to the remnant mass
// 02.17.11     LVS - Nov 27, 2020  - Enhancements:
//                                      - Added option to vary all winds with OverallWindMassLossMultiplier
// 02.17.12     TW - Dec 9, 2020    - Enhancement, code cleanup, bug fix
//                                      - Issue #463
//                                          - Changed variable names from dml, dms etc. to rate_XX where XX is the mass loss recipe
//                                          - No longer overwrite variables with next mass loss recipe for clarity
//                                      - Added a new option to check the photon tiring limit during mass loss (default false for now)
//                                      - Added a new class variable to track the dominant mass loss rate at each timestep
// 02.17.13     JR - Dec 11, 2020   - Defect repair
//                                      - uncomment initialisations of mass transfer critical mass ratios in Options.cpp (erroneously commented in v02.16.00)
// 02.17.14     TW - Dec 16, 2020   - Bug fix
//                                      - fix behaviour at fLBV=0 (had been including other winds but should just ignore them)
// 02.17.15     JR - Dec 17, 2020   - Code and architecture cleanup
//                                      - Architecture changes:
//                                          - Added Remnants class    - inherits from HeGB class
//                                          - Added WhiteDwarfs class - inherits from Remnants class; most of the WD code moved from HeWD, COWD and ONeWD to WhiteDwarfs class
//                                          - Changed HeWD class      - inherits from WhiteDwarfs class (COWD still inherits from HeWD; ONeWD from COWD)
//                                          - Change NS class         - inherits from Remnants class; code added/moved as necessary
//                                          - Change BH class         - inherits from Remnants class; code added/moved as necessary
//                                          - Change MR class         - inherits from Remnants class; code added/moved as necessary
//                                      - Code cleanup:
//                                          - added "const" to many functions (mostly SSE code) that dont modify class variables ("this") (still much to do, but this is a start)
//                                          - added "virtual" to GiantBranch::CalculateCoreMassAtBAGB() and BaseStar::CalculateTemperatureAtPhaseEnd()
//                                              - will have no impact given where they are called, but the keyword should be there (in case of future changes)
//                                          - changed hard-coded header suffixes from _1 -> (1), _2 -> (2)
//                                      - Added call to main() to seed random number generator with seed = 0 before options are processed (and user specified seed is know).  Ensures repeatability.
//                                      - Changed "timestep below minimum" warnings in Star.cpp to be displayed only if --enable-warnings is specified
// 02.17.16     JR - Dec 17, 2020   - Code cleanup
//                                      - Removed "virtual" from GiantBranch::CalculateCoreMassAtBAGB() (incorrectly added in v02.17.15 - I was right the first time)
//                                      - Removed "const" from Remnants::ResolveMassLoss() (inadvertently added in v02.17.15)
//                                      - Removed declarations of variables m_ReducedMass, m_ReducedMassPrev, m_TotalMass, and m_TotalMassPrevfrom BaseBinaryStar.h (cleanup begun in v02.15.10 - these declarations were missed)
// 02.17.17     RTW - Dec 17, 2020  - Code cleanup
//                                      - Removed MassTransferCase related variables in favor of MassTransferDonorHist
// 02.17.18     JR - Dec 18, 2020   - Defect repair
//                                      - Typo in options code for option --switch-log: "switchlog" was incorrectly used instead of "switch-log"
// 02.17.19     LVS - Dec 19, 2020  - Enhancements:
//                                      - Added option to vary winds of cool stars (with T < VINK_MASS_LOSS_MINIMUM_TEMP) via a CoolWindMassLossMultiplier
// 02.18.00     JR - Jan 08, 2021   - Enhancement:
//                                      - Added support for HDF5 logfiles (see notes at top of log.h)
//                                      - Added 'logfile-type' option; allowed values are HDF5, CSV, TSV, TXT; default is HDF5
//                                      - Added 'hdf5-chunk-size' option - specifies the HDF5 chunk size (number of dataset entries)
//                                      - Added 'hdf5-buffer-size' option - specifies the HDF5 IO buffer size (number of chunks)
//                                      - Removed 'logfile-delimiter' option - delimiter now set by logfile type (--logfile-type option described above)
//                                      - Changed header strings containing '/' character: '/' replaced by '|' (header strings become dataset names in HDF5 files, and '/' is a path delimiter...)
// 02.18.01     SS - Jan 11, 2021   - Defect repair
//                                      - Added check if binary is bound when evolving unbound binaries
// 02.18.02     JR - Jan 12, 2021   - Defect repair:
//                                      - Changed "hdf5_chunk_size = 5000" to "hdf5_chunk_size = 100000" in default pythonSubmit (inadvertently left at 5000 after some tests...)
// 02.18.03     SS - Jan 19, 2021   - Enhancement:
// 									    - Added check for neutron star mass against maximum neutron star mass. 
//									      If a neutron star exceeds this mass it should collapse to a black hole. 
//                                        This can be relevant for neutron stars accreting, e.g. during common envelope evolution
// 02.18.04     IM - Jan 28, 2021   - Enhancement:
//                                      - NS to BH collapse preserves mass (see discussion in #514)
//                                      - Fixed comment typo
// 02.18.05     JR - Jan 29, 2021   - Defect repair:
//                                      - Honour '--evolve-unbound-systems' option when specified in a grid file (see issue #519)
//                                      - Honour '--evolve-pulsars' option when specified in a grid file (same as issue #519)
//                                      - Added "maximum-evolution-time", "maximum-number-timestep-iterations", and "timestep-multiplier" to m_GridLineExcluded vector in Options.h (previous oversight)
// 02.18.06     SS - Feb 1, 2021    - Defect repair:
//                                      - Make COMPAS use --neutrino-mass-loss-BH-formation options (resolves issue #453)
// 02.18.07     JR - Feb 18, 2021   - Enhancement:
//                                      - Added 'rotational-frequency' option so users can specify initial rotational frequency of SSE star
//                                      - Added 'rotational-frequency-1' and 'rotational-frequency-2' options so users can specify initial rotational frequency of both BSE stars
//                                      - Changed units of rotational frequencies written to logfiles (omega, omega_break, omega_ZAMS) from rotations per year to Hz
//                                      - Changed program option header strings containing '_1' and '_2' to '(1)' and '(2)' for consistency
// 02.18.08     JR - Feb 26, 2021   - Defect repairs:
//                                      - Remove stray diagnostic print from BaseStar constructor in BaseStar.cpp
//                                      - Fix for issue #530 - some commandline options ignored when a grid file is used
//                                          - the issue here was case-sensitive vs case-insensitive matches (asking BOOST to do case-insensitive matches for option names doesn't propagate to all matches BOOST does...)
//                                          - the options affected were all options that have mixed-case names:
//
//                                              - case-BB-stability-prescription
//                                              - kick-magnitude-sigma-CCSN-BH
//                                              - kick-magnitude-sigma-CCSN-NS
//                                              - kick-magnitude-sigma-ECSN
//                                              - kick-magnitude-sigma-USSN
//                                              - mass-transfer-thermal-limit-C
//                                              - muller-mandel-kick-multiplier-BH
//                                              - muller-mandel-kick-multiplier-NS
//                                              - neutrino-mass-loss-BH-formation
//                                              - neutrino-mass-loss-BH-formation-value
//                                              - PISN-lower-limit
//                                              - PISN-upper-limit
//                                              - PPI-lower-limit
//                                              - PPI-upper-limit
// 02.18.09     ML - Mar 22, 2021   - Defect repair:
//                                      - Correct polynomial evaluation of Nanjing lambda's for EAGB and TPAGB stellar types.
// 02.18.10     LVS - Apr 06, 2021   - Enhancement:
//                                      - Added PPISN prescription option - Farmer 2019
// 02.19.00     JR - Apr 20, 2021   - Enhancements and Defect Repairs:
//                                      - Enhancements:
//                                          - Added option to enable users to add program options values to BSE/SSE system parameters files
//                                              - option is '--add-options-to-sysparms', allowed values are {ALWAYS, GRID, NEVER}.  See docs for details.
//                                          - Included "Run_Details" file in HDF5 output file if logfile type = HDF5.  The text Run_Details file still exists
//                                            so users can still easily look at the contents of the Run_Details file - this enhancements adds a copy of the
//                                            Run_Details file to the HDF5 output file.
//
//                                      - Defect Repairs:
//                                          - fixed a few previously unnoticed typos in PROGRAM_OPTION map in constamts.h, and in Options::OptionValue() function.
//                                            Fairly benign since they had't been noticed, but needed to be fixed.
//
//                                      Modified h5copy.py (in postProcessing/Folders/H5/PythonScripts) so that groups (COMPAS files) will not be copied
//                                      if the group exists in the destination file but has a different number of datasets (columns) from the group in
//                                      the source file.
//
//                                      Also provided h5view.py - an HDF5 file viewer for COMPAS HDF5 files (in postProcessing/Folders/H5/PythonScripts).  See
//                                      documentation as top of source file for details.
// 02.19.01     JR - Apr 30, 2021   - Enhancements and Defect Repairs:
//                                      - Enhancements:
//                                          - changed chunk size for HDF5 files to HDF5_MINIMUM_CHUNK_SIZE for Run_Details group in COMPAS_Output and for detailed output files.
//                                              - Run_Details is a small file, and detailed output files are generally a few thousand records rather than hundreds of thousands, 
//                                                so a smaller chunk size wastes less space and doesn't impact performance significantly
//
//                                      - Defect Repairs:
//                                          - fixed issue #548 - HDF5 detailed output files not created when random-seed specified in a grid file
//                                          - fixed defect where records in HDF5 output files would be duplicated if the number of systems exceeded the HDF5 chunck size
//                                            being used (the default chunk size is 100000 - that might explain why this problem hasn't been reported)
//
//                                      Modified h5view.py (in postProcessing/Folders/H5/PythonScripts) to handle detailed ouput files
// 02.19.02     LVS - May 04, 2021   - Defect Repairs:
//                                      - Avoid possibility of exceeding total mass in Farmer PPISN prescription
// 02.19.03     TW - May 18, 2021    - Enhancement:
//                                      - Change default LBV wind prescription to HURLEY_ADD
// 02.19.04     JR - May 24, 2021    - Defect Repair:
//                                      - Fixed incrementing of random seed and binary id when grid file contains sets/ranges
//
//                                      Modified h5view.py (in postProcessing/Folders/H5/PythonScripts) to print number of unique seeds (where relevant) in summary output
// 02.20.00     IM - June 14, 2021  - Enhancement:
//                                      - Port defaults from preProcessing/pythonSubmit.py to options.cpp
//                                      - Minor fixes (e.g., documentation)
// 02.20.01     JR - June 21, 2021  - Defect repair:
//                                      - Fix for issue #585: add formatted value and delimiter to logrecord string in Log.h (defect introduced in v02.18.00; only affected SSE_Supernovae logfile)
// 02.20.02     JR - July 26, 2021  - Defect repair:
//                                      - Add HDF5 support to logging code for SSE/BSE switch log files.  Support for HDF5 switch files was inadvertently not added when HDF5 file support as added in v02.18.00 for all standard log files.  Switch log files are 'special' (they have extra columns, not part of the 'standard' log file functionality), and that was missed.
//                                      - Also removed '-lsz' from Makefile and Makefile.docker - library not required
// 02.21.00     JR - July 28, 2021  - Enhancement and Defect Repairs:
//                                      - Added code to copy any grid file and/or logfile-definitions file specified to output container.
//                                      - Copying a large grid file could take time, and take up much space, so added new program option '--store-input-files' which is TRUE by default.  If FALSE, neither the grid file (if specified) nor the logfile-definitions file (if specified) will be copied to the output container (if TRUE, both will be copied (if specified)).
//                                      - Fixed issue #600: changed pythonSubmit.py to treat fully-qualified grid filenames and fully-qualified logfile-definitions filenames correctly (i.e. don't add CWD if the filename is already fully-qualified).
//                                      - Fixed issue #601: changed pythonSubmit.py to put all boolean parameters on the commandline, with "True" or "False" value.
// 02.21.01     RTW - Aug 21, 2021  - Defect Repair:
//                                      - PrintRLOFProperties now gets called immediately before and after the call to EvaluateBinary so that the changes reflect only BSE changes.
//                                      - The function call has also been tidied up to take an argument specifying whether the call was made before or after the MT took place.
// 02.22.00     JR - Aug 26, 2021   - Enhancement:
//                                      - Added functionality to allow users to select a range of lines from the grid file (if specified) to process.  Added program options --grid-start-line and --grid-lines-to-process - see documentation for details.
// 02.22.01     JR - Sep 11, 2021   - Defect repair:
//                                      - Fix for issue #615: defaults for calculated/drawn program options now calculated after random seed is set for the system being evolved.
// 02.22.02     IM - Oct 4, 2021    - Defecr repair:
//                                      - Removed unnecessary IsPrimary() / BecomePrimary() functionality, fixed incorrect MassTransferTrackerHistory (see issue #605)
// 02.22.03     IM - Oct 4, 2022    - Defect repair:
//                                      - Corrected Eddington mass accretion limits, issue #612 (very minor change for WDs and NSs, factor of a few increase for BHs)
// 02.23.00 FSB/JR - Oct 11, 2021   - Enhancement:
//                                      - updated kelvin-helmholtz (thermal) timescale calculation with more accurate pre-factor and updated documentation.
//                                      - rationalised parameters of, and calls to, CalculateThermalTimescale()
// 02.23.01     JR - Oct 11, 2021   - Code cleanup:
//                                      - Typo fixed in version for changes made on October 11, 2021
//                                      - Changed KROUPA_POWER to SALPETER_POWER in utils:SampleInitialMass(); Removed KROUPA_POWER from constants.h
//                                      - Removed p_Id parameter from SSE/BSE switchlog functions - leftover from debugging
//                                      - Added CHEMICALLY_HOMOGENEOUS_MAIN_SEQUENCE property to SSE_SYSTEM_PARAMETERS_REC and BSE_SYSTEM_PARAMETERS_REC (both stars)
//                                      - Tidied up some parameters etc. to better comply with COMPAS coding guidelines
//                                      - Typo fixed in preProcessing/COMPAS_Output_Definitions.txt
// 02.24.00     JR - Oct 12, 2021   - Minor enhancements/optimisations:
//                                      - Added BaseStar::CalculateThermalMassAcceptanceRate() as a first-pass to address issue #595 - can be changed/expanded as required
//                                      - Changed BaseBinaryStar::CalculateTimeToCoalescence() to use Mandel 2021 https://iopscience.iop.org/article/10.3847/2515-5172/ac2d35, eq 5 to address issue #538
// 02.24.01     RTW - Oct 13, 2021  - Enhancements:
//                                      - Added units uniformly to the --help input descriptions
//                                      - Removed the BeBinary- and RLOF-specific random seeds (which were attributes of the events and were printed with e.g <MT) and replaced with system random seed
//                                      - In CE output, changed MASS_2_FINAL (which was sort of a wrapper for core mass) for MASS_2_POST_COMMON_ENVELOPE
//                                      - Removed SN kick angles from SystemParameters output (they are duplicated in SN output) and changed true_anomaly to mean_anomaly in BSE SN output
//                                      - Cosmetic typo fixes and added consistency, in the Event_Counter parameters and some function definitions
//                                      - Added *.eps, *.png to gitignore
// 02.24.02     JR - Oct 13, 2021   - Minor fixes:
//                                      - Fixed a few typos in header strings
//                                      - Changed true_anomaly to mean_anomaly in SSE SN output
// 02.25.00     JR - Oct 30, 2021   - Enhancements and minor fixes:
//                                      - Added ability for users to annotate log files via new program options '--notes-hdrs' and '--notes'.  See docs for details. 
//                                      - Added a shorthand notation for vector program options (e.g. annotations, log-classes, debug-classes).  See docs for details.
//                                      - Added '--notes-hdrs' and '--notes' to pythonSubmit.py (default = None for both)
//                                      - Added HDF5 support to Log::GetLogStandardRecord() (return value) and Log::LogStandardRecord() (input parameter).  This only matters
//                                        to SSE Supernovae file - for delayed writes.  The original implementation may have resulted in minor discrepanicies in SSE Supernovae
//                                        log records, (because of when the values were sampled (i.e. mid-timestep, or end of timestep)), which would only have been evident if
//                                        HDF5 files were compared to e.g. CSV files for the same binary - CSV, TSV, and TXT files had values sampled mid-timestep, HDF5 files 
//                                        at end of timestep).
//                                      - Added Log::Write() and Log::Put() for HDF5 files (better implementation - worked around in original implementation)
//                                      - Added additional checks for bad string -> number conversions throughout (for stoi(), stod(), etc.)
//                                      - Performance enhancement to BaseBinaryStar::CalculateTimeToCoalescence() (return early if e = 0.0)
//                                      - Fixed a few typos in comments
// 02.25.01     IM - Nov 1, 2021    -  Enhancements:
//                                      - Introduced common-envelope-allow-radiative-envelope-survive and common-envelope-allow-immediate-rlof-post-ce-survive options
//                                      - Addresses issue # 637
// 02.25.02     JR - Nov 1 , 2021    - Minor fixes:
//                                      - reinstated "_n" suffix for BSE detailed filenames (inadvertently removed in v02.25.00)
//                                      - updated pythonSubmit files:
//                                          preProcessing/pythonSubmit.py
//                                          examples/methods_paper_plots/detailed_evolution/pythonSubmitDemo.py
//                                          examples/methods_paper_plots/chirpmass_distribution/pythonSubmit.py
//                                          examples/methods_paper_plots/fig_5_HR_diagram/pythonSubmit.py
//                                          examples/methods_paper_plots/fig_6_max_R/pythonSubmit.py
//                                          examples/methods_paper_plots/fig_8_initial_core_final_mass_relations/pythonSubmitDefaults.py
//                                          examples/methods_paper_plots/fig_8_initial_core_final_mass_relations/pythonSubmitFryerRapid.py
//                                          examples/methods_paper_plots/fig_8_initial_core_final_mass_relations/pythonSubmitMandelMueller.py
// 02.25.03     JR - Nov 1 , 2021    - Minor fixes:
//                                      - fixed typo in Options.cpp for option --common-envelope-allow-immediate-RLOF-post-CE-survive (was typed common-envelope-allow-immediate-RLOF-post-CE_survive)
//                                      - fixed typo in Options.cpp for option --common-envelope-allow-radiative-envelope-survive (was typed common-envelope-allow-radiative-envelope-surive)
//                                        (neither of these caused problems because Boost matches only as many characters as necessary to determine the option name - would have if the names were not unique up to the typos)
// 02.25.04     IM - Nov 4, 2021     - Minor fixes
//                                      - More surive->survive typo fixes in python files to address issue #660
//                                      - Documentation edits to reflect new options common-envelope-allow-radiative-envelope-survive and common-envelope-allow-immediate-rlof-post-ce-survive options
// 02.25.05     IM - Nov 4, 2021     - Defect repair:
//                                      - Changed GiantBranch::CalculateRemnantMassByMullerMandel() to ensure that the remnant mass is no greater than the He core mass
// 02.25.06     IM - Nov 7, 2021     - Enhancements:
//                                      - Clarified program option documentation
//                                      - Removed unused CUSTOM semi-major axis initial distribution
//                                      - Removed unused STARTRACK zeta prescription
// 02.25.07     IM - Nov 12, 2021    - Defect repair:
//                                      - Changed EAGB::CalculateLuminosityOnPhase() and EAGB::CalculateLuminosityAtPhaseEnd() to use the helium core mass rather than the CO core mass (see Eq. in second paragraph of section 5.4 of Hurley+, 2000); this fixes a downward step in luminosity and radius on transition to EAGB
// 02.25.08     JR - Nov 15, 2021    - Defect repair:
//                                      - Fixed error introduced in v02.25.00: Added HDF5 support to GetLogStandardRecord().
//                                        Defect introduced was omission of code for HDF5 file support if a specified property is supplied to GetLogStandardRecord(), causing a boost::bad_get error.
//                                        The defect only affected HDF5 SSE_Supernovae files.  This fix adds the omitted code.
//                                      - Changed Options::PrintOptionHelp() to print help (-h/--h) to stdout instead of stderr.
// 02.25.09     IM - Nov 16, 2021    - Defect repair:
//                                      -Revert EAGB treatment to 02.25.06 until a proper fix is introduced
// 02.25.10     JR - Nov 19, 2021    - Defect repairs:
//                                      - clamp timestep returned in BaseStar::CalculateTimestep() to NUCLEAR_MINIMUM_TIMESTEP
//                                      - change NUCLEAR_MINIMUM_TIMESTEP to 1 year (from 100 years) in constants.h
// 02.26.00     IM - Nov 30, 2021    - Defect repairs:
//                                      - only decrease effective initial mass for HG and HeHG stars on mass loss when this decrease would not drive an unphysical decrease in the core mass
//                                      - change mass comparisons (e.g., mass vs. He flash mass threshold) to compare effective initial mass rather than current mass
//                                      - minor code and comment cleanup
// 02.26.01     IM - Dec 5, 2021     - Defect repair, Code cleanup:
//                                      - Removed redundant function ResolveRemnantAfterEnvelopeLoss (ResolveEnvelopeLoss is sufficient)
//                                      - Cleaned / updated ResolveEnvelopeLoss
//                                      - Fixed issue with masses and types of remnants formed from stripped HG stars
// 02.26.02     RTW - Dec 17, 2021   - Defect repair, Code cleanup:
//                                      - Changed all occurences of PPOW(base, 1.0/3.0) with std::cbrt, as the former could not handle negative bases
//                                      - Changed all occurences of sqrt with std::sqrt for consistency with the above change
// 02.26.03     IM - Jan 10, 2022    - Defect repair, code cleanup:
//                                      - Cleaned up treatment of HG donors having CONVECTIVE envelopes in LEGACY; fixed an issues with CEs from HG donors introduced in 02.25.01 
// 02.27.00     ML - Jan 12, 2022    - Enhancements:
//                                      - Add enhanced Nanjing lambda option that continuously extrapolates beyond radial range
//                                      - Add Nanjing lambda option to switch between calculation using rejuvenated mass and true birth mass
//                                      - Add Nanjing lambda mass and metallicity interpolation options
//                                      - No change in default behaviour
// 02.27.01     IM - Feb 3, 2022     - Defect repair:
//                                      - Fixed condition for envelope type when using ENVELOPE_STATE_PRESCRIPTION::FIXED_TEMPERATURE (previously, almost all envelopes were incorrecctly declared radiative)
// 02.27.02     IM - Feb 3, 2022     - Defect repair:
//                                      - Fixed mass change on forced envelope loss in response to issue # 743
// 02.27.03     JR - Feb 8, 2022     - Defect repair:
//                                      - Fix for issue # 745 - logfile definition records not updated correctly when using logfile-definitions file (see issue for details)
// 02.27.04     RTW - Feb 15, 2022   - Defect repair:
//                                      - Fix for issue # 761 - USSNe not occuring. See issue for details.
// 02.27.05     IRS - Feb 17, 2022   - Enhancements:
//                                      - Add function HasOnlyOneOf, which returns true if a binary has only one component in the list of stellar types passed, and false if neither or both are in the list
//                                      - Add function IsHMXRBinary, which returns true if HasOnlyOneOf(Black hole, Neutron star) and the companion radius is > 80% of the Roche Lobe radius
//                                      - Add flag --hmxr-binaries, which tells COMPAS to store binaries in BSE_RLOF output file if IsHMXRBinary
//                                      - Add columns for pre- and post-timestep ratio of stars to Roche Lobe radius to BSE_RLOF output file (addressing issue #746)
//                                      - Changed variables named rocheLobeTracker, roche_lobe_tracker etc. to starToRocheLobeRadiusRatio, star_to_roche_lobe_radius_ratio, etc. for clarity
// 02.27.06     SS - Apr 5, 2022     -  Defect repair:
//                                      - Fixed StarTrack PPISN prescription, previously it was doing the same thing as the COMPAS PPISN prescription.
// 02.27.07     RTW - Apr 5, 2022    - Defect repair:
//                                      - Fix for issue # 773 - ONeWD not forming due to incorrect mass comparison in TPAGB. 
// 02.27.08     RTW - Apr 12, 2022   - Defect repair:
//                                      - Fix for issue # 783 - Some mergers involving a massive star were not logged properly in BSE_RLOF, whenever a jump in radius due to changing stellar type within ResolveMassChanges was much greater than the separation.
// 02.27.09     VK - Apr 25, 2022    - Minor Enhancement:
//                                      - Converted constant: MULLERMANDEL_SIGMAKICK into an option: --muller-mandel-sigma-kick
// 02.28.00     Lvs - May 11, 2022   - Enhancements:
//                                      - Introduced new remnant mass prescription: Fryer+ 2022, adding new options --fryer-22-fmix and --fryer-22-mcrit
// 02.29.00     RTW - May 5, 2022    - Enhancement:
//                                      - Fix for issue # 596 - New option to allow for H rich ECSN (defaults to false). This removes non-interacting ECSN progenitors from contributing to the single pulsar population.
// 02.30.00     RTW - May 8, 2022    - Enhancement
//                                      - Added MACLEOD_LINEAR specific angular momentum gamma loss prescription for stable mass transfer
// 02.31.00     IM - May 14, 2022    - Enhancement
//                                      - Added option retain-core-mass-during-caseA-mass-transfer to preserve a larger donor core mass following case A MT, set equal to the expected core mass of a newly formed HG star with mass equal to that of the donor, scaled by the fraction of its MS lifetime
//                                      - Code and comment cleaning
// 02.31.01     RTW - May 16, 2022   - Defect repair:
//                                      - Fixed help string for H rich ECSN option implemented in v2.29.99
// 02.31.02     JR - May 18, 2022    - Defect repairs:
//                                      - Fixed STAR_PROPERTY_LABEL entries in contsants.h for INITIAL_STELLAR_TYPE and INITIAL_STELLAR_TYPE_NAME - both missing the prefix "INITIAL_".
//                                        Only caused a problem if a user wanted to add either of those to the logfile-definitions file - but since they are in the system parameters files (SSE and BSE)
//                                        by default encountering the problem would probably be unlikely.
//                                      - Fixed error identifier in Log::UpdateAllLogfileRecordSpecs() - was (incorrectly) ERROR::UNKNOWN_BINARY_PROPERTY, now (correctly) ERROR::UNKNOWN_STELLAR_PROPERTY 
// 02.31.03     RTW - May 20, 2022   - Defect repair:
//                                      - Fixed MS+MS unstable MT not getting flagged as a CEE
// 02.31.04     RTW - June 10, 2022  - Enhancements
//                                      - Fixed MT_TRACKER values to be clearer and complementary to each other
//                                      - Updated the relevant section in the detailed plotter that uses MT_TRACKER values
//                                      - Removed end states from detailed plotter (Merger, DCO, Unbound) so that they don't over compress the rest
// 02.31.05     RTW - July 25, 2022  - Defect repair:
//                                      - Fixed check for non-interacting ECSN progenitors to consider MT history instead of H-richness
// 02.31.06     RTW - Aug 2, 2022    - Enhancement:
//                                      - Added stellar merger to default BSE_RLOF output
// 02.31.07     IM - August 1, 2022  - Defect repair:
//                                      - Print to DetailedOutput after merger, addresses https://github.com/TeamCOMPAS/COMPAS/issues/825
//                                      - Ensures no ONeWDs are formed with masses above Chandrasekhar mass
//                                      - Minor comment tweaks and a bit of defensive programming
// 02.31.08     RTW - Aug 3, 2022    - Enhancement:
//                                      - Added Accretion Induced Collapse (AIC) of ONeWD as another type of SN
// 02.31.09     RTW - Aug 9, 2022    - Enhancement:
//                                      - Max evolution time and max number of timesteps now read in from gridline as well as commandline
<<<<<<< HEAD
// 02.32.00     JR - Aug 16, 2022    - Enhancement:
//                                      - Add 'record type' functionality to all standard log files
//                                      - Add/rationalise calls to PrintDetailedOutput() for binary systems
//                                          - remove m_PrintExtraDetailedOutput variable (and associated code) from BaseBinaryStar class
//                                      - WIP: Todo: update documentation (for now, see documentation at top of Log.h)
//                                      - Minor cleanup:
//                                          - minor formatting and typo fixes
//                                          - removed IncrementOmega() function from the BaseStar and Star classes (anti-patterm and no longer used - if it ever was)
//                                          - tidied up description of MainSequence::UpdateMinimumCoreMass()

const std::string VERSION_STRING = "02.32.00";
=======
// 02.31.10     RTW - Aug 12, 2022   - Enhancement:
//                                      - Added option to set the Temperature boundary between convective/radiative giant envelopes

const std::string VERSION_STRING = "02.31.10";
>>>>>>> 9f507fa5

# endif // __changelog_h__<|MERGE_RESOLUTION|>--- conflicted
+++ resolved
@@ -922,7 +922,8 @@
 //                                      - Added Accretion Induced Collapse (AIC) of ONeWD as another type of SN
 // 02.31.09     RTW - Aug 9, 2022    - Enhancement:
 //                                      - Max evolution time and max number of timesteps now read in from gridline as well as commandline
-<<<<<<< HEAD
+// 02.31.10     RTW - Aug 12, 2022   - Enhancement:
+//                                      - Added option to set the Temperature boundary between convective/radiative giant envelopes
 // 02.32.00     JR - Aug 16, 2022    - Enhancement:
 //                                      - Add 'record type' functionality to all standard log files
 //                                      - Add/rationalise calls to PrintDetailedOutput() for binary systems
@@ -934,11 +935,5 @@
 //                                          - tidied up description of MainSequence::UpdateMinimumCoreMass()
 
 const std::string VERSION_STRING = "02.32.00";
-=======
-// 02.31.10     RTW - Aug 12, 2022   - Enhancement:
-//                                      - Added option to set the Temperature boundary between convective/radiative giant envelopes
-
-const std::string VERSION_STRING = "02.31.10";
->>>>>>> 9f507fa5
 
 # endif // __changelog_h__