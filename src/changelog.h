--- conflicted
+++ resolved
@@ -1115,15 +1115,6 @@
 //                                      - Enhancement: Added output parameter TZAMS for internal variable m_TZAMS
 // 02.43.00    RTW - Mar 29, 2024    - Enhancement:
 //                                      - Added Hirai pulsar rocket kick, and related options
-<<<<<<< HEAD
-// 02.44.00    YS - Mar 31, 2024      - Update to neutron star accretion treatments:
-//                                      - Fixes to MSP formation/NS in mass transfer treatments:
-//                                       1). Created a new function NS::PulsarAccretion() to calculate the pulsar evolution in stable mass transfer.
-//                                       2). In UpdateMagneticFieldAndSpin(), splitting stable mass transfer into smaller steps so that no negative spin period is present. 
-//                                       3). Adding a new programing option "NS-ACCRETION-IN-CE" for different treatment of how neutron star would behave when in CE. 
-
-const std::string VERSION_STRING = "02.44.00";
-=======
 // 02.43.01    SS - Apr 8, 2024      - Defect repair
 //                                      - Fix CalculateMassLossRateBjorklundEddingtonFactor to use LSOLW (in SI) rather than LSOL (in cgs)        
 // 02.43.02    JR - Apr 15, 2024     - Defect repair
@@ -1139,9 +1130,13 @@
 //                                      - Some Code cleanup
 // 02.43.05    JR - Apr 21, 2024     - Defect repair, some code cleanup:
 //                                      - Last piece of no logging for clones - this prevents ephemeral clones from writing to or clearing the SSE SN stash.
+// 02.44.00    YS - Apr 22, 2024      - Update to neutron star accretion treatments:
+//                                      - Fixes to MSP formation/NS in mass transfer treatments:
+//                                       1). Created a new function NS::PulsarAccretion() to calculate the pulsar evolution in stable mass transfer.
+//                                       2). In UpdateMagneticFieldAndSpin(), splitting stable mass transfer into smaller steps so that no negative spin period is present. 
+//                                       3). Adding a new programing option "NS-ACCRETION-IN-CE" for different treatment of how neutron star would behave when in CE. 
+//                                    - Includes SS's fix for issue #1076
+const std::string VERSION_STRING = "02.44.00";
 
-const std::string VERSION_STRING = "02.43.05";
-
->>>>>>> 5d81d492
 
 # endif // __changelog_h__