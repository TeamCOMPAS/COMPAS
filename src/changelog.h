# ifndef __changelog_h__
# define __changelog_h__

// =====================================================================
// 
// COMPAS Changelog
// 
// =====================================================================
// 
// 02.00.00      JR - Sep 17, 2019 - Initial commit of new version
// 02.00.01      JR - Sep 20, 2019 - Fix compiler warnings. Powwow fixes
// 02.00.02      JR - Sep 21, 2019 - Make code clang-compliant
// 02.00.03      IM - Sep 23, 2019 - Added fstream include
// 02.01.00      JR - Oct 01, 2019 - Support for Chemically Homogeneous Evolution
// 02.02.00      JR - Oct 01, 2019 - Support for Grids - both SSE and BSE
// 02.02.01      JR - Oct 01, 2019 - Changed BaseBinaryStar code to assume tidal locking only if CHE is enabled
// 02.02.02      JR - Oct 07, 2019 - Defect repairs:
//                                       SSE iteration (increment index - Grids worked, range of values wasn't incrementing)
//                                       Errors service (FIRST_IN_FUNCTION errors sometimes printed every time)
//                                       Added code for both SSE and BSE so that specified metallicities be clamped to [0.0, 1.0].  What are reasonable limits?
//                                   Errors service performance enhancement (clean deleted stellar objects from catalog)
//                                   Changed way binary constituent stars masses equilibrated (they now retain their ZAMS mass, but (initial) mass and mass0 changes)
//                                   Add initial stellar type variable - and to some record definitions
//                                   Added change history and version number to constants.h
// 02.02.03      JR - Oct 09, 2019 - Defect repairs:
//                                       Initialised all BaseStar.m_Supernova elements (some had not been initialised)
//                                       Fixed regression in BaseStar.cpp (INITIAL_STELLAR_TYPE & INITIAL_STELLAR_TYPE_NAME in StellarPropertyValue())
//                                   Added max iteration check to Newton-Raphson method in SolveKeplersEquation (see constant MAX_KEPLER_ITERATIONS)
// 02.02.04      JR - Oct 09, 2019 - Defect repairs:
//                                       SN kick direction calculation corrected
//                                       Boolean value output corrected
//                                       Typos fixed
// 02.02.05      JR - Oct 10, 2019 - Defect repairs:
//                                       Determination of Chemically Homogeneous star fixed (threshold calculation)
//                                       Removed checks for RLOF to/from CH stars
//                                       Typos fixed
// 02.02.06      JR - Oct 11, 2019 - Renamed class "CHE" - now class "CH"
//                                   Updated CHE documentation
//                                   Added m_MassesEquilibrated variable to BaseBinaryStar
// 02.02.07      JR - Oct 20, 2019 - Defect repairs:
//                                       CEE printing systems post-stripping - github issue - reworked CE details/pre/post CE - partial fix (BindingEnergy remaining)
//                                       Added RANDOM_SEED to Options::OptionValue() (omitted erroneously)
//                                   Added m_SecondaryTooSmallForDCO variable to BaseBinaryStar - and to some record definitions
//                                   Added m_StellarMergerAtBirth variable to BaseBinaryStar - and to some record definitions
//                                   Added allow-rlof-at-birth program option
//                                       If CHE enabled, or allow-rlof-at-birth option is true, binaries that have one or both stars
//                                       in RLOF at birth will have masses equilibrated, radii recalculated, orbit circularised, and
//                                       semi-major axis recalculated, while conserving angular momentum - then allowed to evolve
//                                   Added allow-touching-at-birth program option
//                                       Binaries that have stars touching at birth (check is done after any equilibration and
//                                       recalculation of radius and separation is done) are allowed to evolve.  Evolve() function
//                                       immediately checks for merger at birth, flags status as such and stops evolution.
//                                   Documentation updated (see updated doc for detailed explanation of new program options)
// 02.03.00      JR - Oct 25, 2019 - Defect repairs:
//                                       removed extraneous delimiter at end of log file records
//                                   Added '--version' option
//                                   Changed minor version number - should have been done at last release - we'll grant the '--version' option minor release status...
// 02.03.01      JR - Nov 04, 2019 - Defect repair:
//                                       removed erroneous initialisation of m_CEDetails.alpha from BaseBinaryStar::SetRemainingCommonValues()
//                                       (CE Alpha was alwas being initialised to 0.0 regardless of program options)
// 02.03.02      JR - Nov 25, 2019 - Defect repairs:
//                                       added check for active log file before closing in Log::Stop()
//                                       added CH stars to MAIN_SEQUENCE and ALL_MAIN_SEQUENCE initializer_lists defined in constants.h
//                                       moved InitialiseMassTransfer() outside 'if' - now called even if not using mass transfer - sets some flags we might need
//                                       added code to recalculate rlof if CH stars are equilibrated in BaseBinaryStar constructor
//                                   Enhancements:
//                                       moved KROUPA constants from AIS class to constants.h
//                                       moved CalculateCDFKroupa() function from AIS class to BaseBinaryStar class
//                                       added m_CHE variable to BaseStar class - also selectable for printing
//                                       added explicit check to ResolveCommonEnvelope() to merge binary if the donor is a main sequence star
//                                   Chemically Homogeneous Evolution changes:
//                                       added check to CheckMassTransfer() in BaseBinaryStar.cpp to merge if CH+CH and touching - avoid CEE
//                                       added code to InitialiseMassTransfer() in BaseBinaryStar.cpp to equilibrate and possibly merge if both CH stars in RLOF
// (Unchanged)   IM - Nov 29, 2019 - Defect repairs:
//                                       changed Disbound -> Unbounded in header strings in constants.h
//                                       left one line in default/example grid file (Grid.txt)
//                                       fix default PPISN mass limit in python submit: 65 Msol -> 60 Msol
// 02.03.03      JR - Dec 04, 2019 - Defect repairs:
//                                       added code to UpdateAttributesAndAgeOneTimestep() in Star.cpp to recalculate stellar attributes after switching to new stellar type
//                                       (addresses discontinuous transitions e.g. CH -> HeMS)
//                                       changed IsPulsationalPairInstabilitySN() in GiantBranch.cpp to call IsPairInstabilitySN() instead of set MASSLESS_REMNANT if remnant mass <= 0.0
//                                       changed CalculateSNKickVelocity() in BaseStar.cpp to set m_SupernovaDetails.kickVelocity correctly after adjusting for fallback
// 02.03.04      FSB - Dec 04, 2019 - Defect repairs:
//                                       fixed bug in Fryer+2012 CalculateGravitationalRemnantMassadded() function to compare baryon mass of star remnant with
//  									                   baryon mass of MaximumNeutronStarMass instead of just MaximumNeutronStarMass. 
//                                       added m_BaryonicMassOfMaximumNeutronStarMass to BaseStar.h and BaseStar.cpp
// 02.03.05      JR - Dec 05, 2019 - Defect repairs:
//                                       fixed EvolveSingleStars() in main.cpp to print correct initial mass
//                                       fixed TPAGB::CalculateCOCoreMassAtPhaseEnd() - added conditional
// 02.04.00      JR - Dec 18, 2019 - New functionality:
//                                       added columns to BSE grid functionality: Kick_Velocity_1(&2), Kick_Theta_1(&2), Kick_Phi_1(&2), Kick_Mean_Anomaly_1(&2).  Updated documentation.
//                                   Changed functionality:
//                                       removed compiler version checks from Makefile - they seemed to only work for native Ubuntu and were more of a nuisance than anything...  (old version exists as Makefile-checks)
//                                   Defect repairs:
//                                       added recalculation of gbParams Mx & Lx in HeHG calculateGbParams()
//                                       created HeHG::CalculateGBParams_Static() and GiantBranch::CalculateGBParams_Static(), called from EAGB::ResolveEnvelopeLoss() to facilitate calculation of attributes for new stellar type before actually switching.  Needed to rewrite some other functions as static.  Note: this needs to be revisited and a more elegant solution implemented.
//                                       added CalculateRadiusAndStellarTypeOnPhase() for HeHG and HeGBstars, and changed call to calculateRadiusOnPhase() to CalculateRadiusAndStellarTypeOnPhase() in BaseStar::EvolveOnPhase().  This allows for HeHG and HeGB stars to change stellar type based on radius (previously missed).
//                                       set M = McBAGB for EAGB & TPAGB only (was being set for all types >= TPAGB)
//                                       added extra print detailed in BaseBinaryStar:Evolve() - sometimes missing a switch type in detailed output if only 1 timestep
//                                       swapped heading strings for ANY_STAR_PROPERTY::IS_ECSN and ANY_STAR_PROPERTY::IS_USSN (now correct)
//                                       removed condition in BaseBinaryStar::EvaluateSupernovae().  ResolveSupernova() is now called for all stellar types (not sure what I was thinking orginally. I'm sure I had a good reason - or maybe I was just tired...)
//                                       changed name of GiantBranch::CalculateProtoCoreMass() to GiantBranch::CalculateProtoCoreMassDelayed() and changed calls to the function
//                                       swapped order of calculations of ePrime (CalculateOrbitalEccentricityPostSupernova()) and m_SemiMajorAxisPrime (CalculateSemiMajorAxisPostSupernova()) in BaseBinaryStar::ResolveSupernova().  Improper order was causing wrong value of m_SeminMajorAxisPrime to be used in calculation of ePrime
//                                       set m_Disbound = true appropriately in BaseBinaryStar::Evolve() (note: m_Disbound will change name to m_Unbound soon...)
//                                       changed return value of CHeB::DetermineEnvelopeType() to CONVECTIVE.  Left CHeB DetermineEnvelopeTypeHurley2002() as RADIATIVE (used in BinaryConstituentStar::CalculateSynchronisationTimescale())
//                                       changed BINARY_PROPERTY::ORBITAL_VELOCITY to BINARY_PROPERTY::ORBITAL_VELOCITY_PRE_2ND_SUPERNOVA in BSE_SUPERNOVAE_REC (6th value printed)
//                                       added p_Erase parameter to Log::CloseStandardFile(); changed Log::CloseAllStandardFiles() to call Log::CloseStandardFile() with p_Erase=false and erase entire map after all files closed (prevent coredump when closing all files)
//                                       added ResolveSupernova() to ONeWD.h - ONeWD stars were previously not checking for SN
//                                       fixed BaseBinaryStar::InitialiseMassTransfer() - star1 was being updated instead of star2 for CH + CH stars when CHE enabled
// 02.04.01      JR - Dec 23, 2019 - Defect repairs:
//                                       Removed SN_EVENT::SN - all occurences of SN_EVENT::SN replaced by SN_EVENT::CCSN.
//                                           The current SN event ("Is"), and past SN event ("Experienced") are now bit maps (implemented as Enum Classes).  Each can have any of the values: CCSN, ECSN, PISN, PPSIN, USSN, RUNAWAY, RECYCLED_NS, and RLOF_ONTO_NS.  See definition of SN_EVENT Enum Class in constants.h for implementation and explanation.  
//                                       Updated variables selectable for printing:
//                                           Added ANY_STAR_PROPERTY::SN_TYPE (STAR_PROPERTY, SUPERNOVA_PROPERTY, COMPANION_PROPERTY (should always be SN_EVENT::NONE for companion star))
//                                           Added ANY_STAR_PROPERTY::EXPERIENCED_SN_TYPE (STAR_PROPERTY, SUPERNOVA_PROPERTY, COMPANION_PROPERTY)
//                                           All of ANY_STAR_PROPERTY::{CCSN, ECSN, PISN, PPISN, USSN} now selectable
//                                           Removed ANY_STAR_PROPERTY::SN - no longer selectable for printing (replaced by CCSN)
//                                           Updated documentation
//                                       Changed default record specifications for logfiles BSE_DOUBLE_COMPACT_OBJECTS_REC and BSE_SUPERNOVAE_REC
//                                           Removed the individual SN_EVENT columns for both "Is" and "Experienced" conditions (e.g. CCSN, ECSN etc)
//                                           "Is*" and "Experienced*" columns replaced with SN_TYPE & Experienced_SN_TYPE columns that record the SN event type (e.g. CCSN, ECSN, PPSN, PPSIN, USSN).  
//                                           RUNAWAY, RECYCLED_NS, and RLOF_ONTO_NS are still reported in separate, individual columns.
//                                       Added workaround for non-existent CHeB blue loop.  See description in CHeB::CalculateTimescales()
//                                       Removed binary star "survived" flag - it is always the NOT of the "unbound" flag
//                                       Changed initialisation function for HeGB stars (HeGB::Initialise() in HeGB.h) to NOT recalculate m_Age if evolving from HeHG -> HeGB 
//                                       Removed initialisation of m_Age (to 0.0) from COWD::Initialise() in COWD.h
//                                   Changed behaviour:  
//                                       Changed binary star "disbound" flag to "unbound" flag.  Changed all occurences of "disbound" to "unbound".  Changed "unbound" header flag to "Unbound"
// 02.04.02      JR - Jan 06, 2020 - Defect repairs:
//                                       Added IsPISN() & IsPPISN() to IsSNEvent()
//                                       Fixed check for SN event at top of BaseBinaryStar::ResolveSupenova()
//                                       Changed BaseBinaryStar::EvaluateSupernovae() to more closely match legacy code behaviour (see notes in function description):
//                                          Added p_Calculate2ndSN parameter to determine if 2nd supernova needs to be resolved
//                                          Clear star2 current SN event if necessary
//                                          Check m_SemiMajorAxisPrime value prior to SN events (viz. new aPrime variable)
//                                       Fixed timestep initialisation in BaseStar::CalculateConvergedTimestepZetaNuclear()  (was negative)
//                                       Fixed m_Age calculation in FGB::ResolveEnvelopeLoss()
//                                       Added CalculateInitialSupernovaMass() to NS.h - was setting M = 5.0 for >= ONeWD, should be ONeWD only (introduced in fix in v04.02.00)
//                                       Changed NS functions to return Radius in Rsol instead of km:
//                                          Added function NS:CalculateRadiusOnPhaseInKM_Static() (returns radius in km)
//                                          Changed NS:CalculateRadiusOnPhase_Static() to return Rsol
//                                          Added CalculateRadiusOnPhase() for NS (ns.h) - returns Rsol 
//                                   Changed behaviour:  
//                                       Print detailed output record whenever stellartype changes (after star 2 if both change)
// (Unchanged)   LK - Jan 10, 2020 - Defect repairs:
//                                       Added missing includes to Star.cpp, utils.h and utils.cpp (required for some compiler versions)
// 02.05.00      JR - Jan 23, 2020 - New functionality:
//                                       Grid files:
//                                          Added kick velocity magnitude random number to BSE grid file - see docs re Grids
//                                          Added range check for Kick_Mean_Anomaly_1 and Kick_Mean_Anomaly_2 ([0.0, 2pi)) in BSE grid file
//                                          Cleaned up SSE & BSE grid file code
//                                       Added m_LBVphaseFlag variable to BaseStar class; also added ANY_STAR_PROPERTY::LBV_PHASE_FLAG print variable.
//                                   Deleted functionality:  
//                                       Removed IndividualSystem option and related options - this can now be achieved via a grid file
//                                          Update pythonSubmitDefault.py to remove individual system related parameters
//                                   Changed behaviour:
//                                       Removed check for Options->Quiet() around simulation ended and cpu/wall time displays at end of EvolveSingleStars() and EvolveBinaryStars() in main.cpp
//                                   Defect repairs:
//                                       Removed erroneous check for CH stars in BaseBinaryStar::EvaluateBinary()
//                                       Fix for issue #46 (lower the minimum value of McSN in star.cpp from Mch to 1.38)
//                                          Changed 'MCH' to 'MECS' in 
//                                             BaseStar::CalculateMaximumCoreMassSN()
//                                             GiantBranch::CalculateCoreMassAtSupernova_Static
// 02.05.01      FSB - Jan 27, 2020 -Enhancement:
//                                       Cleaned up default printed headers and parameters constants.h:
//                                           - removed double parameters that were printed in multiple output files 
//                                           - changed some of the header names to more clear / consistent names
//                                           - added some comments in the default printing below for headers that we might want to remove in the near future
// 02.05.02      JR - Feb 21, 2020 - Defect repairs:
//                                       - fixed issue #31: zRocheLobe function does not use angular momentum loss
//                                       - fixed default logfile path (defaulted to '/' instead of './')
//                                       - changed default CE_ZETA_PRESCRIPTION to SOBERMAN (was STARTRACK which is no longer supported)
// 02.05.03      JR - Feb 21, 2020 - Defect repairs:
//                                       - removed extraneous debug print statement from Log.cpp
// 02.05.04      JR - Feb 23, 2020 - Defect repairs:
//                                       - fixed regression introduced in v02.05.00 that incread DNS rate ten-fold
//                                           - changed parameter from m_SupernovaDetails.initialKickParameters.velocityRandom to m_SupernovaDetails.kickVelocityRandom in call to DrawSNKickVelocity() in BaseStar::CalculateSNKickVelocity()
//                                       - reinstated STAR_1_PROPERTY::STELLAR_TYPE and STAR_2_PROPERTY::STELLAR_TYPE in BSE_SYSTEM_PARAMETERS_REC
// 02.05.05      JR - Feb 27, 2020 - Defect repair:
//                                       - fixed age resetting to 0.0 for MS_GT_07 stars after CH star spins down and switches to MS_GT_07
//                                           - ensure m_Age = 0.0 in constructor for BaseStar
//                                           - remove m_Age = 0.0 from Initialise() in MS_gt.07.h 
// 02.05.06      JR - Mar 02, 2020 - Defect repair:
//                                       - fixed m_MassesEquilibrated and associated functions - was erroneously typed as DOUBLE - now BOOL
//                                   Added/changed functionality:
//                                       - added m_MassesEquilibratedAtBirth variable to class BaseBinaryStar and associated property BINARY_PROPERTY::MASSES_EQUILIBRATED_AT_BIRTH
//                                       - tidied up pythonSubmitDefault.py a little:
//                                             - set grid_filename = None (was '' which worked, but None is correct)
//                                             - set logfile_definitions = None (was '' which worked, but None is correct)
//                                             - added logfile names - set to None (COMPAS commandline arguments already exist for these - introduced in v02.00.00)
// 02.05.07      JR - Mar 08, 2020 - Defect repair:
//                                       - fixed circularisation equation in BaseBinaryStar::InitialiseMassTransfer() - now takes new mass values into account
// 02.06.00      JR - Mar 10, 2020 - Changed functionality:
//                                       - removed RLOF printing code & associated pythonSubmitDefault.py options
// 02.06.01      JR - Mar 11, 2020 - Defect repair:
//                                       - removed extraneous debug print statement from Log.cpp (was previously removed in v02.05.03 but we backed-out the change...)
// 02.06.02      JR - Mar 15, 2020 - Defect repairs:
//                                       - removed commented RLOF printing lines in constant.h (somehow that was lost in some out of sync git merges...)
//                                       - removed commented options no longer used from Options.h and Options.cpp
//                                       - fixed units headers in constants.h - there are now no blank units headers, so SPACE delimited files now parse ok (multiple spaces should be treated as a single space)
//                                       - changed file extention for TAB delimited files to 'tsv'
//                                       - removed "useImportanceSampling" option - not used in code
//                                       - fixed typo in zeta-calculation-every-timestep option in Options.cpp
//                                       - removed redundant OPTIONS->MassTransferCriticalMassRatioHeliumGiant() from qcritflag if statement in BaseBinaryStar::CalculateMassTransfer()
//                                       - fixed OPTIONS->FixedMetallicity() - always returned true, now returns actual value
//                                       - fixed OPTIONS->OutputPathString() - was always returning raw option instead of fully qualified path
//                                       - changed the following in BaseBinaryStar::SetRemainingCommonValues() - erroneously not ported from legacy code:
//                                           (a) m_JLoss = OPTIONS->MassTransferJloss();
//                                           (b) m_FractionAccreted = OPTIONS->MassTransferFractionAccreted();
//                                           (both were being set to default value of 0.0)
//                                       - added OPTIONS->ZetaAdiabaticArbitrary() - option existed, but Options code had no function to retrieve value
//                                       - added OPTIONS->MassTransferFractionAccreted() to options - erroneously not ported from legacy code
//                                   Changed functionality:
//                                       - all options now have default values, and those values will be displayed in the help text (rather than string constants which may be incorrect)
//                                       - boolean options can now be provided with an argument (e.g. --massTransfer false)
//                                       - added ProgramOptionDetails() to Options.cpp and OPTIONS->OptionsDetails() in preparation for change in output functionality
// 02.07.00      JR - Mar 16, 2020 - New/changed functionality:
//                                       - COMPAS Logfiles are created in a (newly created) directory - this way they are all kept together
//                                       - new command line option 'output-container' implemented (also in pythonSubmitDefault.py) - this option allows the user to specify the name of the log files container directory (default is 'COMPAS_Output')
//                                       - if detailed log files are created they will be created in a directory named 'Detailed_Output' within the container directory
//                                       - a run details file named 'Run_details' is created in the container directory.  The file records the run details:
//                                             - COMPAS version
//                                             - date & time of run
//                                             - timing details (wall time, CPU seconds)
//                                             - the command line options and parameters used:
//                                                   - the value of options and an indication of whether the option was supplied by the user or the default value was used
//                                                   - other parameters - calculated/determined - are recorded
//                                   Defect repair:
//                                       - changed "--outut" option name to "--outpuPath" in stringCommands in pythonSubmitDefault.py
// 02.08.00		  AVG - Mar 17, 2020 - Changed functionality:
//  									                   - removed post-newtonian spin evolution	code & associated pythonSubmitDefault.py options
//  									                   - removed only_double_compact_objects code & associated pythonSubmitDefault.py options
//  									                   - removed tides code & associated pythonSubmitDefault.py options
//  									                   - removed deprecated options from pythonSubmitDefault.py options
//  									                   - renamed options: mass transfer, iterations -> timestep-iterations
//  									                   - commented AIS Options until fully implemented
// 02.08.01      JR - Mar 18, 2020 - Defect repairs:
//                                      - restored initialisation of AIS options in Options.cpp (AIS now defaults off instead of on)
//                                      - fixed retrieval of values for:
//                                            - ANY_STAR_PROPERTY::LAMBDA_KRUCKOW_BOTTOM, 
//                                            - ANY_STAR_PROPERTY::LAMBDA_KRUCKOW_MIDDLE, and 
//                                            - ANY_STAR_PROPERTY::LAMBDA_KRUCKOW_TOP 
//                                         in BaseStar::StellarPropertyValue().  Were all previously retrieving same value as ANY_STAR_PROPERTY::LAMBDA_KRUCKOW
//                                      - fixed some comments in BAseBinaryStar.cpp (lines 2222 and 2468, "de Mink" -> "HURLEY")
//                                      - fixed description (in comments) of BinaryConstituentStar::SetPostCEEValues() (erroneously had "pre" instead of "post" - in comments only, not code)
//                                      - fixed description of BaseStar::DrawKickDirection()
// 02.08.02      JR - Mar 27, 2020 - Defect repairs:
//                                      - fixed issue #158 RocheLobe_1<CE == RocheLobe_2<CE always
//                                      - fixed issue #160 Circularisation timescale incorrectly calculated
//                                      - fixed issue #161 Splashscreen printed twice - now only prints once
//                                      - fixed issue #162 OPTIONS->UseFixedUK() always returns FALSE.  Now returns TRUE if user supplies a fixed kick velocity via --fix-dimensionless-kick-velocity command line option
// 02.08.03      JR - Mar 28, 2020 - Defect repairs:
//                                      - fixed typo in BaseBinaryStar::ResolveCommonEnvelopeEvent() when calculating circularisation timescale in the case where star2 is the donor: star1Copy was errorneously used instead of star2Copy; changed to star2Copy
//                                      - changed circularisation timescale of binary to be minimum of constituent stars circularisation timescales, clamped to (0.0, infinity)
// 02.09.00      JR - Mar 30, 2020 - Minor enhancements:
//                                      - tightened the conditions under which we allow over-contact binaries - enabling CHE is no longer a sufficient condition after this change: the allow-rlof-at-birth option must also be specified (ussue #164)
//                                      - added printing of number of stars (for SSE) or binaries (for BSE) created to both stdout and Run_Details (issue #165)
//                                      - enhanced grid processing code in main.cpp to better handle TAB characters
// 02.09.01      JR - Mar 30, 2020 - Defect repair:
//                                      - OPTIONS->UseFixedUK() returns TRUE when user supplies -ve value via --fix-dimensionless-kick-velocity.  Now return TRUE iff the user supplies a value >=0 via --fix-dimensionless-kick-velocity
// 02.09.02      DC - Mar 30, 2020 - Defect repairs:
//                                      - Pulsar code fixed by correcting unit of NS radius in NS.cpp (added KM_TO_M constant in constants.h as a part of this),
//                                      correcting initialisation of pulsar birth parameters from GiantBranch.cpp to NS.cpp, adding an extra condition for isolated evolution when the companion loses mass but the NS does not accrete 
//                                      - option MACLEOD was printing wrongly as MACLEOD+2014 for user options, hence corrected it to MACLEOD in Options.cpp
// 02.09.03      JR - Apr 01, 2020 - Defect repairs:
//                                      - reinstated assignment of "prev" values in BaseBinaryStar::EvaluateBinary() (where call to ResolveTides() was removed).  Fixes low DNS count introduced in v02.08.00 caused by removal of ResolveTides() function (and call)
//                                      - commented option --logfile-BSE-be-binaries to match Be-Binary options commented by AVG in v02.08.00
// 02.09.04      JR - Apr 03, 2020 - Defect repair:
//                                      - removed IsUSSN() from IsSNEvent() definition in BinaryConstituentStar.cpp (USSN flag indicates just US, not USSN. Needs to be tidied-up properly)
// 02.09.05	     IM - Apr 03, 2020 - Defect repair:
//  		                            - fixed timescale calculation issue for newly created HeHG stars (from stripped EAGB stars); fixes drop in CO core mass
// 02.09.06      JR - Apr 07, 2020 - Defect repair:
//                                      - corrected calculation in return statement for Rand::Random(const double p_Lower, const double p_Upper) (issue #201)
//                                      - corrected calculation in return statement for Rand::RandomInt(const double p_Lower, const double p_Upper) (issue #201)
// 02.09.07      SS - Apr 07, 2020 - Change eccentricity, semi major axis and orbital velocity pre-2nd supernove to just pre-supernova everywhere in the code
// 02.09.08      SS - Apr 07, 2020 - Update zetaMainSequence=2.0 and zetaHertzsprungGap=6.5 in Options::SetToFiducialValues
// 02.09.09      JR - Apr 11, 2020 - Defect repair:
//                                      - restored property names in COMPASUnorderedMap<STAR_PROPERTY, std::string> STAR_PROPERTY_LABEL in constants.h (issue #218) (was causing logfile definitions files to be parsed incorrectly)
// 02.09.10	     IM - Apr 12, 2020 - Minor enhancement: added Mueller & Mandel 2020 remnant mass and kick prescription, MULLERMANDEL
//  			                     Defect repair: corrected spelling of output help string for MULLER2016 and MULLER2016MAXWELLIAN
// 02.10.01	     IM - Apr 14, 2020 - Minor enhancement: 
//  				                            - moved code so that SSE will also sample SN kicks, following same code branch as BSE 
// 02.10.02      SS - Apr 16, 2020 - Bug Fix for issue #105 ; core and envelope masses for HeHG and TPAGB stars
// 02.10.03      JR - Apr 17, 2020 - Defect repair:
//                                      - added LBV and WR winds to SSE (issue #223)
// 02.10.04	     IM - Apr 25, 2020 - Minor enhancement: moved Mueller & Mandel prescription constants to constants.h, other cleaning of this option
// 02.10.05      JR - Apr 26, 2020 - Enhancements:
//                                      - Issue #239 - added actual random seed to Run_Details
//                                      - Issue #246 - changed Options.cpp to ignore --single-star-mass-max if --single-star-mass-steps = 1.  Already does in main.cpp.
// 02.10.06      JR - Apr 26, 2020 - Defect repair:
//                                      - Issue #233 - corrected cicularisation formalae used in both BaseBinartStar constructors
// 02.11.00      JR - Apr 27, 2020 - Enhancement:
//                                      - Issue #238 - add supernova kick functionality to SSE grid file (+ updated docs)
//                                   Defect repairs:
//                                      - fixed typo in Options.h: changed '#include "rand.h" to '#include "Rand.h"
//                                      - fixed printing of actual random seed in Run_Details file (moved to Log.cpp from Options.cpp: initial random seed is set after options are set)
// 02.11.01	     IM - May 20, 2020 - Defect repair: 
//                                      - changed max NS mass for MULLERMANDEL prescription to a self-consistent value
// 02.11.02      IM - Jun 15, 2020 - Defect repair:
//                                      - added constants CBUR1 and CBUR2 to avoid hardcoded limits for He core masses leading to partially degenerate CO cores
// 02.11.03     RTW - Jun 20, 2020 - Enhancement:
//                                      - Issue #264 - fixed mass transfer printing bug 
// 02.11.04      JR - Jun 25, 2020 - Defect repairs:
//                                      - Issue #260 - Corrected recalculation of ZAMS values after eqilibration and cicularisation at birth when using grid files
//                                      - Issue #266 - Corrected calculation in BaseBinaryStar::SampleInitialMassDistribution() for KROUPA IMF distribution
//                                      - Issue #275 - Previous stellar type not set when stellar type is switched mid-timestep - now fixed
// 02.11.05      IM - Jun 26, 2020 - Defect repair:
//  				                    - Issue #280 - Stars undergoing RLOF at ZAMS after masses are equalised were removed from run even if AllowRLOFatZAMS set
// 02.12.00      IM - Jun 29, 2020 - Defect repair:
//                                      - Issue 277 - move UpdateAttributesAndAgeOneTimestepPreamble() to after ResolveSupernova() to avoid inconsistency
// 02.12.01      IM - Jul 18, 2020 - Enhancement:
//                                      - Starting to clean up mass transfer functionality
// 02.12.02      IM - Jul 23, 2020 - Enhancement:
//                                      - Change to thermal timescale MT for both donor and accretor to determine MT stability
// 02.12.03      IM - Jul 23, 2020 - Enhancement:
//                                      - Introduced a new ENVELOPE_STATE_PRESCRIPTION to deal with different prescriptions for convective vs. radiative envelopes (no actual behaviour changes yet for ENVELOPE_STATE_PRESCRIPTION::LEGACY);
//                                      - Removed unused COMMON_ENVELOPE_PRESCRIPTION
// 02.12.04      IM - Jul 24, 2020 - Enhancement:
//                                      - Changed temperatures to be written in Kelvin (see issue #278)
// 02.12.05      IM - Jul 25, 2020 - Enhancement:
//                                      - Added definition of FIXED_TEMPERATURE prescription to DetermineEnvelopeType()
//                                      - Removed unnecessary (and inaccurate) numerical zeta Roche lobe calculation
// 02.12.06      IM - Jul 26, 2020 - Enhancement:
//                                      - Extended use of zetaRadiativeEnvelopeGiant (formerley zetaHertzsprungGap) for all radiative envelope giant-like stars
// 02.12.07      IM - Jul 26, 2020 - Defect repair:
//                                      - Issue 295: do not engage in mass transfer if the binary is unbound
// 02.12.08   	AVG - Jul 26, 2020 - Defect repair:
//                                      - Issue #269: legacy bug in eccentric RLOF leading to a CEE
// 02.12.09      IM - Jul 30, 2020 - Enhancement:
//                                      - Cleaning of BaseBinaryStar::CalculateMassTransferOrbit(); dispensed with mass-transfer-prescription option
// 02.13.00      IM - Aug 2, 2020  - Enhancements and defect repairs:
//                                      - Simplified timescale calculations in BaseBinaryStar
//                                      - Replaced Fast Phase Case A MT and regular RLOF MT from non-envelope stars with a single function based on a root solver rather than random guesses (significantly improves accuracy)
//                                      - Removed all references to fast phase case A MT
//                                      - Corrected failure to update stars in InitialiseMassTransfer if orbit circularised on mass transfer
//                                      - Corrected incorrect timestep calculation for HeHG stars
// 02.13.01     AVG - Aug 6, 2020  - Defect repair:
//  									- Issue #267: Use radius of the star instead of Roche-lobe radius throughout ResolveCommonEnvelopeEvent()
// 02.13.02      IM - Aug 8, 2020  - Enhancements and defect repairs:
//                                      - Simplified random draw from Maxwellian distribution to use gsl libraries
//                                      - Fixed mass transfer with fixed accretion rate
//                                      - Cleaned up code and removed unused code
//                                      - Updated documentation
// 02.13.03       IM - Aug 9, 2020  - Enhancements and defect repairs:
//                                      - Use total core mass rather than He core mass in calls to CalculateZAdiabtic (see Issue #300)
//                                      - Set He core mass to equal the CO core mass when the He shell is stripped (see issue #277)
//                                      - Ultra-stripped SNe are set at core collapse (do not confusingly refer to stripped stars as previously, see issue #189)
// 02.13.04       IM - Aug 14, 2020 - Enhancements and defect repairs:
//                                      - Catch exception in boost root finder for mass transfer (resolve issue #317)
//                                      - Update core masses during Initialisation of HG and HeHG stars to be consistent with Hurley models
//                                      - Avoid division by zero in mass transfer rates of WDs
//                                      - Remove POSTITNOTE remnant mass prescription
// 02.13.05       IM - Aug 16, 2020 - Enhancements and defect repairs:
//                                      - General code cleaning
//                                      - Removed some redundant variables (e.g., m_EnvMass, which can be computed from m_Mass and m_CoreMass)
//                                      - Removed calculations of ZetaThermal and ZetaNuclear (these were previously incorrect because they relied on the evolution of a stellar copy which reverted to BaseStar and therefore didn't have the correct behaviour)
//                                      - Fixed CalculateZadiabatic to use ZetaAdiabaticArbitrary rather than ZetaThermalArbitrary; removed the latter
//                                      - Capped He core mass gain during shell H burning for CHeB and TPAGB stars, whose on-phase evolution now ends promptly when this limit is reached; this change also resolves issue #315 (higher mass SN remnants than total stellar mass)
// 02.13.06     AVG - Aug 20, 2020  - Defect repair:
//  									- Issue #229: Corrected fitting parameters in Muller 16 SN kick function
// 02.13.07      IM - Aug 20, 2020  - Enhancements:
//                                      - ONeWDs can now undergo ECSN if their mass rises above MECS=1.38 solar masses (previously, they could only undergo CCSN on rising above 1.38 solar masses).  ONeWD::CalculateInitialSupernovaMass now returns MCBUR1 rather than 5.0 to ensure this happens
//                                      - BaseStar::CalculateMaximumCoreMassSN() has been removed - it is superfluous since  GiantBranch::CalculateCoreMassAtSupernova_Static does the same thing
//                                      - Some misleading comments in TPAGB dealing with SNe have been clarified
//                                      - Option to set MCBUR1 [minimum core mass at base of the AGB to avoid fully degenerate CO core formation] to a value different from the Hurley default of 1.6 solar masses added, Issue #65 resolved
//                                      - Removed unused Options::SetToFiducialValues()
//                                      - Documentation updated
// 02.13.08       JR - Aug 20, 2020 - Code cleanup:
//                                      - moved BaseStar::SolveKeplersEquation() to utils
//                                      - changed call to (now) utils::SolveKeplersEquation() in BaseStar::CalculateSNAnomalies() to accept tuple with error and show error/warning as necessary
//                                      - removed call to std::cerr from utils::SolveQuadratic() - now returns error if equation has no real roots
//                                      - changed call to utils::SolveQuadratic() in GiantBranch::CalculateGravitationalRemnantMass() to accept tuple with error and show warning as necessary
//                                      - changed RadiusEqualsRocheLobeFunctor() in BinaryBaseStar.h to not use the SHOW_WARN macro (can't uset ObjectId() function inside a templated function - no object)
//                                      - changed COMMANDLINE_STATUS to PROGRAM_STATUS (better description)
//                                      - moved ERROR:NONE to top of enum in constants.h (so ERROR = 0 = NONE - makes more sense...)
//                                      - added new program option '--enable-warnings' to enable warning messages (via SHOW_WARN macros).  Default is false.  SHOW_WARN macros were previously #undefined
// 02.13.09     RTW - Aug 21, 2020  - Code cleanup:
// 									    - Created changelog.txt and moved content over from constants.h
// 									    - Changed OrbitalVelocity to OrbitalAngularVelocity where that parameter was misnamed
// 									    - Changed Pre/PostSNeOrbitalVelocity to OrbitalVelocityPre/PostSN for consistency
// 									    - Added and updated physical conversion constants for clarity (e.g MSOL to MSOL_TO_KG)
// 									    - Removed ID from output files, it is confusing and superceeded by SEED
// 									    - Removed 'Total' from TotalOrbital(Energy/AngularMomentum)
// 									    - Typos
// 02.13.10     IM - Aug 21, 2020   - Enhancement:
//                                      - Added caseBBStabilityPrescription in lieu of forceCaseBBBCStabilityFlag and alwaysStableCaseBBBCFlag to give more options for case BB/BC MT stability (issue #32)
// 02.13.11     IM - Aug 22, 2020   - Enhancement:
//                                      - Removed several stored options (e.g., m_OrbitalAngularVelocity, m_RocheLobeTracker, etc.) to recompute them on an as-needed basis
//                                      - Removed some inf values in detailed outputs
//                                      - Slight speed-ups where feasible
//                                      - Shift various calculations to only be performed when needed, at printing, and give consistent values there (e.g., OmegaBreak, which was never updated previously)
//                                      - Remove a number of internal variables
//                                      - Declare functions constant where feasible
//                                      - Remove options to calculate Zetas and Lambdas at every timestep; variables that only appear in detailed outputs should not be computed at every timestep in a standard run
//                                      - Update documentation
//                                      - Remove postCEE binding energy (meaningless and wasn't re-computed, anyway)
// 02.13.12     IM - Aug 23, 2020   - Enhancement:
//                                      - More cleaning, removed some of the unnecessary prime quantities like m_SemiMajorAxisPrime, m_EccentricityPrime, etc.
//                                      - Thermal timescales are now correctly computed after the CE phase
//                                      - Detailed output passes a set of self-consistency checks (issue #288)
// 02.13.13     JR - Aug 23, 2020   - Defect repairs:
//                                      - Fixed debugging and logging macros in LogMacros.h
// 02.13.14     IM - Aug 29, 2020   - Defect repairs:
//                                      - Address issue #306 by removing detailed printing of merged binaries
//                                      - Address issue #70 by stopping evolution if the binary is touching
//                                      - Check for merged binaries rather than just touching binaries in Evaluate
//                                      - Minor cleaning (e.g., removed unnecessary CheckMassTransfer, which just repeated the work of CalculateMassTransfer but with a confusing name)
// 02.13.15     IM - Aug 30, 2020   - Defect repairs:
//                                      - Fixed issue #347: CalculateMassTransferOrbit was not correctly accounting for the MT_THERMALLY_LIMITED_VARIATION::RADIUS_TO_ROCHELOBE option
//                                      - Assorted very minor cleaning, including comments
// 02.14.00     IM - Aug 30, 2020   - Enhancement:
//                                      - Recreate RLOF printing (resolve issue #212)
// 02.14.01     ML - Sep 05, 2020   - Code cleanup:
//                                      - Issue #354 - Combine HYDROGEN_RICH and HYDROGEN_POOR supernova output variables into a single boolean variable IS_HYDROGEN_POOR 
// 02.15.00     JR - Sep 09, 2020   - Enhancements and related code cleanup:
//                                      - implemented "DETAILED_OUTPUT" folder inside "COMPAS_Output" container for SSE output
//                                      - SSE Parameters files moved to "DETAILED_OUTPUT" folder (they are analogous to BSE_Detailed_Output files)
//                                      - implemented SSE Switch Log and BSE Switch Log files (record written at the time of stellar type switch - see documentation)
//                                      - implemented SSE Supernova log file - see documentation (issue #253)
//                                      - added TIMESCALE_MS as a valid property in BaseStar::StellarPropertyValue().  The TIMESCALE_MS value in the SSE_Parameters file was being printed as "ERROR!" and nobody noticed :-)  It now prints correctly.
// 02.15.01     RS - Sep 10, 2020   - Enhancement
//                                       - added profiling option to keep track of repeated pow() calls
// 02.15.02     IM - Sep 11, 2020   - Defect repair
//                                       - changed ultra-stripped HeHG and HeGB stars to immediately check for supernovae before collapsing into WDs; this resolves issue #367
// 02.15.03     RTW - Sep 11, 2020   - Code cleanup:
//                                      - Set all references to kick "velocity" to magnitude. This is more correct, and will help distinguish from system and component vector velocities later
// 02.15.04     JR - Sep 11, 2020   - Enhancement
//                                       - refactored profiling code
//                                          - profiling code can now be #defined away for production build
//                                          - added options (via #defines) to profiling code: counts only (no CPU spinning), and print calling function name
//                                       - removed profiling program option
// 02.15.05     JR - Sep 12, 2020   - Code cleanup
//                                       - removed superfluous (and broken) #define guard around profiling.cpp
//                                       - minor change to profiling output (moved header and trailer to better place)
// 02.15.06     IM - Sep 12, 2020   - Defect repair
//                                       - Changed BaseBinaryStar::ResolveSupernova to account only for mass lost by the exploding binary during the SN when correcting the orbit
//                                       - Delayed supernova of ultra-stripped stars so that the orbit is adjusted in response to mass transfer first, before the SN happens
// 02.15.07     RTW - Sep 13, 2020   - Enhancement:
//                                      - Issue #12 - Move enhancement STROOPWAFEL from Legacy COMPAS to new COMPAS
//                                      - Issue #18 - double check STROOPWAFEL works in newCOMPAS
//                                      - Issue #154 - Test compatibility of CompasHPC and BSE_Grid.txt
//                                      - Added in combined functionaltiy of Stroopwafel and pythonSubmit, with support for HPC runs
// 02.15.08     IM - Sep 14, 2020   - Defect repair:
//                                      - Issue #375 Error in Hurley remnant mass calculation
// 02.15.09     RTW - Oct 1, 2020   - Code cleanup:
//                                      - Rewrote ResolveSupernova to match Pfahl, Rappaport, Podsiadlowski 2002, and to allow for vector addition of system and component velocities
//                                      - Changed meaning of Supernova_State (see Docs)
//                                      - PostSN parameters have been removed
//                                      - SN phi has been redefined
// 02.15.10     IM - Oct 3, 2020    - Code cleanup:
//                                      - Removed some unnecessary internal variables and functions (m_TotalMass, m_TotalMassPrev, m_ReducedMass, m_ReducedMassPrev, m_TotalAngularMomentumPrev, CalculateAngularMomentumPrev(), EvaluateBinaryPreamble(),...
//                                      - Cleaned up some unclear comments
//                                      - ResolveCoreCollapseSN() no longer takes the Fryer engine as an argument (Fryer is just one of many possible prescriptions)
// 02.15.11     IM - Oct 3, 2020    - Defect repair and code cleanup:
//                                      - Fixed a number of defects in single stellar evolution (Github issues #381, 382, 383, 384, 385)
//                                      - The Fryer SN engine (delayed vs rapid) is no longer passed around, but read in directly in CalculateRemnantMassByFryer2012()
// 02.15.12     IM - Oct 5, 2020    - Enhancement
//                                      - Added timestep-multiplier option to adjust SSE and BSE timesteps relative to default
//                                      - Added eccentricity printing to RLOF logging
//                                      - Adjusted pythonSubmitDefault.py to include PESSIMISTIC CHE
//                                      - Updated documentation
// 02.15.13     JR - Oct 8, 2020    - Defect repair:
//                                      - Added checks for maximum time and timesteps to SSE code- issue #394
// 02.15.14     IM - Oct 8, 2020    - Defect repair:
//                                      - Added checks for dividing by zero when calculating fractional change in radius
// 02.15.15     IM - Oct 8, 2020    - Defect repair:
//                                      - Added safeguards for R<R_core in radius perturbation for small-envelope stars, complete addressing issue #394
// 02.15.16     RTW - Oct 14, 2020  - Code cleanup
//                                      - Changed separation to semiMajorAxis in RLOF and BeBinary properties
// 02.15.17     IM - Oct 16, 2020   - Defect repair and code cleanup:
//                                      - Issue 236 fixed: SN printing correctly enabled for all SNe
//                                      - Minor code cleaning: Cleaned up EvaluateSupernovae(), removed unnecessary m_Merged variable
// 02.15.18     RTW - Oct 22, 2020  - Code cleanup
//                                      - Removed redundant 'default' extension from files in the "defaults/" folder, and fixed references in the documentation.
//                                      - Added in '0' buffers to the Wall Times output to match the HH:MM:SS format
// 02.15.19     IM - Oct 23, 2020   - Enhancements
//                                      - Continue evolving DCOs until merger if EvolvePulsars is on (Issue #167)
//                                      - Removed m_SecondaryTooSmallForDCO (Issue #337)
// 02.15.20     RTW - Nov 03, 2020  - Code cleanup
//                                      - Removed unnecessary supernova phi rotation - it was added to agree with Simon's original definition, and to allow for seeds to reproduce the same SN final orbit. 
//                                      -   Removing it means seeds won't reproduce the same systems before and after, but populations are unaffected.
// 02.16.00     JR - Nov 03, 2020   - Enhancements
//                                      - Implemented new grid file functionality (see discussion in issue #412); updated docs - see docs (doc v2.3 has new documentation)
//
//                                      - Added all options to printing functionality: all options can now be selected for printing, 
//                                        either in the default log record specifications, or at runtime via the logfile-definitions option
//
//                                      - 'CHE_Option' header string changed to 'CHE_Mode'.  A few typos fixed in header strings.
//
//                                      - Added options
//                                          - initial-mass                          initial mass for single star (SSE)
//                                          - initial-mass-1                        initial mass for primary (BSE)
//                                          - initial-mass-2                        initial mass for secondary (BSE)
//                                          - semi-major-axis, a                    initial semi-major axis (BSE)
//                                          - orbital-period                        initial orbital period – only used if ‘semi-major-axis’ not specified
//                                          - eccentricity, e                       initial eccentricity (BSE)
//                                          - mode                                  mode of evolution: SSE or BSE (default is BSE)
//                                          - number-of-systems                     number of systems (single stars/binary stars) to evolve
//                                          - kick-magnitude-random                 kick magnitude random number for the star (SSE): used to draw the kick magnitude
//                                          - kick-magnitude                        the (drawn) kick magnitude for the star (SSE)
//                                          - kick-magnitude-random-1               kick magnitude random number for the primary star (BSE): used to draw the kick magnitude
//                                          - kick-magnitude-1                      the (drawn) kick magnitude for the primary star (BSE)
//                                          - kick-theta-1                          the angle between the orbital plane and the ’z’ axis of the supernova vector for the primary star (BSE)
//                                          - kick-phi-1                            the angle between ’x’ and ’y’, both in the orbital plane of the supernova vector, for the primary star (BSE)
//                                          - kick-mean-anomaly-1                   the mean anomaly at the instant of the supernova for the primary star (BSE)
//                                          - kick-magnitude-random-2               kick magnitude random number for the secondary star (BSE): used to draw the kick magnitude
//                                          - kick-magnitude-2                      the (drawn) kick magnitude for the secondary star (BSE)
//                                          - kick-theta-2                          the angle between the orbital plane and the ’z’ axis of the supernova vector for the secondary star (BSE)
//                                          - kick-phi-2                            the angle between ’x’ and ’y’, both in the orbital plane of the supernova vector, for the secondary star (BSE)
//                                          - kick-mean-anomaly-2                   the mean anomaly at the instant of the supernova for the secondary star (BSE)
//                                          - muller-mandel-kick-multiplier-BH      scaling prefactor for BH kicks when using 'MULLERMANDEL'
//                                          - muller-mandel-kick-multiplier-NS      scaling prefactor for NS kicks when using 'MULLERMANDEL'
//                                          - switchlog                             replaces ‘BSEswitchLog’ and ‘SSEswitchLog’
//                                          - logfile-rlof-parameters               replaces ‘logfile-BSE-rlof-parameters’
//                                          - logfile-common-envelopes              replaces ‘logfile-BSE-common-envelopes’
//                                          - logfile-detailed-output               replaces ‘logfile-BSE-detailed-output’, and now also used for SSE
//                                          - logfile-double-compact-objects		replaces ‘logfile-BSE-double-compact-objects’
//                                          - logfile-pulsar-evolution              replaces ‘logfile-BSE-pulsar-evolution’
//                                          - logfile-supernovae                    replaces ‘logfile-BSE-supernovae’ and ‘logfile-SSE-supernova’
//                                          - logfile-switch-log                    replaces ‘logfile-BSE-switch-log’ and ‘logfile-SSE-switch-log’
//                                          - logfile-system-parameters             replaces ‘logfile-BSE-system-parameters’
//
//                                      - Removed options
//                                          - number-of-binaries                    replaced by ‘number-of-systems’ for both SSE and BSE
//                                          - single-star-min                       replaced by ‘initial-mass’ and ‘number-of-stars’
//                                          - single-star-max                       replaced by ‘initial-mass’ and ‘number-of-stars’
//                                          - single-star-mass-steps                replaced by ‘initial-mass’ and ‘number-of-stars’
//                                          - BSEswitchLog                          replaced by ‘switchlog’
//                                          - SSEswitchLog                          replaced by ‘switchlog’
//                                          - logfile-BSE-rlof-parameters           replaced by ‘logfile-rlof-parameters’
//                                          - logfile-BSE-common-envelopes          replaced by ‘logfile-common-envelopes’
//                                          - logfile-BSE-detailed-output           replaced by ‘logfile-detailed-output’
//                                          - logfile-BSE-double-compact-objects    replaced by ‘logfile-double-compact-objects’
//                                          - logfile-BSE-pulsar-evolution          replaced by ‘logfile-pulsar-evolution’
//                                          - logfile-BSE-supernovae                replaced by ‘logfile-supernovae’
//                                          - logfile-SSE-supernova                 replaced by ‘logfile-supernovae’
//                                          - logfile-BSE-switch-log                replaced by ‘logfile-switch-log’
//                                          - logfile-SSE-switch-log                replaced by ‘logfile-switch-log’
//                                          - logfile-BSE-system-parameters         replaced by ‘logfile-system-parameters’
//
//                                      - Overloaded Options – these options are context-aware and are used for both SSE and BSE:
//                                          - number-of-systems                     specifies the number of systems (single stars/binary stars) to evolve
//                                          - detailed-output                       switches detailed output on/off for SSE or BSE
//                                          - switchlog                             enables the switch log for SSE or BSE
//                                          - logfile-detailed-ouput                defines filename for SSE or BSE detailed output file
//                                          - logfile-supernovae                    defines filename for SSE or BSE supernovae file
//                                          - logfile-switch-log                    defines filename for SSE or BSE switch log file
// 02.16.01     JR - Nov 04, 2020   - Enhancement
//                                      - changed switchlog implementation so that a single switchlog file is created per run
//                                        (see Issue #387 - note: single '--switch-log' option (shared SSE/BSE) implemented in v02.16.00)
// 02.16.02     IM - Nov 05, 2020   - Enhancements, Defect repairs
//                                      - Updated MT stability criteria for HeMS stars (Issue #425) to use MS zeta value
//                                      - Corrected baryon number for HeWD to match Hurley prescription (Issue #416)
//                                      - Corrected calculation of core mass after 2nd dredge-up (Issue #419)
//                                      - Corrected calculation of minimum radius on CHeB (Issue #420)
// 02.16.03     JR - Nov 08, 2020   - Defect repairs, Enhancements
//                                      - Issue #308
//                                          - added constant for minimum initial mass, maximum initial mass, minim metallicity and maximum metallicity to constants.h
//                                          - added checks to options code (specifically Options::OptionValues::CheckAndSetOptions()) to check option values for
//                                            initial mass and metallicity against constraints in constants.h
//                                      - Issue #342
//                                          - replaced header string suffixes '_1', '_2', '_SN', and '_CP' with '(1)', '(2)', '(SN)', and '(CP)' respectively
//                                          - now header strings ending in '(1)' indicate the value is for Star_1, '(2) for Star_2, '(SN)' for the supernova, and '(CP)' the companion
//                                      - Issue #351
//                                          - moved flags RECYCLED_NS and RLOF_ONTO_NS fron SN_EVENT enum - now flags in BinaryConstiuentStar class
//                                          - removed RUNAWAY flag from SN_EVENT enum - removed entirely from code (not required)
//                                      - Issue #362
//                                          - changed header strings for RZAMS (radius at ZAMS) to 'Radius@ZAMS' - now consistent with MZAMS (mass at ZAMS - 'Mass@ZAMS')
//                                      - Issue #363
//                                          - made header strings for Lambdas uniform (all now start with 'Lambda_')
//                                      - Issue #409
//                                          - removed SN_THETA and SN_PHI from default SSE_SUPERNOVAE_REC (don't apply to SSE)
//                                      - Fixed defect that caused semi-major axis to be drawn from distribution rather than calculated from supplied orbital period
//                                        (moved check and calculation from options.cpp to BaseBinaryStar.cpp)
// 02.17.00     JR - Nov 10, 2020   - Enhancement, defect repairs, code cleanup
//                                      - Added SSE System Parameters file
//                                          - records initial parameters and result (final stellar type) 
//                                          - useful when detailed output is not required
//                                      - Fix for Issue #439
//                                      - Fixed typo in LogfileSwitchLog() in Options.h - only affected situation where user specified switchlog filename (overriding default filename)
//                                      - Removed m_LBVfactor variable from BaseBinaryStar - never used in BSE code
//                                      - Removed m_LBVfactor variable from BaseStar - use OPTIONS->LuminousBlueVariableFactor()
//                                      - Removed m_WolfRayetFactor variable from BaseBinaryStar - never used in BSE code
//                                      - Removed m_LBVfactor variable from BaseStar - use OPTIONS->WolfRayetFactor()
// 02.17.01     RTW - Nov 10, 2020  - Enhancement:
//                                      - Added in Schneider 2020 remnant mass prescriptions (standard and alternative)
//                                      - Added parameter MassTransferDonorHistory, as required for above prescription, which tracks the MT donor type (from which the MT Case can be established)
// 02.17.02     RTW - Nov 13, 2020  - Enhancement:
//                                      - Cleaned up the demo plotting routine so that the plot produced is the plot we use in the methods paper
// 02.17.03     JR - Nov 13, 2020   - Enhancements, code cleanup
//                                      - Added metallicity-distribution option: available distributions are ZSOLAR and LOGUNIFORM (see documentation)
//                                          - Added metallicity-min and metallicity-max options (for metallicity-distribution option)
//                                          - Metallicity is sampled if not explicitly specified via the --metallicity option - this was existing functionality, but
//                                            no distribution was implemented: sampling always returned ZSOLAR.  This change adds the LOGUNIFORM distribution, and 'formalises' the ZSOLAR 'distribution'.
//                                      - Added MASS to default SSE_SYSTEM_PARAMETERS_REC
//                                      - Removed AIS code
//                                      - Removed variable 'alpha' from BinaryCEDetails struct - use OPTIONS->CommonEnvelopeAlpha()
//                                          - Removed BINARY_PROPERTY::COMMON_ENVELOPE_ALPHA - use PROGRAM_OPTION::COMMON_ENVELOPE_ALPHA
//                                      - Issue #443: removed eccentricity distribution options FIXED, IMPORTANCE & THERMALISE (THERMALISE = THERMAL, which remains) 
// 02.17.04     JR - Nov 14, 2020   - Defect repairs
//                                      - Added CalculateRadiusOnPhase() and CalculateLuminosityOnPhase() to class BH (increases DNS yield)
//                                      - Added metallicity to sampling conditions in BaseBinaryStar constructor (should have been done when LOGUNIFORM metallicity distribution added)
// 02.17.05     TW - Nov 16, 2020   - Defect repairs
//                                      - Issue #444
//                                          - Fixed typo in synchronisation timescale
// 02.17.06     RTW - Nov 17, 2020  - Bug fix:
//                                      - Fixed Schneider remnant mass inversion from logRemnantMass^10 to 10^logRemnantMass, added some comments in the same section
// 02.17.07     TW - Nov 17, 2020   - Enhancements, code cleanup
//                                      - Issue #431
//                                          - Added option to change LBV wind prescription: choices are NONE, HURLEY_ADD, HURLEY and BELCYZNSKI
//                                      - Replaced numbers with constants for luminosity and temperature limits in mass loss
//                                      - Consolidated checks of luminosity for NJ winds within function
//                                      - NOTE: the above makes sure luminosity is checked before applying NJ winds for MS stars, this was not previously the case but I think it should be
// 02.17.08     JR - Nov 19, 2020   - Enhancements, code cleanup
//                                      - Added orbital-period-distribution option (see note in Options.cpp re orbital period option)
//                                      - Added mass-ratio option
//                                      - Updated default pythonSubmit to reflect new options, plus some previous omissions (by me...)
//                                      - Minor typo/formatting changes throughout
//                                      - Updated docs for new options, plus some typos/fixes/previous omissions
// 02.17.09     RTW - Nov 20, 2020  - Bug fix:
//                                      - Removed corner case for MT_hist=8 stars in the Schneider prescription (these should be considered Ultra-stripped)
// 02.17.10     RTW - Nov 25, 2020  - Enhancement:
//                                      - Cleaned up Schneider remnant mass function (now uses PPOW), and set the HeCore mass as an upper limit to the remnant mass
// 02.17.11     LVS - Nov 27, 2020  - Enhancements:
//                                      - Added option to vary all winds with OverallWindMassLossMultiplier
// 02.17.12     TW - Dec 9, 2020    - Enhancement, code cleanup, bug fix
//                                      - Issue #463
//                                          - Changed variable names from dml, dms etc. to rate_XX where XX is the mass loss recipe
//                                          - No longer overwrite variables with next mass loss recipe for clarity
//                                      - Added a new option to check the photon tiring limit during mass loss (default false for now)
//                                      - Added a new class variable to track the dominant mass loss rate at each timestep
// 02.17.13     JR - Dec 11, 2020   - Defect repair
//                                      - uncomment initialisations of mass transfer critical mass ratios in Options.cpp (erroneously commented in v02.16.00)
// 02.17.14     TW - Dec 16, 2020   - Bug fix
//                                      - fix behaviour at fLBV=0 (had been including other winds but should just ignore them)
// 02.17.15     JR - Dec 17, 2020   - Code and architecture cleanup
//                                      - Architecture changes:
//                                          - Added Remnants class    - inherits from HeGB class
//                                          - Added WhiteDwarfs class - inherits from Remnants class; most of the WD code moved from HeWD, COWD and ONeWD to WhiteDwarfs class
//                                          - Changed HeWD class      - inherits from WhiteDwarfs class (COWD still inherits from HeWD; ONeWD from COWD)
//                                          - Change NS class         - inherits from Remnants class; code added/moved as necessary
//                                          - Change BH class         - inherits from Remnants class; code added/moved as necessary
//                                          - Change MR class         - inherits from Remnants class; code added/moved as necessary
//                                      - Code cleanup:
//                                          - added "const" to many functions (mostly SSE code) that dont modify class variables ("this") (still much to do, but this is a start)
//                                          - added "virtual" to GiantBranch::CalculateCoreMassAtBAGB() and BaseStar::CalculateTemperatureAtPhaseEnd()
//                                              - will have no impact given where they are called, but the keyword should be there (in case of future changes)
//                                          - changed hard-coded header suffixes from _1 -> (1), _2 -> (2)
//                                      - Added call to main() to seed random number generator with seed = 0 before options are processed (and user specified seed is know).  Ensures repeatability.
//                                      - Changed "timestep below minimum" warnings in Star.cpp to be displayed only if --enable-warnings is specified
// 02.17.16     JR - Dec 17, 2020   - Code cleanup
//                                      - Removed "virtual" from GiantBranch::CalculateCoreMassAtBAGB() (incorrectly added in v02.17.15 - I was right the first time)
//                                      - Removed "const" from Remnants::ResolveMassLoss() (inadvertently added in v02.17.15)
//                                      - Removed declarations of variables m_ReducedMass, m_ReducedMassPrev, m_TotalMass, and m_TotalMassPrevfrom BaseBinaryStar.h (cleanup begun in v02.15.10 - these declarations were missed)
// 02.17.17     RTW - Dec 17, 2020  - Code cleanup
//                                      - Removed MassTransferCase related variables in favor of MassTransferDonorHist
// 02.17.18     JR - Dec 18, 2020   - Defect repair
//                                      - Typo in options code for option --switch-log: "switchlog" was incorrectly used instead of "switch-log"
// 02.17.19     LVS - Dec 19, 2020  - Enhancements:
//                                      - Added option to vary winds of cool stars (with T < VINK_MASS_LOSS_MINIMUM_TEMP) via a CoolWindMassLossMultiplier
// 02.18.00     JR - Jan 08, 2021   - Enhancement:
//                                      - Added support for HDF5 logfiles (see notes at top of log.h)
//                                      - Added 'logfile-type' option; allowed values are HDF5, CSV, TSV, TXT; default is HDF5
//                                      - Added 'hdf5-chunk-size' option - specifies the HDF5 chunk size (number of dataset entries)
//                                      - Added 'hdf5-buffer-size' option - specifies the HDF5 IO buffer size (number of chunks)
//                                      - Removed 'logfile-delimiter' option - delimiter now set by logfile type (--logfile-type option described above)
//                                      - Changed header strings containing '/' character: '/' replaced by '|' (header strings become dataset names in HDF5 files, and '/' is a path delimiter...)
// 02.18.01     SS - Jan 11, 2021   - Defect repair
//                                      - Added check if binary is bound when evolving unbound binaries
// 02.18.02     JR - Jan 12, 2021   - Defect repair:
//                                      - Changed "hdf5_chunk_size = 5000" to "hdf5_chunk_size = 100000" in default pythonSubmit (inadvertently left at 5000 after some tests...)
// 02.18.03     SS - Jan 19, 2021   - Enhancement:
// 									    - Added check for neutron star mass against maximum neutron star mass. 
//									      If a neutron star exceeds this mass it should collapse to a black hole. 
//                                        This can be relevant for neutron stars accreting, e.g. during common envelope evolution
// 02.18.04     IM - Jan 28, 2021   - Enhancement:
//                                      - NS to BH collapse preserves mass (see discussion in #514)
//                                      - Fixed comment typo
// 02.18.05     JR - Jan 29, 2021   - Defect repair:
//                                      - Honour '--evolve-unbound-systems' option when specified in a grid file (see issue #519)
//                                      - Honour '--evolve-pulsars' option when specified in a grid file (same as issue #519)
//                                      - Added "maximum-evolution-time", "maximum-number-timestep-iterations", and "timestep-multiplier" to m_GridLineExcluded vector in Options.h (previous oversight)
// 02.18.06     SS - Feb 1, 2021    - Defect repair:
//                                      - Make COMPAS use --neutrino-mass-loss-BH-formation options (resolves issue #453)
// 02.18.07     JR - Feb 18, 2021   - Enhancement:
//                                      - Added 'rotational-frequency' option so users can specify initial rotational frequency of SSE star
//                                      - Added 'rotational-frequency-1' and 'rotational-frequency-2' options so users can specify initial rotational frequency of both BSE stars
//                                      - Changed units of rotational frequencies written to logfiles (omega, omega_break, omega_ZAMS) from rotations per year to Hz
//                                      - Changed program option header strings containing '_1' and '_2' to '(1)' and '(2)' for consistency
// 02.18.08     JR - Feb 26, 2021   - Defect repairs:
//                                      - Remove stray diagnostic print from BaseStar constructor in BaseStar.cpp
//                                      - Fix for issue #530 - some commandline options ignored when a grid file is used
//                                          - the issue here was case-sensitive vs case-insensitive matches (asking BOOST to do case-insensitive matches for option names doesn't propagate to all matches BOOST does...)
//                                          - the options affected were all options that have mixed-case names:
//
//                                              - case-BB-stability-prescription
//                                              - kick-magnitude-sigma-CCSN-BH
//                                              - kick-magnitude-sigma-CCSN-NS
//                                              - kick-magnitude-sigma-ECSN
//                                              - kick-magnitude-sigma-USSN
//                                              - mass-transfer-thermal-limit-C
//                                              - muller-mandel-kick-multiplier-BH
//                                              - muller-mandel-kick-multiplier-NS
//                                              - neutrino-mass-loss-BH-formation
//                                              - neutrino-mass-loss-BH-formation-value
//                                              - PISN-lower-limit
//                                              - PISN-upper-limit
//                                              - PPI-lower-limit
//                                              - PPI-upper-limit
// 02.18.09     ML - Mar 22, 2021   - Defect repair:
//                                      - Correct polynomial evaluation of Nanjing lambda's for EAGB and TPAGB stellar types.
// 02.18.10     LVS - Apr 06, 2021   - Enhancement:
//                                      - Added PPISN prescription option - Farmer 2019
// 02.19.00     JR - Apr 20, 2021   - Enhancements and Defect Repairs:
//                                      - Enhancements:
//                                          - Added option to enable users to add program options values to BSE/SSE system parameters files
//                                              - option is '--add-options-to-sysparms', allowed values are {ALWAYS, GRID, NEVER}.  See docs for details.
//                                          - Included "Run_Details" file in HDF5 output file if logfile type = HDF5.  The text Run_Details file still exists
//                                            so users can still easily look at the contents of the Run_Details file - this enhancements adds a copy of the
//                                            Run_Details file to the HDF5 output file.
//
//                                      - Defect Repairs:
//                                          - fixed a few previously unnoticed typos in PROGRAM_OPTION map in constamts.h, and in Options::OptionValue() function.
//                                            Fairly benign since they had't been noticed, but needed to be fixed.
//
//                                      Modified h5copy.py (in postProcessing/Folders/H5/PythonScripts) so that groups (COMPAS files) will not be copied
//                                      if the group exists in the destination file but has a different number of datasets (columns) from the group in
//                                      the source file.
//
//                                      Also provided h5view.py - an HDF5 file viewer for COMPAS HDF5 files (in postProcessing/Folders/H5/PythonScripts).  See
//                                      documentation as top of source file for details.
// 02.19.01     JR - Apr 30, 2021   - Enhancements and Defect Repairs:
//                                      - Enhancements:
//                                          - changed chunk size for HDF5 files to HDF5_MINIMUM_CHUNK_SIZE for Run_Details group in COMPAS_Output and for detailed output files.
//                                              - Run_Details is a small file, and detailed output files are generally a few thousand records rather than hundreds of thousands, 
//                                                so a smaller chunk size wastes less space and doesn't impact performance significantly
//
//                                      - Defect Repairs:
//                                          - fixed issue #548 - HDF5 detailed output files not created when random-seed specified in a grid file
//                                          - fixed defect where records in HDF5 output files would be duplicated if the number of systems exceeded the HDF5 chunck size
//                                            being used (the default chunk size is 100000 - that might explain why this problem hasn't been reported)
//
//                                      Modified h5view.py (in postProcessing/Folders/H5/PythonScripts) to handle detailed ouput files
// 02.19.02     LVS - May 04, 2021   - Defect Repairs:
//                                      - Avoid possibility of exceeding total mass in Farmer PPISN prescription
// 02.19.03     TW - May 18, 2021    - Enhancement:
//                                      - Change default LBV wind prescription to HURLEY_ADD
// 02.19.04     JR - May 24, 2021    - Defect Repair:
//                                      - Fixed incrementing of random seed and binary id when grid file contains sets/ranges
//
//                                      Modified h5view.py (in postProcessing/Folders/H5/PythonScripts) to print number of unique seeds (where relevant) in summary output
// 02.20.00     IM - June 14, 2021  - Enhancement:
//                                      - Port defaults from preProcessing/pythonSubmit.py to options.cpp
//                                      - Minor fixes (e.g., documentation)
// 02.20.01     JR - June 21, 2021  - Defect repair:
//                                      - Fix for issue #585: add formatted value and delimiter to logrecord string in Log.h (defect introduced in v02.18.00; only affected SSE_Supernovae logfile)
// 02.20.02     JR - July 26, 2021  - Defect repair:
//                                      - Add HDF5 support to logging code for SSE/BSE switch log files.  Support for HDF5 switch files was inadvertently not added when HDF5 file support as added in v02.18.00 for all standard log files.  Switch log files are 'special' (they have extra columns, not part of the 'standard' log file functionality), and that was missed.
//                                      - Also removed '-lsz' from Makefile and Makefile.docker - library not required
// 02.21.00     JR - July 28, 2021  - Enhancement and Defect Repairs:
//                                      - Added code to copy any grid file and/or logfile-definitions file specified to output container.
//                                      - Copying a large grid file could take time, and take up much space, so added new program option '--store-input-files' which is TRUE by default.  If FALSE, neither the grid file (if specified) nor the logfile-definitions file (if specified) will be copied to the output container (if TRUE, both will be copied (if specified)).
//                                      - Fixed issue #600: changed pythonSubmit.py to treat fully-qualified grid filenames and fully-qualified logfile-definitions filenames correctly (i.e. don't add CWD if the filename is already fully-qualified).
//                                      - Fixed issue #601: changed pythonSubmit.py to put all boolean parameters on the commandline, with "True" or "False" value.
// 02.21.01     RTW - Aug 21, 2021  - Defect Repair:
//                                      - PrintRLOFProperties now gets called immediately before and after the call to EvaluateBinary so that the changes reflect only BSE changes.
//                                      - The function call has also been tidied up to take an argument specifying whether the call was made before or after the MT took place.
// 02.22.00     JR - Aug 26, 2021   - Enhancement:
//                                      - Added functionality to allow users to select a range of lines from the grid file (if specified) to process.  Added program options --grid-start-line and --grid-lines-to-process - see documentation for details.
// 02.22.01     JR - Sep 11, 2021   - Defect repair:
//                                      - Fix for issue #615: defaults for calculated/drawn program options now calculated after random seed is set for the system being evolved.
// 02.22.02     IM - Oct 4, 2021    - Defecr repair:
//                                      - Removed unnecessary IsPrimary() / BecomePrimary() functionality, fixed incorrect MassTransferTrackerHistory (see issue #605)
// 02.22.03     IM - Oct 4, 2022    - Defect repair:
//                                      - Corrected Eddington mass accretion limits, issue #612 (very minor change for WDs and NSs, factor of a few increase for BHs)
// 02.23.00 FSB/JR - Oct 11, 2021   - Enhancement:
//                                      - updated kelvin-helmholtz (thermal) timescale calculation with more accurate pre-factor and updated documentation.
//                                      - rationalised parameters of, and calls to, CalculateThermalTimescale()
// 02.23.01     JR - Oct 11, 2021   - Code cleanup:
//                                      - Typo fixed in version for changes made on October 11, 2021
//                                      - Changed KROUPA_POWER to SALPETER_POWER in utils:SampleInitialMass(); Removed KROUPA_POWER from constants.h
//                                      - Removed p_Id parameter from SSE/BSE switchlog functions - leftover from debugging
//                                      - Added CHEMICALLY_HOMOGENEOUS_MAIN_SEQUENCE property to SSE_SYSTEM_PARAMETERS_REC and BSE_SYSTEM_PARAMETERS_REC (both stars)
//                                      - Tidied up some parameters etc. to better comply with COMPAS coding guidelines
//                                      - Typo fixed in preProcessing/COMPAS_Output_Definitions.txt
// 02.24.00     JR - Oct 12, 2021   - Minor enhancements/optimisations:
//                                      - Added BaseStar::CalculateThermalMassAcceptanceRate() as a first-pass to address issue #595 - can be changed/expanded as required
//                                      - Changed BaseBinaryStar::CalculateTimeToCoalescence() to use Mandel 2021 https://iopscience.iop.org/article/10.3847/2515-5172/ac2d35, eq 5 to address issue #538
// 02.24.01     RTW - Oct 13, 2021  - Enhancements:
//                                      - Added units uniformly to the --help input descriptions
//                                      - Removed the BeBinary- and RLOF-specific random seeds (which were attributes of the events and were printed with e.g <MT) and replaced with system random seed
//                                      - In CE output, changed MASS_2_FINAL (which was sort of a wrapper for core mass) for MASS_2_POST_COMMON_ENVELOPE
//                                      - Removed SN kick angles from SystemParameters output (they are duplicated in SN output) and changed true_anomaly to mean_anomaly in BSE SN output
//                                      - Cosmetic typo fixes and added consistency, in the Event_Counter parameters and some function definitions
//                                      - Added *.eps, *.png to gitignore
// 02.24.02     JR - Oct 13, 2021   - Minor fixes:
//                                      - Fixed a few typos in header strings
//                                      - Changed true_anomaly to mean_anomaly in SSE SN output
// 02.25.00     JR - Oct 30, 2021   - Enhancements and minor fixes:
//                                      - Added ability for users to annotate log files via new program options '--notes-hdrs' and '--notes'.  See docs for details. 
//                                      - Added a shorthand notation for vector program options (e.g. annotations, log-classes, debug-classes).  See docs for details.
//                                      - Added '--notes-hdrs' and '--notes' to pythonSubmit.py (default = None for both)
//                                      - Added HDF5 support to Log::GetLogStandardRecord() (return value) and Log::LogStandardRecord() (input parameter).  This only matters
//                                        to SSE Supernovae file - for delayed writes.  The original implementation may have resulted in minor discrepanicies in SSE Supernovae
//                                        log records, (because of when the values were sampled (i.e. mid-timestep, or end of timestep)), which would only have been evident if
//                                        HDF5 files were compared to e.g. CSV files for the same binary - CSV, TSV, and TXT files had values sampled mid-timestep, HDF5 files 
//                                        at end of timestep).
//                                      - Added Log::Write() and Log::Put() for HDF5 files (better implementation - worked around in original implementation)
//                                      - Added additional checks for bad string -> number conversions throughout (for stoi(), stod(), etc.)
//                                      - Performance enhancement to BaseBinaryStar::CalculateTimeToCoalescence() (return early if e = 0.0)
//                                      - Fixed a few typos in comments
// 02.25.01     IM - Nov 1, 2021    -  Enhancements:
//                                      - Introduced common-envelope-allow-radiative-envelope-survive and common-envelope-allow-immediate-rlof-post-ce-survive options
//                                      - Addresses issue # 637
// 02.25.02     JR - Nov 1 , 2021    - Minor fixes:
//                                      - reinstated "_n" suffix for BSE detailed filenames (inadvertently removed in v02.25.00)
//                                      - updated pythonSubmit files:
//                                          preProcessing/pythonSubmit.py
//                                          examples/methods_paper_plots/detailed_evolution/pythonSubmitDemo.py
//                                          examples/methods_paper_plots/chirpmass_distribution/pythonSubmit.py
//                                          examples/methods_paper_plots/fig_5_HR_diagram/pythonSubmit.py
//                                          examples/methods_paper_plots/fig_6_max_R/pythonSubmit.py
//                                          examples/methods_paper_plots/fig_8_initial_core_final_mass_relations/pythonSubmitDefaults.py
//                                          examples/methods_paper_plots/fig_8_initial_core_final_mass_relations/pythonSubmitFryerRapid.py
//                                          examples/methods_paper_plots/fig_8_initial_core_final_mass_relations/pythonSubmitMandelMueller.py
// 02.25.03     JR - Nov 1 , 2021    - Minor fixes:
//                                      - fixed typo in Options.cpp for option --common-envelope-allow-immediate-RLOF-post-CE-survive (was typed common-envelope-allow-immediate-RLOF-post-CE_survive)
//                                      - fixed typo in Options.cpp for option --common-envelope-allow-radiative-envelope-survive (was typed common-envelope-allow-radiative-envelope-surive)
//                                        (neither of these caused problems because Boost matches only as many characters as necessary to determine the option name - would have if the names were not unique up to the typos)
// 02.25.04     IM - Nov 4, 2021     - Minor fixes
//                                      - More surive->survive typo fixes in python files to address issue #660
//                                      - Documentation edits to reflect new options common-envelope-allow-radiative-envelope-survive and common-envelope-allow-immediate-rlof-post-ce-survive options
// 02.25.05     IM - Nov 4, 2021     - Defect repair:
//                                      - Changed GiantBranch::CalculateRemnantMassByMullerMandel() to ensure that the remnant mass is no greater than the He core mass
// 02.25.06     IM - Nov 7, 2021     - Enhancements:
//                                      - Clarified program option documentation
//                                      - Removed unused CUSTOM semi-major axis initial distribution
//                                      - Removed unused STARTRACK zeta prescription
// 02.25.07     IM - Nov 12, 2021    - Defect repair:
//                                      - Changed EAGB::CalculateLuminosityOnPhase() and EAGB::CalculateLuminosityAtPhaseEnd() to use the helium core mass rather than the CO core mass (see Eq. in second paragraph of section 5.4 of Hurley+, 2000); this fixes a downward step in luminosity and radius on transition to EAGB
// 02.25.08     JR - Nov 15, 2021    - Defect repair:
//                                      - Fixed error introduced in v02.25.00: Added HDF5 support to GetLogStandardRecord().
//                                        Defect introduced was omission of code for HDF5 file support if a specified property is supplied to GetLogStandardRecord(), causing a boost::bad_get error.
//                                        The defect only affected HDF5 SSE_Supernovae files.  This fix adds the omitted code.
//                                      - Changed Options::PrintOptionHelp() to print help (-h/--h) to stdout instead of stderr.
// 02.25.09     IM - Nov 16, 2021    - Defect repair:
//                                      -Revert EAGB treatment to 02.25.06 until a proper fix is introduced
// 02.25.10     JR - Nov 19, 2021    - Defect repairs:
//                                      - clamp timestep returned in BaseStar::CalculateTimestep() to NUCLEAR_MINIMUM_TIMESTEP
//                                      - change NUCLEAR_MINIMUM_TIMESTEP to 1 year (from 100 years) in constants.h
// 02.26.00     IM - Nov 30, 2021    - Defect repairs:
//                                      - only decrease effective initial mass for HG and HeHG stars on mass loss when this decrease would not drive an unphysical decrease in the core mass
//                                      - change mass comparisons (e.g., mass vs. He flash mass threshold) to compare effective initial mass rather than current mass
//                                      - minor code and comment cleanup
// 02.26.01     IM - Dec 5, 2021     - Defect repair, Code cleanup:
//                                      - Removed redundant function ResolveRemnantAfterEnvelopeLoss (ResolveEnvelopeLoss is sufficient)
//                                      - Cleaned / updated ResolveEnvelopeLoss
//                                      - Fixed issue with masses and types of remnants formed from stripped HG stars
// 02.26.02     RTW - Dec 17, 2021   - Defect repair, Code cleanup:
//                                      - Changed all occurences of PPOW(base, 1.0/3.0) with std::cbrt, as the former could not handle negative bases
//                                      - Changed all occurences of sqrt with std::sqrt for consistency with the above change
<<<<<<< HEAD
// 02.27.00     RTW - Dec 20, 2021   - Enhancements:
//                                      - Added in option to set initial stellar type, allowing for any of { MS HeMS HeWD COWD ONeWD NS BH }
=======
// 02.26.03     IM - Jan 10, 2022    - Defect repair, code cleanup:
//                                      - Cleaned up treatment of HG donors having CONVECTIVE envelopes in LEGACY; fixed an issues with CEs from HG donors introduced in 02.25.01 
// 02.27.00     ML - Jan 08, 2021    - Enhancements:
//                                      - Add enhanced Nanjing lambda option that continuously extrapolates beyond radial range
//                                      - Add Nanjing lambda option to switch between calculation using rejuvenated mass and true birth mass
//                                      - Add Nanjing lambda mass and metallicity interpolation options
//                                      - No change in default behaviour
>>>>>>> dd5009c8

const std::string VERSION_STRING = "02.27.00";

# endif // __changelog_h__<|MERGE_RESOLUTION|>--- conflicted
+++ resolved
@@ -859,10 +859,6 @@
 // 02.26.02     RTW - Dec 17, 2021   - Defect repair, Code cleanup:
 //                                      - Changed all occurences of PPOW(base, 1.0/3.0) with std::cbrt, as the former could not handle negative bases
 //                                      - Changed all occurences of sqrt with std::sqrt for consistency with the above change
-<<<<<<< HEAD
-// 02.27.00     RTW - Dec 20, 2021   - Enhancements:
-//                                      - Added in option to set initial stellar type, allowing for any of { MS HeMS HeWD COWD ONeWD NS BH }
-=======
 // 02.26.03     IM - Jan 10, 2022    - Defect repair, code cleanup:
 //                                      - Cleaned up treatment of HG donors having CONVECTIVE envelopes in LEGACY; fixed an issues with CEs from HG donors introduced in 02.25.01 
 // 02.27.00     ML - Jan 08, 2021    - Enhancements:
@@ -870,8 +866,9 @@
 //                                      - Add Nanjing lambda option to switch between calculation using rejuvenated mass and true birth mass
 //                                      - Add Nanjing lambda mass and metallicity interpolation options
 //                                      - No change in default behaviour
->>>>>>> dd5009c8
+// 02.27.01     RTW - Jan 18, 2021   - Enhancements:
+//                                      - Added in option to set initial stellar type, allowing for any of { MS HeMS HeWD COWD ONeWD NS BH }
 
-const std::string VERSION_STRING = "02.27.00";
+const std::string VERSION_STRING = "02.27.01";
 
 # endif // __changelog_h__