--- conflicted
+++ resolved
@@ -970,19 +970,6 @@
 //                                      - Minor code cleaning
 // 02.35.00     RTW - Dec 8, 2022    - Enhancement:
 //                                      - Added critical mass ratios from Ge+ 2020 for determining if MT is unstable
-<<<<<<< HEAD
-// 02.36.00     NR,RTW - Feb 5, 2023 - Enhancement:
-//                                      - Added functionality for WDs to accrete in different regimes. 
-//                                          - This applies to each WD subtype individually, though there is some overlap between COWDs and ONeWDs.
-//                                          - Also involves tracking the WD shell mass, to account for shell burning that later increases the WD mass.
-//                                          - Includes possible instability, and merger if the donor is a giant, as well as new SN options, 
-//                                          - AIC (accretion induced collapse), SNIA (Type Ia), and DD (double detonation). 
-//                                      - Tangential but related changes:
-//                                          - Cleaned up the call to EddingtonCriticalRate, puttting it in BaseStar along with the optional prefactor.
-//                                          - Moved NS radius and luminosity calls into NS.h from elsewhere in the code.
-
-const std::string VERSION_STRING = "02.36.00";
-=======
 // 02.35.01     RTW - Feb 12, 2022   - Enhancement:
 //                                      - Added post-SN orbital inclination vector to the output-able BINARY_PROPERTIES (not included in output, by default). 
 // 02.35.02     JR - Feb 19, 2023    - Minor change and defect repair:
@@ -997,9 +984,16 @@
 //                                           (b) change of header strings for ROCHE_LOBE_RADIUS_1 and ROCHE_LOBE_RADIUS_2 (units already (accidentally...) correct)
 //                                      - fixed minor defect in call to m_Accretor->CalculateMassAcceptanceRate() in BaseBinaryStar::CalculateMassTransfer()
 //                                        (only affected runs with mass-transfer-thermal-limit-accretor = RADIUS_TO_ROCHELOBE)
+// 02.36.00     NR,RTW - Feb 5, 2023 - Enhancement:
+//                                      - Added functionality for WDs to accrete in different regimes. 
+//                                          - This applies to each WD subtype individually, though there is some overlap between COWDs and ONeWDs.
+//                                          - Also involves tracking the WD shell mass, to account for shell burning that later increases the WD mass.
+//                                          - Includes possible instability, and merger if the donor is a giant, as well as new SN options, 
+//                                          - AIC (accretion induced collapse), SNIA (Type Ia), and DD (double detonation). 
+//                                      - Tangential but related changes:
+//                                          - Cleaned up the call to EddingtonCriticalRate, puttting it in BaseStar along with the optional prefactor.
+//                                          - Moved NS radius and luminosity calls into NS.h from elsewhere in the code.
 
-const std::string VERSION_STRING = "02.35.02";
-
->>>>>>> def403cc
+const std::string VERSION_STRING = "02.36.00";
 
 # endif // __changelog_h__