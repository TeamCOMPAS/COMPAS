# ifndef __changelog_h__
# define __changelog_h__

// =====================================================================
// 
// COMPAS Changelog
// 
// =====================================================================
// 
// 02.00.00      JR - Sep 17, 2019 - Initial commit of new version
// 02.00.01      JR - Sep 20, 2019 - Fix compiler warnings. Powwow fixes
// 02.00.02      JR - Sep 21, 2019 - Make code clang-compliant
// 02.00.03      IM - Sep 23, 2019 - Added fstream include
// 02.01.00      JR - Oct 01, 2019 - Support for Chemically Homogeneous Evolution
// 02.02.00      JR - Oct 01, 2019 - Support for Grids - both SSE and BSE
// 02.02.01      JR - Oct 01, 2019 - Changed BaseBinaryStar code to assume tidal locking only if CHE is enabled
// 02.02.02      JR - Oct 07, 2019 - Defect repairs:
//                                       SSE iteration (increment index - Grids worked, range of values wasn't incrementing)
//                                       Errors service (FIRST_IN_FUNCTION errors sometimes printed every time)
//                                       Added code for both SSE and BSE so that specified metallicities be clamped to [0.0, 1.0].  What are reasonable limits?
//                                   Errors service performance enhancement (clean deleted stellar objects from catalog)
//                                   Changed way binary constituent stars masses equilibrated (they now retain their ZAMS mass, but (initial) mass and mass0 changes)
//                                   Add initial stellar type variable - and to some record definitions
//                                   Added change history and version number to constants.h
// 02.02.03      JR - Oct 09, 2019 - Defect repairs:
//                                       Initialised all BaseStar.m_Supernova elements (some had not been initialised)
//                                       Fixed regression in BaseStar.cpp (INITIAL_STELLAR_TYPE & INITIAL_STELLAR_TYPE_NAME in StellarPropertyValue())
//                                   Added max iteration check to Newton-Raphson method in SolveKeplersEquation (see constant MAX_KEPLER_ITERATIONS)
// 02.02.04      JR - Oct 09, 2019 - Defect repairs:
//                                       SN kick direction calculation corrected
//                                       Boolean value output corrected
//                                       Typos fixed
// 02.02.05      JR - Oct 10, 2019 - Defect repairs:
//                                       Determination of Chemically Homogeneous star fixed (threshold calculation)
//                                       Removed checks for RLOF to/from CH stars
//                                       Typos fixed
// 02.02.06      JR - Oct 11, 2019 - Renamed class "CHE" - now class "CH"
//                                   Updated CHE documentation
//                                   Added m_MassesEquilibrated variable to BaseBinaryStar
// 02.02.07      JR - Oct 20, 2019 - Defect repairs:
//                                       CEE printing systems post-stripping - github issue - reworked CE details/pre/post CE - partial fix (BindingEnergy remaining)
//                                       Added RANDOM_SEED to Options::OptionValue() (omitted erroneously)
//                                   Added m_SecondaryTooSmallForDCO variable to BaseBinaryStar - and to some record definitions
//                                   Added m_StellarMergerAtBirth variable to BaseBinaryStar - and to some record definitions
//                                   Added allow-rlof-at-birth program option
//                                       If CHE enabled, or allow-rlof-at-birth option is true, binaries that have one or both stars
//                                       in RLOF at birth will have masses equilibrated, radii recalculated, orbit circularised, and
//                                       semi-major axis recalculated, while conserving angular momentum - then allowed to evolve
//                                   Added allow-touching-at-birth program option
//                                       Binaries that have stars touching at birth (check is done after any equilibration and
//                                       recalculation of radius and separation is done) are allowed to evolve.  Evolve() function
//                                       immediately checks for merger at birth, flags status as such and stops evolution.
//                                   Documentation updated (see updated doc for detailed explanation of new program options)
// 02.03.00      JR - Oct 25, 2019 - Defect repairs:
//                                       removed extraneous delimiter at end of log file records
//                                   Added '--version' option
//                                   Changed minor version number - should have been done at last release - we'll grant the '--version' option minor release status...
// 02.03.01      JR - Nov 04, 2019 - Defect repair:
//                                       removed erroneous initialisation of m_CEDetails.alpha from BaseBinaryStar::SetRemainingCommonValues()
//                                       (CE Alpha was alwas being initialised to 0.0 regardless of program options)
// 02.03.02      JR - Nov 25, 2019 - Defect repairs:
//                                       added check for active log file before closing in Log::Stop()
//                                       added CH stars to MAIN_SEQUENCE and ALL_MAIN_SEQUENCE initializer_lists defined in constants.h
//                                       moved InitialiseMassTransfer() outside 'if' - now called even if not using mass transfer - sets some flags we might need
//                                       added code to recalculate rlof if CH stars are equilibrated in BaseBinaryStar constructor
//                                   Enhancements:
//                                       moved KROUPA constants from AIS class to constants.h
//                                       moved CalculateCDFKroupa() function from AIS class to BaseBinaryStar class
//                                       added m_CHE variable to BaseStar class - also selectable for printing
//                                       added explicit check to ResolveCommonEnvelope() to merge binary if the donor is a main sequence star
//                                   Chemically Homogeneous Evolution changes:
//                                       added check to CheckMassTransfer() in BaseBinaryStar.cpp to merge if CH+CH and touching - avoid CEE
//                                       added code to InitialiseMassTransfer() in BaseBinaryStar.cpp to equilibrate and possibly merge if both CH stars in RLOF
// (Unchanged)   IM - Nov 29, 2019 - Defect repairs:
//                                       changed Disbound -> Unbounded in header strings in constants.h
//                                       left one line in default/example grid file (Grid.txt)
//                                       fix default PPISN mass limit in python submit: 65 Msol -> 60 Msol
// 02.03.03      JR - Dec 04, 2019 - Defect repairs:
//                                       added code to UpdateAttributesAndAgeOneTimestep() in Star.cpp to recalculate stellar attributes after switching to new stellar type
//                                       (addresses discontinuous transitions e.g. CH -> HeMS)
//                                       changed IsPulsationalPairInstabilitySN() in GiantBranch.cpp to call IsPairInstabilitySN() instead of set MASSLESS_REMNANT if remnant mass <= 0.0
//                                       changed CalculateSNKickVelocity() in BaseStar.cpp to set m_SupernovaDetails.kickVelocity correctly after adjusting for fallback
// 02.03.04      FSB - Dec 04, 2019 - Defect repairs:
//                                       fixed bug in Fryer+2012 CalculateGravitationalRemnantMassadded() function to compare baryon mass of star remnant with
//  									                   baryon mass of MaximumNeutronStarMass instead of just MaximumNeutronStarMass. 
//                                       added m_BaryonicMassOfMaximumNeutronStarMass to BaseStar.h and BaseStar.cpp
// 02.03.05      JR - Dec 05, 2019 - Defect repairs:
//                                       fixed EvolveSingleStars() in main.cpp to print correct initial mass
//                                       fixed TPAGB::CalculateCOCoreMassAtPhaseEnd() - added conditional
// 02.04.00      JR - Dec 18, 2019 - New functionality:
//                                       added columns to BSE grid functionality: Kick_Velocity_1(&2), Kick_Theta_1(&2), Kick_Phi_1(&2), Kick_Mean_Anomaly_1(&2).  Updated documentation.
//                                   Changed functionality:
//                                       removed compiler version checks from Makefile - they seemed to only work for native Ubuntu and were more of a nuisance than anything...  (old version exists as Makefile-checks)
//                                   Defect repairs:
//                                       added recalculation of gbParams Mx & Lx in HeHG calculateGbParams()
//                                       created HeHG::CalculateGBParams_Static() and GiantBranch::CalculateGBParams_Static(), called from EAGB::ResolveEnvelopeLoss() to facilitate calculation of attributes for new stellar type before actually switching.  Needed to rewrite some other functions as static.  Note: this needs to be revisited and a more elegant solution implemented.
//                                       added CalculateRadiusAndStellarTypeOnPhase() for HeHG and HeGBstars, and changed call to calculateRadiusOnPhase() to CalculateRadiusAndStellarTypeOnPhase() in BaseStar::EvolveOnPhase().  This allows for HeHG and HeGB stars to change stellar type based on radius (previously missed).
//                                       set M = McBAGB for EAGB & TPAGB only (was being set for all types >= TPAGB)
//                                       added extra print detailed in BaseBinaryStar:Evolve() - sometimes missing a switch type in detailed output if only 1 timestep
//                                       swapped heading strings for ANY_STAR_PROPERTY::IS_ECSN and ANY_STAR_PROPERTY::IS_USSN (now correct)
//                                       removed condition in BaseBinaryStar::EvaluateSupernovae().  ResolveSupernova() is now called for all stellar types (not sure what I was thinking orginally. I'm sure I had a good reason - or maybe I was just tired...)
//                                       changed name of GiantBranch::CalculateProtoCoreMass() to GiantBranch::CalculateProtoCoreMassDelayed() and changed calls to the function
//                                       swapped order of calculations of ePrime (CalculateOrbitalEccentricityPostSupernova()) and m_SemiMajorAxisPrime (CalculateSemiMajorAxisPostSupernova()) in BaseBinaryStar::ResolveSupernova().  Improper order was causing wrong value of m_SeminMajorAxisPrime to be used in calculation of ePrime
//                                       set m_Disbound = true appropriately in BaseBinaryStar::Evolve() (note: m_Disbound will change name to m_Unbound soon...)
//                                       changed return value of CHeB::DetermineEnvelopeType() to CONVECTIVE.  Left CHeB DetermineEnvelopeTypeHurley2002() as RADIATIVE (used in BinaryConstituentStar::CalculateSynchronisationTimescale())
//                                       changed BINARY_PROPERTY::ORBITAL_VELOCITY to BINARY_PROPERTY::ORBITAL_VELOCITY_PRE_2ND_SUPERNOVA in BSE_SUPERNOVAE_REC (6th value printed)
//                                       added p_Erase parameter to Log::CloseStandardFile(); changed Log::CloseAllStandardFiles() to call Log::CloseStandardFile() with p_Erase=false and erase entire map after all files closed (prevent coredump when closing all files)
//                                       added ResolveSupernova() to ONeWD.h - ONeWD stars were previously not checking for SN
//                                       fixed BaseBinaryStar::InitialiseMassTransfer() - star1 was being updated instead of star2 for CH + CH stars when CHE enabled
// 02.04.01      JR - Dec 23, 2019 - Defect repairs:
//                                       Removed SN_EVENT::SN - all occurences of SN_EVENT::SN replaced by SN_EVENT::CCSN.
//                                           The current SN event ("Is"), and past SN event ("Experienced") are now bit maps (implemented as Enum Classes).  Each can have any of the values: CCSN, ECSN, PISN, PPSIN, USSN, RUNAWAY, RECYCLED_NS, and RLOF_ONTO_NS.  See definition of SN_EVENT Enum Class in constants.h for implementation and explanation.  
//                                       Updated variables selectable for printing:
//                                           Added ANY_STAR_PROPERTY::SN_TYPE (STAR_PROPERTY, SUPERNOVA_PROPERTY, COMPANION_PROPERTY (should always be SN_EVENT::NONE for companion star))
//                                           Added ANY_STAR_PROPERTY::EXPERIENCED_SN_TYPE (STAR_PROPERTY, SUPERNOVA_PROPERTY, COMPANION_PROPERTY)
//                                           All of ANY_STAR_PROPERTY::{CCSN, ECSN, PISN, PPISN, USSN} now selectable
//                                           Removed ANY_STAR_PROPERTY::SN - no longer selectable for printing (replaced by CCSN)
//                                           Updated documentation
//                                       Changed default record specifications for logfiles BSE_DOUBLE_COMPACT_OBJECTS_REC and BSE_SUPERNOVAE_REC
//                                           Removed the individual SN_EVENT columns for both "Is" and "Experienced" conditions (e.g. CCSN, ECSN etc)
//                                           "Is*" and "Experienced*" columns replaced with SN_TYPE & Experienced_SN_TYPE columns that record the SN event type (e.g. CCSN, ECSN, PPSN, PPSIN, USSN).  
//                                           RUNAWAY, RECYCLED_NS, and RLOF_ONTO_NS are still reported in separate, individual columns.
//                                       Added workaround for non-existent CHeB blue loop.  See description in CHeB::CalculateTimescales()
//                                       Removed binary star "survived" flag - it is always the NOT of the "unbound" flag
//                                       Changed initialisation function for HeGB stars (HeGB::Initialise() in HeGB.h) to NOT recalculate m_Age if evolving from HeHG -> HeGB 
//                                       Removed initialisation of m_Age (to 0.0) from COWD::Initialise() in COWD.h
//                                   Changed behaviour:  
//                                       Changed binary star "disbound" flag to "unbound" flag.  Changed all occurences of "disbound" to "unbound".  Changed "unbound" header flag to "Unbound"
// 02.04.02      JR - Jan 06, 2020 - Defect repairs:
//                                       Added IsPISN() & IsPPISN() to IsSNEvent()
//                                       Fixed check for SN event at top of BaseBinaryStar::ResolveSupenova()
//                                       Changed BaseBinaryStar::EvaluateSupernovae() to more closely match legacy code behaviour (see notes in function description):
//                                          Added p_Calculate2ndSN parameter to determine if 2nd supernova needs to be resolved
//                                          Clear star2 current SN event if necessary
//                                          Check m_SemiMajorAxisPrime value prior to SN events (viz. new aPrime variable)
//                                       Fixed timestep initialisation in BaseStar::CalculateConvergedTimestepZetaNuclear()  (was negative)
//                                       Fixed m_Age calculation in FGB::ResolveEnvelopeLoss()
//                                       Added CalculateInitialSupernovaMass() to NS.h - was setting M = 5.0 for >= ONeWD, should be ONeWD only (introduced in fix in v04.02.00)
//                                       Changed NS functions to return Radius in Rsol instead of km:
//                                          Added function NS:CalculateRadiusOnPhaseInKM_Static() (returns radius in km)
//                                          Changed NS:CalculateRadiusOnPhase_Static() to return Rsol
//                                          Added CalculateRadiusOnPhase() for NS (ns.h) - returns Rsol 
//                                   Changed behaviour:  
//                                       Print detailed output record whenever stellartype changes (after star 2 if both change)
// (Unchanged)   LK - Jan 10, 2020 - Defect repairs:
//                                       Added missing includes to Star.cpp, utils.h and utils.cpp (required for some compiler versions)
// 02.05.00      JR - Jan 23, 2020 - New functionality:
//                                       Grid files:
//                                          Added kick velocity magnitude random number to BSE grid file - see docs re Grids
//                                          Added range check for Kick_Mean_Anomaly_1 and Kick_Mean_Anomaly_2 ([0.0, 2pi)) in BSE grid file
//                                          Cleaned up SSE & BSE grid file code
//                                       Added m_LBVphaseFlag variable to BaseStar class; also added ANY_STAR_PROPERTY::LBV_PHASE_FLAG print variable.
//                                   Deleted functionality:  
//                                       Removed IndividualSystem option and related options - this can now be achieved via a grid file
//                                          Update pythonSubmitDefault.py to remove individual system related parameters
//                                   Changed behaviour:
//                                       Removed check for Options->Quiet() around simulation ended and cpu/wall time displays at end of EvolveSingleStars() and EvolveBinaryStars() in main.cpp
//                                   Defect repairs:
//                                       Removed erroneous check for CH stars in BaseBinaryStar::EvaluateBinary()
//                                       Fix for issue #46 (lower the minimum value of McSN in star.cpp from Mch to 1.38)
//                                          Changed 'MCH' to 'MECS' in 
//                                             BaseStar::CalculateMaximumCoreMassSN()
//                                             GiantBranch::CalculateCoreMassAtSupernova_Static
// 02.05.01      FSB - Jan 27, 2020 -Enhancement:
//                                       Cleaned up default printed headers and parameters constants.h:
//                                           - removed double parameters that were printed in multiple output files 
//                                           - changed some of the header names to more clear / consistent names
//                                           - added some comments in the default printing below for headers that we might want to remove in the near future
// 02.05.02      JR - Feb 21, 2020 - Defect repairs:
//                                       - fixed issue #31: zRocheLobe function does not use angular momentum loss
//                                       - fixed default logfile path (defaulted to '/' instead of './')
//                                       - changed default CE_ZETA_PRESCRIPTION to SOBERMAN (was STARTRACK which is no longer supported)
// 02.05.03      JR - Feb 21, 2020 - Defect repairs:
//                                       - removed extraneous debug print statement from Log.cpp
// 02.05.04      JR - Feb 23, 2020 - Defect repairs:
//                                       - fixed regression introduced in v02.05.00 that incread DNS rate ten-fold
//                                           - changed parameter from m_SupernovaDetails.initialKickParameters.velocityRandom to m_SupernovaDetails.kickVelocityRandom in call to DrawSNKickVelocity() in BaseStar::CalculateSNKickVelocity()
//                                       - reinstated STAR_1_PROPERTY::STELLAR_TYPE and STAR_2_PROPERTY::STELLAR_TYPE in BSE_SYSTEM_PARAMETERS_REC
// 02.05.05      JR - Feb 27, 2020 - Defect repair:
//                                       - fixed age resetting to 0.0 for MS_GT_07 stars after CH star spins down and switches to MS_GT_07
//                                           - ensure m_Age = 0.0 in constructor for BaseStar
//                                           - remove m_Age = 0.0 from Initialise() in MS_gt.07.h 
// 02.05.06      JR - Mar 02, 2020 - Defect repair:
//                                       - fixed m_MassesEquilibrated and associated functions - was erroneously typed as DOUBLE - now BOOL
//                                   Added/changed functionality:
//                                       - added m_MassesEquilibratedAtBirth variable to class BaseBinaryStar and associated property BINARY_PROPERTY::MASSES_EQUILIBRATED_AT_BIRTH
//                                       - tidied up pythonSubmitDefault.py a little:
//                                             - set grid_filename = None (was '' which worked, but None is correct)
//                                             - set logfile_definitions = None (was '' which worked, but None is correct)
//                                             - added logfile names - set to None (COMPAS commandline arguments already exist for these - introduced in v02.00.00)
// 02.05.07      JR - Mar 08, 2020 - Defect repair:
//                                       - fixed circularisation equation in BaseBinaryStar::InitialiseMassTransfer() - now takes new mass values into account
// 02.06.00      JR - Mar 10, 2020 - Changed functionality:
//                                       - removed RLOF printing code & associated pythonSubmitDefault.py options
// 02.06.01      JR - Mar 11, 2020 - Defect repair:
//                                       - removed extraneous debug print statement from Log.cpp (was previously removed in v02.05.03 but we backed-out the change...)
// 02.06.02      JR - Mar 15, 2020 - Defect repairs:
//                                       - removed commented RLOF printing lines in constant.h (somehow that was lost in some out of sync git merges...)
//                                       - removed commented options no longer used from Options.h and Options.cpp
//                                       - fixed units headers in constants.h - there are now no blank units headers, so SPACE delimited files now parse ok (multiple spaces should be treated as a single space)
//                                       - changed file extention for TAB delimited files to 'tsv'
//                                       - removed "useImportanceSampling" option - not used in code
//                                       - fixed typo in zeta-calculation-every-timestep option in Options.cpp
//                                       - removed redundant OPTIONS->MassTransferCriticalMassRatioHeliumGiant() from qcritflag if statement in BaseBinaryStar::CalculateMassTransfer()
//                                       - fixed OPTIONS->FixedMetallicity() - always returned true, now returns actual value
//                                       - fixed OPTIONS->OutputPathString() - was always returning raw option instead of fully qualified path
//                                       - changed the following in BaseBinaryStar::SetRemainingCommonValues() - erroneously not ported from legacy code:
//                                           (a) m_JLoss = OPTIONS->MassTransferJloss();
//                                           (b) m_FractionAccreted = OPTIONS->MassTransferFractionAccreted();
//                                           (both were being set to default value of 0.0)
//                                       - added OPTIONS->ZetaAdiabaticArbitrary() - option existed, but Options code had no function to retrieve value
//                                       - added OPTIONS->MassTransferFractionAccreted() to options - erroneously not ported from legacy code
//                                   Changed functionality:
//                                       - all options now have default values, and those values will be displayed in the help text (rather than string constants which may be incorrect)
//                                       - boolean options can now be provided with an argument (e.g. --massTransfer false)
//                                       - added ProgramOptionDetails() to Options.cpp and OPTIONS->OptionsDetails() in preparation for change in output functionality
// 02.07.00      JR - Mar 16, 2020 - New/changed functionality:
//                                       - COMPAS Logfiles are created in a (newly created) directory - this way they are all kept together
//                                       - new command line option 'output-container' implemented (also in pythonSubmitDefault.py) - this option allows the user to specify the name of the log files container directory (default is 'COMPAS_Output')
//                                       - if detailed log files are created they will be created in a directory named 'Detailed_Output' within the container directory
//                                       - a run details file named 'Run_details' is created in the container directory.  The file records the run details:
//                                             - COMPAS version
//                                             - date & time of run
//                                             - timing details (wall time, CPU seconds)
//                                             - the command line options and parameters used:
//                                                   - the value of options and an indication of whether the option was supplied by the user or the default value was used
//                                                   - other parameters - calculated/determined - are recorded
//                                   Defect repair:
//                                       - changed "--outut" option name to "--outpuPath" in stringCommands in pythonSubmitDefault.py
// 02.08.00		  AVG - Mar 17, 2020 - Changed functionality:
//  									                   - removed post-newtonian spin evolution	code & associated pythonSubmitDefault.py options
//  									                   - removed only_double_compact_objects code & associated pythonSubmitDefault.py options
//  									                   - removed tides code & associated pythonSubmitDefault.py options
//  									                   - removed deprecated options from pythonSubmitDefault.py options
//  									                   - renamed options: mass transfer, iterations -> timestep-iterations
//  									                   - commented AIS Options until fully implemented
// 02.08.01      JR - Mar 18, 2020 - Defect repairs:
//                                      - restored initialisation of AIS options in Options.cpp (AIS now defaults off instead of on)
//                                      - fixed retrieval of values for:
//                                            - ANY_STAR_PROPERTY::LAMBDA_KRUCKOW_BOTTOM, 
//                                            - ANY_STAR_PROPERTY::LAMBDA_KRUCKOW_MIDDLE, and 
//                                            - ANY_STAR_PROPERTY::LAMBDA_KRUCKOW_TOP 
//                                         in BaseStar::StellarPropertyValue().  Were all previously retrieving same value as ANY_STAR_PROPERTY::LAMBDA_KRUCKOW
//                                      - fixed some comments in BAseBinaryStar.cpp (lines 2222 and 2468, "de Mink" -> "HURLEY")
//                                      - fixed description (in comments) of BinaryConstituentStar::SetPostCEEValues() (erroneously had "pre" instead of "post" - in comments only, not code)
//                                      - fixed description of BaseStar::DrawKickDirection()
// 02.08.02      JR - Mar 27, 2020 - Defect repairs:
//                                      - fixed issue #158 RocheLobe_1<CE == RocheLobe_2<CE always
//                                      - fixed issue #160 Circularisation timescale incorrectly calculated
//                                      - fixed issue #161 Splashscreen printed twice - now only prints once
//                                      - fixed issue #162 OPTIONS->UseFixedUK() always returns FALSE.  Now returns TRUE if user supplies a fixed kick velocity via --fix-dimensionless-kick-velocity command line option
// 02.08.03      JR - Mar 28, 2020 - Defect repairs:
//                                      - fixed typo in BaseBinaryStar::ResolveCommonEnvelopeEvent() when calculating circularisation timescale in the case where star2 is the donor: star1Copy was errorneously used instead of star2Copy; changed to star2Copy
//                                      - changed circularisation timescale of binary to be minimum of constituent stars circularisation timescales, clamped to (0.0, infinity)
// 02.09.00      JR - Mar 30, 2020 - Minor enhancements:
//                                      - tightened the conditions under which we allow over-contact binaries - enabling CHE is no longer a sufficient condition after this change: the allow-rlof-at-birth option must also be specified (ussue #164)
//                                      - added printing of number of stars (for SSE) or binaries (for BSE) created to both stdout and Run_Details (issue #165)
//                                      - enhanced grid processing code in main.cpp to better handle TAB characters
// 02.09.01      JR - Mar 30, 2020 - Defect repair:
//                                      - OPTIONS->UseFixedUK() returns TRUE when user supplies -ve value via --fix-dimensionless-kick-velocity.  Now return TRUE iff the user supplies a value >=0 via --fix-dimensionless-kick-velocity
// 02.09.02      DC - Mar 30, 2020 - Defect repairs:
//                                      - Pulsar code fixed by correcting unit of NS radius in NS.cpp (added KM_TO_M constant in constants.h as a part of this),
//                                      correcting initialisation of pulsar birth parameters from GiantBranch.cpp to NS.cpp, adding an extra condition for isolated evolution when the companion loses mass but the NS does not accrete 
//                                      - option MACLEOD was printing wrongly as MACLEOD+2014 for user options, hence corrected it to MACLEOD in Options.cpp
// 02.09.03      JR - Apr 01, 2020 - Defect repairs:
//                                      - reinstated assignment of "prev" values in BaseBinaryStar::EvaluateBinary() (where call to ResolveTides() was removed).  Fixes low DNS count introduced in v02.08.00 caused by removal of ResolveTides() function (and call)
//                                      - commented option --logfile-BSE-be-binaries to match Be-Binary options commented by AVG in v02.08.00
// 02.09.04      JR - Apr 03, 2020 - Defect repair:
//                                      - removed IsUSSN() from IsSNEvent() definition in BinaryConstituentStar.cpp (USSN flag indicates just US, not USSN. Needs to be tidied-up properly)
// 02.09.05	     IM - Apr 03, 2020 - Defect repair:
//  		                            - fixed timescale calculation issue for newly created HeHG stars (from stripped EAGB stars); fixes drop in CO core mass
// 02.09.06      JR - Apr 07, 2020 - Defect repair:
//                                      - corrected calculation in return statement for Rand::Random(const double p_Lower, const double p_Upper) (issue #201)
//                                      - corrected calculation in return statement for Rand::RandomInt(const double p_Lower, const double p_Upper) (issue #201)
// 02.09.07      SS - Apr 07, 2020 - Change eccentricity, semi major axis and orbital velocity pre-2nd supernove to just pre-supernova everywhere in the code
// 02.09.08      SS - Apr 07, 2020 - Update zetaMainSequence=2.0 and zetaHertzsprungGap=6.5 in Options::SetToFiducialValues
// 02.09.09      JR - Apr 11, 2020 - Defect repair:
//                                      - restored property names in COMPASUnorderedMap<STAR_PROPERTY, std::string> STAR_PROPERTY_LABEL in constants.h (issue #218) (was causing logfile definitions files to be parsed incorrectly)
// 02.09.10	     IM - Apr 12, 2020 - Minor enhancement: added Mueller & Mandel 2020 remnant mass and kick prescription, MULLERMANDEL
//  			                     Defect repair: corrected spelling of output help string for MULLER2016 and MULLER2016MAXWELLIAN
// 02.10.01	     IM - Apr 14, 2020 - Minor enhancement: 
//  				                            - moved code so that SSE will also sample SN kicks, following same code branch as BSE 
// 02.10.02      SS - Apr 16, 2020 - Bug Fix for issue #105 ; core and envelope masses for HeHG and TPAGB stars
// 02.10.03      JR - Apr 17, 2020 - Defect repair:
//                                      - added LBV and WR winds to SSE (issue #223)
// 02.10.04	     IM - Apr 25, 2020 - Minor enhancement: moved Mueller & Mandel prescription constants to constants.h, other cleaning of this option
// 02.10.05      JR - Apr 26, 2020 - Enhancements:
//                                      - Issue #239 - added actual random seed to Run_Details
//                                      - Issue #246 - changed Options.cpp to ignore --single-star-mass-max if --single-star-mass-steps = 1.  Already does in main.cpp.
// 02.10.06      JR - Apr 26, 2020 - Defect repair:
//                                      - Issue #233 - corrected cicularisation formalae used in both BaseBinartStar constructors
// 02.11.00      JR - Apr 27, 2020 - Enhancement:
//                                      - Issue #238 - add supernova kick functionality to SSE grid file (+ updated docs)
//                                   Defect repairs:
//                                      - fixed typo in Options.h: changed '#include "rand.h" to '#include "Rand.h"
//                                      - fixed printing of actual random seed in Run_Details file (moved to Log.cpp from Options.cpp: initial random seed is set after options are set)
// 02.11.01	     IM - May 20, 2020 - Defect repair: 
//                                      - changed max NS mass for MULLERMANDEL prescription to a self-consistent value
// 02.11.02      IM - Jun 15, 2020 - Defect repair:
//                                      - added constants CBUR1 and CBUR2 to avoid hardcoded limits for He core masses leading to partially degenerate CO cores
// 02.11.03     RTW - Jun 20, 2020 - Enhancement:
//                                      - Issue #264 - fixed mass transfer printing bug 
// 02.11.04      JR - Jun 25, 2020 - Defect repairs:
//                                      - Issue #260 - Corrected recalculation of ZAMS values after eqilibration and cicularisation at birth when using grid files
//                                      - Issue #266 - Corrected calculation in BaseBinaryStar::SampleInitialMassDistribution() for KROUPA IMF distribution
//                                      - Issue #275 - Previous stellar type not set when stellar type is switched mid-timestep - now fixed
// 02.11.05      IM - Jun 26, 2020 - Defect repair:
//  				                    - Issue #280 - Stars undergoing RLOF at ZAMS after masses are equalised were removed from run even if AllowRLOFatZAMS set
// 02.12.00      IM - Jun 29, 2020 - Defect repair:
//                                      - Issue 277 - move UpdateAttributesAndAgeOneTimestepPreamble() to after ResolveSupernova() to avoid inconsistency
// 02.12.01      IM - Jul 18, 2020 - Enhancement:
//                                      - Starting to clean up mass transfer functionality
// 02.12.02      IM - Jul 23, 2020 - Enhancement:
//                                      - Change to thermal timescale MT for both donor and accretor to determine MT stability
// 02.12.03      IM - Jul 23, 2020 - Enhancement:
//                                      - Introduced a new ENVELOPE_STATE_PRESCRIPTION to deal with different prescriptions for convective vs. radiative envelopes (no actual behaviour changes yet for ENVELOPE_STATE_PRESCRIPTION::LEGACY);
//                                      - Removed unused COMMON_ENVELOPE_PRESCRIPTION
// 02.12.04      IM - Jul 24, 2020 - Enhancement:
//                                      - Changed temperatures to be written in Kelvin (see issue #278)
// 02.12.05      IM - Jul 25, 2020 - Enhancement:
//                                      - Added definition of FIXED_TEMPERATURE prescription to DetermineEnvelopeType()
//                                      - Removed unnecessary (and inaccurate) numerical zeta Roche lobe calculation
// 02.12.06      IM - Jul 26, 2020 - Enhancement:
//                                      - Extended use of zetaRadiativeEnvelopeGiant (formerley zetaHertzsprungGap) for all radiative envelope giant-like stars
// 02.12.07      IM - Jul 26, 2020 - Defect repair:
//                                      - Issue 295: do not engage in mass transfer if the binary is unbound
// 02.12.08   	AVG - Jul 26, 2020 - Defect repair:
//                                      - Issue #269: legacy bug in eccentric RLOF leading to a CEE
// 02.12.09      IM - Jul 30, 2020 - Enhancement:
//                                      - Cleaning of BaseBinaryStar::CalculateMassTransferOrbit(); dispensed with mass-transfer-prescription option
// 02.13.00      IM - Aug 2, 2020  - Enhancements and defect repairs:
//                                      - Simplified timescale calculations in BaseBinaryStar
//                                      - Replaced Fast Phase Case A MT and regular RLOF MT from non-envelope stars with a single function based on a root solver rather than random guesses (significantly improves accuracy)
//                                      - Removed all references to fast phase case A MT
//                                      - Corrected failure to update stars in InitialiseMassTransfer if orbit circularised on mass transfer
//                                      - Corrected incorrect timestep calculation for HeHG stars
// 02.13.01     AVG - Aug 6, 2020  - Defect repair:
//  									- Issue #267: Use radius of the star instead of Roche-lobe radius throughout ResolveCommonEnvelopeEvent()
// 02.13.02      IM - Aug 8, 2020  - Enhancements and defect repairs:
//                                      - Simplified random draw from Maxwellian distribution to use gsl libraries
//                                      - Fixed mass transfer with fixed accretion rate
//                                      - Cleaned up code and removed unused code
//                                      - Updated documentation
// 02.13.03       IM - Aug 9, 2020  - Enhancements and defect repairs:
//                                      - Use total core mass rather than He core mass in calls to CalculateZAdiabtic (see Issue #300)
//                                      - Set He core mass to equal the CO core mass when the He shell is stripped (see issue #277)
//                                      - Ultra-stripped SNe are set at core collapse (do not confusingly refer to stripped stars as previously, see issue #189)
// 02.13.04       IM - Aug 14, 2020 - Enhancements and defect repairs:
//                                      - Catch exception in boost root finder for mass transfer (resolve issue #317)
//                                      - Update core masses during Initialisation of HG and HeHG stars to be consistent with Hurley models
//                                      - Avoid division by zero in mass transfer rates of WDs
//                                      - Remove POSTITNOTE remnant mass prescription
// 02.13.05       IM - Aug 16, 2020 - Enhancements and defect repairs:
//                                      - General code cleaning
//                                      - Removed some redundant variables (e.g., m_EnvMass, which can be computed from m_Mass and m_CoreMass)
//                                      - Removed calculations of ZetaThermal and ZetaNuclear (these were previously incorrect because they relied on the evolution of a stellar copy which reverted to BaseStar and therefore didn't have the correct behaviour)
//                                      - Fixed CalculateZadiabatic to use ZetaAdiabaticArbitrary rather than ZetaThermalArbitrary; removed the latter
//                                      - Capped He core mass gain during shell H burning for CHeB and TPAGB stars, whose on-phase evolution now ends promptly when this limit is reached; this change also resolves issue #315 (higher mass SN remnants than total stellar mass)
// 02.13.06     AVG - Aug 20, 2020  - Defect repair:
//  									- Issue #229: Corrected fitting parameters in Muller 16 SN kick function
// 02.13.07      IM - Aug 20, 2020  - Enhancements:
//                                      - ONeWDs can now undergo ECSN if their mass rises above MECS=1.38 solar masses (previously, they could only undergo CCSN on rising above 1.38 solar masses).  ONeWD::CalculateInitialSupernovaMass now returns MCBUR1 rather than 5.0 to ensure this happens
//                                      - BaseStar::CalculateMaximumCoreMassSN() has been removed - it is superfluous since  GiantBranch::CalculateCoreMassAtSupernova_Static does the same thing
//                                      - Some misleading comments in TPAGB dealing with SNe have been clarified
//                                      - Option to set MCBUR1 [minimum core mass at base of the AGB to avoid fully degenerate CO core formation] to a value different from the Hurley default of 1.6 solar masses added, Issue #65 resolved
//                                      - Removed unused Options::SetToFiducialValues()
//                                      - Documentation updated
// 02.13.08       JR - Aug 20, 2020 - Code cleanup:
//                                      - moved BaseStar::SolveKeplersEquation() to utils
//                                      - changed call to (now) utils::SolveKeplersEquation() in BaseStar::CalculateSNAnomalies() to accept tuple with error and show error/warning as necessary
//                                      - removed call to std::cerr from utils::SolveQuadratic() - now returns error if equation has no real roots
//                                      - changed call to utils::SolveQuadratic() in GiantBranch::CalculateGravitationalRemnantMass() to accept tuple with error and show warning as necessary
//                                      - changed RadiusEqualsRocheLobeFunctor() in BinaryBaseStar.h to not use the SHOW_WARN macro (can't uset ObjectId() function inside a templated function - no object)
//                                      - changed COMMANDLINE_STATUS to PROGRAM_STATUS (better description)
//                                      - moved ERROR:NONE to top of enum in constants.h (so ERROR = 0 = NONE - makes more sense...)
//                                      - added new program option '--enable-warnings' to enable warning messages (via SHOW_WARN macros).  Default is false.  SHOW_WARN macros were previously #undefined
// 02.13.09     RTW - Aug 21, 2020  - Code cleanup:
// 									    - Created changelog.txt and moved content over from constants.h
// 									    - Changed OrbitalVelocity to OrbitalAngularVelocity where that parameter was misnamed
// 									    - Changed Pre/PostSNeOrbitalVelocity to OrbitalVelocityPre/PostSN for consistency
// 									    - Added and updated physical conversion constants for clarity (e.g MSOL to MSOL_TO_KG)
// 									    - Removed ID from output files, it is confusing and superceeded by SEED
// 									    - Removed 'Total' from TotalOrbital(Energy/AngularMomentum)
// 									    - Typos
// 02.13.10     IM - Aug 21, 2020   - Enhancement:
//                                      - Added caseBBStabilityPrescription in lieu of forceCaseBBBCStabilityFlag and alwaysStableCaseBBBCFlag to give more options for case BB/BC MT stability (issue #32)
// 02.13.11     IM - Aug 22, 2020   - Enhancement:
//                                      - Removed several stored options (e.g., m_OrbitalAngularVelocity, m_StarToRocheLobeRadiusRatio, etc.) to recompute them on an as-needed basis
//                                      - Removed some inf values in detailed outputs
//                                      - Slight speed-ups where feasible
//                                      - Shift various calculations to only be performed when needed, at printing, and give consistent values there (e.g., OmegaBreak, which was never updated previously)
//                                      - Remove a number of internal variables
//                                      - Declare functions constant where feasible
//                                      - Remove options to calculate Zetas and Lambdas at every timestep; variables that only appear in detailed outputs should not be computed at every timestep in a standard run
//                                      - Update documentation
//                                      - Remove postCEE binding energy (meaningless and wasn't re-computed, anyway)
// 02.13.12     IM - Aug 23, 2020   - Enhancement:
//                                      - More cleaning, removed some of the unnecessary prime quantities like m_SemiMajorAxisPrime, m_EccentricityPrime, etc.
//                                      - Thermal timescales are now correctly computed after the CE phase
//                                      - Detailed output passes a set of self-consistency checks (issue #288)
// 02.13.13     JR - Aug 23, 2020   - Defect repairs:
//                                      - Fixed debugging and logging macros in LogMacros.h
// 02.13.14     IM - Aug 29, 2020   - Defect repairs:
//                                      - Address issue #306 by removing detailed printing of merged binaries
//                                      - Address issue #70 by stopping evolution if the binary is touching
//                                      - Check for merged binaries rather than just touching binaries in Evaluate
//                                      - Minor cleaning (e.g., removed unnecessary CheckMassTransfer, which just repeated the work of CalculateMassTransfer but with a confusing name)
// 02.13.15     IM - Aug 30, 2020   - Defect repairs:
//                                      - Fixed issue #347: CalculateMassTransferOrbit was not correctly accounting for the MT_THERMALLY_LIMITED_VARIATION::RADIUS_TO_ROCHELOBE option
//                                      - Assorted very minor cleaning, including comments
// 02.14.00     IM - Aug 30, 2020   - Enhancement:
//                                      - Recreate RLOF printing (resolve issue #212)
// 02.14.01     ML - Sep 05, 2020   - Code cleanup:
//                                      - Issue #354 - Combine HYDROGEN_RICH and HYDROGEN_POOR supernova output variables into a single boolean variable IS_HYDROGEN_POOR 
// 02.15.00     JR - Sep 09, 2020   - Enhancements and related code cleanup:
//                                      - implemented "DETAILED_OUTPUT" folder inside "COMPAS_Output" container for SSE output
//                                      - SSE Parameters files moved to "DETAILED_OUTPUT" folder (they are analogous to BSE_Detailed_Output files)
//                                      - implemented SSE Switch Log and BSE Switch Log files (record written at the time of stellar type switch - see documentation)
//                                      - implemented SSE Supernova log file - see documentation (issue #253)
//                                      - added TIMESCALE_MS as a valid property in BaseStar::StellarPropertyValue().  The TIMESCALE_MS value in the SSE_Parameters file was being printed as "ERROR!" and nobody noticed :-)  It now prints correctly.
// 02.15.01     RS - Sep 10, 2020   - Enhancement
//                                       - added profiling option to keep track of repeated pow() calls
// 02.15.02     IM - Sep 11, 2020   - Defect repair
//                                       - changed ultra-stripped HeHG and HeGB stars to immediately check for supernovae before collapsing into WDs; this resolves issue #367
// 02.15.03     RTW - Sep 11, 2020   - Code cleanup:
//                                      - Set all references to kick "velocity" to magnitude. This is more correct, and will help distinguish from system and component vector velocities later
// 02.15.04     JR - Sep 11, 2020   - Enhancement
//                                       - refactored profiling code
//                                          - profiling code can now be #defined away for production build
//                                          - added options (via #defines) to profiling code: counts only (no CPU spinning), and print calling function name
//                                       - removed profiling program option
// 02.15.05     JR - Sep 12, 2020   - Code cleanup
//                                       - removed superfluous (and broken) #define guard around profiling.cpp
//                                       - minor change to profiling output (moved header and trailer to better place)
// 02.15.06     IM - Sep 12, 2020   - Defect repair
//                                       - Changed BaseBinaryStar::ResolveSupernova to account only for mass lost by the exploding binary during the SN when correcting the orbit
//                                       - Delayed supernova of ultra-stripped stars so that the orbit is adjusted in response to mass transfer first, before the SN happens
// 02.15.07     RTW - Sep 13, 2020   - Enhancement:
//                                      - Issue #12 - Move enhancement STROOPWAFEL from Legacy COMPAS to new COMPAS
//                                      - Issue #18 - double check STROOPWAFEL works in newCOMPAS
//                                      - Issue #154 - Test compatibility of CompasHPC and BSE_Grid.txt
//                                      - Added in combined functionaltiy of Stroopwafel and pythonSubmit, with support for HPC runs
// 02.15.08     IM - Sep 14, 2020   - Defect repair:
//                                      - Issue #375 Error in Hurley remnant mass calculation
// 02.15.09     RTW - Oct 1, 2020   - Code cleanup:
//                                      - Rewrote ResolveSupernova to match Pfahl, Rappaport, Podsiadlowski 2002, and to allow for vector addition of system and component velocities
//                                      - Changed meaning of Supernova_State (see Docs)
//                                      - PostSN parameters have been removed
//                                      - SN phi has been redefined
// 02.15.10     IM - Oct 3, 2020    - Code cleanup:
//                                      - Removed some unnecessary internal variables and functions (m_TotalMass, m_TotalMassPrev, m_ReducedMass, m_ReducedMassPrev, m_TotalAngularMomentumPrev, CalculateAngularMomentumPrev(), EvaluateBinaryPreamble(),...
//                                      - Cleaned up some unclear comments
//                                      - ResolveCoreCollapseSN() no longer takes the Fryer engine as an argument (Fryer is just one of many possible prescriptions)
// 02.15.11     IM - Oct 3, 2020    - Defect repair and code cleanup:
//                                      - Fixed a number of defects in single stellar evolution (Github issues #381, 382, 383, 384, 385)
//                                      - The Fryer SN engine (delayed vs rapid) is no longer passed around, but read in directly in CalculateRemnantMassByFryer2012()
// 02.15.12     IM - Oct 5, 2020    - Enhancement
//                                      - Added timestep-multiplier option to adjust SSE and BSE timesteps relative to default
//                                      - Added eccentricity printing to RLOF logging
//                                      - Adjusted pythonSubmitDefault.py to include PESSIMISTIC CHE
//                                      - Updated documentation
// 02.15.13     JR - Oct 8, 2020    - Defect repair:
//                                      - Added checks for maximum time and timesteps to SSE code- issue #394
// 02.15.14     IM - Oct 8, 2020    - Defect repair:
//                                      - Added checks for dividing by zero when calculating fractional change in radius
// 02.15.15     IM - Oct 8, 2020    - Defect repair:
//                                      - Added safeguards for R<R_core in radius perturbation for small-envelope stars, complete addressing issue #394
// 02.15.16     RTW - Oct 14, 2020  - Code cleanup
//                                      - Changed separation to semiMajorAxis in RLOF and BeBinary properties
// 02.15.17     IM - Oct 16, 2020   - Defect repair and code cleanup:
//                                      - Issue 236 fixed: SN printing correctly enabled for all SNe
//                                      - Minor code cleaning: Cleaned up EvaluateSupernovae(), removed unnecessary m_Merged variable
// 02.15.18     RTW - Oct 22, 2020  - Code cleanup
//                                      - Removed redundant 'default' extension from files in the "defaults/" folder, and fixed references in the documentation.
//                                      - Added in '0' buffers to the Wall Times output to match the HH:MM:SS format
// 02.15.19     IM - Oct 23, 2020   - Enhancements
//                                      - Continue evolving DCOs until merger if EvolvePulsars is on (Issue #167)
//                                      - Removed m_SecondaryTooSmallForDCO (Issue #337)
// 02.15.20     RTW - Nov 03, 2020  - Code cleanup
//                                      - Removed unnecessary supernova phi rotation - it was added to agree with Simon's original definition, and to allow for seeds to reproduce the same SN final orbit. 
//                                      -   Removing it means seeds won't reproduce the same systems before and after, but populations are unaffected.
// 02.16.00     JR - Nov 03, 2020   - Enhancements
//                                      - Implemented new grid file functionality (see discussion in issue #412); updated docs - see docs (doc v2.3 has new documentation)
//
//                                      - Added all options to printing functionality: all options can now be selected for printing, 
//                                        either in the default log record specifications, or at runtime via the logfile-definitions option
//
//                                      - 'CHE_Option' header string changed to 'CHE_Mode'.  A few typos fixed in header strings.
//
//                                      - Added options
//                                          - initial-mass                          initial mass for single star (SSE)
//                                          - initial-mass-1                        initial mass for primary (BSE)
//                                          - initial-mass-2                        initial mass for secondary (BSE)
//                                          - semi-major-axis, a                    initial semi-major axis (BSE)
//                                          - orbital-period                        initial orbital period – only used if ‘semi-major-axis’ not specified
//                                          - eccentricity, e                       initial eccentricity (BSE)
//                                          - mode                                  mode of evolution: SSE or BSE (default is BSE)
//                                          - number-of-systems                     number of systems (single stars/binary stars) to evolve
//                                          - kick-magnitude-random                 kick magnitude random number for the star (SSE): used to draw the kick magnitude
//                                          - kick-magnitude                        the (drawn) kick magnitude for the star (SSE)
//                                          - kick-magnitude-random-1               kick magnitude random number for the primary star (BSE): used to draw the kick magnitude
//                                          - kick-magnitude-1                      the (drawn) kick magnitude for the primary star (BSE)
//                                          - kick-theta-1                          the angle between the orbital plane and the ’z’ axis of the supernova vector for the primary star (BSE)
//                                          - kick-phi-1                            the angle between ’x’ and ’y’, both in the orbital plane of the supernova vector, for the primary star (BSE)
//                                          - kick-mean-anomaly-1                   the mean anomaly at the instant of the supernova for the primary star (BSE)
//                                          - kick-magnitude-random-2               kick magnitude random number for the secondary star (BSE): used to draw the kick magnitude
//                                          - kick-magnitude-2                      the (drawn) kick magnitude for the secondary star (BSE)
//                                          - kick-theta-2                          the angle between the orbital plane and the ’z’ axis of the supernova vector for the secondary star (BSE)
//                                          - kick-phi-2                            the angle between ’x’ and ’y’, both in the orbital plane of the supernova vector, for the secondary star (BSE)
//                                          - kick-mean-anomaly-2                   the mean anomaly at the instant of the supernova for the secondary star (BSE)
//                                          - muller-mandel-kick-multiplier-BH      scaling prefactor for BH kicks when using 'MULLERMANDEL'
//                                          - muller-mandel-kick-multiplier-NS      scaling prefactor for NS kicks when using 'MULLERMANDEL'
//                                          - switchlog                             replaces ‘BSEswitchLog’ and ‘SSEswitchLog’
//                                          - logfile-rlof-parameters               replaces ‘logfile-BSE-rlof-parameters’
//                                          - logfile-common-envelopes              replaces ‘logfile-BSE-common-envelopes’
//                                          - logfile-detailed-output               replaces ‘logfile-BSE-detailed-output’, and now also used for SSE
//                                          - logfile-double-compact-objects		replaces ‘logfile-BSE-double-compact-objects’
//                                          - logfile-pulsar-evolution              replaces ‘logfile-BSE-pulsar-evolution’
//                                          - logfile-supernovae                    replaces ‘logfile-BSE-supernovae’ and ‘logfile-SSE-supernova’
//                                          - logfile-switch-log                    replaces ‘logfile-BSE-switch-log’ and ‘logfile-SSE-switch-log’
//                                          - logfile-system-parameters             replaces ‘logfile-BSE-system-parameters’
//
//                                      - Removed options
//                                          - number-of-binaries                    replaced by ‘number-of-systems’ for both SSE and BSE
//                                          - single-star-min                       replaced by ‘initial-mass’ and ‘number-of-stars’
//                                          - single-star-max                       replaced by ‘initial-mass’ and ‘number-of-stars’
//                                          - single-star-mass-steps                replaced by ‘initial-mass’ and ‘number-of-stars’
//                                          - BSEswitchLog                          replaced by ‘switchlog’
//                                          - SSEswitchLog                          replaced by ‘switchlog’
//                                          - logfile-BSE-rlof-parameters           replaced by ‘logfile-rlof-parameters’
//                                          - logfile-BSE-common-envelopes          replaced by ‘logfile-common-envelopes’
//                                          - logfile-BSE-detailed-output           replaced by ‘logfile-detailed-output’
//                                          - logfile-BSE-double-compact-objects    replaced by ‘logfile-double-compact-objects’
//                                          - logfile-BSE-pulsar-evolution          replaced by ‘logfile-pulsar-evolution’
//                                          - logfile-BSE-supernovae                replaced by ‘logfile-supernovae’
//                                          - logfile-SSE-supernova                 replaced by ‘logfile-supernovae’
//                                          - logfile-BSE-switch-log                replaced by ‘logfile-switch-log’
//                                          - logfile-SSE-switch-log                replaced by ‘logfile-switch-log’
//                                          - logfile-BSE-system-parameters         replaced by ‘logfile-system-parameters’
//
//                                      - Overloaded Options – these options are context-aware and are used for both SSE and BSE:
//                                          - number-of-systems                     specifies the number of systems (single stars/binary stars) to evolve
//                                          - detailed-output                       switches detailed output on/off for SSE or BSE
//                                          - switchlog                             enables the switch log for SSE or BSE
//                                          - logfile-detailed-ouput                defines filename for SSE or BSE detailed output file
//                                          - logfile-supernovae                    defines filename for SSE or BSE supernovae file
//                                          - logfile-switch-log                    defines filename for SSE or BSE switch log file
// 02.16.01     JR - Nov 04, 2020   - Enhancement
//                                      - changed switchlog implementation so that a single switchlog file is created per run
//                                        (see Issue #387 - note: single '--switch-log' option (shared SSE/BSE) implemented in v02.16.00)
// 02.16.02     IM - Nov 05, 2020   - Enhancements, Defect repairs
//                                      - Updated MT stability criteria for HeMS stars (Issue #425) to use MS zeta value
//                                      - Corrected baryon number for HeWD to match Hurley prescription (Issue #416)
//                                      - Corrected calculation of core mass after 2nd dredge-up (Issue #419)
//                                      - Corrected calculation of minimum radius on CHeB (Issue #420)
// 02.16.03     JR - Nov 08, 2020   - Defect repairs, Enhancements
//                                      - Issue #308
//                                          - added constant for minimum initial mass, maximum initial mass, minim metallicity and maximum metallicity to constants.h
//                                          - added checks to options code (specifically Options::OptionValues::CheckAndSetOptions()) to check option values for
//                                            initial mass and metallicity against constraints in constants.h
//                                      - Issue #342
//                                          - replaced header string suffixes '_1', '_2', '_SN', and '_CP' with '(1)', '(2)', '(SN)', and '(CP)' respectively
//                                          - now header strings ending in '(1)' indicate the value is for Star_1, '(2) for Star_2, '(SN)' for the supernova, and '(CP)' the companion
//                                      - Issue #351
//                                          - moved flags RECYCLED_NS and RLOF_ONTO_NS fron SN_EVENT enum - now flags in BinaryConstiuentStar class
//                                          - removed RUNAWAY flag from SN_EVENT enum - removed entirely from code (not required)
//                                      - Issue #362
//                                          - changed header strings for RZAMS (radius at ZAMS) to 'Radius@ZAMS' - now consistent with MZAMS (mass at ZAMS - 'Mass@ZAMS')
//                                      - Issue #363
//                                          - made header strings for Lambdas uniform (all now start with 'Lambda_')
//                                      - Issue #409
//                                          - removed SN_THETA and SN_PHI from default SSE_SUPERNOVAE_REC (don't apply to SSE)
//                                      - Fixed defect that caused semi-major axis to be drawn from distribution rather than calculated from supplied orbital period
//                                        (moved check and calculation from options.cpp to BaseBinaryStar.cpp)
// 02.17.00     JR - Nov 10, 2020   - Enhancement, defect repairs, code cleanup
//                                      - Added SSE System Parameters file
//                                          - records initial parameters and result (final stellar type) 
//                                          - useful when detailed output is not required
//                                      - Fix for Issue #439
//                                      - Fixed typo in LogfileSwitchLog() in Options.h - only affected situation where user specified switchlog filename (overriding default filename)
//                                      - Removed m_LBVfactor variable from BaseBinaryStar - never used in BSE code
//                                      - Removed m_LBVfactor variable from BaseStar - use OPTIONS->LuminousBlueVariableFactor()
//                                      - Removed m_WolfRayetFactor variable from BaseBinaryStar - never used in BSE code
//                                      - Removed m_LBVfactor variable from BaseStar - use OPTIONS->WolfRayetFactor()
// 02.17.01     RTW - Nov 10, 2020  - Enhancement:
//                                      - Added in Schneider 2020 remnant mass prescriptions (standard and alternative)
//                                      - Added parameter MassTransferDonorHistory, as required for above prescription, which tracks the MT donor type (from which the MT Case can be established)
// 02.17.02     RTW - Nov 13, 2020  - Enhancement:
//                                      - Cleaned up the demo plotting routine so that the plot produced is the plot we use in the methods paper
// 02.17.03     JR - Nov 13, 2020   - Enhancements, code cleanup
//                                      - Added metallicity-distribution option: available distributions are ZSOLAR and LOGUNIFORM (see documentation)
//                                          - Added metallicity-min and metallicity-max options (for metallicity-distribution option)
//                                          - Metallicity is sampled if not explicitly specified via the --metallicity option - this was existing functionality, but
//                                            no distribution was implemented: sampling always returned ZSOLAR.  This change adds the LOGUNIFORM distribution, and 'formalises' the ZSOLAR 'distribution'.
//                                      - Added MASS to default SSE_SYSTEM_PARAMETERS_REC
//                                      - Removed AIS code
//                                      - Removed variable 'alpha' from BinaryCEDetails struct - use OPTIONS->CommonEnvelopeAlpha()
//                                          - Removed BINARY_PROPERTY::COMMON_ENVELOPE_ALPHA - use PROGRAM_OPTION::COMMON_ENVELOPE_ALPHA
//                                      - Issue #443: removed eccentricity distribution options FIXED, IMPORTANCE & THERMALISE (THERMALISE = THERMAL, which remains) 
// 02.17.04     JR - Nov 14, 2020   - Defect repairs
//                                      - Added CalculateRadiusOnPhase() and CalculateLuminosityOnPhase() to class BH (increases DNS yield)
//                                      - Added metallicity to sampling conditions in BaseBinaryStar constructor (should have been done when LOGUNIFORM metallicity distribution added)
// 02.17.05     TW - Nov 16, 2020   - Defect repairs
//                                      - Issue #444
//                                          - Fixed typo in synchronisation timescale
// 02.17.06     RTW - Nov 17, 2020  - Bug fix:
//                                      - Fixed Schneider remnant mass inversion from logRemnantMass^10 to 10^logRemnantMass, added some comments in the same section
// 02.17.07     TW - Nov 17, 2020   - Enhancements, code cleanup
//                                      - Issue #431
//                                          - Added option to change LBV wind prescription: choices are NONE, HURLEY_ADD, HURLEY and BELCYZNSKI
//                                      - Replaced numbers with constants for luminosity and temperature limits in mass loss
//                                      - Consolidated checks of luminosity for NJ winds within function
//                                      - NOTE: the above makes sure luminosity is checked before applying NJ winds for MS stars, this was not previously the case but I think it should be
// 02.17.08     JR - Nov 19, 2020   - Enhancements, code cleanup
//                                      - Added orbital-period-distribution option (see note in Options.cpp re orbital period option)
//                                      - Added mass-ratio option
//                                      - Updated default pythonSubmit to reflect new options, plus some previous omissions (by me...)
//                                      - Minor typo/formatting changes throughout
//                                      - Updated docs for new options, plus some typos/fixes/previous omissions
// 02.17.09     RTW - Nov 20, 2020  - Bug fix:
//                                      - Removed corner case for MT_hist=8 stars in the Schneider prescription (these should be considered Ultra-stripped)
// 02.17.10     RTW - Nov 25, 2020  - Enhancement:
//                                      - Cleaned up Schneider remnant mass function (now uses PPOW), and set the HeCore mass as an upper limit to the remnant mass
// 02.17.11     LVS - Nov 27, 2020  - Enhancements:
//                                      - Added option to vary all winds with OverallWindMassLossMultiplier
// 02.17.12     TW - Dec 9, 2020    - Enhancement, code cleanup, bug fix
//                                      - Issue #463
//                                          - Changed variable names from dml, dms etc. to rate_XX where XX is the mass loss recipe
//                                          - No longer overwrite variables with next mass loss recipe for clarity
//                                      - Added a new option to check the photon tiring limit during mass loss (default false for now)
//                                      - Added a new class variable to track the dominant mass loss rate at each timestep
// 02.17.13     JR - Dec 11, 2020   - Defect repair
//                                      - uncomment initialisations of mass transfer critical mass ratios in Options.cpp (erroneously commented in v02.16.00)
// 02.17.14     TW - Dec 16, 2020   - Bug fix
//                                      - fix behaviour at fLBV=0 (had been including other winds but should just ignore them)
// 02.17.15     JR - Dec 17, 2020   - Code and architecture cleanup
//                                      - Architecture changes:
//                                          - Added Remnants class    - inherits from HeGB class
//                                          - Added WhiteDwarfs class - inherits from Remnants class; most of the WD code moved from HeWD, COWD and ONeWD to WhiteDwarfs class
//                                          - Changed HeWD class      - inherits from WhiteDwarfs class (COWD still inherits from HeWD; ONeWD from COWD)
//                                          - Change NS class         - inherits from Remnants class; code added/moved as necessary
//                                          - Change BH class         - inherits from Remnants class; code added/moved as necessary
//                                          - Change MR class         - inherits from Remnants class; code added/moved as necessary
//                                      - Code cleanup:
//                                          - added "const" to many functions (mostly SSE code) that dont modify class variables ("this") (still much to do, but this is a start)
//                                          - added "virtual" to GiantBranch::CalculateCoreMassAtBAGB() and BaseStar::CalculateTemperatureAtPhaseEnd()
//                                              - will have no impact given where they are called, but the keyword should be there (in case of future changes)
//                                          - changed hard-coded header suffixes from _1 -> (1), _2 -> (2)
//                                      - Added call to main() to seed random number generator with seed = 0 before options are processed (and user specified seed is know).  Ensures repeatability.
//                                      - Changed "timestep below minimum" warnings in Star.cpp to be displayed only if --enable-warnings is specified
// 02.17.16     JR - Dec 17, 2020   - Code cleanup
//                                      - Removed "virtual" from GiantBranch::CalculateCoreMassAtBAGB() (incorrectly added in v02.17.15 - I was right the first time)
//                                      - Removed "const" from Remnants::ResolveMassLoss() (inadvertently added in v02.17.15)
//                                      - Removed declarations of variables m_ReducedMass, m_ReducedMassPrev, m_TotalMass, and m_TotalMassPrevfrom BaseBinaryStar.h (cleanup begun in v02.15.10 - these declarations were missed)
// 02.17.17     RTW - Dec 17, 2020  - Code cleanup
//                                      - Removed MassTransferCase related variables in favor of MassTransferDonorHist
// 02.17.18     JR - Dec 18, 2020   - Defect repair
//                                      - Typo in options code for option --switch-log: "switchlog" was incorrectly used instead of "switch-log"
// 02.17.19     LVS - Dec 19, 2020  - Enhancements:
//                                      - Added option to vary winds of cool stars (with T < VINK_MASS_LOSS_MINIMUM_TEMP) via a CoolWindMassLossMultiplier
// 02.18.00     JR - Jan 08, 2021   - Enhancement:
//                                      - Added support for HDF5 logfiles (see notes at top of log.h)
//                                      - Added 'logfile-type' option; allowed values are HDF5, CSV, TSV, TXT; default is HDF5
//                                      - Added 'hdf5-chunk-size' option - specifies the HDF5 chunk size (number of dataset entries)
//                                      - Added 'hdf5-buffer-size' option - specifies the HDF5 IO buffer size (number of chunks)
//                                      - Removed 'logfile-delimiter' option - delimiter now set by logfile type (--logfile-type option described above)
//                                      - Changed header strings containing '/' character: '/' replaced by '|' (header strings become dataset names in HDF5 files, and '/' is a path delimiter...)
// 02.18.01     SS - Jan 11, 2021   - Defect repair
//                                      - Added check if binary is bound when evolving unbound binaries
// 02.18.02     JR - Jan 12, 2021   - Defect repair:
//                                      - Changed "hdf5_chunk_size = 5000" to "hdf5_chunk_size = 100000" in default pythonSubmit (inadvertently left at 5000 after some tests...)
// 02.18.03     SS - Jan 19, 2021   - Enhancement:
// 									    - Added check for neutron star mass against maximum neutron star mass. 
//									      If a neutron star exceeds this mass it should collapse to a black hole. 
//                                        This can be relevant for neutron stars accreting, e.g. during common envelope evolution
// 02.18.04     IM - Jan 28, 2021   - Enhancement:
//                                      - NS to BH collapse preserves mass (see discussion in #514)
//                                      - Fixed comment typo
// 02.18.05     JR - Jan 29, 2021   - Defect repair:
//                                      - Honour '--evolve-unbound-systems' option when specified in a grid file (see issue #519)
//                                      - Honour '--evolve-pulsars' option when specified in a grid file (same as issue #519)
//                                      - Added "maximum-evolution-time", "maximum-number-timestep-iterations", and "timestep-multiplier" to m_GridLineExcluded vector in Options.h (previous oversight)
// 02.18.06     SS - Feb 1, 2021    - Defect repair:
//                                      - Make COMPAS use --neutrino-mass-loss-BH-formation options (resolves issue #453)
// 02.18.07     JR - Feb 18, 2021   - Enhancement:
//                                      - Added 'rotational-frequency' option so users can specify initial rotational frequency of SSE star
//                                      - Added 'rotational-frequency-1' and 'rotational-frequency-2' options so users can specify initial rotational frequency of both BSE stars
//                                      - Changed units of rotational frequencies written to logfiles (omega, omega_break, omega_ZAMS) from rotations per year to Hz
//                                      - Changed program option header strings containing '_1' and '_2' to '(1)' and '(2)' for consistency
// 02.18.08     JR - Feb 26, 2021   - Defect repairs:
//                                      - Remove stray diagnostic print from BaseStar constructor in BaseStar.cpp
//                                      - Fix for issue #530 - some commandline options ignored when a grid file is used
//                                          - the issue here was case-sensitive vs case-insensitive matches (asking BOOST to do case-insensitive matches for option names doesn't propagate to all matches BOOST does...)
//                                          - the options affected were all options that have mixed-case names:
//
//                                              - case-BB-stability-prescription
//                                              - kick-magnitude-sigma-CCSN-BH
//                                              - kick-magnitude-sigma-CCSN-NS
//                                              - kick-magnitude-sigma-ECSN
//                                              - kick-magnitude-sigma-USSN
//                                              - mass-transfer-thermal-limit-C
//                                              - muller-mandel-kick-multiplier-BH
//                                              - muller-mandel-kick-multiplier-NS
//                                              - neutrino-mass-loss-BH-formation
//                                              - neutrino-mass-loss-BH-formation-value
//                                              - PISN-lower-limit
//                                              - PISN-upper-limit
//                                              - PPI-lower-limit
//                                              - PPI-upper-limit
// 02.18.09     ML - Mar 22, 2021   - Defect repair:
//                                      - Correct polynomial evaluation of Nanjing lambda's for EAGB and TPAGB stellar types.
// 02.18.10     LVS - Apr 06, 2021   - Enhancement:
//                                      - Added PPISN prescription option - Farmer 2019
// 02.19.00     JR - Apr 20, 2021   - Enhancements and Defect Repairs:
//                                      - Enhancements:
//                                          - Added option to enable users to add program options values to BSE/SSE system parameters files
//                                              - option is '--add-options-to-sysparms', allowed values are {ALWAYS, GRID, NEVER}.  See docs for details.
//                                          - Included "Run_Details" file in HDF5 output file if logfile type = HDF5.  The text Run_Details file still exists
//                                            so users can still easily look at the contents of the Run_Details file - this enhancements adds a copy of the
//                                            Run_Details file to the HDF5 output file.
//
//                                      - Defect Repairs:
//                                          - fixed a few previously unnoticed typos in PROGRAM_OPTION map in constamts.h, and in Options::OptionValue() function.
//                                            Fairly benign since they had't been noticed, but needed to be fixed.
//
//                                      Modified h5copy.py (in postProcessing/Folders/H5/PythonScripts) so that groups (COMPAS files) will not be copied
//                                      if the group exists in the destination file but has a different number of datasets (columns) from the group in
//                                      the source file.
//
//                                      Also provided h5view.py - an HDF5 file viewer for COMPAS HDF5 files (in postProcessing/Folders/H5/PythonScripts).  See
//                                      documentation as top of source file for details.
// 02.19.01     JR - Apr 30, 2021   - Enhancements and Defect Repairs:
//                                      - Enhancements:
//                                          - changed chunk size for HDF5 files to HDF5_MINIMUM_CHUNK_SIZE for Run_Details group in COMPAS_Output and for detailed output files.
//                                              - Run_Details is a small file, and detailed output files are generally a few thousand records rather than hundreds of thousands, 
//                                                so a smaller chunk size wastes less space and doesn't impact performance significantly
//
//                                      - Defect Repairs:
//                                          - fixed issue #548 - HDF5 detailed output files not created when random-seed specified in a grid file
//                                          - fixed defect where records in HDF5 output files would be duplicated if the number of systems exceeded the HDF5 chunck size
//                                            being used (the default chunk size is 100000 - that might explain why this problem hasn't been reported)
//
//                                      Modified h5view.py (in postProcessing/Folders/H5/PythonScripts) to handle detailed ouput files
// 02.19.02     LVS - May 04, 2021   - Defect Repairs:
//                                      - Avoid possibility of exceeding total mass in Farmer PPISN prescription
// 02.19.03     TW - May 18, 2021    - Enhancement:
//                                      - Change default LBV wind prescription to HURLEY_ADD
// 02.19.04     JR - May 24, 2021    - Defect Repair:
//                                      - Fixed incrementing of random seed and binary id when grid file contains sets/ranges
//
//                                      Modified h5view.py (in postProcessing/Folders/H5/PythonScripts) to print number of unique seeds (where relevant) in summary output
// 02.20.00     IM - June 14, 2021  - Enhancement:
//                                      - Port defaults from preProcessing/pythonSubmit.py to options.cpp
//                                      - Minor fixes (e.g., documentation)
// 02.20.01     JR - June 21, 2021  - Defect repair:
//                                      - Fix for issue #585: add formatted value and delimiter to logrecord string in Log.h (defect introduced in v02.18.00; only affected SSE_Supernovae logfile)
// 02.20.02     JR - July 26, 2021  - Defect repair:
//                                      - Add HDF5 support to logging code for SSE/BSE switch log files.  Support for HDF5 switch files was inadvertently not added when HDF5 file support as added in v02.18.00 for all standard log files.  Switch log files are 'special' (they have extra columns, not part of the 'standard' log file functionality), and that was missed.
//                                      - Also removed '-lsz' from Makefile and Makefile.docker - library not required
// 02.21.00     JR - July 28, 2021  - Enhancement and Defect Repairs:
//                                      - Added code to copy any grid file and/or logfile-definitions file specified to output container.
//                                      - Copying a large grid file could take time, and take up much space, so added new program option '--store-input-files' which is TRUE by default.  If FALSE, neither the grid file (if specified) nor the logfile-definitions file (if specified) will be copied to the output container (if TRUE, both will be copied (if specified)).
//                                      - Fixed issue #600: changed pythonSubmit.py to treat fully-qualified grid filenames and fully-qualified logfile-definitions filenames correctly (i.e. don't add CWD if the filename is already fully-qualified).
//                                      - Fixed issue #601: changed pythonSubmit.py to put all boolean parameters on the commandline, with "True" or "False" value.
// 02.21.01     RTW - Aug 21, 2021  - Defect Repair:
//                                      - PrintRLOFProperties now gets called immediately before and after the call to EvaluateBinary so that the changes reflect only BSE changes.
//                                      - The function call has also been tidied up to take an argument specifying whether the call was made before or after the MT took place.
// 02.22.00     JR - Aug 26, 2021   - Enhancement:
//                                      - Added functionality to allow users to select a range of lines from the grid file (if specified) to process.  Added program options --grid-start-line and --grid-lines-to-process - see documentation for details.
// 02.22.01     JR - Sep 11, 2021   - Defect repair:
//                                      - Fix for issue #615: defaults for calculated/drawn program options now calculated after random seed is set for the system being evolved.
// 02.22.02     IM - Oct 4, 2021    - Defecr repair:
//                                      - Removed unnecessary IsPrimary() / BecomePrimary() functionality, fixed incorrect MassTransferTrackerHistory (see issue #605)
// 02.22.03     IM - Oct 4, 2022    - Defect repair:
//                                      - Corrected Eddington mass accretion limits, issue #612 (very minor change for WDs and NSs, factor of a few increase for BHs)
// 02.23.00 FSB/JR - Oct 11, 2021   - Enhancement:
//                                      - updated kelvin-helmholtz (thermal) timescale calculation with more accurate pre-factor and updated documentation.
//                                      - rationalised parameters of, and calls to, CalculateThermalTimescale()
// 02.23.01     JR - Oct 11, 2021   - Code cleanup:
//                                      - Typo fixed in version for changes made on October 11, 2021
//                                      - Changed KROUPA_POWER to SALPETER_POWER in utils:SampleInitialMass(); Removed KROUPA_POWER from constants.h
//                                      - Removed p_Id parameter from SSE/BSE switchlog functions - leftover from debugging
//                                      - Added CHEMICALLY_HOMOGENEOUS_MAIN_SEQUENCE property to SSE_SYSTEM_PARAMETERS_REC and BSE_SYSTEM_PARAMETERS_REC (both stars)
//                                      - Tidied up some parameters etc. to better comply with COMPAS coding guidelines
//                                      - Typo fixed in preProcessing/COMPAS_Output_Definitions.txt
// 02.24.00     JR - Oct 12, 2021   - Minor enhancements/optimisations:
//                                      - Added BaseStar::CalculateThermalMassAcceptanceRate() as a first-pass to address issue #595 - can be changed/expanded as required
//                                      - Changed BaseBinaryStar::CalculateTimeToCoalescence() to use Mandel 2021 https://iopscience.iop.org/article/10.3847/2515-5172/ac2d35, eq 5 to address issue #538
// 02.24.01     RTW - Oct 13, 2021  - Enhancements:
//                                      - Added units uniformly to the --help input descriptions
//                                      - Removed the BeBinary- and RLOF-specific random seeds (which were attributes of the events and were printed with e.g <MT) and replaced with system random seed
//                                      - In CE output, changed MASS_2_FINAL (which was sort of a wrapper for core mass) for MASS_2_POST_COMMON_ENVELOPE
//                                      - Removed SN kick angles from SystemParameters output (they are duplicated in SN output) and changed true_anomaly to mean_anomaly in BSE SN output
//                                      - Cosmetic typo fixes and added consistency, in the Event_Counter parameters and some function definitions
//                                      - Added *.eps, *.png to gitignore
// 02.24.02     JR - Oct 13, 2021   - Minor fixes:
//                                      - Fixed a few typos in header strings
//                                      - Changed true_anomaly to mean_anomaly in SSE SN output
// 02.25.00     JR - Oct 30, 2021   - Enhancements and minor fixes:
//                                      - Added ability for users to annotate log files via new program options '--notes-hdrs' and '--notes'.  See docs for details. 
//                                      - Added a shorthand notation for vector program options (e.g. annotations, log-classes, debug-classes).  See docs for details.
//                                      - Added '--notes-hdrs' and '--notes' to pythonSubmit.py (default = None for both)
//                                      - Added HDF5 support to Log::GetLogStandardRecord() (return value) and Log::LogStandardRecord() (input parameter).  This only matters
//                                        to SSE Supernovae file - for delayed writes.  The original implementation may have resulted in minor discrepanicies in SSE Supernovae
//                                        log records, (because of when the values were sampled (i.e. mid-timestep, or end of timestep)), which would only have been evident if
//                                        HDF5 files were compared to e.g. CSV files for the same binary - CSV, TSV, and TXT files had values sampled mid-timestep, HDF5 files 
//                                        at end of timestep).
//                                      - Added Log::Write() and Log::Put() for HDF5 files (better implementation - worked around in original implementation)
//                                      - Added additional checks for bad string -> number conversions throughout (for stoi(), stod(), etc.)
//                                      - Performance enhancement to BaseBinaryStar::CalculateTimeToCoalescence() (return early if e = 0.0)
//                                      - Fixed a few typos in comments
// 02.25.01     IM - Nov 1, 2021    -  Enhancements:
//                                      - Introduced common-envelope-allow-radiative-envelope-survive and common-envelope-allow-immediate-rlof-post-ce-survive options
//                                      - Addresses issue # 637
// 02.25.02     JR - Nov 1 , 2021    - Minor fixes:
//                                      - reinstated "_n" suffix for BSE detailed filenames (inadvertently removed in v02.25.00)
//                                      - updated pythonSubmit files:
//                                          preProcessing/pythonSubmit.py
//                                          examples/methods_paper_plots/detailed_evolution/pythonSubmitDemo.py
//                                          examples/methods_paper_plots/chirpmass_distribution/pythonSubmit.py
//                                          examples/methods_paper_plots/fig_5_HR_diagram/pythonSubmit.py
//                                          examples/methods_paper_plots/fig_6_max_R/pythonSubmit.py
//                                          examples/methods_paper_plots/fig_8_initial_core_final_mass_relations/pythonSubmitDefaults.py
//                                          examples/methods_paper_plots/fig_8_initial_core_final_mass_relations/pythonSubmitFryerRapid.py
//                                          examples/methods_paper_plots/fig_8_initial_core_final_mass_relations/pythonSubmitMandelMueller.py
// 02.25.03     JR - Nov 1 , 2021    - Minor fixes:
//                                      - fixed typo in Options.cpp for option --common-envelope-allow-immediate-RLOF-post-CE-survive (was typed common-envelope-allow-immediate-RLOF-post-CE_survive)
//                                      - fixed typo in Options.cpp for option --common-envelope-allow-radiative-envelope-survive (was typed common-envelope-allow-radiative-envelope-surive)
//                                        (neither of these caused problems because Boost matches only as many characters as necessary to determine the option name - would have if the names were not unique up to the typos)
// 02.25.04     IM - Nov 4, 2021     - Minor fixes
//                                      - More surive->survive typo fixes in python files to address issue #660
//                                      - Documentation edits to reflect new options common-envelope-allow-radiative-envelope-survive and common-envelope-allow-immediate-rlof-post-ce-survive options
// 02.25.05     IM - Nov 4, 2021     - Defect repair:
//                                      - Changed GiantBranch::CalculateRemnantMassByMullerMandel() to ensure that the remnant mass is no greater than the He core mass
// 02.25.06     IM - Nov 7, 2021     - Enhancements:
//                                      - Clarified program option documentation
//                                      - Removed unused CUSTOM semi-major axis initial distribution
//                                      - Removed unused STARTRACK zeta prescription
// 02.25.07     IM - Nov 12, 2021    - Defect repair:
//                                      - Changed EAGB::CalculateLuminosityOnPhase() and EAGB::CalculateLuminosityAtPhaseEnd() to use the helium core mass rather than the CO core mass (see Eq. in second paragraph of section 5.4 of Hurley+, 2000); this fixes a downward step in luminosity and radius on transition to EAGB
// 02.25.08     JR - Nov 15, 2021    - Defect repair:
//                                      - Fixed error introduced in v02.25.00: Added HDF5 support to GetLogStandardRecord().
//                                        Defect introduced was omission of code for HDF5 file support if a specified property is supplied to GetLogStandardRecord(), causing a boost::bad_get error.
//                                        The defect only affected HDF5 SSE_Supernovae files.  This fix adds the omitted code.
//                                      - Changed Options::PrintOptionHelp() to print help (-h/--h) to stdout instead of stderr.
// 02.25.09     IM - Nov 16, 2021    - Defect repair:
//                                      -Revert EAGB treatment to 02.25.06 until a proper fix is introduced
// 02.25.10     JR - Nov 19, 2021    - Defect repairs:
//                                      - clamp timestep returned in BaseStar::CalculateTimestep() to NUCLEAR_MINIMUM_TIMESTEP
//                                      - change NUCLEAR_MINIMUM_TIMESTEP to 1 year (from 100 years) in constants.h
// 02.26.00     IM - Nov 30, 2021    - Defect repairs:
//                                      - only decrease effective initial mass for HG and HeHG stars on mass loss when this decrease would not drive an unphysical decrease in the core mass
//                                      - change mass comparisons (e.g., mass vs. He flash mass threshold) to compare effective initial mass rather than current mass
//                                      - minor code and comment cleanup
// 02.26.01     IM - Dec 5, 2021     - Defect repair, Code cleanup:
//                                      - Removed redundant function ResolveRemnantAfterEnvelopeLoss (ResolveEnvelopeLoss is sufficient)
//                                      - Cleaned / updated ResolveEnvelopeLoss
//                                      - Fixed issue with masses and types of remnants formed from stripped HG stars
// 02.26.02     RTW - Dec 17, 2021   - Defect repair, Code cleanup:
//                                      - Changed all occurences of PPOW(base, 1.0/3.0) with std::cbrt, as the former could not handle negative bases
//                                      - Changed all occurences of sqrt with std::sqrt for consistency with the above change
// 02.26.03     IM - Jan 10, 2022    - Defect repair, code cleanup:
//                                      - Cleaned up treatment of HG donors having CONVECTIVE envelopes in LEGACY; fixed an issues with CEs from HG donors introduced in 02.25.01 
// 02.27.00     ML - Jan 12, 2022    - Enhancements:
//                                      - Add enhanced Nanjing lambda option that continuously extrapolates beyond radial range
//                                      - Add Nanjing lambda option to switch between calculation using rejuvenated mass and true birth mass
//                                      - Add Nanjing lambda mass and metallicity interpolation options
//                                      - No change in default behaviour
// 02.27.01     IM - Feb 3, 2022     - Defect repair:
//                                      - Fixed condition for envelope type when using ENVELOPE_STATE_PRESCRIPTION::FIXED_TEMPERATURE (previously, almost all envelopes were incorrecctly declared radiative)
// 02.27.02     IM - Feb 3, 2022     - Defect repair:
//                                      - Fixed mass change on forced envelope loss in response to issue # 743
// 02.27.03     JR - Feb 8, 2022     - Defect repair:
//                                      - Fix for issue # 745 - logfile definition records not updated correctly when using logfile-definitions file (see issue for details)
// 02.27.04     RTW - Feb 15, 2022   - Defect repair:
//                                      - Fix for issue # 761 - USSNe not occuring. See issue for details.
// 02.27.05     IRS - Feb 17, 2022   - Enhancements:
//                                      - Add function HasOnlyOneOf, which returns true if a binary has only one component in the list of stellar types passed, and false if neither or both are in the list
//                                      - Add function IsHMXRBinary, which returns true if HasOnlyOneOf(Black hole, Neutron star) and the companion radius is > 80% of the Roche Lobe radius
//                                      - Add flag --hmxr-binaries, which tells COMPAS to store binaries in BSE_RLOF output file if IsHMXRBinary
//                                      - Add columns for pre- and post-timestep ratio of stars to Roche Lobe radius to BSE_RLOF output file (addressing issue #746)
//                                      - Changed variables named rocheLobeTracker, roche_lobe_tracker etc. to starToRocheLobeRadiusRatio, star_to_roche_lobe_radius_ratio, etc. for clarity
// 02.27.06     SS - Apr 5, 2022     -  Defect repair:
//                                      - Fixed StarTrack PPISN prescription, previously it was doing the same thing as the COMPAS PPISN prescription.
// 02.27.07     RTW - Apr 5, 2022    - Defect repair:
//                                      - Fix for issue # 773 - ONeWD not forming due to incorrect mass comparison in TPAGB. 
// 02.27.08     RTW - Apr 12, 2022   - Defect repair:
//                                      - Fix for issue # 783 - Some mergers involving a massive star were not logged properly in BSE_RLOF, whenever a jump in radius due to changing stellar type within ResolveMassChanges was much greater than the separation.
// 02.27.09     VK - Apr 25, 2022    - Minor Enhancement:
//                                      - Converted constant: MULLERMANDEL_SIGMAKICK into an option: --muller-mandel-sigma-kick
// 02.28.00     Lvs - May 11, 2022   - Enhancements:
//                                      - Introduced new remnant mass prescription: Fryer+ 2022, adding new options --fryer-22-fmix and --fryer-22-mcrit
// 02.29.00     RTW - May 5, 2022    - Enhancement:
//                                      - Fix for issue # 596 - New option to allow for H rich ECSN (defaults to false). This removes non-interacting ECSN progenitors from contributing to the single pulsar population.
// 02.30.00     RTW - May 8, 2022    - Enhancement
//                                      - Added MACLEOD_LINEAR specific angular momentum gamma loss prescription for stable mass transfer
// 02.31.00     IM - May 14, 2022    - Enhancement
//                                      - Added option retain-core-mass-during-caseA-mass-transfer to preserve a larger donor core mass following case A MT, set equal to the expected core mass of a newly formed HG star with mass equal to that of the donor, scaled by the fraction of its MS lifetime
//                                      - Code and comment cleaning
// 02.31.01     RTW - May 16, 2022   - Defect repair:
//                                      - Fixed help string for H rich ECSN option implemented in v2.29.99
// 02.31.02     JR - May 18, 2022    - Defect repairs:
//                                      - Fixed STAR_PROPERTY_LABEL entries in contsants.h for INITIAL_STELLAR_TYPE and INITIAL_STELLAR_TYPE_NAME - both missing the prefix "INITIAL_".
//                                        Only caused a problem if a user wanted to add either of those to the logfile-definitions file - but since they are in the system parameters files (SSE and BSE)
//                                        by default encountering the problem would probably be unlikely.
//                                      - Fixed error identifier in Log::UpdateAllLogfileRecordSpecs() - was (incorrectly) ERROR::UNKNOWN_BINARY_PROPERTY, now (correctly) ERROR::UNKNOWN_STELLAR_PROPERTY 
// 02.31.03     RTW - May 20, 2022   - Defect repair:
//                                      - Fixed MS+MS unstable MT not getting flagged as a CEE
// 02.31.04     RTW - June 10, 2022  - Enhancements
//                                      - Fixed MT_TRACKER values to be clearer and complementary to each other
//                                      - Updated the relevant section in the detailed plotter that uses MT_TRACKER values
//                                      - Removed end states from detailed plotter (Merger, DCO, Unbound) so that they don't over compress the rest
// 02.31.05     RTW - July 25, 2022  - Defect repair:
//                                      - Renamed option '--allow-H-rich-ECSN' to 'allow-non-stripped-ECSN'
//                                      - Fixed check for non-interacting ECSN progenitors to consider MT history instead of H-richness
// 02.31.06     RTW - Aug 2, 2022    - Enhancement:
//                                      - Added stellar merger to default BSE_RLOF output
// 02.31.07     IM - August 1, 2022  - Defect repair:
//                                      - Print to DetailedOutput after merger, addresses https://github.com/TeamCOMPAS/COMPAS/issues/825
//                                      - Ensures no ONeWDs are formed with masses above Chandrasekhar mass
//                                      - Minor comment tweaks and a bit of defensive programming
// 02.31.08     RTW - Aug 3, 2022    - Enhancement:
//                                      - Added Accretion Induced Collapse (AIC) of ONeWD as another type of SN
// 02.31.09     RTW - Aug 9, 2022    - Enhancement:
//                                      - Max evolution time and max number of timesteps now read in from gridline as well as commandline
// 02.31.10     RTW - Aug 12, 2022   - Enhancement:
//                                      - Added option to set the Temperature boundary between convective/radiative giant envelopes
// 02.32.00     JR - Aug 27, 2022    - Enhancement & minor cleanup:
//                                      - Add 'record type' functionality to all standard log files
//                                      - Add/rationalise calls to PrintDetailedOutput() for binary systems
//                                          - remove m_PrintExtraDetailedOutput variable (and associated code) from BaseBinaryStar class
//                                      - Add new option for each standard log file to allow specification of which record types to print
//                                          - see e.g. '--logfile-detailed-output-record-types'
//                                      - Online documentation updated for record types and new options
//                                      - Detailed ploter changed to work with record type column (thanks RTW)
//                                      - Added new section to online documentation: 'What's new'
//                                          - documented record types changes in this new section
//                                      - Minor cleanup:
//                                          - minor formatting and typo fixes (src + docs)
//                                          - removed IncrementOmega() function from the BaseStar and Star classes (anti-patterm and no longer used - if it ever was)
//                                          - tidied up description of MainSequence::UpdateMinimumCoreMass()
// 02.33.00     RTW - Aug 13, 2022   - Enhancement:
//                                      - Added critical mass ratios from Claeys+ 2014 for determining if MT is unstable
//                                      - Cleaned up stability check functions in BaseBinaryStar.cpp for clarity, and to allow for critical mass ratios to be checked correctly
// 02.33.01     RTW - Sep 26, 2022   - Defect repair:
//                                      - Fixed interpolation of MACLEOD_LINEAR gamma for specific angular momentum. Previously interpolated on the gamma value, now interpolates in orbital separation
// 02.33.02      IM - Nov 27, 2022   - Defect repair:
//                                      - Fixed ignored value of input radius when computing the thermal timescale, relevant if using Roche lobe radius instead (issue #853)
//                                      - Cleaned code and comments around the use of MT_THERMALLY_LIMITED_VARIATION::RADIUS_TO_ROCHELOBE vs. C_FACTOR (issue #850)
// 02.34.00      IM - Nov 28, 2022   - Enhancement:
//                                      - Adding framework for Hirai & Mandel 2-stage common envelope formalism
//                                          (placeholders for now -- will have identical results to default version)
//                                      - Placed Dewi CE prescription on parity with others
// 02.34.01     RTW - Nov 30, 2022   - Defect repair:
//                                      - Fixed Time<MT and Time>MT calls in BSE_RLOF. Previously, they were identical. Now, Time<MT correctly reflects the previous time.
// 02.34.02     JR - Nov 30, 2022    - Defect repair:
//                                      - Fixed problem with no content in switchlog files (issue #870 - introduced in v2.32.00).
//                                      - Changed conditional statement in HG::ResolveEnvelopeLoss() and FGB::ResolveEnvelopeLoss() to be consistent with other stellar types ('>' -> '>=').
// 02.34.03     NRS - Jan 9, 2023    - Defect repair:
//                                      - Fixed units for post-CEE semi-major axis in CEE logs (issue #876).
// 02.34.04     RTW - Jan 31, 2023   - Enhancement:
//                                      - Added SN orbit inclination angle to BSE_SUPERNOVAE output
// 02.34.05     JR - Jan 29, 2023    - Code cleanup:
//                                      - Addressed issue #888 - replaced class variables m_LogMetallicityXi, m_LogMetallicitySigma, and m_LogMetallicityRho in BaseStar with getter functions.
// 02.34.06     IM - Feb 1, 2023     - Bug fixes:
//                                      - Re-enabled ResolveMassLoss() for Remnants so that Mdot is correctly reset
//                                      - Set Mdot to 0 in BaseBinaryStar::CalculateWindsMassLoss() when winds are turned off while the binary is in mass trensfer
//                                      - Removed Dutch winds for Remnants
//                                      - Fixed typo in NS::CalculateLuminosityOnPhase_Static()
//                                      - Minor code cleaning
// 02.35.00     RTW - Dec 8, 2022    - Enhancement:
//                                      - Added critical mass ratios from Ge+ 2020 for determining if MT is unstable
// 02.35.01     RTW - Feb 12, 2022   - Enhancement:
//                                      - Added post-SN orbital inclination vector to the output-able BINARY_PROPERTIES (not included in output, by default). 
// 02.35.02     JR - Feb 19, 2023    - Minor change and defect repair:
//                                      - Changed units of ROCHE_LOBE_RADIUS_1 and ROCHE_LOBE_RADIUS_2 from orbital separation to RSOL
//                                      - Changed header string for ROCHE_LOBE_RADIUS_1 from "RocheLobe(1)|a" to "RocheLobe(1)" - ditto for ROCHE_LOBE_RADIUS_2
//                                      - removed STAR_TO_ROCHE_LOBE_RADIUS_RATIO_1 ("Radius(1)|RL")and STAR_TO_ROCHE_LOBE_RADIUS_RATIO_2 ("Radius(2)|RL") from
//                                        the default output for BSE_DETAILED_OUTPUT_REC (can be calulated from other values in the default output)
//                                      - changed plot_detailed_evolution.py to accomodate the removal of STAR_TO_ROCHE_LOBE_RADIUS_RATIO_1 and 
//                                        STAR_TO_ROCHE_LOBE_RADIUS_RATIO_2 from the default output
//                                      - changed online documentation to reflect:
//                                           (a) removal of STAR_TO_ROCHE_LOBE_RADIUS_RATIO_1 and STAR_TO_ROCHE_LOBE_RADIUS_RATIO_2 from the default output
//                                           (b) change of header strings for ROCHE_LOBE_RADIUS_1 and ROCHE_LOBE_RADIUS_2 (units already (accidentally...) correct)
//                                      - fixed minor defect in call to m_Accretor->CalculateMassAcceptanceRate() in BaseBinaryStar::CalculateMassTransfer()
//                                        (only affected runs with mass-transfer-thermal-limit-accretor = RADIUS_TO_ROCHELOBE)
// 02.35.03     LvS - Feb 27, 2023   - Enhancement:
//                                      - Added mass accretion prescription during CE following model 2 from van Son + 2020
// 02.36.00     JR - Mar 15, 2023    - Enhancement, minor defect repairs:
//                                      - Addressed issue #797 - implemented functionality to create YAML file.  Two new options (--create-YAML-file and --YAML-template).  See documentation for details.
//                                      - Modifed runSubmit.py to work with new yaml file format (i.e. all options could be commented...)
//                                      - Minor defect repairs in options code
//                                      - Minor fixes to online documentation; also clarified make arguments
// 02.36.01     JR - Mar 20, 2023    - Documentation:
//                                      - Updated documentation for YAML files.
//                                      - Modified YAML template to include notice regarding commented lines in default YAML file.
// 02.37.00     NR,RTW - Mar 26, 2023 - Enhancement:
//                                      - Added functionality for WDs to accrete in different regimes. 
//                                          - This applies to each WD subtype individually, though there is some overlap between COWDs and ONeWDs.
//                                          - Also involves tracking the WD shell mass, to account for shell burning that later increases the WD mass.
//                                          - Includes possible instability, and merger if the donor is a giant, as well as new SN types, 
//                                          - AIC (accretion induced collapse), SNIA (Type Ia), and HeSD (Helium shell detonation). 
//                                      - Tangential but related changes:
//                                          - Cleaned up the call to EddingtonCriticalRate, puttting it in BaseStar along with the optional prefactor.
//                                          - Moved NS radius and luminosity calls into NS.h from elsewhere in the code.
// 02.37.01     JR - Mar 27, 2023    - Defect repair:
//                                      - Updated changelog.h and whats-new.rst to correctly reflect changes to the code and version numbers after a bad fix for merge conflicts
//                                      - Changed "DD" to "HeSD" as appropriate
//                                      - A couple of code-cleanups
// 02.37.02     JR - Mar 27, 2023    - Defect repair:
//                                      - Changed yaml.h to include <algorithm> and <chrono> - not including them causes docker build to fail.
// 02.37.03     IM - Apr 8, 2023     - Defect repair:
//                                      - Resolved issue #855 by using Mass0 rather than Mass to determine ages and timescales
// 02.38.01     IM - Apr 16, 2023    - Enhancement:
//                                      - Added option to eject the convective envelope by pulsations (ExpelConvectiveEnvelopeAboveLuminosityThreshold)
//                                          if log10(m_Luminosity/m_Mass) exceeds LuminosityToMassThreshold
<<<<<<< HEAD
// 02.38.03     IM - Apr 20, 2024    - Enhancement:
//                                      - Updated defaults following #957


const std::string VERSION_STRING = "02.38.03";
=======
// 02.38.02     NR - Apr 20, 2023    - Defect repair:
//                                      - Added missing const in WD files which was generating warnings when compiling.
//                                   - Enhancement:
//                                      - Added QCRIT_PRESCRIPTION::HURLEY_HJELLMING_WEBBINK based on Hurley+ 2002 and its corresponding documentation.


const std::string VERSION_STRING = "02.38.02";
>>>>>>> b7f3fa3d

# endif // __changelog_h__<|MERGE_RESOLUTION|>--- conflicted
+++ resolved
@@ -1014,20 +1014,15 @@
 // 02.38.01     IM - Apr 16, 2023    - Enhancement:
 //                                      - Added option to eject the convective envelope by pulsations (ExpelConvectiveEnvelopeAboveLuminosityThreshold)
 //                                          if log10(m_Luminosity/m_Mass) exceeds LuminosityToMassThreshold
-<<<<<<< HEAD
+// 02.38.02     NR - Apr 20, 2023    - Defect repair:
+//                                      - Added missing const in WD files which was generating warnings when compiling.
+//                                   - Enhancement:
+//                                      - Added QCRIT_PRESCRIPTION::HURLEY_HJELLMING_WEBBINK based on Hurley+ 2002 and its corresponding documentation.
 // 02.38.03     IM - Apr 20, 2024    - Enhancement:
 //                                      - Updated defaults following #957
 
 
 const std::string VERSION_STRING = "02.38.03";
-=======
-// 02.38.02     NR - Apr 20, 2023    - Defect repair:
-//                                      - Added missing const in WD files which was generating warnings when compiling.
-//                                   - Enhancement:
-//                                      - Added QCRIT_PRESCRIPTION::HURLEY_HJELLMING_WEBBINK based on Hurley+ 2002 and its corresponding documentation.
 
 
-const std::string VERSION_STRING = "02.38.02";
->>>>>>> b7f3fa3d
-
 # endif // __changelog_h__