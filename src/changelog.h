--- conflicted
+++ resolved
@@ -1211,13 +1211,6 @@
 //                                      - Fixed the definition of epsilon in IW dynamical tides to follow Ogilvie (2013) Eq. (42)
 // 02.49.03    VK - June 13, 2024     - Code cleanup:
 //                                      - Removed confusing definition of `one_minus_beta` in Dynamical tides code.
-<<<<<<< HEAD
-// 02.49.06    JDM - July 1, 2024     - Defect repairs:
-//                                      - Changed the VERY_MASSIVE_MINIMUM_MASS threshold to use m_Mass (current), rather than m_ZAMS.                                      
-//                                      - Lowered VINK_MASS_LOSS_MINIMUM_TEMP from 12.5 to 8kK, to eliminate the short interval during CHeB when WR winds were active between the RSG and OB temperature ranges, at low Z.
-                                   
-const std::string VERSION_STRING = "02.49.06";
-=======
 // 02.49.04    IM - June 19, 2024     - Defect repair, enhancement:
 //                                      - Corrected check for nuclear timescale (slow case A) mass transfer
 //                                      - Reduced MAXIMUM_MASS_TRANSFER_FRACTION_PER_STEP to 0.0001 to improve accuracy of orbital separation updates following mass transfer
@@ -1225,11 +1218,11 @@
 //                                      - Code cleanup
 // 02.49.05    IM - June 22, 2024     - Enhancement:
 //                                      - Replaced fixed-step, first-order integrator for orbital change after mass transfer with an adaptive-step, higher-order ODE integrator for improved speed and accuracy
+// 02.49.06    JDM - July 1, 2024     - Defect repairs:
+//                                      - Changed the VERY_MASSIVE_MINIMUM_MASS threshold to use m_Mass (current), rather than m_ZAMS.                                      
+//                                      - Lowered VINK_MASS_LOSS_MINIMUM_TEMP from 12.5 to 8kK, to eliminate the short interval during CHeB when WR winds were active between the RSG and OB temperature ranges, at low Z.
 
-
-const std::string VERSION_STRING = "02.49.05";
-
->>>>>>> 1766d94c
+const std::string VERSION_STRING = "02.49.06";
 
 
 # endif // __changelog_h__