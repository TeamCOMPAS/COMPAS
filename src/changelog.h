# ifndef __changelog_h__
# define __changelog_h__

// =====================================================================
// 
// COMPAS Changelog
// 
// =====================================================================
// 
// 02.00.00      JR - Sep 17, 2019 - Initial commit of new version
// 02.00.01      JR - Sep 20, 2019 - Fix compiler warnings. Powwow fixes
// 02.00.02      JR - Sep 21, 2019 - Make code clang-compliant
// 02.00.03      IM - Sep 23, 2019 - Added fstream include
// 02.01.00      JR - Oct 01, 2019 - Support for Chemically Homogeneous Evolution
// 02.02.00      JR - Oct 01, 2019 - Support for Grids - both SSE and BSE
// 02.02.01      JR - Oct 01, 2019 - Changed BaseBinaryStar code to assume tidal locking only if CHE is enabled
// 02.02.02      JR - Oct 07, 2019 - Defect repairs:
//                                       SSE iteration (increment index - Grids worked, range of values wasn't incrementing)
//                                       Errors service (FIRST_IN_FUNCTION errors sometimes printed every time)
//                                       Added code for both SSE and BSE so that specified metallicities be clamped to [0.0, 1.0].  What are reasonable limits?
//                                   Errors service performance enhancement (clean deleted stellar objects from catalog)
//                                   Changed way binary constituent stars masses equilibrated (they now retain their ZAMS mass, but (initial) mass and mass0 changes)
//                                   Add initial stellar type variable - and to some record definitions
//                                   Added change history and version number to constants.h
// 02.02.03      JR - Oct 09, 2019 - Defect repairs:
//                                       Initialised all BaseStar.m_Supernova elements (some had not been initialised)
//                                       Fixed regression in BaseStar.cpp (INITIAL_STELLAR_TYPE & INITIAL_STELLAR_TYPE_NAME in StellarPropertyValue())
//                                   Added max iteration check to Newton-Raphson method in SolveKeplersEquation (see constant MAX_KEPLER_ITERATIONS)
// 02.02.04      JR - Oct 09, 2019 - Defect repairs:
//                                       SN kick direction calculation corrected
//                                       Boolean value output corrected
//                                       Typos fixed
// 02.02.05      JR - Oct 10, 2019 - Defect repairs:
//                                       Determination of Chemically Homogeneous star fixed (threshold calculation)
//                                       Removed checks for RLOF to/from CH stars
//                                       Typos fixed
// 02.02.06      JR - Oct 11, 2019 - Renamed class "CHE" - now class "CH"
//                                   Updated CHE documentation
//                                   Added m_MassesEquilibrated variable to BaseBinaryStar
// 02.02.07      JR - Oct 20, 2019 - Defect repairs:
//                                       CEE printing systems post-stripping - github issue - reworked CE details/pre/post CE - partial fix (BindingEnergy remaining)
//                                       Added RANDOM_SEED to Options::OptionValue() (omitted erroneously)
//                                   Added m_SecondaryTooSmallForDCO variable to BaseBinaryStar - and to some record definitions
//                                   Added m_StellarMergerAtBirth variable to BaseBinaryStar - and to some record definitions
//                                   Added allow-rlof-at-birth program option
//                                       If CHE enabled, or allow-rlof-at-birth option is true, binaries that have one or both stars
//                                       in RLOF at birth will have masses equilibrated, radii recalculated, orbit circularised, and
//                                       semi-major axis recalculated, while conserving angular momentum - then allowed to evolve
//                                   Added allow-touching-at-birth program option
//                                       Binaries that have stars touching at birth (check is done after any equilibration and
//                                       recalculation of radius and separation is done) are allowed to evolve.  Evolve() function
//                                       immediately checks for merger at birth, flags status as such and stops evolution.
//                                   Documentation updated (see updated doc for detailed explanation of new program options)
// 02.03.00      JR - Oct 25, 2019 - Defect repairs:
//                                       removed extraneous delimiter at end of log file records
//                                   Added '--version' option
//                                   Changed minor version number - should have been done at last release - we'll grant the '--version' option minor release status...
// 02.03.01      JR - Nov 04, 2019 - Defect repair:
//                                       removed erroneous initialisation of m_CEDetails.alpha from BaseBinaryStar::SetRemainingCommonValues()
//                                       (CE Alpha was alwas being initialised to 0.0 regardless of program options)
// 02.03.02      JR - Nov 25, 2019 - Defect repairs:
//                                       added check for active log file before closing in Log::Stop()
//                                       added CH stars to MAIN_SEQUENCE and ALL_MAIN_SEQUENCE initializer_lists defined in constants.h
//                                       moved InitialiseMassTransfer() outside 'if' - now called even if not using mass transfer - sets some flags we might need
//                                       added code to recalculate rlof if CH stars are equilibrated in BaseBinaryStar constructor
//                                   Enhancements:
//                                       moved KROUPA constants from AIS class to constants.h
//                                       moved CalculateCDFKroupa() function from AIS class to BaseBinaryStar class
//                                       added m_CHE variable to BaseStar class - also selectable for printing
//                                       added explicit check to ResolveCommonEnvelope() to merge binary if the donor is a main sequence star
//                                   Chemically Homogeneous Evolution changes:
//                                       added check to CheckMassTransfer() in BaseBinaryStar.cpp to merge if CH+CH and touching - avoid CEE
//                                       added code to InitialiseMassTransfer() in BaseBinaryStar.cpp to equilibrate and possibly merge if both CH stars in RLOF
// (Unchanged)   IM - Nov 29, 2019 - Defect repairs:
//                                       changed Disbound -> Unbounded in header strings in constants.h
//                                       left one line in default/example grid file (Grid.txt)
//                                       fix default PPISN mass limit in python submit: 65 Msol -> 60 Msol
// 02.03.03      JR - Dec 04, 2019 - Defect repairs:
//                                       added code to UpdateAttributesAndAgeOneTimestep() in Star.cpp to recalculate stellar attributes after switching to new stellar type
//                                       (addresses discontinuous transitions e.g. CH -> HeMS)
//                                       changed IsPulsationalPairInstabilitySN() in GiantBranch.cpp to call IsPairInstabilitySN() instead of set MASSLESS_REMNANT if remnant mass <= 0.0
//                                       changed CalculateSNKickVelocity() in BaseStar.cpp to set m_SupernovaDetails.kickVelocity correctly after adjusting for fallback
// 02.03.04      FSB - Dec 04, 2019 - Defect repairs:
//                                       fixed bug in Fryer+2012 CalculateGravitationalRemnantMassadded() function to compare baryon mass of star remnant with
//  									                   baryon mass of MaximumNeutronStarMass instead of just MaximumNeutronStarMass. 
//                                       added m_BaryonicMassOfMaximumNeutronStarMass to BaseStar.h and BaseStar.cpp
// 02.03.05      JR - Dec 05, 2019 - Defect repairs:
//                                       fixed EvolveSingleStars() in main.cpp to print correct initial mass
//                                       fixed TPAGB::CalculateCOCoreMassAtPhaseEnd() - added conditional
// 02.04.00      JR - Dec 18, 2019 - New functionality:
//                                       added columns to BSE grid functionality: Kick_Velocity_1(&2), Kick_Theta_1(&2), Kick_Phi_1(&2), Kick_Mean_Anomaly_1(&2).  Updated documentation.
//                                   Changed functionality:
//                                       removed compiler version checks from Makefile - they seemed to only work for native Ubuntu and were more of a nuisance than anything...  (old version exists as Makefile-checks)
//                                   Defect repairs:
//                                       added recalculation of gbParams Mx & Lx in HeHG calculateGbParams()
//                                       created HeHG::CalculateGBParams_Static() and GiantBranch::CalculateGBParams_Static(), called from EAGB::ResolveEnvelopeLoss() to facilitate calculation of attributes for new stellar type before actually switching.  Needed to rewrite some other functions as static.  Note: this needs to be revisited and a more elegant solution implemented.
//                                       added CalculateRadiusAndStellarTypeOnPhase() for HeHG and HeGBstars, and changed call to calculateRadiusOnPhase() to CalculateRadiusAndStellarTypeOnPhase() in BaseStar::EvolveOnPhase().  This allows for HeHG and HeGB stars to change stellar type based on radius (previously missed).
//                                       set M = McBAGB for EAGB & TPAGB only (was being set for all types >= TPAGB)
//                                       added extra print detailed in BaseBinaryStar:Evolve() - sometimes missing a switch type in detailed output if only 1 timestep
//                                       swapped heading strings for ANY_STAR_PROPERTY::IS_ECSN and ANY_STAR_PROPERTY::IS_USSN (now correct)
//                                       removed condition in BaseBinaryStar::EvaluateSupernovae().  ResolveSupernova() is now called for all stellar types (not sure what I was thinking orginally. I'm sure I had a good reason - or maybe I was just tired...)
//                                       changed name of GiantBranch::CalculateProtoCoreMass() to GiantBranch::CalculateProtoCoreMassDelayed() and changed calls to the function
//                                       swapped order of calculations of ePrime (CalculateOrbitalEccentricityPostSupernova()) and m_SemiMajorAxisPrime (CalculateSemiMajorAxisPostSupernova()) in BaseBinaryStar::ResolveSupernova().  Improper order was causing wrong value of m_SeminMajorAxisPrime to be used in calculation of ePrime
//                                       set m_Disbound = true appropriately in BaseBinaryStar::Evolve() (note: m_Disbound will change name to m_Unbound soon...)
//                                       changed return value of CHeB::DetermineEnvelopeType() to CONVECTIVE.  Left CHeB DetermineEnvelopeTypeHurley2002() as RADIATIVE (used in BinaryConstituentStar::CalculateSynchronisationTimescale())
//                                       changed BINARY_PROPERTY::ORBITAL_VELOCITY to BINARY_PROPERTY::ORBITAL_VELOCITY_PRE_2ND_SUPERNOVA in BSE_SUPERNOVAE_REC (6th value printed)
//                                       added p_Erase parameter to Log::CloseStandardFile(); changed Log::CloseAllStandardFiles() to call Log::CloseStandardFile() with p_Erase=false and erase entire map after all files closed (prevent coredump when closing all files)
//                                       added ResolveSupernova() to ONeWD.h - ONeWD stars were previously not checking for SN
//                                       fixed BaseBinaryStar::InitialiseMassTransfer() - star1 was being updated instead of star2 for CH + CH stars when CHE enabled
// 02.04.01      JR - Dec 23, 2019 - Defect repairs:
//                                       Removed SN_EVENT::SN - all occurences of SN_EVENT::SN replaced by SN_EVENT::CCSN.
//                                           The current SN event ("Is"), and past SN event ("Experienced") are now bit maps (implemented as Enum Classes).  Each can have any of the values: CCSN, ECSN, PISN, PPSIN, USSN, RUNAWAY, RECYCLED_NS, and RLOF_ONTO_NS.  See definition of SN_EVENT Enum Class in constants.h for implementation and explanation.  
//                                       Updated variables selectable for printing:
//                                           Added ANY_STAR_PROPERTY::SN_TYPE (STAR_PROPERTY, SUPERNOVA_PROPERTY, COMPANION_PROPERTY (should always be SN_EVENT::NONE for companion star))
//                                           Added ANY_STAR_PROPERTY::EXPERIENCED_SN_TYPE (STAR_PROPERTY, SUPERNOVA_PROPERTY, COMPANION_PROPERTY)
//                                           All of ANY_STAR_PROPERTY::{CCSN, ECSN, PISN, PPISN, USSN} now selectable
//                                           Removed ANY_STAR_PROPERTY::SN - no longer selectable for printing (replaced by CCSN)
//                                           Updated documentation
//                                       Changed default record specifications for logfiles BSE_DOUBLE_COMPACT_OBJECTS_REC and BSE_SUPERNOVAE_REC
//                                           Removed the individual SN_EVENT columns for both "Is" and "Experienced" conditions (e.g. CCSN, ECSN etc)
//                                           "Is*" and "Experienced*" columns replaced with SN_TYPE & Experienced_SN_TYPE columns that record the SN event type (e.g. CCSN, ECSN, PPSN, PPSIN, USSN).  
//                                           RUNAWAY, RECYCLED_NS, and RLOF_ONTO_NS are still reported in separate, individual columns.
//                                       Added workaround for non-existent CHeB blue loop.  See description in CHeB::CalculateTimescales()
//                                       Removed binary star "survived" flag - it is always the NOT of the "unbound" flag
//                                       Changed initialisation function for HeGB stars (HeGB::Initialise() in HeGB.h) to NOT recalculate m_Age if evolving from HeHG -> HeGB 
//                                       Removed initialisation of m_Age (to 0.0) from COWD::Initialise() in COWD.h
//                                   Changed behaviour:  
//                                       Changed binary star "disbound" flag to "unbound" flag.  Changed all occurences of "disbound" to "unbound".  Changed "unbound" header flag to "Unbound"
// 02.04.02      JR - Jan 06, 2020 - Defect repairs:
//                                       Added IsPISN() & IsPPISN() to IsSNEvent()
//                                       Fixed check for SN event at top of BaseBinaryStar::ResolveSupenova()
//                                       Changed BaseBinaryStar::EvaluateSupernovae() to more closely match legacy code behaviour (see notes in function description):
//                                          Added p_Calculate2ndSN parameter to determine if 2nd supernova needs to be resolved
//                                          Clear star2 current SN event if necessary
//                                          Check m_SemiMajorAxisPrime value prior to SN events (viz. new aPrime variable)
//                                       Fixed timestep initialisation in BaseStar::CalculateConvergedTimestepZetaNuclear()  (was negative)
//                                       Fixed m_Age calculation in FGB::ResolveEnvelopeLoss()
//                                       Added CalculateInitialSupernovaMass() to NS.h - was setting M = 5.0 for >= ONeWD, should be ONeWD only (introduced in fix in v04.02.00)
//                                       Changed NS functions to return Radius in Rsol instead of km:
//                                          Added function NS:CalculateRadiusOnPhaseInKM_Static() (returns radius in km)
//                                          Changed NS:CalculateRadiusOnPhase_Static() to return Rsol
//                                          Added CalculateRadiusOnPhase() for NS (ns.h) - returns Rsol 
//                                   Changed behaviour:  
//                                       Print detailed output record whenever stellartype changes (after star 2 if both change)
// (Unchanged)   LK - Jan 10, 2020 - Defect repairs:
//                                       Added missing includes to Star.cpp, utils.h and utils.cpp (required for some compiler versions)
// 02.05.00      JR - Jan 23, 2020 - New functionality:
//                                       Grid files:
//                                          Added kick velocity magnitude random number to BSE grid file - see docs re Grids
//                                          Added range check for Kick_Mean_Anomaly_1 and Kick_Mean_Anomaly_2 ([0.0, 2pi)) in BSE grid file
//                                          Cleaned up SSE & BSE grid file code
//                                       Added m_LBVphaseFlag variable to BaseStar class; also added ANY_STAR_PROPERTY::LBV_PHASE_FLAG print variable.
//                                   Deleted functionality:  
//                                       Removed IndividualSystem option and related options - this can now be achieved via a grid file
//                                          Update pythonSubmitDefault.py to remove individual system related parameters
//                                   Changed behaviour:
//                                       Removed check for Options->Quiet() around simulation ended and cpu/wall time displays at end of EvolveSingleStars() and EvolveBinaryStars() in main.cpp
//                                   Defect repairs:
//                                       Removed erroneous check for CH stars in BaseBinaryStar::EvaluateBinary()
//                                       Fix for issue #46 (lower the minimum value of McSN in star.cpp from Mch to 1.38)
//                                          Changed 'MCH' to 'MECS' in 
//                                             BaseStar::CalculateMaximumCoreMassSN()
//                                             GiantBranch::CalculateCoreMassAtSupernova_Static
// 02.05.01      FSB - Jan 27, 2020 -Enhancement:
//                                       Cleaned up default printed headers and parameters constants.h:
//                                           - removed double parameters that were printed in multiple output files 
//                                           - changed some of the header names to more clear / consistent names
//                                           - added some comments in the default printing below for headers that we might want to remove in the near future
// 02.05.02      JR - Feb 21, 2020 - Defect repairs:
//                                       - fixed issue #31: zRocheLobe function does not use angular momentum loss
//                                       - fixed default logfile path (defaulted to '/' instead of './')
//                                       - changed default CE_ZETA_PRESCRIPTION to SOBERMAN (was STARTRACK which is no longer supported)
// 02.05.03      JR - Feb 21, 2020 - Defect repairs:
//                                       - removed extraneous debug print statement from Log.cpp
// 02.05.04      JR - Feb 23, 2020 - Defect repairs:
//                                       - fixed regression introduced in v02.05.00 that incread DNS rate ten-fold
//                                           - changed parameter from m_SupernovaDetails.initialKickParameters.velocityRandom to m_SupernovaDetails.kickVelocityRandom in call to DrawSNKickVelocity() in BaseStar::CalculateSNKickVelocity()
//                                       - reinstated STAR_1_PROPERTY::STELLAR_TYPE and STAR_2_PROPERTY::STELLAR_TYPE in BSE_SYSTEM_PARAMETERS_REC
// 02.05.05      JR - Feb 27, 2020 - Defect repair:
//                                       - fixed age resetting to 0.0 for MS_GT_07 stars after CH star spins down and switches to MS_GT_07
//                                           - ensure m_Age = 0.0 in constructor for BaseStar
//                                           - remove m_Age = 0.0 from Initialise() in MS_gt.07.h 
// 02.05.06      JR - Mar 02, 2020 - Defect repair:
//                                       - fixed m_MassesEquilibrated and associated functions - was erroneously typed as DOUBLE - now BOOL
//                                   Added/changed functionality:
//                                       - added m_MassesEquilibratedAtBirth variable to class BaseBinaryStar and associated property BINARY_PROPERTY::MASSES_EQUILIBRATED_AT_BIRTH
//                                       - tidied up pythonSubmitDefault.py a little:
//                                             - set grid_filename = None (was '' which worked, but None is correct)
//                                             - set logfile_definitions = None (was '' which worked, but None is correct)
//                                             - added logfile names - set to None (COMPAS commandline arguments already exist for these - introduced in v02.00.00)
// 02.05.07      JR - Mar 08, 2020 - Defect repair:
//                                       - fixed circularisation equation in BaseBinaryStar::InitialiseMassTransfer() - now takes new mass values into account
// 02.06.00      JR - Mar 10, 2020 - Changed functionality:
//                                       - removed RLOF printing code & associated pythonSubmitDefault.py options
// 02.06.01      JR - Mar 11, 2020 - Defect repair:
//                                       - removed extraneous debug print statement from Log.cpp (was previously removed in v02.05.03 but we backed-out the change...)
// 02.06.02      JR - Mar 15, 2020 - Defect repairs:
//                                       - removed commented RLOF printing lines in constant.h (somehow that was lost in some out of sync git merges...)
//                                       - removed commented options no longer used from Options.h and Options.cpp
//                                       - fixed units headers in constants.h - there are now no blank units headers, so SPACE delimited files now parse ok (multiple spaces should be treated as a single space)
//                                       - changed file extention for TAB delimited files to 'tsv'
//                                       - removed "useImportanceSampling" option - not used in code
//                                       - fixed typo in zeta-calculation-every-timestep option in Options.cpp
//                                       - removed redundant OPTIONS->MassTransferCriticalMassRatioHeliumGiant() from qcritflag if statement in BaseBinaryStar::CalculateMassTransfer()
//                                       - fixed OPTIONS->FixedMetallicity() - always returned true, now returns actual value
//                                       - fixed OPTIONS->OutputPathString() - was always returning raw option instead of fully qualified path
//                                       - changed the following in BaseBinaryStar::SetRemainingCommonValues() - erroneously not ported from legacy code:
//                                           (a) m_JLoss = OPTIONS->MassTransferJloss();
//                                           (b) m_FractionAccreted = OPTIONS->MassTransferFractionAccreted();
//                                           (both were being set to default value of 0.0)
//                                       - added OPTIONS->ZetaAdiabaticArbitrary() - option existed, but Options code had no function to retrieve value
//                                       - added OPTIONS->MassTransferFractionAccreted() to options - erroneously not ported from legacy code
//                                   Changed functionality:
//                                       - all options now have default values, and those values will be displayed in the help text (rather than string constants which may be incorrect)
//                                       - boolean options can now be provided with an argument (e.g. --massTransfer false)
//                                       - added ProgramOptionDetails() to Options.cpp and OPTIONS->OptionsDetails() in preparation for change in output functionality
// 02.07.00      JR - Mar 16, 2020 - New/changed functionality:
//                                       - COMPAS Logfiles are created in a (newly created) directory - this way they are all kept together
//                                       - new command line option 'output-container' implemented (also in pythonSubmitDefault.py) - this option allows the user to specify the name of the log files container directory (default is 'COMPAS_Output')
//                                       - if detailed log files are created they will be created in a directory named 'Detailed_Output' within the container directory
//                                       - a run details file named 'Run_details' is created in the container directory.  The file records the run details:
//                                             - COMPAS version
//                                             - date & time of run
//                                             - timing details (wall time, CPU seconds)
//                                             - the command line options and parameters used:
//                                                   - the value of options and an indication of whether the option was supplied by the user or the default value was used
//                                                   - other parameters - calculated/determined - are recorded
//                                   Defect repair:
//                                       - changed "--outut" option name to "--outpuPath" in stringCommands in pythonSubmitDefault.py
// 02.08.00		  AVG - Mar 17, 2020 - Changed functionality:
//  									                   - removed post-newtonian spin evolution	code & associated pythonSubmitDefault.py options
//  									                   - removed only_double_compact_objects code & associated pythonSubmitDefault.py options
//  									                   - removed tides code & associated pythonSubmitDefault.py options
//  									                   - removed deprecated options from pythonSubmitDefault.py options
//  									                   - renamed options: mass transfer, iterations -> timestep-iterations
//  									                   - commented AIS Options until fully implemented
// 02.08.01      JR - Mar 18, 2020 - Defect repairs:
//                                      - restored initialisation of AIS options in Options.cpp (AIS now defaults off instead of on)
//                                      - fixed retrieval of values for:
//                                            - ANY_STAR_PROPERTY::LAMBDA_KRUCKOW_BOTTOM, 
//                                            - ANY_STAR_PROPERTY::LAMBDA_KRUCKOW_MIDDLE, and 
//                                            - ANY_STAR_PROPERTY::LAMBDA_KRUCKOW_TOP 
//                                         in BaseStar::StellarPropertyValue().  Were all previously retrieving same value as ANY_STAR_PROPERTY::LAMBDA_KRUCKOW
//                                      - fixed some comments in BAseBinaryStar.cpp (lines 2222 and 2468, "de Mink" -> "HURLEY")
//                                      - fixed description (in comments) of BinaryConstituentStar::SetPostCEEValues() (erroneously had "pre" instead of "post" - in comments only, not code)
//                                      - fixed description of BaseStar::DrawKickDirection()
// 02.08.02      JR - Mar 27, 2020 - Defect repairs:
//                                      - fixed issue #158 RocheLobe_1<CE == RocheLobe_2<CE always
//                                      - fixed issue #160 Circularisation timescale incorrectly calculated
//                                      - fixed issue #161 Splashscreen printed twice - now only prints once
//                                      - fixed issue #162 OPTIONS->UseFixedUK() always returns FALSE.  Now returns TRUE if user supplies a fixed kick velocity via --fix-dimensionless-kick-velocity command line option
// 02.08.03      JR - Mar 28, 2020 - Defect repairs:
//                                      - fixed typo in BaseBinaryStar::ResolveCommonEnvelopeEvent() when calculating circularisation timescale in the case where star2 is the donor: star1Copy was errorneously used instead of star2Copy; changed to star2Copy
//                                      - changed circularisation timescale of binary to be minimum of constituent stars circularisation timescales, clamped to (0.0, infinity)
// 02.09.00      JR - Mar 30, 2020 - Minor enhancements:
//                                      - tightened the conditions under which we allow over-contact binaries - enabling CHE is no longer a sufficient condition after this change: the allow-rlof-at-birth option must also be specified (ussue #164)
//                                      - added printing of number of stars (for SSE) or binaries (for BSE) created to both stdout and Run_Details (issue #165)
//                                      - enhanced grid processing code in main.cpp to better handle TAB characters
// 02.09.01      JR - Mar 30, 2020 - Defect repair:
//                                      - OPTIONS->UseFixedUK() returns TRUE when user supplies -ve value via --fix-dimensionless-kick-velocity.  Now return TRUE iff the user supplies a value >=0 via --fix-dimensionless-kick-velocity
// 02.09.02      DC - Mar 30, 2020 - Defect repairs:
//                                      - Pulsar code fixed by correcting unit of NS radius in NS.cpp (added KM_TO_M constant in constants.h as a part of this),
//                                      correcting initialisation of pulsar birth parameters from GiantBranch.cpp to NS.cpp, adding an extra condition for isolated evolution when the companion loses mass but the NS does not accrete 
//                                      - option MACLEOD was printing wrongly as MACLEOD+2014 for user options, hence corrected it to MACLEOD in Options.cpp
// 02.09.03      JR - Apr 01, 2020 - Defect repairs:
//                                      - reinstated assignment of "prev" values in BaseBinaryStar::EvaluateBinary() (where call to ResolveTides() was removed).  Fixes low DNS count introduced in v02.08.00 caused by removal of ResolveTides() function (and call)
//                                      - commented option --logfile-BSE-be-binaries to match Be-Binary options commented by AVG in v02.08.00
// 02.09.04      JR - Apr 03, 2020 - Defect repair:
//                                      - removed IsUSSN() from IsSNEvent() definition in BinaryConstituentStar.cpp (USSN flag indicates just US, not USSN. Needs to be tidied-up properly)
// 02.09.05	     IM - Apr 03, 2020 - Defect repair:
//  		                            - fixed timescale calculation issue for newly created HeHG stars (from stripped EAGB stars); fixes drop in CO core mass
// 02.09.06      JR - Apr 07, 2020 - Defect repair:
//                                      - corrected calculation in return statement for Rand::Random(const double p_Lower, const double p_Upper) (issue #201)
//                                      - corrected calculation in return statement for Rand::RandomInt(const double p_Lower, const double p_Upper) (issue #201)
// 02.09.07      SS - Apr 07, 2020 - Change eccentricity, semi major axis and orbital velocity pre-2nd supernove to just pre-supernova everywhere in the code
// 02.09.08      SS - Apr 07, 2020 - Update zetaMainSequence=2.0 and zetaHertzsprungGap=6.5 in Options::SetToFiducialValues
// 02.09.09      JR - Apr 11, 2020 - Defect repair:
//                                      - restored property names in COMPASUnorderedMap<STAR_PROPERTY, std::string> STAR_PROPERTY_LABEL in constants.h (issue #218) (was causing logfile definitions files to be parsed incorrectly)
// 02.09.10	     IM - Apr 12, 2020 - Minor enhancement: added Mueller & Mandel 2020 remnant mass and kick prescription, MULLERMANDEL
//  			                     Defect repair: corrected spelling of output help string for MULLER2016 and MULLER2016MAXWELLIAN
// 02.10.01	     IM - Apr 14, 2020 - Minor enhancement: 
//  				                            - moved code so that SSE will also sample SN kicks, following same code branch as BSE 
// 02.10.02      SS - Apr 16, 2020 - Bug Fix for issue #105 ; core and envelope masses for HeHG and TPAGB stars
// 02.10.03      JR - Apr 17, 2020 - Defect repair:
//                                      - added LBV and WR winds to SSE (issue #223)
// 02.10.04	     IM - Apr 25, 2020 - Minor enhancement: moved Mueller & Mandel prescription constants to constants.h, other cleaning of this option
// 02.10.05      JR - Apr 26, 2020 - Enhancements:
//                                      - Issue #239 - added actual random seed to Run_Details
//                                      - Issue #246 - changed Options.cpp to ignore --single-star-mass-max if --single-star-mass-steps = 1.  Already does in main.cpp.
// 02.10.06      JR - Apr 26, 2020 - Defect repair:
//                                      - Issue #233 - corrected cicularisation formalae used in both BaseBinartStar constructors
// 02.11.00      JR - Apr 27, 2020 - Enhancement:
//                                      - Issue #238 - add supernova kick functionality to SSE grid file (+ updated docs)
//                                   Defect repairs:
//                                      - fixed typo in Options.h: changed '#include "rand.h" to '#include "Rand.h"
//                                      - fixed printing of actual random seed in Run_Details file (moved to Log.cpp from Options.cpp: initial random seed is set after options are set)
// 02.11.01	     IM - May 20, 2020 - Defect repair: 
//                                      - changed max NS mass for MULLERMANDEL prescription to a self-consistent value
// 02.11.02      IM - Jun 15, 2020 - Defect repair:
//                                      - added constants CBUR1 and CBUR2 to avoid hardcoded limits for He core masses leading to partially degenerate CO cores
// 02.11.03     RTW - Jun 20, 2020 - Enhancement:
//                                      - Issue #264 - fixed mass transfer printing bug 
// 02.11.04      JR - Jun 25, 2020 - Defect repairs:
//                                      - Issue #260 - Corrected recalculation of ZAMS values after eqilibration and cicularisation at birth when using grid files
//                                      - Issue #266 - Corrected calculation in BaseBinaryStar::SampleInitialMassDistribution() for KROUPA IMF distribution
//                                      - Issue #275 - Previous stellar type not set when stellar type is switched mid-timestep - now fixed
// 02.11.05      IM - Jun 26, 2020 - Defect repair:
//  				                    - Issue #280 - Stars undergoing RLOF at ZAMS after masses are equalised were removed from run even if AllowRLOFatZAMS set
// 02.12.00      IM - Jun 29, 2020 - Defect repair:
//                                      - Issue 277 - move UpdateAttributesAndAgeOneTimestepPreamble() to after ResolveSupernova() to avoid inconsistency
// 02.12.01      IM - Jul 18, 2020 - Enhancement:
//                                      - Starting to clean up mass transfer functionality
// 02.12.02      IM - Jul 23, 2020 - Enhancement:
//                                      - Change to thermal timescale MT for both donor and accretor to determine MT stability
// 02.12.03      IM - Jul 23, 2020 - Enhancement:
//                                      - Introduced a new ENVELOPE_STATE_PRESCRIPTION to deal with different prescriptions for convective vs. radiative envelopes (no actual behaviour changes yet for ENVELOPE_STATE_PRESCRIPTION::LEGACY);
//                                      - Removed unused COMMON_ENVELOPE_PRESCRIPTION
// 02.12.04      IM - Jul 24, 2020 - Enhancement:
//                                      - Changed temperatures to be written in Kelvin (see issue #278)
// 02.12.05      IM - Jul 25, 2020 - Enhancement:
//                                      - Added definition of FIXED_TEMPERATURE prescription to DetermineEnvelopeType()
//                                      - Removed unnecessary (and inaccurate) numerical zeta Roche lobe calculation
// 02.12.06      IM - Jul 26, 2020 - Enhancement:
//                                      - Extended use of zetaRadiativeEnvelopeGiant (formerley zetaHertzsprungGap) for all radiative envelope giant-like stars
// 02.12.07      IM - Jul 26, 2020 - Defect repair:
//                                      - Issue 295: do not engage in mass transfer if the binary is unbound
// 02.12.08   	AVG - Jul 26, 2020 - Defect repair:
//                                      - Issue #269: legacy bug in eccentric RLOF leading to a CEE
// 02.12.09      IM - Jul 30, 2020 - Enhancement:
//                                      - Cleaning of BaseBinaryStar::CalculateMassTransferOrbit(); dispensed with mass-transfer-prescription option
// 02.13.00      IM - Aug 2, 2020  - Enhancements and defect repairs:
//                                      - Simplified timescale calculations in BaseBinaryStar
//                                      - Replaced Fast Phase Case A MT and regular RLOF MT from non-envelope stars with a single function based on a root solver rather than random guesses (significantly improves accuracy)
//                                      - Removed all references to fast phase case A MT
//                                      - Corrected failure to update stars in InitialiseMassTransfer if orbit circularised on mass transfer
//                                      - Corrected incorrect timestep calculation for HeHG stars
// 02.13.01     AVG - Aug 6, 2020  - Defect repair:
//  									- Issue #267: Use radius of the star instead of Roche-lobe radius throughout ResolveCommonEnvelopeEvent()
// 02.13.02      IM - Aug 8, 2020  - Enhancements and defect repairs:
//                                      - Simplified random draw from Maxwellian distribution to use gsl libraries
//                                      - Fixed mass transfer with fixed accretion rate
//                                      - Cleaned up code and removed unused code
//                                      - Updated documentation
// 02.13.03       IM - Aug 9, 2020  - Enhancements and defect repairs:
//                                      - Use total core mass rather than He core mass in calls to CalculateZAdiabtic (see Issue #300)
//                                      - Set He core mass to equal the CO core mass when the He shell is stripped (see issue #277)
//                                      - Ultra-stripped SNe are set at core collapse (do not confusingly refer to stripped stars as previously, see issue #189)
// 02.13.04       IM - Aug 14, 2020 - Enhancements and defect repairs:
//                                      - Catch exception in boost root finder for mass transfer (resolve issue #317)
//                                      - Update core masses during Initialisation of HG and HeHG stars to be consistent with Hurley models
//                                      - Avoid division by zero in mass transfer rates of WDs
//                                      - Remove POSTITNOTE remnant mass prescription
// 02.13.05       IM - Aug 16, 2020 - Enhancements and defect repairs:
//                                      - General code cleaning
//                                      - Removed some redundant variables (e.g., m_EnvMass, which can be computed from m_Mass and m_CoreMass)
//                                      - Removed calculations of ZetaThermal and ZetaNuclear (these were previously incorrect because they relied on the evolution of a stellar copy which reverted to BaseStar and therefore didn't have the correct behaviour)
//                                      - Fixed CalculateZadiabatic to use ZetaAdiabaticArbitrary rather than ZetaThermalArbitrary; removed the latter
//                                      - Capped He core mass gain during shell H burning for CHeB and TPAGB stars, whose on-phase evolution now ends promptly when this limit is reached; this change also resolves issue #315 (higher mass SN remnants than total stellar mass)
// 02.13.06     AVG - Aug 20, 2020  - Defect repair:
//  									- Issue #229: Corrected fitting parameters in Muller 16 SN kick function
// 02.13.07      IM - Aug 20, 2020  - Enhancements:
//                                      - ONeWDs can now undergo ECSN if their mass rises above MECS=1.38 solar masses (previously, they could only undergo CCSN on rising above 1.38 solar masses).  ONeWD::CalculateInitialSupernovaMass now returns MCBUR1 rather than 5.0 to ensure this happens
//                                      - BaseStar::CalculateMaximumCoreMassSN() has been removed — it’s superfluous since  GiantBranch::CalculateCoreMassAtSupernova_Static does the same thing
//                                      - Some misleading comments in TPAGB dealing with SNe have been clarified
//                                      - Option to set MCBUR1 [minimum core mass at base of the AGB to avoid fully degenerate CO core formation] to a value different from the Hurley default of 1.6 solar masses added, Issue #65 resolved
//                                      - Removed unused Options::SetToFiducialValues()
//                                      - Documentation updated
// 02.13.08       JR - Aug 20, 2020 - Code cleanup:
//                                      - moved BaseStar::SolveKeplersEquation() to utils
//                                      - changed call to (now) utils::SolveKeplersEquation() in BaseStar::CalculateSNAnomalies() to accept tuple with error and show error/warning as necessary
//                                      - removed call to std::cerr from utils::SolveQuadratic() - now returns error if equation has no real roots
//                                      - changed call to utils::SolveQuadratic() in GiantBranch::CalculateGravitationalRemnantMass() to accept tuple with error and show warning as necessary
//                                      - changed RadiusEqualsRocheLobeFunctor() in BinaryBaseStar.h to not use the SHOW_WARN macro (can't uset ObjectId() function inside a templated function - no object)
//                                      - changed COMMANDLINE_STATUS to PROGRAM_STATUS (better description)
//                                      - moved ERROR:NONE to top of enum in constants.h (so ERROR = 0 = NONE - makes more sense...)
//                                      - added new program option '--enable-warnings' to enable warning messages (via SHOW_WARN macros).  Default is false.  SHOW_WARN macros were previously #undefined
// 02.13.09     RTW - Aug 21, 2020  - Code cleanup:
// 									    - Created changelog.txt and moved content over from constants.h
// 									    - Changed OrbitalVelocity to OrbitalAngularVelocity where that parameter was misnamed
// 									    - Changed Pre/PostSNeOrbitalVelocity to OrbitalVelocityPre/PostSN for consistency
// 									    - Added and updated physical conversion constants for clarity (e.g MSOL to MSOL_TO_KG)
// 									    - Removed ID from output files, it is confusing and superceeded by SEED
// 									    - Removed 'Total' from TotalOrbital(Energy/AngularMomentum)
// 									    - Typos
// 02.13.10     IM - Aug 21, 2020   - Enhancement:
//                                      - Added caseBBStabilityPrescription in lieu of forceCaseBBBCStabilityFlag and alwaysStableCaseBBBCFlag to give more options for case BB/BC MT stability (issue #32)
// 02.13.11     IM - Aug 22, 2020   - Enhancement:
//                                      - Removed several stored options (e.g., m_OrbitalAngularVelocity, m_RocheLobeTracker, etc.) to recompute them on an as-needed basis
//                                      - Removed some inf values in detailed outputs
//                                      - Slight speed-ups where feasible
//                                      - Shift various calculations to only be performed when needed, at printing, and give consistent values there (e.g., OmegaBreak, which was never updated previously)
//                                      - Remove a number of internal variables
//                                      - Declare functions constant where feasible
//                                      - Remove options to calculate Zetas and Lambdas at every timestep; variables that only appear in detailed outputs should not be computed at every timestep in a standard run
//                                      - Update documentation
//                                      - Remove postCEE binding energy (meaningless and wasn't re-computed, anyway)
// 02.13.12     IM - Aug 23, 2020   - Enhancement:
//                                      - More cleaning, removed some of the unnecessary prime quantities like m_SemiMajorAxisPrime, m_EccentricityPrime, etc.
//                                      - Thermal timescales are now correctly computed after the CE phase
//                                      - Detailed output passes a set of self-consistency checks (issue #288)
// 02.13.13     JR - Aug 23, 2020   - Defect repairs:
//                                      - Fixed debugging and logging macros in LogMacros.h
// 02.13.14     IM - Aug 29, 2020   - Defect repairs:
//                                      - Address issue #306 by removing detailed printing of merged binaries
//                                      - Address issue #70 by stopping evolution if the binary is touching
//                                      - Check for merged binaries rather than just touching binaries in Evaluate
//                                      - Minor cleaning (e.g., removed unnecessary CheckMassTransfer, which just repeated the work of CalculateMassTransfer but with a confusing name)
// 02.13.15     IM - Aug 30, 2020   - Defect repairs:
//                                      - Fixed issue #347: CalculateMassTransferOrbit was not correctly accounting for the MT_THERMALLY_LIMITED_VARIATION::RADIUS_TO_ROCHELOBE option
//                                      - Assorted very minor cleaning, including comments
// 02.14.00     IM - Aug 30, 2020   - Enhancement:
//                                      - Recreate RLOF printing (resolve issue #212)
// 02.14.01     ML - Sep 05, 2020   - Code cleanup:
//                                      - Issue #354 - Combine HYDROGEN_RICH and HYDROGEN_POOR supernova output variables into a single boolean variable IS_HYDROGEN_POOR 
<<<<<<< HEAD
// 02.14.02     RW - Sep 08, 2020   - Enhancement:
//                                      - Issue #12 - Move enhancement STROOPWAFEL from Legacy COMPAS to new COMPAS
//                                      - Issue #18 - double check STROOPWAFEL works in newCOMPAS
//                                      - Issue #154 - Test compatibility of CompasHPC and BSE_Grid.txt
//                                      - Added in combined functionaltiy of Stroopwafel and pythonSubmit, with support for HPC runs
//
//

const std::string VERSION_STRING = "02.14.02";
=======
// 02.15.00     JR - Sep 09, 2020   - Enhancements and related code cleanup:
//                                      - implemented "DETAILED_OUTPUT" folder inside "COMPAS_Output" container for SSE output
//                                      - SSE Parameters files moved to "DETAILED_OUTPUT" folder (they are analogous to BSE_Detailed_Output files)
//                                      - implemented SSE Switch Log and BSE Switch Log files (record written at the time of stellar type switch - see documentation)
//                                      - implemented SSE Supernova log file - see documentation (issue #253)
//                                      - added TIMESCALE_MS as a valid property in BaseStar::StellarPropertyValue().  The TIMESCALE_MS value in the SSE_Parameters file was being printed as "ERROR!" and nobody noticed :-)  It now prints correctly.
// 02.15.01     RS - Sep 10, 2020   - Enhancement
//                                       - added profiling option to keep track of repeated pow() calls
// 02.15.02     IM - Sep 11, 2020   - Defect repair
//                                       - changed ultra-stripped HeHG and HeGB stars to immediately check for supernovae before collapsing into WDs; this resolves issue #367
// 02.15.03     RW - Sep 11, 2020   - Code cleanup:
//                                      - Set all references to kick "velocity" to magnitude. This is more correct, and will help distinguish from system and component vector velocities later
// 02.15.04     JR - Sep 11, 2020   - Enhancement
//                                       - refactored profiling code
//                                          - profiling code can now be #defined away for production build
//                                          - added options (via #defines) to profiling code: counts only (no CPU spinning), and print calling function name
//                                       - removed profiling program option
// 02.15.05     JR - Sep 12, 2020   - Code cleanup
//                                       - removed superfluous (and broken) #define guard around profiling.cpp
//                                       - minor change to profiling output (moved header and trailer to better place)
// 02.15.06     IM - Sep 12, 2020   - Defect repair
//                                       - Changed BaseBinaryStar::ResolveSupernova to account only for mass lost by the exploding binary during the SN when correcting the orbit
//                                       - Delayed supernova of ultra-stripped stars so that the orbit is adjusted in response to mass transfer first, before the SN happens

const std::string VERSION_STRING = "02.15.06";
>>>>>>> ba462593

# endif // __changelog_h__<|MERGE_RESOLUTION|>--- conflicted
+++ resolved
@@ -412,17 +412,6 @@
 //                                      - Recreate RLOF printing (resolve issue #212)
 // 02.14.01     ML - Sep 05, 2020   - Code cleanup:
 //                                      - Issue #354 - Combine HYDROGEN_RICH and HYDROGEN_POOR supernova output variables into a single boolean variable IS_HYDROGEN_POOR 
-<<<<<<< HEAD
-// 02.14.02     RW - Sep 08, 2020   - Enhancement:
-//                                      - Issue #12 - Move enhancement STROOPWAFEL from Legacy COMPAS to new COMPAS
-//                                      - Issue #18 - double check STROOPWAFEL works in newCOMPAS
-//                                      - Issue #154 - Test compatibility of CompasHPC and BSE_Grid.txt
-//                                      - Added in combined functionaltiy of Stroopwafel and pythonSubmit, with support for HPC runs
-//
-//
-
-const std::string VERSION_STRING = "02.14.02";
-=======
 // 02.15.00     JR - Sep 09, 2020   - Enhancements and related code cleanup:
 //                                      - implemented "DETAILED_OUTPUT" folder inside "COMPAS_Output" container for SSE output
 //                                      - SSE Parameters files moved to "DETAILED_OUTPUT" folder (they are analogous to BSE_Detailed_Output files)
@@ -446,8 +435,14 @@
 // 02.15.06     IM - Sep 12, 2020   - Defect repair
 //                                       - Changed BaseBinaryStar::ResolveSupernova to account only for mass lost by the exploding binary during the SN when correcting the orbit
 //                                       - Delayed supernova of ultra-stripped stars so that the orbit is adjusted in response to mass transfer first, before the SN happens
+// 02.15.07     RW - Sep 08, 2020   - Enhancement:
+//                                      - Issue #12 - Move enhancement STROOPWAFEL from Legacy COMPAS to new COMPAS
+//                                      - Issue #18 - double check STROOPWAFEL works in newCOMPAS
+//                                      - Issue #154 - Test compatibility of CompasHPC and BSE_Grid.txt
+//                                      - Added in combined functionaltiy of Stroopwafel and pythonSubmit, with support for HPC runs
+//
+//
 
-const std::string VERSION_STRING = "02.15.06";
->>>>>>> ba462593
+const std::string VERSION_STRING = "02.15.07";
 
 # endif // __changelog_h__