--- conflicted
+++ resolved
@@ -970,15 +970,6 @@
 //                                      - Minor code cleaning
 // 02.35.00     RTW - Dec 8, 2022    - Enhancement:
 //                                      - Added critical mass ratios from Ge+ 2020 for determining if MT is unstable
-<<<<<<< HEAD
-// 02.36.00     JR - Feb 14, 2023    - Enhancement, minor defect repairs:
-//                                      - Addressed issue #797 - implemented functionality to create YAML file.  Two new options (--create-YAML-file and --YAML-template).  See documentation for details.
-//                                      - Modifed runSubmit.py to work with new yaml file format (i.e. all options could be commented...)
-//                                      - Minor defect repairs in options code
-//                                      - Minor fixes to online documentation; also clarified make arguments
-
-const std::string VERSION_STRING = "02.36.00";
-=======
 // 02.35.01     RTW - Feb 12, 2022   - Enhancement:
 //                                      - Added post-SN orbital inclination vector to the output-able BINARY_PROPERTIES (not included in output, by default). 
 // 02.35.02     JR - Feb 19, 2023    - Minor change and defect repair:
@@ -993,9 +984,13 @@
 //                                           (b) change of header strings for ROCHE_LOBE_RADIUS_1 and ROCHE_LOBE_RADIUS_2 (units already (accidentally...) correct)
 //                                      - fixed minor defect in call to m_Accretor->CalculateMassAcceptanceRate() in BaseBinaryStar::CalculateMassTransfer()
 //                                        (only affected runs with mass-transfer-thermal-limit-accretor = RADIUS_TO_ROCHELOBE)
+// 02.36.00     JR - Mar 15, 2023    - Enhancement, minor defect repairs:
+//                                      - Addressed issue #797 - implemented functionality to create YAML file.  Two new options (--create-YAML-file and --YAML-template).  See documentation for details.
+//                                      - Modifed runSubmit.py to work with new yaml file format (i.e. all options could be commented...)
+//                                      - Minor defect repairs in options code
+//                                      - Minor fixes to online documentation; also clarified make arguments
 
-const std::string VERSION_STRING = "02.35.02";
->>>>>>> def403cc
+const std::string VERSION_STRING = "02.36.00";
 
 
 # endif // __changelog_h__