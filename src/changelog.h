--- conflicted
+++ resolved
@@ -870,14 +870,11 @@
 //                                      - Fixed condition for envelope type when using ENVELOPE_STATE_PRESCRIPTION::FIXED_TEMPERATURE (previously, almost all envelopes were incorrecctly declared radiative)
 // 02.27.02     IM - Feb 3, 2021     - Defect repair:
 //                                      - Fixed mass change on forced envelope loss in response to issue # 743
-<<<<<<< HEAD
-// 02.27.03     RTW - Jan 18, 2021   - Enhancements:
-//                                      - Added in option to set initial stellar type, allowing for any of { MS HeMS HeWD COWD ONeWD NS BH }
-=======
 // 02.27.03     JR - Feb 8, 2021     - Defect repair:
 //                                      - Fix for issue # 745 - logfile definition records not updated correctly when using logfile-definitions file (see issue for details)
->>>>>>> 8bd661c4
+// 02.27.04     RTW - Jan 18, 2021   - Enhancements:
+//                                      - Added in option to set initial stellar type, allowing for any of { MS HeMS HeWD COWD ONeWD NS BH }
 
-const std::string VERSION_STRING = "02.27.03";
+const std::string VERSION_STRING = "02.27.04";
 
 # endif // __changelog_h__