# ifndef __changelog_h__
# define __changelog_h__

// =====================================================================
// 
// COMPAS Changelog
// 
// =====================================================================
// 
// 02.00.00      JR - Sep 17, 2019 - Initial commit of new version
// 02.00.01      JR - Sep 20, 2019 - Fix compiler warnings. Powwow fixes
// 02.00.02      JR - Sep 21, 2019 - Make code clang-compliant
// 02.00.03      IM - Sep 23, 2019 - Added fstream include
// 02.01.00      JR - Oct 01, 2019 - Support for Chemically Homogeneous Evolution
// 02.02.00      JR - Oct 01, 2019 - Support for Grids - both SSE and BSE
// 02.02.01      JR - Oct 01, 2019 - Changed BaseBinaryStar code to assume tidal locking only if CHE is enabled
// 02.02.02      JR - Oct 07, 2019 - Defect repairs:
//                                       SSE iteration (increment index - Grids worked, range of values wasn't incrementing)
//                                       Errors service (FIRST_IN_FUNCTION errors sometimes printed every time)
//                                       Added code for both SSE and BSE so that specified metallicities be clamped to [0.0, 1.0].  What are reasonable limits?
//                                   Errors service performance enhancement (clean deleted stellar objects from catalog)
//                                   Changed way binary constituent stars masses equilibrated (they now retain their ZAMS mass, but (initial) mass and mass0 changes)
//                                   Add initial stellar type variable - and to some record definitions
//                                   Added change history and version number to constants.h
// 02.02.03      JR - Oct 09, 2019 - Defect repairs:
//                                       Initialised all BaseStar.m_Supernova elements (some had not been initialised)
//                                       Fixed regression in BaseStar.cpp (INITIAL_STELLAR_TYPE & INITIAL_STELLAR_TYPE_NAME in StellarPropertyValue())
//                                   Added max iteration check to Newton-Raphson method in SolveKeplersEquation (see constant MAX_KEPLER_ITERATIONS)
// 02.02.04      JR - Oct 09, 2019 - Defect repairs:
//                                       SN kick direction calculation corrected
//                                       Boolean value output corrected
//                                       Typos fixed
// 02.02.05      JR - Oct 10, 2019 - Defect repairs:
//                                       Determination of Chemically Homogeneous star fixed (threshold calculation)
//                                       Removed checks for RLOF to/from CH stars
//                                       Typos fixed
// 02.02.06      JR - Oct 11, 2019 - Renamed class "CHE" - now class "CH"
//                                   Updated CHE documentation
//                                   Added m_MassesEquilibrated variable to BaseBinaryStar
// 02.02.07      JR - Oct 20, 2019 - Defect repairs:
//                                       CEE printing systems post-stripping - github issue - reworked CE details/pre/post CE - partial fix (BindingEnergy remaining)
//                                       Added RANDOM_SEED to Options::OptionValue() (omitted erroneously)
//                                   Added m_SecondaryTooSmallForDCO variable to BaseBinaryStar - and to some record definitions
//                                   Added m_StellarMergerAtBirth variable to BaseBinaryStar - and to some record definitions
//                                   Added allow-rlof-at-birth program option
//                                       If CHE enabled, or allow-rlof-at-birth option is true, binaries that have one or both stars
//                                       in RLOF at birth will have masses equilibrated, radii recalculated, orbit circularised, and
//                                       semi-major axis recalculated, while conserving angular momentum - then allowed to evolve
//                                   Added allow-touching-at-birth program option
//                                       Binaries that have stars touching at birth (check is done after any equilibration and
//                                       recalculation of radius and separation is done) are allowed to evolve.  Evolve() function
//                                       immediately checks for merger at birth, flags status as such and stops evolution.
//                                   Documentation updated (see updated doc for detailed explanation of new program options)
// 02.03.00      JR - Oct 25, 2019 - Defect repairs:
//                                       removed extraneous delimiter at end of log file records
//                                   Added '--version' option
//                                   Changed minor version number - should have been done at last release - we'll grant the '--version' option minor release status...
// 02.03.01      JR - Nov 04, 2019 - Defect repair:
//                                       removed erroneous initialisation of m_CEDetails.alpha from BaseBinaryStar::SetRemainingCommonValues()
//                                       (CE Alpha was alwas being initialised to 0.0 regardless of program options)
// 02.03.02      JR - Nov 25, 2019 - Defect repairs:
//                                       added check for active log file before closing in Log::Stop()
//                                       added CH stars to MAIN_SEQUENCE and ALL_MAIN_SEQUENCE initializer_lists defined in constants.h
//                                       moved InitialiseMassTransfer() outside 'if' - now called even if not using mass transfer - sets some flags we might need
//                                       added code to recalculate rlof if CH stars are equilibrated in BaseBinaryStar constructor
//                                   Enhancements:
//                                       moved KROUPA constants from AIS class to constants.h
//                                       moved CalculateCDFKroupa() function from AIS class to BaseBinaryStar class
//                                       added m_CHE variable to BaseStar class - also selectable for printing
//                                       added explicit check to ResolveCommonEnvelope() to merge binary if the donor is a main sequence star
//                                   Chemically Homogeneous Evolution changes:
//                                       added check to CheckMassTransfer() in BaseBinaryStar.cpp to merge if CH+CH and touching - avoid CEE
//                                       added code to InitialiseMassTransfer() in BaseBinaryStar.cpp to equilibrate and possibly merge if both CH stars in RLOF
// (Unchanged)   IM - Nov 29, 2019 - Defect repairs:
//                                       changed Disbound -> Unbounded in header strings in constants.h
//                                       left one line in default/example grid file (Grid.txt)
//                                       fix default PPISN mass limit in python submit: 65 Msol -> 60 Msol
// 02.03.03      JR - Dec 04, 2019 - Defect repairs:
//                                       added code to UpdateAttributesAndAgeOneTimestep() in Star.cpp to recalculate stellar attributes after switching to new stellar type
//                                       (addresses discontinuous transitions e.g. CH -> HeMS)
//                                       changed IsPulsationalPairInstabilitySN() in GiantBranch.cpp to call IsPairInstabilitySN() instead of set MASSLESS_REMNANT if remnant mass <= 0.0
//                                       changed CalculateSNKickVelocity() in BaseStar.cpp to set m_SupernovaDetails.kickVelocity correctly after adjusting for fallback
// 02.03.04      FSB - Dec 04, 2019 - Defect repairs:
//                                       fixed bug in Fryer+2012 CalculateGravitationalRemnantMassadded() function to compare baryon mass of star remnant with
//  									                   baryon mass of MaximumNeutronStarMass instead of just MaximumNeutronStarMass. 
//                                       added m_BaryonicMassOfMaximumNeutronStarMass to BaseStar.h and BaseStar.cpp
// 02.03.05      JR - Dec 05, 2019 - Defect repairs:
//                                       fixed EvolveSingleStars() in main.cpp to print correct initial mass
//                                       fixed TPAGB::CalculateCOCoreMassAtPhaseEnd() - added conditional
// 02.04.00      JR - Dec 18, 2019 - New functionality:
//                                       added columns to BSE grid functionality: Kick_Velocity_1(&2), Kick_Theta_1(&2), Kick_Phi_1(&2), Kick_Mean_Anomaly_1(&2).  Updated documentation.
//                                   Changed functionality:
//                                       removed compiler version checks from Makefile - they seemed to only work for native Ubuntu and were more of a nuisance than anything...  (old version exists as Makefile-checks)
//                                   Defect repairs:
//                                       added recalculation of gbParams Mx & Lx in HeHG calculateGbParams()
//                                       created HeHG::CalculateGBParams_Static() and GiantBranch::CalculateGBParams_Static(), called from EAGB::ResolveEnvelopeLoss() to facilitate calculation of attributes for new stellar type before actually switching.  Needed to rewrite some other functions as static.  Note: this needs to be revisited and a more elegant solution implemented.
//                                       added CalculateRadiusAndStellarTypeOnPhase() for HeHG and HeGBstars, and changed call to calculateRadiusOnPhase() to CalculateRadiusAndStellarTypeOnPhase() in BaseStar::EvolveOnPhase().  This allows for HeHG and HeGB stars to change stellar type based on radius (previously missed).
//                                       set M = McBAGB for EAGB & TPAGB only (was being set for all types >= TPAGB)
//                                       added extra print detailed in BaseBinaryStar:Evolve() - sometimes missing a switch type in detailed output if only 1 timestep
//                                       swapped heading strings for ANY_STAR_PROPERTY::IS_ECSN and ANY_STAR_PROPERTY::IS_USSN (now correct)
//                                       removed condition in BaseBinaryStar::EvaluateSupernovae().  ResolveSupernova() is now called for all stellar types (not sure what I was thinking orginally. I'm sure I had a good reason - or maybe I was just tired...)
//                                       changed name of GiantBranch::CalculateProtoCoreMass() to GiantBranch::CalculateProtoCoreMassDelayed() and changed calls to the function
//                                       swapped order of calculations of ePrime (CalculateOrbitalEccentricityPostSupernova()) and m_SemiMajorAxisPrime (CalculateSemiMajorAxisPostSupernova()) in BaseBinaryStar::ResolveSupernova().  Improper order was causing wrong value of m_SeminMajorAxisPrime to be used in calculation of ePrime
//                                       set m_Disbound = true appropriately in BaseBinaryStar::Evolve() (note: m_Disbound will change name to m_Unbound soon...)
//                                       changed return value of CHeB::DetermineEnvelopeType() to CONVECTIVE.  Left CHeB DetermineEnvelopeTypeHurley2002() as RADIATIVE (used in BinaryConstituentStar::CalculateSynchronisationTimescale())
//                                       changed BINARY_PROPERTY::ORBITAL_VELOCITY to BINARY_PROPERTY::ORBITAL_VELOCITY_PRE_2ND_SUPERNOVA in BSE_SUPERNOVAE_REC (6th value printed)
//                                       added p_Erase parameter to Log::CloseStandardFile(); changed Log::CloseAllStandardFiles() to call Log::CloseStandardFile() with p_Erase=false and erase entire map after all files closed (prevent coredump when closing all files)
//                                       added ResolveSupernova() to ONeWD.h - ONeWD stars were previously not checking for SN
//                                       fixed BaseBinaryStar::InitialiseMassTransfer() - star1 was being updated instead of star2 for CH + CH stars when CHE enabled
// 02.04.01      JR - Dec 23, 2019 - Defect repairs:
//                                       Removed SN_EVENT::SN - all occurences of SN_EVENT::SN replaced by SN_EVENT::CCSN.
//                                           The current SN event ("Is"), and past SN event ("Experienced") are now bit maps (implemented as Enum Classes).  Each can have any of the values: CCSN, ECSN, PISN, PPSIN, USSN, RUNAWAY, RECYCLED_NS, and RLOF_ONTO_NS.  See definition of SN_EVENT Enum Class in constants.h for implementation and explanation.  
//                                       Updated variables selectable for printing:
//                                           Added ANY_STAR_PROPERTY::SN_TYPE (STAR_PROPERTY, SUPERNOVA_PROPERTY, COMPANION_PROPERTY (should always be SN_EVENT::NONE for companion star))
//                                           Added ANY_STAR_PROPERTY::EXPERIENCED_SN_TYPE (STAR_PROPERTY, SUPERNOVA_PROPERTY, COMPANION_PROPERTY)
//                                           All of ANY_STAR_PROPERTY::{CCSN, ECSN, PISN, PPISN, USSN} now selectable
//                                           Removed ANY_STAR_PROPERTY::SN - no longer selectable for printing (replaced by CCSN)
//                                           Updated documentation
//                                       Changed default record specifications for logfiles BSE_DOUBLE_COMPACT_OBJECTS_REC and BSE_SUPERNOVAE_REC
//                                           Removed the individual SN_EVENT columns for both "Is" and "Experienced" conditions (e.g. CCSN, ECSN etc)
//                                           "Is*" and "Experienced*" columns replaced with SN_TYPE & Experienced_SN_TYPE columns that record the SN event type (e.g. CCSN, ECSN, PPSN, PPSIN, USSN).  
//                                           RUNAWAY, RECYCLED_NS, and RLOF_ONTO_NS are still reported in separate, individual columns.
//                                       Added workaround for non-existent CHeB blue loop.  See description in CHeB::CalculateTimescales()
//                                       Removed binary star "survived" flag - it is always the NOT of the "unbound" flag
//                                       Changed initialisation function for HeGB stars (HeGB::Initialise() in HeGB.h) to NOT recalculate m_Age if evolving from HeHG -> HeGB 
//                                       Removed initialisation of m_Age (to 0.0) from COWD::Initialise() in COWD.h
//                                   Changed behaviour:  
//                                       Changed binary star "disbound" flag to "unbound" flag.  Changed all occurences of "disbound" to "unbound".  Changed "unbound" header flag to "Unbound"
// 02.04.02      JR - Jan 06, 2020 - Defect repairs:
//                                       Added IsPISN() & IsPPISN() to IsSNEvent()
//                                       Fixed check for SN event at top of BaseBinaryStar::ResolveSupenova()
//                                       Changed BaseBinaryStar::EvaluateSupernovae() to more closely match legacy code behaviour (see notes in function description):
//                                          Added p_Calculate2ndSN parameter to determine if 2nd supernova needs to be resolved
//                                          Clear star2 current SN event if necessary
//                                          Check m_SemiMajorAxisPrime value prior to SN events (viz. new aPrime variable)
//                                       Fixed timestep initialisation in BaseStar::CalculateConvergedTimestepZetaNuclear()  (was negative)
//                                       Fixed m_Age calculation in FGB::ResolveEnvelopeLoss()
//                                       Added CalculateInitialSupernovaMass() to NS.h - was setting M = 5.0 for >= ONeWD, should be ONeWD only (introduced in fix in v04.02.00)
//                                       Changed NS functions to return Radius in Rsol instead of km:
//                                          Added function NS:CalculateRadiusOnPhaseInKM_Static() (returns radius in km)
//                                          Changed NS:CalculateRadiusOnPhase_Static() to return Rsol
//                                          Added CalculateRadiusOnPhase() for NS (ns.h) - returns Rsol 
//                                   Changed behaviour:  
//                                       Print detailed output record whenever stellartype changes (after star 2 if both change)
// (Unchanged)   LK - Jan 10, 2020 - Defect repairs:
//                                       Added missing includes to Star.cpp, utils.h and utils.cpp (required for some compiler versions)
// 02.05.00      JR - Jan 23, 2020 - New functionality:
//                                       Grid files:
//                                          Added kick velocity magnitude random number to BSE grid file - see docs re Grids
//                                          Added range check for Kick_Mean_Anomaly_1 and Kick_Mean_Anomaly_2 ([0.0, 2pi)) in BSE grid file
//                                          Cleaned up SSE & BSE grid file code
//                                       Added m_LBVphaseFlag variable to BaseStar class; also added ANY_STAR_PROPERTY::LBV_PHASE_FLAG print variable.
//                                   Deleted functionality:  
//                                       Removed IndividualSystem option and related options - this can now be achieved via a grid file
//                                          Update pythonSubmitDefault.py to remove individual system related parameters
//                                   Changed behaviour:
//                                       Removed check for Options->Quiet() around simulation ended and cpu/wall time displays at end of EvolveSingleStars() and EvolveBinaryStars() in main.cpp
//                                   Defect repairs:
//                                       Removed erroneous check for CH stars in BaseBinaryStar::EvaluateBinary()
//                                       Fix for issue #46 (lower the minimum value of McSN in star.cpp from Mch to 1.38)
//                                          Changed 'MCH' to 'MECS' in 
//                                             BaseStar::CalculateMaximumCoreMassSN()
//                                             GiantBranch::CalculateCoreMassAtSupernova_Static
// 02.05.01      FSB - Jan 27, 2020 -Enhancement:
//                                       Cleaned up default printed headers and parameters constants.h:
//                                           - removed double parameters that were printed in multiple output files 
//                                           - changed some of the header names to more clear / consistent names
//                                           - added some comments in the default printing below for headers that we might want to remove in the near future
// 02.05.02      JR - Feb 21, 2020 - Defect repairs:
//                                       - fixed issue #31: zRocheLobe function does not use angular momentum loss
//                                       - fixed default logfile path (defaulted to '/' instead of './')
//                                       - changed default CE_ZETA_PRESCRIPTION to SOBERMAN (was STARTRACK which is no longer supported)
// 02.05.03      JR - Feb 21, 2020 - Defect repairs:
//                                       - removed extraneous debug print statement from Log.cpp
// 02.05.04      JR - Feb 23, 2020 - Defect repairs:
//                                       - fixed regression introduced in v02.05.00 that incread DNS rate ten-fold
//                                           - changed parameter from m_SupernovaDetails.initialKickParameters.velocityRandom to m_SupernovaDetails.kickVelocityRandom in call to DrawSNKickVelocity() in BaseStar::CalculateSNKickVelocity()
//                                       - reinstated STAR_1_PROPERTY::STELLAR_TYPE and STAR_2_PROPERTY::STELLAR_TYPE in BSE_SYSTEM_PARAMETERS_REC
// 02.05.05      JR - Feb 27, 2020 - Defect repair:
//                                       - fixed age resetting to 0.0 for MS_GT_07 stars after CH star spins down and switches to MS_GT_07
//                                           - ensure m_Age = 0.0 in constructor for BaseStar
//                                           - remove m_Age = 0.0 from Initialise() in MS_gt.07.h 
// 02.05.06      JR - Mar 02, 2020 - Defect repair:
//                                       - fixed m_MassesEquilibrated and associated functions - was erroneously typed as DOUBLE - now BOOL
//                                   Added/changed functionality:
//                                       - added m_MassesEquilibratedAtBirth variable to class BaseBinaryStar and associated property BINARY_PROPERTY::MASSES_EQUILIBRATED_AT_BIRTH
//                                       - tidied up pythonSubmitDefault.py a little:
//                                             - set grid_filename = None (was '' which worked, but None is correct)
//                                             - set logfile_definitions = None (was '' which worked, but None is correct)
//                                             - added logfile names - set to None (COMPAS commandline arguments already exist for these - introduced in v02.00.00)
// 02.05.07      JR - Mar 08, 2020 - Defect repair:
//                                       - fixed circularisation equation in BaseBinaryStar::InitialiseMassTransfer() - now takes new mass values into account
// 02.06.00      JR - Mar 10, 2020 - Changed functionality:
//                                       - removed RLOF printing code & associated pythonSubmitDefault.py options
// 02.06.01      JR - Mar 11, 2020 - Defect repair:
//                                       - removed extraneous debug print statement from Log.cpp (was previously removed in v02.05.03 but we backed-out the change...)
// 02.06.02      JR - Mar 15, 2020 - Defect repairs:
//                                       - removed commented RLOF printing lines in constant.h (somehow that was lost in some out of sync git merges...)
//                                       - removed commented options no longer used from Options.h and Options.cpp
//                                       - fixed units headers in constants.h - there are now no blank units headers, so SPACE delimited files now parse ok (multiple spaces should be treated as a single space)
//                                       - changed file extention for TAB delimited files to 'tsv'
//                                       - removed "useImportanceSampling" option - not used in code
//                                       - fixed typo in zeta-calculation-every-timestep option in Options.cpp
//                                       - removed redundant OPTIONS->MassTransferCriticalMassRatioHeliumGiant() from qcritflag if statement in BaseBinaryStar::CalculateMassTransfer()
//                                       - fixed OPTIONS->FixedMetallicity() - always returned true, now returns actual value
//                                       - fixed OPTIONS->OutputPathString() - was always returning raw option instead of fully qualified path
//                                       - changed the following in BaseBinaryStar::SetRemainingCommonValues() - erroneously not ported from legacy code:
//                                           (a) m_JLoss = OPTIONS->MassTransferJloss();
//                                           (b) m_FractionAccreted = OPTIONS->MassTransferFractionAccreted();
//                                           (both were being set to default value of 0.0)
//                                       - added OPTIONS->ZetaAdiabaticArbitrary() - option existed, but Options code had no function to retrieve value
//                                       - added OPTIONS->MassTransferFractionAccreted() to options - erroneously not ported from legacy code
//                                   Changed functionality:
//                                       - all options now have default values, and those values will be displayed in the help text (rather than string constants which may be incorrect)
//                                       - boolean options can now be provided with an argument (e.g. --massTransfer false)
//                                       - added ProgramOptionDetails() to Options.cpp and OPTIONS->OptionsDetails() in preparation for change in output functionality
// 02.07.00      JR - Mar 16, 2020 - New/changed functionality:
//                                       - COMPAS Logfiles are created in a (newly created) directory - this way they are all kept together
//                                       - new command line option 'output-container' implemented (also in pythonSubmitDefault.py) - this option allows the user to specify the name of the log files container directory (default is 'COMPAS_Output')
//                                       - if detailed log files are created they will be created in a directory named 'Detailed_Output' within the container directory
//                                       - a run details file named 'Run_details' is created in the container directory.  The file records the run details:
//                                             - COMPAS version
//                                             - date & time of run
//                                             - timing details (wall time, CPU seconds)
//                                             - the command line options and parameters used:
//                                                   - the value of options and an indication of whether the option was supplied by the user or the default value was used
//                                                   - other parameters - calculated/determined - are recorded
//                                   Defect repair:
//                                       - changed "--outut" option name to "--outpuPath" in stringCommands in pythonSubmitDefault.py
// 02.08.00		  AVG - Mar 17, 2020 - Changed functionality:
//  									                   - removed post-newtonian spin evolution	code & associated pythonSubmitDefault.py options
//  									                   - removed only_double_compact_objects code & associated pythonSubmitDefault.py options
//  									                   - removed tides code & associated pythonSubmitDefault.py options
//  									                   - removed deprecated options from pythonSubmitDefault.py options
//  									                   - renamed options: mass transfer, iterations -> timestep-iterations
//  									                   - commented AIS Options until fully implemented
// 02.08.01      JR - Mar 18, 2020 - Defect repairs:
//                                      - restored initialisation of AIS options in Options.cpp (AIS now defaults off instead of on)
//                                      - fixed retrieval of values for:
//                                            - ANY_STAR_PROPERTY::LAMBDA_KRUCKOW_BOTTOM, 
//                                            - ANY_STAR_PROPERTY::LAMBDA_KRUCKOW_MIDDLE, and 
//                                            - ANY_STAR_PROPERTY::LAMBDA_KRUCKOW_TOP 
//                                         in BaseStar::StellarPropertyValue().  Were all previously retrieving same value as ANY_STAR_PROPERTY::LAMBDA_KRUCKOW
//                                      - fixed some comments in BAseBinaryStar.cpp (lines 2222 and 2468, "de Mink" -> "HURLEY")
//                                      - fixed description (in comments) of BinaryConstituentStar::SetPostCEEValues() (erroneously had "pre" instead of "post" - in comments only, not code)
//                                      - fixed description of BaseStar::DrawKickDirection()
// 02.08.02      JR - Mar 27, 2020 - Defect repairs:
//                                      - fixed issue #158 RocheLobe_1<CE == RocheLobe_2<CE always
//                                      - fixed issue #160 Circularisation timescale incorrectly calculated
//                                      - fixed issue #161 Splashscreen printed twice - now only prints once
//                                      - fixed issue #162 OPTIONS->UseFixedUK() always returns FALSE.  Now returns TRUE if user supplies a fixed kick velocity via --fix-dimensionless-kick-velocity command line option
// 02.08.03      JR - Mar 28, 2020 - Defect repairs:
//                                      - fixed typo in BaseBinaryStar::ResolveCommonEnvelopeEvent() when calculating circularisation timescale in the case where star2 is the donor: star1Copy was errorneously used instead of star2Copy; changed to star2Copy
//                                      - changed circularisation timescale of binary to be minimum of constituent stars circularisation timescales, clamped to (0.0, infinity)
// 02.09.00      JR - Mar 30, 2020 - Minor enhancements:
//                                      - tightened the conditions under which we allow over-contact binaries - enabling CHE is no longer a sufficient condition after this change: the allow-rlof-at-birth option must also be specified (ussue #164)
//                                      - added printing of number of stars (for SSE) or binaries (for BSE) created to both stdout and Run_Details (issue #165)
//                                      - enhanced grid processing code in main.cpp to better handle TAB characters
// 02.09.01      JR - Mar 30, 2020 - Defect repair:
//                                      - OPTIONS->UseFixedUK() returns TRUE when user supplies -ve value via --fix-dimensionless-kick-velocity.  Now return TRUE iff the user supplies a value >=0 via --fix-dimensionless-kick-velocity
// 02.09.02      DC - Mar 30, 2020 - Defect repairs:
//                                      - Pulsar code fixed by correcting unit of NS radius in NS.cpp (added KM_TO_M constant in constants.h as a part of this),
//                                      correcting initialisation of pulsar birth parameters from GiantBranch.cpp to NS.cpp, adding an extra condition for isolated evolution when the companion loses mass but the NS does not accrete 
//                                      - option MACLEOD was printing wrongly as MACLEOD+2014 for user options, hence corrected it to MACLEOD in Options.cpp
// 02.09.03      JR - Apr 01, 2020 - Defect repairs:
//                                      - reinstated assignment of "prev" values in BaseBinaryStar::EvaluateBinary() (where call to ResolveTides() was removed).  Fixes low DNS count introduced in v02.08.00 caused by removal of ResolveTides() function (and call)
//                                      - commented option --logfile-BSE-be-binaries to match Be-Binary options commented by AVG in v02.08.00
// 02.09.04      JR - Apr 03, 2020 - Defect repair:
//                                      - removed IsUSSN() from IsSNEvent() definition in BinaryConstituentStar.cpp (USSN flag indicates just US, not USSN. Needs to be tidied-up properly)
// 02.09.05	     IM - Apr 03, 2020 - Defect repair:
//  		                            - fixed timescale calculation issue for newly created HeHG stars (from stripped EAGB stars); fixes drop in CO core mass
// 02.09.06      JR - Apr 07, 2020 - Defect repair:
//                                      - corrected calculation in return statement for Rand::Random(const double p_Lower, const double p_Upper) (issue #201)
//                                      - corrected calculation in return statement for Rand::RandomInt(const double p_Lower, const double p_Upper) (issue #201)
// 02.09.07      SS - Apr 07, 2020 - Change eccentricity, semi major axis and orbital velocity pre-2nd supernove to just pre-supernova everywhere in the code
// 02.09.08      SS - Apr 07, 2020 - Update zetaMainSequence=2.0 and zetaHertzsprungGap=6.5 in Options::SetToFiducialValues
// 02.09.09      JR - Apr 11, 2020 - Defect repair:
//                                      - restored property names in COMPASUnorderedMap<STAR_PROPERTY, std::string> STAR_PROPERTY_LABEL in constants.h (issue #218) (was causing logfile definitions files to be parsed incorrectly)
// 02.09.10	     IM - Apr 12, 2020 - Minor enhancement: added Mueller & Mandel 2020 remnant mass and kick prescription, MULLERMANDEL
//  			                     Defect repair: corrected spelling of output help string for MULLER2016 and MULLER2016MAXWELLIAN
// 02.10.01	     IM - Apr 14, 2020 - Minor enhancement: 
//  				                            - moved code so that SSE will also sample SN kicks, following same code branch as BSE 
// 02.10.02      SS - Apr 16, 2020 - Bug Fix for issue #105 ; core and envelope masses for HeHG and TPAGB stars
// 02.10.03      JR - Apr 17, 2020 - Defect repair:
//                                      - added LBV and WR winds to SSE (issue #223)
// 02.10.04	     IM - Apr 25, 2020 - Minor enhancement: moved Mueller & Mandel prescription constants to constants.h, other cleaning of this option
// 02.10.05      JR - Apr 26, 2020 - Enhancements:
//                                      - Issue #239 - added actual random seed to Run_Details
//                                      - Issue #246 - changed Options.cpp to ignore --single-star-mass-max if --single-star-mass-steps = 1.  Already does in main.cpp.
// 02.10.06      JR - Apr 26, 2020 - Defect repair:
//                                      - Issue #233 - corrected cicularisation formalae used in both BaseBinartStar constructors
// 02.11.00      JR - Apr 27, 2020 - Enhancement:
//                                      - Issue #238 - add supernova kick functionality to SSE grid file (+ updated docs)
//                                   Defect repairs:
//                                      - fixed typo in Options.h: changed '#include "rand.h" to '#include "Rand.h"
//                                      - fixed printing of actual random seed in Run_Details file (moved to Log.cpp from Options.cpp: initial random seed is set after options are set)
// 02.11.01	     IM - May 20, 2020 - Defect repair: 
//                                      - changed max NS mass for MULLERMANDEL prescription to a self-consistent value
// 02.11.02      IM - Jun 15, 2020 - Defect repair:
//                                      - added constants CBUR1 and CBUR2 to avoid hardcoded limits for He core masses leading to partially degenerate CO cores
// 02.11.03     RTW - Jun 20, 2020 - Enhancement:
//                                      - Issue #264 - fixed mass transfer printing bug 
// 02.11.04      JR - Jun 25, 2020 - Defect repairs:
//                                      - Issue #260 - Corrected recalculation of ZAMS values after eqilibration and cicularisation at birth when using grid files
//                                      - Issue #266 - Corrected calculation in BaseBinaryStar::SampleInitialMassDistribution() for KROUPA IMF distribution
//                                      - Issue #275 - Previous stellar type not set when stellar type is switched mid-timestep - now fixed
// 02.11.05      IM - Jun 26, 2020 - Defect repair:
//  				                    - Issue #280 - Stars undergoing RLOF at ZAMS after masses are equalised were removed from run even if AllowRLOFatZAMS set
// 02.12.00      IM - Jun 29, 2020 - Defect repair:
//                                      - Issue 277 - move UpdateAttributesAndAgeOneTimestepPreamble() to after ResolveSupernova() to avoid inconsistency
// 02.12.01      IM - Jul 18, 2020 - Enhancement:
//                                      - Starting to clean up mass transfer functionality
// 02.12.02      IM - Jul 23, 2020 - Enhancement:
//                                      - Change to thermal timescale MT for both donor and accretor to determine MT stability
// 02.12.03      IM - Jul 23, 2020 - Enhancement:
//                                      - Introduced a new ENVELOPE_STATE_PRESCRIPTION to deal with different prescriptions for convective vs. radiative envelopes (no actual behaviour changes yet for ENVELOPE_STATE_PRESCRIPTION::LEGACY);
//                                      - Removed unused COMMON_ENVELOPE_PRESCRIPTION
// 02.12.04      IM - Jul 24, 2020 - Enhancement:
//                                      - Changed temperatures to be written in Kelvin (see issue #278)
// 02.12.05      IM - Jul 25, 2020 - Enhancement:
//                                      - Added definition of FIXED_TEMPERATURE prescription to DetermineEnvelopeType()
//                                      - Removed unnecessary (and inaccurate) numerical zeta Roche lobe calculation
// 02.12.06      IM - Jul 26, 2020 - Enhancement:
//                                      - Extended use of zetaRadiativeEnvelopeGiant (formerley zetaHertzsprungGap) for all radiative envelope giant-like stars
// 02.12.07      IM - Jul 26, 2020 - Defect repair:
//                                      - Issue 295: do not engage in mass transfer if the binary is unbound
// 02.12.08   	AVG - Jul 26, 2020 - Defect repair:
//                                      - Issue #269: legacy bug in eccentric RLOF leading to a CEE
// 02.12.09      IM - Jul 30, 2020 - Enhancement:
//                                      - Cleaning of BaseBinaryStar::CalculateMassTransferOrbit(); dispensed with mass-transfer-prescription option
// 02.13.00      IM - Aug 2, 2020  - Enhancements and defect repairs:
//                                      - Simplified timescale calculations in BaseBinaryStar
//                                      - Replaced Fast Phase Case A MT and regular RLOF MT from non-envelope stars with a single function based on a root solver rather than random guesses (significantly improves accuracy)
//                                      - Removed all references to fast phase case A MT
//                                      - Corrected failure to update stars in InitialiseMassTransfer if orbit circularised on mass transfer
//                                      - Corrected incorrect timestep calculation for HeHG stars
// 02.13.01     AVG - Aug 6, 2020  - Defect repair:
//  									- Issue #267: Use radius of the star instead of Roche-lobe radius throughout ResolveCommonEnvelopeEvent()
// 02.13.02      IM - Aug 8, 2020  - Enhancements and defect repairs:
//                                      - Simplified random draw from Maxwellian distribution to use gsl libraries
//                                      - Fixed mass transfer with fixed accretion rate
//                                      - Cleaned up code and removed unused code
//                                      - Updated documentation
// 02.13.03       IM - Aug 9, 2020  - Enhancements and defect repairs:
//                                      - Use total core mass rather than He core mass in calls to CalculateZAdiabtic (see Issue #300)
//                                      - Set He core mass to equal the CO core mass when the He shell is stripped (see issue #277)
//                                      - Ultra-stripped SNe are set at core collapse (do not confusingly refer to stripped stars as previously, see issue #189)
// 02.13.04       IM - Aug 14, 2020 - Enhancements and defect repairs:
//                                      - Catch exception in boost root finder for mass transfer (resolve issue #317)
//                                      - Update core masses during Initialisation of HG and HeHG stars to be consistent with Hurley models
//                                      - Avoid division by zero in mass transfer rates of WDs
//                                      - Remove POSTITNOTE remnant mass prescription
// 02.13.05       IM - Aug 16, 2020 - Enhancements and defect repairs:
//                                      - General code cleaning
//                                      - Removed some redundant variables (e.g., m_EnvMass, which can be computed from m_Mass and m_CoreMass)
//                                      - Removed calculations of ZetaThermal and ZetaNuclear (these were previously incorrect because they relied on the evolution of a stellar copy which reverted to BaseStar and therefore didn't have the correct behaviour)
//                                      - Fixed CalculateZadiabatic to use ZetaAdiabaticArbitrary rather than ZetaThermalArbitrary; removed the latter
//                                      - Capped He core mass gain during shell H burning for CHeB and TPAGB stars, whose on-phase evolution now ends promptly when this limit is reached; this change also resolves issue #315 (higher mass SN remnants than total stellar mass)
// 02.13.06     AVG - Aug 20, 2020  - Defect repair:
//  									- Issue #229: Corrected fitting parameters in Muller 16 SN kick function
// 02.13.07      IM - Aug 20, 2020  - Enhancements:
//                                      - ONeWDs can now undergo ECSN if their mass rises above MECS=1.38 solar masses (previously, they could only undergo CCSN on rising above 1.38 solar masses).  ONeWD::CalculateInitialSupernovaMass now returns MCBUR1 rather than 5.0 to ensure this happens
//                                      - BaseStar::CalculateMaximumCoreMassSN() has been removed - it is superfluous since  GiantBranch::CalculateCoreMassAtSupernova_Static does the same thing
//                                      - Some misleading comments in TPAGB dealing with SNe have been clarified
//                                      - Option to set MCBUR1 [minimum core mass at base of the AGB to avoid fully degenerate CO core formation] to a value different from the Hurley default of 1.6 solar masses added, Issue #65 resolved
//                                      - Removed unused Options::SetToFiducialValues()
//                                      - Documentation updated
// 02.13.08       JR - Aug 20, 2020 - Code cleanup:
//                                      - moved BaseStar::SolveKeplersEquation() to utils
//                                      - changed call to (now) utils::SolveKeplersEquation() in BaseStar::CalculateSNAnomalies() to accept tuple with error and show error/warning as necessary
//                                      - removed call to std::cerr from utils::SolveQuadratic() - now returns error if equation has no real roots
//                                      - changed call to utils::SolveQuadratic() in GiantBranch::CalculateGravitationalRemnantMass() to accept tuple with error and show warning as necessary
//                                      - changed RadiusEqualsRocheLobeFunctor() in BinaryBaseStar.h to not use the SHOW_WARN macro (can't uset ObjectId() function inside a templated function - no object)
//                                      - changed COMMANDLINE_STATUS to PROGRAM_STATUS (better description)
//                                      - moved ERROR:NONE to top of enum in constants.h (so ERROR = 0 = NONE - makes more sense...)
//                                      - added new program option '--enable-warnings' to enable warning messages (via SHOW_WARN macros).  Default is false.  SHOW_WARN macros were previously #undefined
// 02.13.09     RTW - Aug 21, 2020  - Code cleanup:
// 									    - Created changelog.txt and moved content over from constants.h
// 									    - Changed OrbitalVelocity to OrbitalAngularVelocity where that parameter was misnamed
// 									    - Changed Pre/PostSNeOrbitalVelocity to OrbitalVelocityPre/PostSN for consistency
// 									    - Added and updated physical conversion constants for clarity (e.g MSOL to MSOL_TO_KG)
// 									    - Removed ID from output files, it is confusing and superceeded by SEED
// 									    - Removed 'Total' from TotalOrbital(Energy/AngularMomentum)
// 									    - Typos
// 02.13.10     IM - Aug 21, 2020   - Enhancement:
//                                      - Added caseBBStabilityPrescription in lieu of forceCaseBBBCStabilityFlag and alwaysStableCaseBBBCFlag to give more options for case BB/BC MT stability (issue #32)
// 02.13.11     IM - Aug 22, 2020   - Enhancement:
//                                      - Removed several stored options (e.g., m_OrbitalAngularVelocity, m_RocheLobeTracker, etc.) to recompute them on an as-needed basis
//                                      - Removed some inf values in detailed outputs
//                                      - Slight speed-ups where feasible
//                                      - Shift various calculations to only be performed when needed, at printing, and give consistent values there (e.g., OmegaBreak, which was never updated previously)
//                                      - Remove a number of internal variables
//                                      - Declare functions constant where feasible
//                                      - Remove options to calculate Zetas and Lambdas at every timestep; variables that only appear in detailed outputs should not be computed at every timestep in a standard run
//                                      - Update documentation
//                                      - Remove postCEE binding energy (meaningless and wasn't re-computed, anyway)
// 02.13.12     IM - Aug 23, 2020   - Enhancement:
//                                      - More cleaning, removed some of the unnecessary prime quantities like m_SemiMajorAxisPrime, m_EccentricityPrime, etc.
//                                      - Thermal timescales are now correctly computed after the CE phase
//                                      - Detailed output passes a set of self-consistency checks (issue #288)
// 02.13.13     JR - Aug 23, 2020   - Defect repairs:
//                                      - Fixed debugging and logging macros in LogMacros.h
// 02.13.14     IM - Aug 29, 2020   - Defect repairs:
//                                      - Address issue #306 by removing detailed printing of merged binaries
//                                      - Address issue #70 by stopping evolution if the binary is touching
//                                      - Check for merged binaries rather than just touching binaries in Evaluate
//                                      - Minor cleaning (e.g., removed unnecessary CheckMassTransfer, which just repeated the work of CalculateMassTransfer but with a confusing name)
// 02.13.15     IM - Aug 30, 2020   - Defect repairs:
//                                      - Fixed issue #347: CalculateMassTransferOrbit was not correctly accounting for the MT_THERMALLY_LIMITED_VARIATION::RADIUS_TO_ROCHELOBE option
//                                      - Assorted very minor cleaning, including comments
// 02.14.00     IM - Aug 30, 2020   - Enhancement:
//                                      - Recreate RLOF printing (resolve issue #212)
// 02.14.01     ML - Sep 05, 2020   - Code cleanup:
//                                      - Issue #354 - Combine HYDROGEN_RICH and HYDROGEN_POOR supernova output variables into a single boolean variable IS_HYDROGEN_POOR 
// 02.15.00     JR - Sep 09, 2020   - Enhancements and related code cleanup:
//                                      - implemented "DETAILED_OUTPUT" folder inside "COMPAS_Output" container for SSE output
//                                      - SSE Parameters files moved to "DETAILED_OUTPUT" folder (they are analogous to BSE_Detailed_Output files)
//                                      - implemented SSE Switch Log and BSE Switch Log files (record written at the time of stellar type switch - see documentation)
//                                      - implemented SSE Supernova log file - see documentation (issue #253)
//                                      - added TIMESCALE_MS as a valid property in BaseStar::StellarPropertyValue().  The TIMESCALE_MS value in the SSE_Parameters file was being printed as "ERROR!" and nobody noticed :-)  It now prints correctly.
// 02.15.01     RS - Sep 10, 2020   - Enhancement
//                                       - added profiling option to keep track of repeated pow() calls
// 02.15.02     IM - Sep 11, 2020   - Defect repair
//                                       - changed ultra-stripped HeHG and HeGB stars to immediately check for supernovae before collapsing into WDs; this resolves issue #367
// 02.15.03     RTW - Sep 11, 2020   - Code cleanup:
//                                      - Set all references to kick "velocity" to magnitude. This is more correct, and will help distinguish from system and component vector velocities later
// 02.15.04     JR - Sep 11, 2020   - Enhancement
//                                       - refactored profiling code
//                                          - profiling code can now be #defined away for production build
//                                          - added options (via #defines) to profiling code: counts only (no CPU spinning), and print calling function name
//                                       - removed profiling program option
// 02.15.05     JR - Sep 12, 2020   - Code cleanup
//                                       - removed superfluous (and broken) #define guard around profiling.cpp
//                                       - minor change to profiling output (moved header and trailer to better place)
// 02.15.06     IM - Sep 12, 2020   - Defect repair
//                                       - Changed BaseBinaryStar::ResolveSupernova to account only for mass lost by the exploding binary during the SN when correcting the orbit
//                                       - Delayed supernova of ultra-stripped stars so that the orbit is adjusted in response to mass transfer first, before the SN happens
// 02.15.07     RTW - Sep 13, 2020   - Enhancement:
//                                      - Issue #12 - Move enhancement STROOPWAFEL from Legacy COMPAS to new COMPAS
//                                      - Issue #18 - double check STROOPWAFEL works in newCOMPAS
//                                      - Issue #154 - Test compatibility of CompasHPC and BSE_Grid.txt
//                                      - Added in combined functionaltiy of Stroopwafel and pythonSubmit, with support for HPC runs
// 02.15.08     IM - Sep 14, 2020   - Defect repair:
//                                      - Issue #375 Error in Hurley remnant mass calculation
// 02.15.09     RTW - Oct 1, 2020   - Code cleanup:
//                                      - Rewrote ResolveSupernova to match Pfahl, Rappaport, Podsiadlowski 2002, and to allow for vector addition of system and component velocities
//                                      - Changed meaning of Supernova_State (see Docs)
//                                      - PostSN parameters have been removed
//                                      - SN phi has been redefined
// 02.15.10     IM - Oct 3, 2020    - Code cleanup:
//                                      - Removed some unnecessary internal variables and functions (m_TotalMass, m_TotalMassPrev, m_ReducedMass, m_ReducedMassPrev, m_TotalAngularMomentumPrev, CalculateAngularMomentumPrev(), EvaluateBinaryPreamble(),...
//                                      - Cleaned up some unclear comments
//                                      - ResolveCoreCollapseSN() no longer takes the Fryer engine as an argument (Fryer is just one of many possible prescriptions)
// 02.15.11     IM - Oct 3, 2020    - Defect repair and code cleanup:
//                                      - Fixed a number of defects in single stellar evolution (Github issues #381, 382, 383, 384, 385)
//                                      - The Fryer SN engine (delayed vs rapid) is no longer passed around, but read in directly in CalculateRemnantMassByFryer2012()
// 02.15.12     IM - Oct 5, 2020    - Enhancement
//                                      - Added timestep-multiplier option to adjust SSE and BSE timesteps relative to default
//                                      - Added eccentricity printing to RLOF logging
//                                      - Adjusted pythonSubmitDefault.py to include PESSIMISTIC CHE
//                                      - Updated documentation
// 02.15.13     JR - Oct 8, 2020    - Defect repair:
//                                      - Added checks for maximum time and timesteps to SSE code- issue #394
// 02.15.14     IM - Oct 8, 2020    - Defect repair:
//                                      - Added checks for dividing by zero when calculating fractional change in radius
// 02.15.15     IM - Oct 8, 2020    - Defect repair:
//                                      - Added safeguards for R<R_core in radius perturbation for small-envelope stars, complete addressing issue #394
// 02.15.16     RTW - Oct 14, 2020  - Code cleanup
//                                      - Changed separation to semiMajorAxis in RLOF and BeBinary properties
// 02.15.17     IM - Oct 16, 2020   - Defect repair and code cleanup:
//                                      - Issue 236 fixed: SN printing correctly enabled for all SNe
//                                      - Minor code cleaning: Cleaned up EvaluateSupernovae(), removed unnecessary m_Merged variable
// 02.15.18     RTW - Oct 22, 2020  - Code cleanup
//                                      - Removed redundant 'default' extension from files in the "defaults/" folder, and fixed references in the documentation.
//                                      - Added in '0' buffers to the Wall Times output to match the HH:MM:SS format
// 02.15.19     IM - Oct 23, 2020   - Enhancements
//                                      - Continue evolving DCOs until merger if EvolvePulsars is on (Issue #167)
//                                      - Removed m_SecondaryTooSmallForDCO (Issue #337)
// 02.15.20     RTW - Nov 03, 2020  - Code cleanup
//                                      - Removed unnecessary supernova phi rotation - it was added to agree with Simon's original definition, and to allow for seeds to reproduce the same SN final orbit. 
//                                      -   Removing it means seeds won't reproduce the same systems before and after, but populations are unaffected.
// 02.16.00     JR - Nov 03, 2020   - Enhancements
//                                      - Implemented new grid file functionality (see discussion in issue #412); updated docs - see docs (doc v2.3 has new documentation)
//
//                                      - Added all options to printing functionality: all options can now be selected for printing, 
//                                        either in the default log record specifications, or at runtime via the logfile-definitions option
//
//                                      - 'CHE_Option' header string changed to 'CHE_Mode'.  A few typos fixed in header strings.
//
//                                      - Added options
//                                          - initial-mass                          initial mass for single star (SSE)
//                                          - initial-mass-1                        initial mass for primary (BSE)
//                                          - initial-mass-2                        initial mass for secondary (BSE)
//                                          - semi-major-axis, a                    initial semi-major axis (BSE)
//                                          - orbital-period                        initial orbital period – only used if ‘semi-major-axis’ not specified
//                                          - eccentricity, e                       initial eccentricity (BSE)
//                                          - mode                                  mode of evolution: SSE or BSE (default is BSE)
//                                          - number-of-systems                     number of systems (single stars/binary stars) to evolve
//                                          - kick-magnitude-random                 kick magnitude random number for the star (SSE): used to draw the kick magnitude
//                                          - kick-magnitude                        the (drawn) kick magnitude for the star (SSE)
//                                          - kick-magnitude-random-1               kick magnitude random number for the primary star (BSE): used to draw the kick magnitude
//                                          - kick-magnitude-1                      the (drawn) kick magnitude for the primary star (BSE)
//                                          - kick-theta-1                          the angle between the orbital plane and the ’z’ axis of the supernova vector for the primary star (BSE)
//                                          - kick-phi-1                            the angle between ’x’ and ’y’, both in the orbital plane of the supernova vector, for the primary star (BSE)
//                                          - kick-mean-anomaly-1                   the mean anomaly at the instant of the supernova for the primary star (BSE)
//                                          - kick-magnitude-random-2               kick magnitude random number for the secondary star (BSE): used to draw the kick magnitude
//                                          - kick-magnitude-2                      the (drawn) kick magnitude for the secondary star (BSE)
//                                          - kick-theta-2                          the angle between the orbital plane and the ’z’ axis of the supernova vector for the secondary star (BSE)
//                                          - kick-phi-2                            the angle between ’x’ and ’y’, both in the orbital plane of the supernova vector, for the secondary star (BSE)
//                                          - kick-mean-anomaly-2                   the mean anomaly at the instant of the supernova for the secondary star (BSE)
//                                          - muller-mandel-kick-multiplier-BH      scaling prefactor for BH kicks when using 'MULLERMANDEL'
//                                          - muller-mandel-kick-multiplier-NS      scaling prefactor for NS kicks when using 'MULLERMANDEL'
//                                          - switchlog                             replaces ‘BSEswitchLog’ and ‘SSEswitchLog’
//                                          - logfile-rlof-parameters               replaces ‘logfile-BSE-rlof-parameters’
//                                          - logfile-common-envelopes              replaces ‘logfile-BSE-common-envelopes’
//                                          - logfile-detailed-output               replaces ‘logfile-BSE-detailed-output’, and now also used for SSE
//                                          - logfile-double-compact-objects		replaces ‘logfile-BSE-double-compact-objects’
//                                          - logfile-pulsar-evolution              replaces ‘logfile-BSE-pulsar-evolution’
//                                          - logfile-supernovae                    replaces ‘logfile-BSE-supernovae’ and ‘logfile-SSE-supernova’
//                                          - logfile-switch-log                    replaces ‘logfile-BSE-switch-log’ and ‘logfile-SSE-switch-log’
//                                          - logfile-system-parameters             replaces ‘logfile-BSE-system-parameters’
//
//                                      - Removed options
//                                          - number-of-binaries                    replaced by ‘number-of-systems’ for both SSE and BSE
//                                          - single-star-min                       replaced by ‘initial-mass’ and ‘number-of-stars’
//                                          - single-star-max                       replaced by ‘initial-mass’ and ‘number-of-stars’
//                                          - single-star-mass-steps                replaced by ‘initial-mass’ and ‘number-of-stars’
//                                          - BSEswitchLog                          replaced by ‘switchlog’
//                                          - SSEswitchLog                          replaced by ‘switchlog’
//                                          - logfile-BSE-rlof-parameters           replaced by ‘logfile-rlof-parameters’
//                                          - logfile-BSE-common-envelopes          replaced by ‘logfile-common-envelopes’
//                                          - logfile-BSE-detailed-output           replaced by ‘logfile-detailed-output’
//                                          - logfile-BSE-double-compact-objects    replaced by ‘logfile-double-compact-objects’
//                                          - logfile-BSE-pulsar-evolution          replaced by ‘logfile-pulsar-evolution’
//                                          - logfile-BSE-supernovae                replaced by ‘logfile-supernovae’
//                                          - logfile-SSE-supernova                 replaced by ‘logfile-supernovae’
//                                          - logfile-BSE-switch-log                replaced by ‘logfile-switch-log’
//                                          - logfile-SSE-switch-log                replaced by ‘logfile-switch-log’
//                                          - logfile-BSE-system-parameters         replaced by ‘logfile-system-parameters’
//
//                                      - Overloaded Options – these options are context-aware and are used for both SSE and BSE:
//                                          - number-of-systems                     specifies the number of systems (single stars/binary stars) to evolve
//                                          - detailed-output                       switches detailed output on/off for SSE or BSE
//                                          - switchlog                             enables the switch log for SSE or BSE
//                                          - logfile-detailed-ouput                defines filename for SSE or BSE detailed output file
//                                          - logfile-supernovae                    defines filename for SSE or BSE supernovae file
//                                          - logfile-switch-log                    defines filename for SSE or BSE switch log file
// 02.16.01     JR - Nov 04, 2020   - Enhancement
//                                      - changed switchlog implementation so that a single switchlog file is created per run
//                                        (see Issue #387 - note: single '--switch-log' option (shared SSE/BSE) implemented in v02.16.00)
// 02.16.02     IM - Nov 05, 2020   - Enhancements, Defect repairs
//                                      - Updated MT stability criteria for HeMS stars (Issue #425) to use MS zeta value
//                                      - Corrected baryon number for HeWD to match Hurley prescription (Issue #416)
//                                      - Corrected calculation of core mass after 2nd dredge-up (Issue #419)
//                                      - Corrected calculation of minimum radius on CHeB (Issue #420)
// 02.16.03     JR - Nov 08, 2020   - Defect repairs, Enhancements
//                                      - Issue #308
//                                          - added constant for minimum initial mass, maximum initial mass, minim metallicity and maximum metallicity to constants.h
//                                          - added checks to options code (specifically Options::OptionValues::CheckAndSetOptions()) to check option values for
//                                            initial mass and metallicity against constraints in constants.h
//                                      - Issue #342
//                                          - replaced header string suffixes '_1', '_2', '_SN', and '_CP' with '(1)', '(2)', '(SN)', and '(CP)' respectively
//                                          - now header strings ending in '(1)' indicate the value is for Star_1, '(2) for Star_2, '(SN)' for the supernova, and '(CP)' the companion
//                                      - Issue #351
//                                          - moved flags RECYCLED_NS and RLOF_ONTO_NS fron SN_EVENT enum - now flags in BinaryConstiuentStar class
//                                          - removed RUNAWAY flag from SN_EVENT enum - removed entirely from code (not required)
//                                      - Issue #362
//                                          - changed header strings for RZAMS (radius at ZAMS) to 'Radius@ZAMS' - now consistent with MZAMS (mass at ZAMS - 'Mass@ZAMS')
//                                      - Issue #363
//                                          - made header strings for Lambdas uniform (all now start with 'Lambda_')
//                                      - Issue #409
//                                          - removed SN_THETA and SN_PHI from default SSE_SUPERNOVAE_REC (don't apply to SSE)
//                                      - Fixed defect that caused semi-major axis to be drawn from distribution rather than calculated from supplied orbital period
//                                        (moved check and calculation from options.cpp to BaseBinaryStar.cpp)
// 02.17.00     JR - Nov 10, 2020   - Enhancement, defect repairs, code cleanup
//                                      - Added SSE System Parameters file
//                                          - records initial parameters and result (final stellar type) 
//                                          - useful when detailed output is not required
//                                      - Fix for Issue #439
//                                      - Fixed typo in LogfileSwitchLog() in Options.h - only affected situation where user specified switchlog filename (overriding default filename)
//                                      - Removed m_LBVfactor variable from BaseBinaryStar - never used in BSE code
//                                      - Removed m_LBVfactor variable from BaseStar - use OPTIONS->LuminousBlueVariableFactor()
//                                      - Removed m_WolfRayetFactor variable from BaseBinaryStar - never used in BSE code
//                                      - Removed m_LBVfactor variable from BaseStar - use OPTIONS->WolfRayetFactor()
// 02.17.01     RTW - Nov 10, 2020  - Enhancement:
//                                      - Added in Schneider 2020 remnant mass prescriptions (standard and alternative)
//                                      - Added parameter MassTransferDonorHistory, as required for above prescription, which tracks the MT donor type (from which the MT Case can be established)
// 02.17.02     RTW - Nov 13, 2020  - Enhancement:
//                                      - Cleaned up the demo plotting routine so that the plot produced is the plot we use in the methods paper
// 02.17.03     JR - Nov 13, 2020   - Enhancements, code cleanup
//                                      - Added metallicity-distribution option: available distributions are ZSOLAR and LOGUNIFORM (see documentation)
//                                          - Added metallicity-min and metallicity-max options (for metallicity-distribution option)
//                                          - Metallicity is sampled if not explicitly specified via the --metallicity option - this was existing functionality, but
//                                            no distribution was implemented: sampling always returned ZSOLAR.  This change adds the LOGUNIFORM distribution, and 'formalises' the ZSOLAR 'distribution'.
//                                      - Added MASS to default SSE_SYSTEM_PARAMETERS_REC
//                                      - Removed AIS code
//                                      - Removed variable 'alpha' from BinaryCEDetails struct - use OPTIONS->CommonEnvelopeAlpha()
//                                          - Removed BINARY_PROPERTY::COMMON_ENVELOPE_ALPHA - use PROGRAM_OPTION::COMMON_ENVELOPE_ALPHA
//                                      - Issue #443: removed eccentricity distribution options FIXED, IMPORTANCE & THERMALISE (THERMALISE = THERMAL, which remains) 
// 02.17.04     JR - Nov 14, 2020   - Defect repairs
//                                      - Added CalculateRadiusOnPhase() and CalculateLuminosityOnPhase() to class BH (increases DNS yield)
//                                      - Added metallicity to sampling conditions in BaseBinaryStar constructor (should have been done when LOGUNIFORM metallicity distribution added)
// 02.17.05     TW - Nov 16, 2020   - Defect repairs
//                                      - Issue #444
//                                          - Fixed typo in synchronisation timescale
// 02.17.06     RTW - Nov 17, 2020  - Bug fix:
//                                      - Fixed Schneider remnant mass inversion from logRemnantMass^10 to 10^logRemnantMass, added some comments in the same section
// 02.17.07     TW - Nov 17, 2020   - Enhancements, code cleanup
//                                      - Issue #431
//                                          - Added option to change LBV wind prescription: choices are NONE, HURLEY_ADD, HURLEY and BELCYZNSKI
//                                      - Replaced numbers with constants for luminosity and temperature limits in mass loss
//                                      - Consolidated checks of luminosity for NJ winds within function
//                                      - NOTE: the above makes sure luminosity is checked before applying NJ winds for MS stars, this was not previously the case but I think it should be
// 02.17.08     JR - Nov 19, 2020   - Enhancements, code cleanup
//                                      - Added orbital-period-distribution option (see not in Options.cpp re orbital period option)
//                                      - Added mass-ratio option
//                                      - Updated default pythonSubmit to reflect new options, plus some previous omissions (by me...)
//                                      - Minor typo/formatting changes throughout
//                                      - Updated docs for new options, plus some typos/fixes/previous omissions
// 02.17.09     RTW - Nov 20, 2020  - Bug fix:
//                                      - Removed corner case for MT_hist=8 stars in the Schneider prescription (these should be considered Ultra-stripped)
<<<<<<< HEAD
// 02.17.10     LVS - Nov 27, 2020  - Enhancements:
//                                      - Added option to vary all winds with OverallWindMassLossMultiplier
//
=======
// 02.17.10     RTW - Nov 25, 2020  - Enhancement:
//                                      - Cleaned up Schneider remnant mass function (now uses PPOW), and set the HeCore mass as an upper limit to the remnant mass
>>>>>>> 2805678c

const std::string VERSION_STRING = "02.17.10";

# endif // __changelog_h__<|MERGE_RESOLUTION|>--- conflicted
+++ resolved
@@ -619,15 +619,13 @@
 //                                      - Updated docs for new options, plus some typos/fixes/previous omissions
 // 02.17.09     RTW - Nov 20, 2020  - Bug fix:
 //                                      - Removed corner case for MT_hist=8 stars in the Schneider prescription (these should be considered Ultra-stripped)
-<<<<<<< HEAD
-// 02.17.10     LVS - Nov 27, 2020  - Enhancements:
+// 02.17.10     RTW - Nov 25, 2020  - Enhancement:
+//                                      - Cleaned up Schneider remnant mass function (now uses PPOW), and set the HeCore mass as an upper limit to the remnant mass
+// 02.17.11     LVS - Nov 27, 2020  - Enhancements:
 //                                      - Added option to vary all winds with OverallWindMassLossMultiplier
 //
-=======
-// 02.17.10     RTW - Nov 25, 2020  - Enhancement:
-//                                      - Cleaned up Schneider remnant mass function (now uses PPOW), and set the HeCore mass as an upper limit to the remnant mass
->>>>>>> 2805678c
+//
 
-const std::string VERSION_STRING = "02.17.10";
+const std::string VERSION_STRING = "02.17.11";
 
 # endif // __changelog_h__