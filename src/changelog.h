# ifndef __changelog_h__
# define __changelog_h__

// =====================================================================
// 
// COMPAS Changelog
// 
// =====================================================================
// 
// 02.00.00      JR - Sep 17, 2019 - Initial commit of new version
// 02.00.01      JR - Sep 20, 2019 - Fix compiler warnings. Powwow fixes
// 02.00.02      JR - Sep 21, 2019 - Make code clang-compliant
// 02.00.03      IM - Sep 23, 2019 - Added fstream include
// 02.01.00      JR - Oct 01, 2019 - Support for Chemically Homogeneous Evolution
// 02.02.00      JR - Oct 01, 2019 - Support for Grids - both SSE and BSE
// 02.02.01      JR - Oct 01, 2019 - Changed BaseBinaryStar code to assume tidal locking only if CHE is enabled
// 02.02.02      JR - Oct 07, 2019 - Defect repairs:
//                                       SSE iteration (increment index - Grids worked, range of values wasn't incrementing)
//                                       Errors service (FIRST_IN_FUNCTION errors sometimes printed every time)
//                                       Added code for both SSE and BSE so that specified metallicities be clamped to [0.0, 1.0].  What are reasonable limits?
//                                   Errors service performance enhancement (clean deleted stellar objects from catalog)
//                                   Changed way binary constituent stars masses equilibrated (they now retain their ZAMS mass, but (initial) mass and mass0 changes)
//                                   Add initial stellar type variable - and to some record definitions
//                                   Added change history and version number to constants.h
// 02.02.03      JR - Oct 09, 2019 - Defect repairs:
//                                       Initialised all BaseStar.m_Supernova elements (some had not been initialised)
//                                       Fixed regression in BaseStar.cpp (INITIAL_STELLAR_TYPE & INITIAL_STELLAR_TYPE_NAME in StellarPropertyValue())
//                                   Added max iteration check to Newton-Raphson method in SolveKeplersEquation (see constant MAX_KEPLER_ITERATIONS)
// 02.02.04      JR - Oct 09, 2019 - Defect repairs:
//                                       SN kick direction calculation corrected
//                                       Boolean value output corrected
//                                       Typos fixed
// 02.02.05      JR - Oct 10, 2019 - Defect repairs:
//                                       Determination of Chemically Homogeneous star fixed (threshold calculation)
//                                       Removed checks for RLOF to/from CH stars
//                                       Typos fixed
// 02.02.06      JR - Oct 11, 2019 - Renamed class "CHE" - now class "CH"
//                                   Updated CHE documentation
//                                   Added m_MassesEquilibrated variable to BaseBinaryStar
// 02.02.07      JR - Oct 20, 2019 - Defect repairs:
//                                       CEE printing systems post-stripping - github issue - reworked CE details/pre/post CE - partial fix (BindingEnergy remaining)
//                                       Added RANDOM_SEED to Options::OptionValue() (omitted erroneously)
//                                   Added m_SecondaryTooSmallForDCO variable to BaseBinaryStar - and to some record definitions
//                                   Added m_StellarMergerAtBirth variable to BaseBinaryStar - and to some record definitions
//                                   Added allow-rlof-at-birth program option
//                                       If CHE enabled, or allow-rlof-at-birth option is true, binaries that have one or both stars
//                                       in RLOF at birth will have masses equilibrated, radii recalculated, orbit circularised, and
//                                       semi-major axis recalculated, while conserving angular momentum - then allowed to evolve
//                                   Added allow-touching-at-birth program option
//                                       Binaries that have stars touching at birth (check is done after any equilibration and
//                                       recalculation of radius and separation is done) are allowed to evolve.  Evolve() function
//                                       immediately checks for merger at birth, flags status as such and stops evolution.
//                                   Documentation updated (see updated doc for detailed explanation of new program options)
// 02.03.00      JR - Oct 25, 2019 - Defect repairs:
//                                       removed extraneous delimiter at end of log file records
//                                   Added '--version' option
//                                   Changed minor version number - should have been done at last release - we'll grant the '--version' option minor release status...
// 02.03.01      JR - Nov 04, 2019 - Defect repair:
//                                       removed erroneous initialisation of m_CEDetails.alpha from BaseBinaryStar::SetRemainingCommonValues()
//                                       (CE Alpha was alwas being initialised to 0.0 regardless of program options)
// 02.03.02      JR - Nov 25, 2019 - Defect repairs:
//                                       added check for active log file before closing in Log::Stop()
//                                       added CH stars to MAIN_SEQUENCE and ALL_MAIN_SEQUENCE initializer_lists defined in constants.h
//                                       moved InitialiseMassTransfer() outside 'if' - now called even if not using mass transfer - sets some flags we might need
//                                       added code to recalculate rlof if CH stars are equilibrated in BaseBinaryStar constructor
//                                   Enhancements:
//                                       moved KROUPA constants from AIS class to constants.h
//                                       moved CalculateCDFKroupa() function from AIS class to BaseBinaryStar class
//                                       added m_CHE variable to BaseStar class - also selectable for printing
//                                       added explicit check to ResolveCommonEnvelope() to merge binary if the donor is a main sequence star
//                                   Chemically Homogeneous Evolution changes:
//                                       added check to CheckMassTransfer() in BaseBinaryStar.cpp to merge if CH+CH and touching - avoid CEE
//                                       added code to InitialiseMassTransfer() in BaseBinaryStar.cpp to equilibrate and possibly merge if both CH stars in RLOF
// (Unchanged)   IM - Nov 29, 2019 - Defect repairs:
//                                       changed Disbound -> Unbounded in header strings in constants.h
//                                       left one line in default/example grid file (Grid.txt)
//                                       fix default PPISN mass limit in python submit: 65 Msol -> 60 Msol
// 02.03.03      JR - Dec 04, 2019 - Defect repairs:
//                                       added code to UpdateAttributesAndAgeOneTimestep() in Star.cpp to recalculate stellar attributes after switching to new stellar type
//                                       (addresses discontinuous transitions e.g. CH -> HeMS)
//                                       changed IsPulsationalPairInstabilitySN() in GiantBranch.cpp to call IsPairInstabilitySN() instead of set MASSLESS_REMNANT if remnant mass <= 0.0
//                                       changed CalculateSNKickVelocity() in BaseStar.cpp to set m_SupernovaDetails.kickVelocity correctly after adjusting for fallback
// 02.03.04      FSB - Dec 04, 2019 - Defect repairs:
//                                       fixed bug in Fryer+2012 CalculateGravitationalRemnantMassadded() function to compare baryon mass of star remnant with
//  									                   baryon mass of MaximumNeutronStarMass instead of just MaximumNeutronStarMass. 
//                                       added m_BaryonicMassOfMaximumNeutronStarMass to BaseStar.h and BaseStar.cpp
// 02.03.05      JR - Dec 05, 2019 - Defect repairs:
//                                       fixed EvolveSingleStars() in main.cpp to print correct initial mass
//                                       fixed TPAGB::CalculateCOCoreMassAtPhaseEnd() - added conditional
// 02.04.00      JR - Dec 18, 2019 - New functionality:
//                                       added columns to BSE grid functionality: Kick_Velocity_1(&2), Kick_Theta_1(&2), Kick_Phi_1(&2), Kick_Mean_Anomaly_1(&2).  Updated documentation.
//                                   Changed functionality:
//                                       removed compiler version checks from Makefile - they seemed to only work for native Ubuntu and were more of a nuisance than anything...  (old version exists as Makefile-checks)
//                                   Defect repairs:
//                                       added recalculation of gbParams Mx & Lx in HeHG calculateGbParams()
//                                       created HeHG::CalculateGBParams_Static() and GiantBranch::CalculateGBParams_Static(), called from EAGB::ResolveEnvelopeLoss() to facilitate calculation of attributes for new stellar type before actually switching.  Needed to rewrite some other functions as static.  Note: this needs to be revisited and a more elegant solution implemented.
//                                       added CalculateRadiusAndStellarTypeOnPhase() for HeHG and HeGBstars, and changed call to calculateRadiusOnPhase() to CalculateRadiusAndStellarTypeOnPhase() in BaseStar::EvolveOnPhase().  This allows for HeHG and HeGB stars to change stellar type based on radius (previously missed).
//                                       set M = McBAGB for EAGB & TPAGB only (was being set for all types >= TPAGB)
//                                       added extra print detailed in BaseBinaryStar:Evolve() - sometimes missing a switch type in detailed output if only 1 timestep
//                                       swapped heading strings for ANY_STAR_PROPERTY::IS_ECSN and ANY_STAR_PROPERTY::IS_USSN (now correct)
//                                       removed condition in BaseBinaryStar::EvaluateSupernovae().  ResolveSupernova() is now called for all stellar types (not sure what I was thinking orginally. I'm sure I had a good reason - or maybe I was just tired...)
//                                       changed name of GiantBranch::CalculateProtoCoreMass() to GiantBranch::CalculateProtoCoreMassDelayed() and changed calls to the function
//                                       swapped order of calculations of ePrime (CalculateOrbitalEccentricityPostSupernova()) and m_SemiMajorAxisPrime (CalculateSemiMajorAxisPostSupernova()) in BaseBinaryStar::ResolveSupernova().  Improper order was causing wrong value of m_SeminMajorAxisPrime to be used in calculation of ePrime
//                                       set m_Disbound = true appropriately in BaseBinaryStar::Evolve() (note: m_Disbound will change name to m_Unbound soon...)
//                                       changed return value of CHeB::DetermineEnvelopeType() to CONVECTIVE.  Left CHeB DetermineEnvelopeTypeHurley2002() as RADIATIVE (used in BinaryConstituentStar::CalculateSynchronisationTimescale())
//                                       changed BINARY_PROPERTY::ORBITAL_VELOCITY to BINARY_PROPERTY::ORBITAL_VELOCITY_PRE_2ND_SUPERNOVA in BSE_SUPERNOVAE_REC (6th value printed)
//                                       added p_Erase parameter to Log::CloseStandardFile(); changed Log::CloseAllStandardFiles() to call Log::CloseStandardFile() with p_Erase=false and erase entire map after all files closed (prevent coredump when closing all files)
//                                       added ResolveSupernova() to ONeWD.h - ONeWD stars were previously not checking for SN
//                                       fixed BaseBinaryStar::InitialiseMassTransfer() - star1 was being updated instead of star2 for CH + CH stars when CHE enabled
// 02.04.01      JR - Dec 23, 2019 - Defect repairs:
//                                       Removed SN_EVENT::SN - all occurences of SN_EVENT::SN replaced by SN_EVENT::CCSN.
//                                           The current SN event ("Is"), and past SN event ("Experienced") are now bit maps (implemented as Enum Classes).  Each can have any of the values: CCSN, ECSN, PISN, PPSIN, USSN, RUNAWAY, RECYCLED_NS, and RLOF_ONTO_NS.  See definition of SN_EVENT Enum Class in constants.h for implementation and explanation.  
//                                       Updated variables selectable for printing:
//                                           Added ANY_STAR_PROPERTY::SN_TYPE (STAR_PROPERTY, SUPERNOVA_PROPERTY, COMPANION_PROPERTY (should always be SN_EVENT::NONE for companion star))
//                                           Added ANY_STAR_PROPERTY::EXPERIENCED_SN_TYPE (STAR_PROPERTY, SUPERNOVA_PROPERTY, COMPANION_PROPERTY)
//                                           All of ANY_STAR_PROPERTY::{CCSN, ECSN, PISN, PPISN, USSN} now selectable
//                                           Removed ANY_STAR_PROPERTY::SN - no longer selectable for printing (replaced by CCSN)
//                                           Updated documentation
//                                       Changed default record specifications for logfiles BSE_DOUBLE_COMPACT_OBJECTS_REC and BSE_SUPERNOVAE_REC
//                                           Removed the individual SN_EVENT columns for both "Is" and "Experienced" conditions (e.g. CCSN, ECSN etc)
//                                           "Is*" and "Experienced*" columns replaced with SN_TYPE & Experienced_SN_TYPE columns that record the SN event type (e.g. CCSN, ECSN, PPSN, PPSIN, USSN).  
//                                           RUNAWAY, RECYCLED_NS, and RLOF_ONTO_NS are still reported in separate, individual columns.
//                                       Added workaround for non-existent CHeB blue loop.  See description in CHeB::CalculateTimescales()
//                                       Removed binary star "survived" flag - it is always the NOT of the "unbound" flag
//                                       Changed initialisation function for HeGB stars (HeGB::Initialise() in HeGB.h) to NOT recalculate m_Age if evolving from HeHG -> HeGB 
//                                       Removed initialisation of m_Age (to 0.0) from COWD::Initialise() in COWD.h
//                                   Changed behaviour:  
//                                       Changed binary star "disbound" flag to "unbound" flag.  Changed all occurences of "disbound" to "unbound".  Changed "unbound" header flag to "Unbound"
// 02.04.02      JR - Jan 06, 2020 - Defect repairs:
//                                       Added IsPISN() & IsPPISN() to IsSNEvent()
//                                       Fixed check for SN event at top of BaseBinaryStar::ResolveSupenova()
//                                       Changed BaseBinaryStar::EvaluateSupernovae() to more closely match legacy code behaviour (see notes in function description):
//                                          Added p_Calculate2ndSN parameter to determine if 2nd supernova needs to be resolved
//                                          Clear star2 current SN event if necessary
//                                          Check m_SemiMajorAxisPrime value prior to SN events (viz. new aPrime variable)
//                                       Fixed timestep initialisation in BaseStar::CalculateConvergedTimestepZetaNuclear()  (was negative)
//                                       Fixed m_Age calculation in FGB::ResolveEnvelopeLoss()
//                                       Added CalculateInitialSupernovaMass() to NS.h - was setting M = 5.0 for >= ONeWD, should be ONeWD only (introduced in fix in v04.02.00)
//                                       Changed NS functions to return Radius in Rsol instead of km:
//                                          Added function NS:CalculateRadiusOnPhaseInKM_Static() (returns radius in km)
//                                          Changed NS:CalculateRadiusOnPhase_Static() to return Rsol
//                                          Added CalculateRadiusOnPhase() for NS (ns.h) - returns Rsol 
//                                   Changed behaviour:  
//                                       Print detailed output record whenever stellartype changes (after star 2 if both change)
// (Unchanged)   LK - Jan 10, 2020 - Defect repairs:
//                                       Added missing includes to Star.cpp, utils.h and utils.cpp (required for some compiler versions)
// 02.05.00      JR - Jan 23, 2020 - New functionality:
//                                       Grid files:
//                                          Added kick velocity magnitude random number to BSE grid file - see docs re Grids
//                                          Added range check for Kick_Mean_Anomaly_1 and Kick_Mean_Anomaly_2 ([0.0, 2pi)) in BSE grid file
//                                          Cleaned up SSE & BSE grid file code
//                                       Added m_LBVphaseFlag variable to BaseStar class; also added ANY_STAR_PROPERTY::LBV_PHASE_FLAG print variable.
//                                   Deleted functionality:  
//                                       Removed IndividualSystem option and related options - this can now be achieved via a grid file
//                                          Update pythonSubmitDefault.py to remove individual system related parameters
//                                   Changed behaviour:
//                                       Removed check for Options->Quiet() around simulation ended and cpu/wall time displays at end of EvolveSingleStars() and EvolveBinaryStars() in main.cpp
//                                   Defect repairs:
//                                       Removed erroneous check for CH stars in BaseBinaryStar::EvaluateBinary()
//                                       Fix for issue #46 (lower the minimum value of McSN in star.cpp from Mch to 1.38)
//                                          Changed 'MCH' to 'MECS' in 
//                                             BaseStar::CalculateMaximumCoreMassSN()
//                                             GiantBranch::CalculateCoreMassAtSupernova_Static
// 02.05.01      FSB - Jan 27, 2020 -Enhancement:
//                                       Cleaned up default printed headers and parameters constants.h:
//                                           - removed double parameters that were printed in multiple output files 
//                                           - changed some of the header names to more clear / consistent names
//                                           - added some comments in the default printing below for headers that we might want to remove in the near future
// 02.05.02      JR - Feb 21, 2020 - Defect repairs:
//                                       - fixed issue #31: zRocheLobe function does not use angular momentum loss
//                                       - fixed default logfile path (defaulted to '/' instead of './')
//                                       - changed default CE_ZETA_PRESCRIPTION to SOBERMAN (was STARTRACK which is no longer supported)
// 02.05.03      JR - Feb 21, 2020 - Defect repairs:
//                                       - removed extraneous debug print statement from Log.cpp
// 02.05.04      JR - Feb 23, 2020 - Defect repairs:
//                                       - fixed regression introduced in v02.05.00 that incread DNS rate ten-fold
//                                           - changed parameter from m_SupernovaDetails.initialKickParameters.velocityRandom to m_SupernovaDetails.kickVelocityRandom in call to DrawSNKickVelocity() in BaseStar::CalculateSNKickVelocity()
//                                       - reinstated STAR_1_PROPERTY::STELLAR_TYPE and STAR_2_PROPERTY::STELLAR_TYPE in BSE_SYSTEM_PARAMETERS_REC
// 02.05.05      JR - Feb 27, 2020 - Defect repair:
//                                       - fixed age resetting to 0.0 for MS_GT_07 stars after CH star spins down and switches to MS_GT_07
//                                           - ensure m_Age = 0.0 in constructor for BaseStar
//                                           - remove m_Age = 0.0 from Initialise() in MS_gt.07.h 
// 02.05.06      JR - Mar 02, 2020 - Defect repair:
//                                       - fixed m_MassesEquilibrated and associated functions - was erroneously typed as DOUBLE - now BOOL
//                                   Added/changed functionality:
//                                       - added m_MassesEquilibratedAtBirth variable to class BaseBinaryStar and associated property BINARY_PROPERTY::MASSES_EQUILIBRATED_AT_BIRTH
//                                       - tidied up pythonSubmitDefault.py a little:
//                                             - set grid_filename = None (was '' which worked, but None is correct)
//                                             - set logfile_definitions = None (was '' which worked, but None is correct)
//                                             - added logfile names - set to None (COMPAS commandline arguments already exist for these - introduced in v02.00.00)
// 02.05.07      JR - Mar 08, 2020 - Defect repair:
//                                       - fixed circularisation equation in BaseBinaryStar::InitialiseMassTransfer() - now takes new mass values into account
// 02.06.00      JR - Mar 10, 2020 - Changed functionality:
//                                       - removed RLOF printing code & associated pythonSubmitDefault.py options
// 02.06.01      JR - Mar 11, 2020 - Defect repair:
//                                       - removed extraneous debug print statement from Log.cpp (was previously removed in v02.05.03 but we backed-out the change...)
// 02.06.02      JR - Mar 15, 2020 - Defect repairs:
//                                       - removed commented RLOF printing lines in constant.h (somehow that was lost in some out of sync git merges...)
//                                       - removed commented options no longer used from Options.h and Options.cpp
//                                       - fixed units headers in constants.h - there are now no blank units headers, so SPACE delimited files now parse ok (multiple spaces should be treated as a single space)
//                                       - changed file extention for TAB delimited files to 'tsv'
//                                       - removed "useImportanceSampling" option - not used in code
//                                       - fixed typo in zeta-calculation-every-timestep option in Options.cpp
//                                       - removed redundant OPTIONS->MassTransferCriticalMassRatioHeliumGiant() from qcritflag if statement in BaseBinaryStar::CalculateMassTransfer()
//                                       - fixed OPTIONS->FixedMetallicity() - always returned true, now returns actual value
//                                       - fixed OPTIONS->OutputPathString() - was always returning raw option instead of fully qualified path
//                                       - changed the following in BaseBinaryStar::SetRemainingCommonValues() - erroneously not ported from legacy code:
//                                           (a) m_JLoss = OPTIONS->MassTransferJloss();
//                                           (b) m_FractionAccreted = OPTIONS->MassTransferFractionAccreted();
//                                           (both were being set to default value of 0.0)
//                                       - added OPTIONS->ZetaAdiabaticArbitrary() - option existed, but Options code had no function to retrieve value
//                                       - added OPTIONS->MassTransferFractionAccreted() to options - erroneously not ported from legacy code
//                                   Changed functionality:
//                                       - all options now have default values, and those values will be displayed in the help text (rather than string constants which may be incorrect)
//                                       - boolean options can now be provided with an argument (e.g. --massTransfer false)
//                                       - added ProgramOptionDetails() to Options.cpp and OPTIONS->OptionsDetails() in preparation for change in output functionality
// 02.07.00      JR - Mar 16, 2020 - New/changed functionality:
//                                       - COMPAS Logfiles are created in a (newly created) directory - this way they are all kept together
//                                       - new command line option 'output-container' implemented (also in pythonSubmitDefault.py) - this option allows the user to specify the name of the log files container directory (default is 'COMPAS_Output')
//                                       - if detailed log files are created they will be created in a directory named 'Detailed_Output' within the container directory
//                                       - a run details file named 'Run_details' is created in the container directory.  The file records the run details:
//                                             - COMPAS version
//                                             - date & time of run
//                                             - timing details (wall time, CPU seconds)
//                                             - the command line options and parameters used:
//                                                   - the value of options and an indication of whether the option was supplied by the user or the default value was used
//                                                   - other parameters - calculated/determined - are recorded
//                                   Defect repair:
//                                       - changed "--outut" option name to "--outpuPath" in stringCommands in pythonSubmitDefault.py
// 02.08.00		  AVG - Mar 17, 2020 - Changed functionality:
//  									                   - removed post-newtonian spin evolution	code & associated pythonSubmitDefault.py options
//  									                   - removed only_double_compact_objects code & associated pythonSubmitDefault.py options
//  									                   - removed tides code & associated pythonSubmitDefault.py options
//  									                   - removed deprecated options from pythonSubmitDefault.py options
//  									                   - renamed options: mass transfer, iterations -> timestep-iterations
//  									                   - commented AIS Options until fully implemented
// 02.08.01      JR - Mar 18, 2020 - Defect repairs:
//                                      - restored initialisation of AIS options in Options.cpp (AIS now defaults off instead of on)
//                                      - fixed retrieval of values for:
//                                            - ANY_STAR_PROPERTY::LAMBDA_KRUCKOW_BOTTOM, 
//                                            - ANY_STAR_PROPERTY::LAMBDA_KRUCKOW_MIDDLE, and 
//                                            - ANY_STAR_PROPERTY::LAMBDA_KRUCKOW_TOP 
//                                         in BaseStar::StellarPropertyValue().  Were all previously retrieving same value as ANY_STAR_PROPERTY::LAMBDA_KRUCKOW
//                                      - fixed some comments in BAseBinaryStar.cpp (lines 2222 and 2468, "de Mink" -> "HURLEY")
//                                      - fixed description (in comments) of BinaryConstituentStar::SetPostCEEValues() (erroneously had "pre" instead of "post" - in comments only, not code)
//                                      - fixed description of BaseStar::DrawKickDirection()
// 02.08.02      JR - Mar 27, 2020 - Defect repairs:
//                                      - fixed issue #158 RocheLobe_1<CE == RocheLobe_2<CE always
//                                      - fixed issue #160 Circularisation timescale incorrectly calculated
//                                      - fixed issue #161 Splashscreen printed twice - now only prints once
//                                      - fixed issue #162 OPTIONS->UseFixedUK() always returns FALSE.  Now returns TRUE if user supplies a fixed kick velocity via --fix-dimensionless-kick-velocity command line option
// 02.08.03      JR - Mar 28, 2020 - Defect repairs:
//                                      - fixed typo in BaseBinaryStar::ResolveCommonEnvelopeEvent() when calculating circularisation timescale in the case where star2 is the donor: star1Copy was errorneously used instead of star2Copy; changed to star2Copy
//                                      - changed circularisation timescale of binary to be minimum of constituent stars circularisation timescales, clamped to (0.0, infinity)
// 02.09.00      JR - Mar 30, 2020 - Minor enhancements:
//                                      - tightened the conditions under which we allow over-contact binaries - enabling CHE is no longer a sufficient condition after this change: the allow-rlof-at-birth option must also be specified (ussue #164)
//                                      - added printing of number of stars (for SSE) or binaries (for BSE) created to both stdout and Run_Details (issue #165)
//                                      - enhanced grid processing code in main.cpp to better handle TAB characters
// 02.09.01      JR - Mar 30, 2020 - Defect repair:
//                                      - OPTIONS->UseFixedUK() returns TRUE when user supplies -ve value via --fix-dimensionless-kick-velocity.  Now return TRUE iff the user supplies a value >=0 via --fix-dimensionless-kick-velocity
// 02.09.02      DC - Mar 30, 2020 - Defect repairs:
//                                      - Pulsar code fixed by correcting unit of NS radius in NS.cpp (added KM_TO_M constant in constants.h as a part of this),
//                                      correcting initialisation of pulsar birth parameters from GiantBranch.cpp to NS.cpp, adding an extra condition for isolated evolution when the companion loses mass but the NS does not accrete 
//                                      - option MACLEOD was printing wrongly as MACLEOD+2014 for user options, hence corrected it to MACLEOD in Options.cpp
// 02.09.03      JR - Apr 01, 2020 - Defect repairs:
//                                      - reinstated assignment of "prev" values in BaseBinaryStar::EvaluateBinary() (where call to ResolveTides() was removed).  Fixes low DNS count introduced in v02.08.00 caused by removal of ResolveTides() function (and call)
//                                      - commented option --logfile-BSE-be-binaries to match Be-Binary options commented by AVG in v02.08.00
// 02.09.04      JR - Apr 03, 2020 - Defect repair:
//                                      - removed IsUSSN() from IsSNEvent() definition in BinaryConstituentStar.cpp (USSN flag indicates just US, not USSN. Needs to be tidied-up properly)
// 02.09.05	     IM - Apr 03, 2020 - Defect repair:
//  		                            - fixed timescale calculation issue for newly created HeHG stars (from stripped EAGB stars); fixes drop in CO core mass
// 02.09.06      JR - Apr 07, 2020 - Defect repair:
//                                      - corrected calculation in return statement for Rand::Random(const double p_Lower, const double p_Upper) (issue #201)
//                                      - corrected calculation in return statement for Rand::RandomInt(const double p_Lower, const double p_Upper) (issue #201)
// 02.09.07      SS - Apr 07, 2020 - Change eccentricity, semi major axis and orbital velocity pre-2nd supernove to just pre-supernova everywhere in the code
// 02.09.08      SS - Apr 07, 2020 - Update zetaMainSequence=2.0 and zetaHertzsprungGap=6.5 in Options::SetToFiducialValues
// 02.09.09      JR - Apr 11, 2020 - Defect repair:
//                                      - restored property names in COMPASUnorderedMap<STAR_PROPERTY, std::string> STAR_PROPERTY_LABEL in constants.h (issue #218) (was causing logfile definitions files to be parsed incorrectly)
// 02.09.10	     IM - Apr 12, 2020 - Minor enhancement: added Mueller & Mandel 2020 remnant mass and kick prescription, MULLERMANDEL
//  			                     Defect repair: corrected spelling of output help string for MULLER2016 and MULLER2016MAXWELLIAN
// 02.10.01	     IM - Apr 14, 2020 - Minor enhancement: 
//  				                            - moved code so that SSE will also sample SN kicks, following same code branch as BSE 
// 02.10.02      SS - Apr 16, 2020 - Bug Fix for issue #105 ; core and envelope masses for HeHG and TPAGB stars
// 02.10.03      JR - Apr 17, 2020 - Defect repair:
//                                      - added LBV and WR winds to SSE (issue #223)
// 02.10.04	     IM - Apr 25, 2020 - Minor enhancement: moved Mueller & Mandel prescription constants to constants.h, other cleaning of this option
// 02.10.05      JR - Apr 26, 2020 - Enhancements:
//                                      - Issue #239 - added actual random seed to Run_Details
//                                      - Issue #246 - changed Options.cpp to ignore --single-star-mass-max if --single-star-mass-steps = 1.  Already does in main.cpp.
// 02.10.06      JR - Apr 26, 2020 - Defect repair:
//                                      - Issue #233 - corrected cicularisation formalae used in both BaseBinartStar constructors
// 02.11.00      JR - Apr 27, 2020 - Enhancement:
//                                      - Issue #238 - add supernova kick functionality to SSE grid file (+ updated docs)
//                                   Defect repairs:
//                                      - fixed typo in Options.h: changed '#include "rand.h" to '#include "Rand.h"
//                                      - fixed printing of actual random seed in Run_Details file (moved to Log.cpp from Options.cpp: initial random seed is set after options are set)
// 02.11.01	     IM - May 20, 2020 - Defect repair: 
//                                      - changed max NS mass for MULLERMANDEL prescription to a self-consistent value
// 02.11.02      IM - Jun 15, 2020 - Defect repair:
//                                      - added constants CBUR1 and CBUR2 to avoid hardcoded limits for He core masses leading to partially degenerate CO cores
// 02.11.03     RTW - Jun 20, 2020 - Enhancement:
//                                      - Issue #264 - fixed mass transfer printing bug 
// 02.11.04      JR - Jun 25, 2020 - Defect repairs:
//                                      - Issue #260 - Corrected recalculation of ZAMS values after eqilibration and cicularisation at birth when using grid files
//                                      - Issue #266 - Corrected calculation in BaseBinaryStar::SampleInitialMassDistribution() for KROUPA IMF distribution
//                                      - Issue #275 - Previous stellar type not set when stellar type is switched mid-timestep - now fixed
// 02.11.05      IM - Jun 26, 2020 - Defect repair:
//  				                    - Issue #280 - Stars undergoing RLOF at ZAMS after masses are equalised were removed from run even if AllowRLOFatZAMS set
// 02.12.00      IM - Jun 29, 2020 - Defect repair:
//                                      - Issue 277 - move UpdateAttributesAndAgeOneTimestepPreamble() to after ResolveSupernova() to avoid inconsistency
// 02.12.01      IM - Jul 18, 2020 - Enhancement:
//                                      - Starting to clean up mass transfer functionality
// 02.12.02      IM - Jul 23, 2020 - Enhancement:
//                                      - Change to thermal timescale MT for both donor and accretor to determine MT stability
// 02.12.03      IM - Jul 23, 2020 - Enhancement:
//                                      - Introduced a new ENVELOPE_STATE_PRESCRIPTION to deal with different prescriptions for convective vs. radiative envelopes (no actual behaviour changes yet for ENVELOPE_STATE_PRESCRIPTION::LEGACY);
//                                      - Removed unused COMMON_ENVELOPE_PRESCRIPTION
// 02.12.04      IM - Jul 24, 2020 - Enhancement:
//                                      - Changed temperatures to be written in Kelvin (see issue #278)
// 02.12.05      IM - Jul 25, 2020 - Enhancement:
//                                      - Added definition of FIXED_TEMPERATURE prescription to DetermineEnvelopeType()
//                                      - Removed unnecessary (and inaccurate) numerical zeta Roche lobe calculation
// 02.12.06      IM - Jul 26, 2020 - Enhancement:
//                                      - Extended use of zetaRadiativeEnvelopeGiant (formerley zetaHertzsprungGap) for all radiative envelope giant-like stars
// 02.12.07      IM - Jul 26, 2020 - Defect repair:
//                                      - Issue 295: do not engage in mass transfer if the binary is unbound
// 02.12.08   	AVG - Jul 26, 2020 - Defect repair:
//                                      - Issue #269: legacy bug in eccentric RLOF leading to a CEE
// 02.12.09      IM - Jul 30, 2020 - Enhancement:
//                                      - Cleaning of BaseBinaryStar::CalculateMassTransferOrbit(); dispensed with mass-transfer-prescription option
// 02.13.00      IM - Aug 2, 2020  - Enhancements and defect repairs:
//                                      - Simplified timescale calculations in BaseBinaryStar
//                                      - Replaced Fast Phase Case A MT and regular RLOF MT from non-envelope stars with a single function based on a root solver rather than random guesses (significantly improves accuracy)
//                                      - Removed all references to fast phase case A MT
//                                      - Corrected failure to update stars in InitialiseMassTransfer if orbit circularised on mass transfer
//                                      - Corrected incorrect timestep calculation for HeHG stars
// 02.13.01     AVG - Aug 6, 2020  - Defect repair:
//  									- Issue #267: Use radius of the star instead of Roche-lobe radius throughout ResolveCommonEnvelopeEvent()
// 02.13.02      IM - Aug 8, 2020  - Enhancements and defect repairs:
//                                      - Simplified random draw from Maxwellian distribution to use gsl libraries
//                                      - Fixed mass transfer with fixed accretion rate
//                                      - Cleaned up code and removed unused code
//                                      - Updated documentation
// 02.13.03       IM - Aug 9, 2020  - Enhancements and defect repairs:
//                                      - Use total core mass rather than He core mass in calls to CalculateZAdiabtic (see Issue #300)
//                                      - Set He core mass to equal the CO core mass when the He shell is stripped (see issue #277)
//                                      - Ultra-stripped SNe are set at core collapse (do not confusingly refer to stripped stars as previously, see issue #189)
// 02.13.04       IM - Aug 14, 2020 - Enhancements and defect repairs:
//                                      - Catch exception in boost root finder for mass transfer (resolve issue #317)
//                                      - Update core masses during Initialisation of HG and HeHG stars to be consistent with Hurley models
//                                      - Avoid division by zero in mass transfer rates of WDs
//                                      - Remove POSTITNOTE remnant mass prescription
// 02.13.05       IM - Aug 16, 2020 - Enhancements and defect repairs:
//                                      - General code cleaning
//                                      - Removed some redundant variables (e.g., m_EnvMass, which can be computed from m_Mass and m_CoreMass)
//                                      - Removed calculations of ZetaThermal and ZetaNuclear (these were previously incorrect because they relied on the evolution of a stellar copy which reverted to BaseStar and therefore didn't have the correct behaviour)
//                                      - Fixed CalculateZadiabatic to use ZetaAdiabaticArbitrary rather than ZetaThermalArbitrary; removed the latter
//                                      - Capped He core mass gain during shell H burning for CHeB and TPAGB stars, whose on-phase evolution now ends promptly when this limit is reached; this change also resolves issue #315 (higher mass SN remnants than total stellar mass)
// 02.13.06     AVG - Aug 20, 2020  - Defect repair:
//  									- Issue #229: Corrected fitting parameters in Muller 16 SN kick function
// 02.13.07      IM - Aug 20, 2020  - Enhancements:
//                                      - ONeWDs can now undergo ECSN if their mass rises above MECS=1.38 solar masses (previously, they could only undergo CCSN on rising above 1.38 solar masses).  ONeWD::CalculateInitialSupernovaMass now returns MCBUR1 rather than 5.0 to ensure this happens
//                                      - BaseStar::CalculateMaximumCoreMassSN() has been removed - it is superfluous since  GiantBranch::CalculateCoreMassAtSupernova_Static does the same thing
//                                      - Some misleading comments in TPAGB dealing with SNe have been clarified
//                                      - Option to set MCBUR1 [minimum core mass at base of the AGB to avoid fully degenerate CO core formation] to a value different from the Hurley default of 1.6 solar masses added, Issue #65 resolved
//                                      - Removed unused Options::SetToFiducialValues()
//                                      - Documentation updated
// 02.13.08       JR - Aug 20, 2020 - Code cleanup:
//                                      - moved BaseStar::SolveKeplersEquation() to utils
//                                      - changed call to (now) utils::SolveKeplersEquation() in BaseStar::CalculateSNAnomalies() to accept tuple with error and show error/warning as necessary
//                                      - removed call to std::cerr from utils::SolveQuadratic() - now returns error if equation has no real roots
//                                      - changed call to utils::SolveQuadratic() in GiantBranch::CalculateGravitationalRemnantMass() to accept tuple with error and show warning as necessary
//                                      - changed RadiusEqualsRocheLobeFunctor() in BinaryBaseStar.h to not use the SHOW_WARN macro (can't uset ObjectId() function inside a templated function - no object)
//                                      - changed COMMANDLINE_STATUS to PROGRAM_STATUS (better description)
//                                      - moved ERROR:NONE to top of enum in constants.h (so ERROR = 0 = NONE - makes more sense...)
//                                      - added new program option '--enable-warnings' to enable warning messages (via SHOW_WARN macros).  Default is false.  SHOW_WARN macros were previously #undefined
// 02.13.09     RTW - Aug 21, 2020  - Code cleanup:
// 									    - Created changelog.txt and moved content over from constants.h
// 									    - Changed OrbitalVelocity to OrbitalAngularVelocity where that parameter was misnamed
// 									    - Changed Pre/PostSNeOrbitalVelocity to OrbitalVelocityPre/PostSN for consistency
// 									    - Added and updated physical conversion constants for clarity (e.g MSOL to MSOL_TO_KG)
// 									    - Removed ID from output files, it is confusing and superceeded by SEED
// 									    - Removed 'Total' from TotalOrbital(Energy/AngularMomentum)
// 									    - Typos
// 02.13.10     IM - Aug 21, 2020   - Enhancement:
//                                      - Added caseBBStabilityPrescription in lieu of forceCaseBBBCStabilityFlag and alwaysStableCaseBBBCFlag to give more options for case BB/BC MT stability (issue #32)
// 02.13.11     IM - Aug 22, 2020   - Enhancement:
//                                      - Removed several stored options (e.g., m_OrbitalAngularVelocity, m_StarToRocheLobeRadiusRatio, etc.) to recompute them on an as-needed basis
//                                      - Removed some inf values in detailed outputs
//                                      - Slight speed-ups where feasible
//                                      - Shift various calculations to only be performed when needed, at printing, and give consistent values there (e.g., OmegaBreak, which was never updated previously)
//                                      - Remove a number of internal variables
//                                      - Declare functions constant where feasible
//                                      - Remove options to calculate Zetas and Lambdas at every timestep; variables that only appear in detailed outputs should not be computed at every timestep in a standard run
//                                      - Update documentation
//                                      - Remove postCEE binding energy (meaningless and wasn't re-computed, anyway)
// 02.13.12     IM - Aug 23, 2020   - Enhancement:
//                                      - More cleaning, removed some of the unnecessary prime quantities like m_SemiMajorAxisPrime, m_EccentricityPrime, etc.
//                                      - Thermal timescales are now correctly computed after the CE phase
//                                      - Detailed output passes a set of self-consistency checks (issue #288)
// 02.13.13     JR - Aug 23, 2020   - Defect repairs:
//                                      - Fixed debugging and logging macros in LogMacros.h
// 02.13.14     IM - Aug 29, 2020   - Defect repairs:
//                                      - Address issue #306 by removing detailed printing of merged binaries
//                                      - Address issue #70 by stopping evolution if the binary is touching
//                                      - Check for merged binaries rather than just touching binaries in Evaluate
//                                      - Minor cleaning (e.g., removed unnecessary CheckMassTransfer, which just repeated the work of CalculateMassTransfer but with a confusing name)
// 02.13.15     IM - Aug 30, 2020   - Defect repairs:
//                                      - Fixed issue #347: CalculateMassTransferOrbit was not correctly accounting for the MT_THERMALLY_LIMITED_VARIATION::RADIUS_TO_ROCHELOBE option
//                                      - Assorted very minor cleaning, including comments
// 02.14.00     IM - Aug 30, 2020   - Enhancement:
//                                      - Recreate RLOF printing (resolve issue #212)
// 02.14.01     ML - Sep 05, 2020   - Code cleanup:
//                                      - Issue #354 - Combine HYDROGEN_RICH and HYDROGEN_POOR supernova output variables into a single boolean variable IS_HYDROGEN_POOR 
// 02.15.00     JR - Sep 09, 2020   - Enhancements and related code cleanup:
//                                      - implemented "DETAILED_OUTPUT" folder inside "COMPAS_Output" container for SSE output
//                                      - SSE Parameters files moved to "DETAILED_OUTPUT" folder (they are analogous to BSE_Detailed_Output files)
//                                      - implemented SSE Switch Log and BSE Switch Log files (record written at the time of stellar type switch - see documentation)
//                                      - implemented SSE Supernova log file - see documentation (issue #253)
//                                      - added TIMESCALE_MS as a valid property in BaseStar::StellarPropertyValue().  The TIMESCALE_MS value in the SSE_Parameters file was being printed as "ERROR!" and nobody noticed :-)  It now prints correctly.
// 02.15.01     RS - Sep 10, 2020   - Enhancement
//                                       - added profiling option to keep track of repeated pow() calls
// 02.15.02     IM - Sep 11, 2020   - Defect repair
//                                       - changed ultra-stripped HeHG and HeGB stars to immediately check for supernovae before collapsing into WDs; this resolves issue #367
// 02.15.03     RTW - Sep 11, 2020   - Code cleanup:
//                                      - Set all references to kick "velocity" to magnitude. This is more correct, and will help distinguish from system and component vector velocities later
// 02.15.04     JR - Sep 11, 2020   - Enhancement
//                                       - refactored profiling code
//                                          - profiling code can now be #defined away for production build
//                                          - added options (via #defines) to profiling code: counts only (no CPU spinning), and print calling function name
//                                       - removed profiling program option
// 02.15.05     JR - Sep 12, 2020   - Code cleanup
//                                       - removed superfluous (and broken) #define guard around profiling.cpp
//                                       - minor change to profiling output (moved header and trailer to better place)
// 02.15.06     IM - Sep 12, 2020   - Defect repair
//                                       - Changed BaseBinaryStar::ResolveSupernova to account only for mass lost by the exploding binary during the SN when correcting the orbit
//                                       - Delayed supernova of ultra-stripped stars so that the orbit is adjusted in response to mass transfer first, before the SN happens
// 02.15.07     RTW - Sep 13, 2020   - Enhancement:
//                                      - Issue #12 - Move enhancement STROOPWAFEL from Legacy COMPAS to new COMPAS
//                                      - Issue #18 - double check STROOPWAFEL works in newCOMPAS
//                                      - Issue #154 - Test compatibility of CompasHPC and BSE_Grid.txt
//                                      - Added in combined functionaltiy of Stroopwafel and pythonSubmit, with support for HPC runs
// 02.15.08     IM - Sep 14, 2020   - Defect repair:
//                                      - Issue #375 Error in Hurley remnant mass calculation
// 02.15.09     RTW - Oct 1, 2020   - Code cleanup:
//                                      - Rewrote ResolveSupernova to match Pfahl, Rappaport, Podsiadlowski 2002, and to allow for vector addition of system and component velocities
//                                      - Changed meaning of Supernova_State (see Docs)
//                                      - PostSN parameters have been removed
//                                      - SN phi has been redefined
// 02.15.10     IM - Oct 3, 2020    - Code cleanup:
//                                      - Removed some unnecessary internal variables and functions (m_TotalMass, m_TotalMassPrev, m_ReducedMass, m_ReducedMassPrev, m_TotalAngularMomentumPrev, CalculateAngularMomentumPrev(), EvaluateBinaryPreamble(),...
//                                      - Cleaned up some unclear comments
//                                      - ResolveCoreCollapseSN() no longer takes the Fryer engine as an argument (Fryer is just one of many possible prescriptions)
// 02.15.11     IM - Oct 3, 2020    - Defect repair and code cleanup:
//                                      - Fixed a number of defects in single stellar evolution (Github issues #381, 382, 383, 384, 385)
//                                      - The Fryer SN engine (delayed vs rapid) is no longer passed around, but read in directly in CalculateRemnantMassByFryer2012()
// 02.15.12     IM - Oct 5, 2020    - Enhancement
//                                      - Added timestep-multiplier option to adjust SSE and BSE timesteps relative to default
//                                      - Added eccentricity printing to RLOF logging
//                                      - Adjusted pythonSubmitDefault.py to include PESSIMISTIC CHE
//                                      - Updated documentation
// 02.15.13     JR - Oct 8, 2020    - Defect repair:
//                                      - Added checks for maximum time and timesteps to SSE code- issue #394
// 02.15.14     IM - Oct 8, 2020    - Defect repair:
//                                      - Added checks for dividing by zero when calculating fractional change in radius
// 02.15.15     IM - Oct 8, 2020    - Defect repair:
//                                      - Added safeguards for R<R_core in radius perturbation for small-envelope stars, complete addressing issue #394
// 02.15.16     RTW - Oct 14, 2020  - Code cleanup
//                                      - Changed separation to semiMajorAxis in RLOF and BeBinary properties
// 02.15.17     IM - Oct 16, 2020   - Defect repair and code cleanup:
//                                      - Issue 236 fixed: SN printing correctly enabled for all SNe
//                                      - Minor code cleaning: Cleaned up EvaluateSupernovae(), removed unnecessary m_Merged variable
// 02.15.18     RTW - Oct 22, 2020  - Code cleanup
//                                      - Removed redundant 'default' extension from files in the "defaults/" folder, and fixed references in the documentation.
//                                      - Added in '0' buffers to the Wall Times output to match the HH:MM:SS format
// 02.15.19     IM - Oct 23, 2020   - Enhancements
//                                      - Continue evolving DCOs until merger if EvolvePulsars is on (Issue #167)
//                                      - Removed m_SecondaryTooSmallForDCO (Issue #337)
// 02.15.20     RTW - Nov 03, 2020  - Code cleanup
//                                      - Removed unnecessary supernova phi rotation - it was added to agree with Simon's original definition, and to allow for seeds to reproduce the same SN final orbit. 
//                                      -   Removing it means seeds won't reproduce the same systems before and after, but populations are unaffected.
// 02.16.00     JR - Nov 03, 2020   - Enhancements
//                                      - Implemented new grid file functionality (see discussion in issue #412); updated docs - see docs (doc v2.3 has new documentation)
//
//                                      - Added all options to printing functionality: all options can now be selected for printing, 
//                                        either in the default log record specifications, or at runtime via the logfile-definitions option
//
//                                      - 'CHE_Option' header string changed to 'CHE_Mode'.  A few typos fixed in header strings.
//
//                                      - Added options
//                                          - initial-mass                          initial mass for single star (SSE)
//                                          - initial-mass-1                        initial mass for primary (BSE)
//                                          - initial-mass-2                        initial mass for secondary (BSE)
//                                          - semi-major-axis, a                    initial semi-major axis (BSE)
//                                          - orbital-period                        initial orbital period – only used if ‘semi-major-axis’ not specified
//                                          - eccentricity, e                       initial eccentricity (BSE)
//                                          - mode                                  mode of evolution: SSE or BSE (default is BSE)
//                                          - number-of-systems                     number of systems (single stars/binary stars) to evolve
//                                          - kick-magnitude-random                 kick magnitude random number for the star (SSE): used to draw the kick magnitude
//                                          - kick-magnitude                        the (drawn) kick magnitude for the star (SSE)
//                                          - kick-magnitude-random-1               kick magnitude random number for the primary star (BSE): used to draw the kick magnitude
//                                          - kick-magnitude-1                      the (drawn) kick magnitude for the primary star (BSE)
//                                          - kick-theta-1                          the angle between the orbital plane and the ’z’ axis of the supernova vector for the primary star (BSE)
//                                          - kick-phi-1                            the angle between ’x’ and ’y’, both in the orbital plane of the supernova vector, for the primary star (BSE)
//                                          - kick-mean-anomaly-1                   the mean anomaly at the instant of the supernova for the primary star (BSE)
//                                          - kick-magnitude-random-2               kick magnitude random number for the secondary star (BSE): used to draw the kick magnitude
//                                          - kick-magnitude-2                      the (drawn) kick magnitude for the secondary star (BSE)
//                                          - kick-theta-2                          the angle between the orbital plane and the ’z’ axis of the supernova vector for the secondary star (BSE)
//                                          - kick-phi-2                            the angle between ’x’ and ’y’, both in the orbital plane of the supernova vector, for the secondary star (BSE)
//                                          - kick-mean-anomaly-2                   the mean anomaly at the instant of the supernova for the secondary star (BSE)
//                                          - muller-mandel-kick-multiplier-BH      scaling prefactor for BH kicks when using 'MULLERMANDEL'
//                                          - muller-mandel-kick-multiplier-NS      scaling prefactor for NS kicks when using 'MULLERMANDEL'
//                                          - switchlog                             replaces ‘BSEswitchLog’ and ‘SSEswitchLog’
//                                          - logfile-rlof-parameters               replaces ‘logfile-BSE-rlof-parameters’
//                                          - logfile-common-envelopes              replaces ‘logfile-BSE-common-envelopes’
//                                          - logfile-detailed-output               replaces ‘logfile-BSE-detailed-output’, and now also used for SSE
//                                          - logfile-double-compact-objects		replaces ‘logfile-BSE-double-compact-objects’
//                                          - logfile-pulsar-evolution              replaces ‘logfile-BSE-pulsar-evolution’
//                                          - logfile-supernovae                    replaces ‘logfile-BSE-supernovae’ and ‘logfile-SSE-supernova’
//                                          - logfile-switch-log                    replaces ‘logfile-BSE-switch-log’ and ‘logfile-SSE-switch-log’
//                                          - logfile-system-parameters             replaces ‘logfile-BSE-system-parameters’
//
//                                      - Removed options
//                                          - number-of-binaries                    replaced by ‘number-of-systems’ for both SSE and BSE
//                                          - single-star-min                       replaced by ‘initial-mass’ and ‘number-of-stars’
//                                          - single-star-max                       replaced by ‘initial-mass’ and ‘number-of-stars’
//                                          - single-star-mass-steps                replaced by ‘initial-mass’ and ‘number-of-stars’
//                                          - BSEswitchLog                          replaced by ‘switchlog’
//                                          - SSEswitchLog                          replaced by ‘switchlog’
//                                          - logfile-BSE-rlof-parameters           replaced by ‘logfile-rlof-parameters’
//                                          - logfile-BSE-common-envelopes          replaced by ‘logfile-common-envelopes’
//                                          - logfile-BSE-detailed-output           replaced by ‘logfile-detailed-output’
//                                          - logfile-BSE-double-compact-objects    replaced by ‘logfile-double-compact-objects’
//                                          - logfile-BSE-pulsar-evolution          replaced by ‘logfile-pulsar-evolution’
//                                          - logfile-BSE-supernovae                replaced by ‘logfile-supernovae’
//                                          - logfile-SSE-supernova                 replaced by ‘logfile-supernovae’
//                                          - logfile-BSE-switch-log                replaced by ‘logfile-switch-log’
//                                          - logfile-SSE-switch-log                replaced by ‘logfile-switch-log’
//                                          - logfile-BSE-system-parameters         replaced by ‘logfile-system-parameters’
//
//                                      - Overloaded Options – these options are context-aware and are used for both SSE and BSE:
//                                          - number-of-systems                     specifies the number of systems (single stars/binary stars) to evolve
//                                          - detailed-output                       switches detailed output on/off for SSE or BSE
//                                          - switchlog                             enables the switch log for SSE or BSE
//                                          - logfile-detailed-ouput                defines filename for SSE or BSE detailed output file
//                                          - logfile-supernovae                    defines filename for SSE or BSE supernovae file
//                                          - logfile-switch-log                    defines filename for SSE or BSE switch log file
// 02.16.01     JR - Nov 04, 2020   - Enhancement
//                                      - changed switchlog implementation so that a single switchlog file is created per run
//                                        (see Issue #387 - note: single '--switch-log' option (shared SSE/BSE) implemented in v02.16.00)
// 02.16.02     IM - Nov 05, 2020   - Enhancements, Defect repairs
//                                      - Updated MT stability criteria for HeMS stars (Issue #425) to use MS zeta value
//                                      - Corrected baryon number for HeWD to match Hurley prescription (Issue #416)
//                                      - Corrected calculation of core mass after 2nd dredge-up (Issue #419)
//                                      - Corrected calculation of minimum radius on CHeB (Issue #420)
// 02.16.03     JR - Nov 08, 2020   - Defect repairs, Enhancements
//                                      - Issue #308
//                                          - added constant for minimum initial mass, maximum initial mass, minim metallicity and maximum metallicity to constants.h
//                                          - added checks to options code (specifically Options::OptionValues::CheckAndSetOptions()) to check option values for
//                                            initial mass and metallicity against constraints in constants.h
//                                      - Issue #342
//                                          - replaced header string suffixes '_1', '_2', '_SN', and '_CP' with '(1)', '(2)', '(SN)', and '(CP)' respectively
//                                          - now header strings ending in '(1)' indicate the value is for Star_1, '(2) for Star_2, '(SN)' for the supernova, and '(CP)' the companion
//                                      - Issue #351
//                                          - moved flags RECYCLED_NS and RLOF_ONTO_NS fron SN_EVENT enum - now flags in BinaryConstiuentStar class
//                                          - removed RUNAWAY flag from SN_EVENT enum - removed entirely from code (not required)
//                                      - Issue #362
//                                          - changed header strings for RZAMS (radius at ZAMS) to 'Radius@ZAMS' - now consistent with MZAMS (mass at ZAMS - 'Mass@ZAMS')
//                                      - Issue #363
//                                          - made header strings for Lambdas uniform (all now start with 'Lambda_')
//                                      - Issue #409
//                                          - removed SN_THETA and SN_PHI from default SSE_SUPERNOVAE_REC (don't apply to SSE)
//                                      - Fixed defect that caused semi-major axis to be drawn from distribution rather than calculated from supplied orbital period
//                                        (moved check and calculation from options.cpp to BaseBinaryStar.cpp)
// 02.17.00     JR - Nov 10, 2020   - Enhancement, defect repairs, code cleanup
//                                      - Added SSE System Parameters file
//                                          - records initial parameters and result (final stellar type) 
//                                          - useful when detailed output is not required
//                                      - Fix for Issue #439
//                                      - Fixed typo in LogfileSwitchLog() in Options.h - only affected situation where user specified switchlog filename (overriding default filename)
//                                      - Removed m_LBVfactor variable from BaseBinaryStar - never used in BSE code
//                                      - Removed m_LBVfactor variable from BaseStar - use OPTIONS->LuminousBlueVariableFactor()
//                                      - Removed m_WolfRayetFactor variable from BaseBinaryStar - never used in BSE code
//                                      - Removed m_LBVfactor variable from BaseStar - use OPTIONS->WolfRayetFactor()
// 02.17.01     RTW - Nov 10, 2020  - Enhancement:
//                                      - Added in Schneider 2020 remnant mass prescriptions (standard and alternative)
//                                      - Added parameter MassTransferDonorHistory, as required for above prescription, which tracks the MT donor type (from which the MT Case can be established)
// 02.17.02     RTW - Nov 13, 2020  - Enhancement:
//                                      - Cleaned up the demo plotting routine so that the plot produced is the plot we use in the methods paper
// 02.17.03     JR - Nov 13, 2020   - Enhancements, code cleanup
//                                      - Added metallicity-distribution option: available distributions are ZSOLAR and LOGUNIFORM (see documentation)
//                                          - Added metallicity-min and metallicity-max options (for metallicity-distribution option)
//                                          - Metallicity is sampled if not explicitly specified via the --metallicity option - this was existing functionality, but
//                                            no distribution was implemented: sampling always returned ZSOLAR.  This change adds the LOGUNIFORM distribution, and 'formalises' the ZSOLAR 'distribution'.
//                                      - Added MASS to default SSE_SYSTEM_PARAMETERS_REC
//                                      - Removed AIS code
//                                      - Removed variable 'alpha' from BinaryCEDetails struct - use OPTIONS->CommonEnvelopeAlpha()
//                                          - Removed BINARY_PROPERTY::COMMON_ENVELOPE_ALPHA - use PROGRAM_OPTION::COMMON_ENVELOPE_ALPHA
//                                      - Issue #443: removed eccentricity distribution options FIXED, IMPORTANCE & THERMALISE (THERMALISE = THERMAL, which remains) 
// 02.17.04     JR - Nov 14, 2020   - Defect repairs
//                                      - Added CalculateRadiusOnPhase() and CalculateLuminosityOnPhase() to class BH (increases DNS yield)
//                                      - Added metallicity to sampling conditions in BaseBinaryStar constructor (should have been done when LOGUNIFORM metallicity distribution added)
// 02.17.05     TW - Nov 16, 2020   - Defect repairs
//                                      - Issue #444
//                                          - Fixed typo in synchronisation timescale
// 02.17.06     RTW - Nov 17, 2020  - Bug fix:
//                                      - Fixed Schneider remnant mass inversion from logRemnantMass^10 to 10^logRemnantMass, added some comments in the same section
// 02.17.07     TW - Nov 17, 2020   - Enhancements, code cleanup
//                                      - Issue #431
//                                          - Added option to change LBV wind prescription: choices are NONE, HURLEY_ADD, HURLEY and BELCYZNSKI
//                                      - Replaced numbers with constants for luminosity and temperature limits in mass loss
//                                      - Consolidated checks of luminosity for NJ winds within function
//                                      - NOTE: the above makes sure luminosity is checked before applying NJ winds for MS stars, this was not previously the case but I think it should be
// 02.17.08     JR - Nov 19, 2020   - Enhancements, code cleanup
//                                      - Added orbital-period-distribution option (see note in Options.cpp re orbital period option)
//                                      - Added mass-ratio option
//                                      - Updated default pythonSubmit to reflect new options, plus some previous omissions (by me...)
//                                      - Minor typo/formatting changes throughout
//                                      - Updated docs for new options, plus some typos/fixes/previous omissions
// 02.17.09     RTW - Nov 20, 2020  - Bug fix:
//                                      - Removed corner case for MT_hist=8 stars in the Schneider prescription (these should be considered Ultra-stripped)
// 02.17.10     RTW - Nov 25, 2020  - Enhancement:
//                                      - Cleaned up Schneider remnant mass function (now uses PPOW), and set the HeCore mass as an upper limit to the remnant mass
// 02.17.11     LVS - Nov 27, 2020  - Enhancements:
//                                      - Added option to vary all winds with OverallWindMassLossMultiplier
// 02.17.12     TW - Dec 9, 2020    - Enhancement, code cleanup, bug fix
//                                      - Issue #463
//                                          - Changed variable names from dml, dms etc. to rate_XX where XX is the mass loss recipe
//                                          - No longer overwrite variables with next mass loss recipe for clarity
//                                      - Added a new option to check the photon tiring limit during mass loss (default false for now)
//                                      - Added a new class variable to track the dominant mass loss rate at each timestep
// 02.17.13     JR - Dec 11, 2020   - Defect repair
//                                      - uncomment initialisations of mass transfer critical mass ratios in Options.cpp (erroneously commented in v02.16.00)
// 02.17.14     TW - Dec 16, 2020   - Bug fix
//                                      - fix behaviour at fLBV=0 (had been including other winds but should just ignore them)
// 02.17.15     JR - Dec 17, 2020   - Code and architecture cleanup
//                                      - Architecture changes:
//                                          - Added Remnants class    - inherits from HeGB class
//                                          - Added WhiteDwarfs class - inherits from Remnants class; most of the WD code moved from HeWD, COWD and ONeWD to WhiteDwarfs class
//                                          - Changed HeWD class      - inherits from WhiteDwarfs class (COWD still inherits from HeWD; ONeWD from COWD)
//                                          - Change NS class         - inherits from Remnants class; code added/moved as necessary
//                                          - Change BH class         - inherits from Remnants class; code added/moved as necessary
//                                          - Change MR class         - inherits from Remnants class; code added/moved as necessary
//                                      - Code cleanup:
//                                          - added "const" to many functions (mostly SSE code) that dont modify class variables ("this") (still much to do, but this is a start)
//                                          - added "virtual" to GiantBranch::CalculateCoreMassAtBAGB() and BaseStar::CalculateTemperatureAtPhaseEnd()
//                                              - will have no impact given where they are called, but the keyword should be there (in case of future changes)
//                                          - changed hard-coded header suffixes from _1 -> (1), _2 -> (2)
//                                      - Added call to main() to seed random number generator with seed = 0 before options are processed (and user specified seed is know).  Ensures repeatability.
//                                      - Changed "timestep below minimum" warnings in Star.cpp to be displayed only if --enable-warnings is specified
// 02.17.16     JR - Dec 17, 2020   - Code cleanup
//                                      - Removed "virtual" from GiantBranch::CalculateCoreMassAtBAGB() (incorrectly added in v02.17.15 - I was right the first time)
//                                      - Removed "const" from Remnants::ResolveMassLoss() (inadvertently added in v02.17.15)
//                                      - Removed declarations of variables m_ReducedMass, m_ReducedMassPrev, m_TotalMass, and m_TotalMassPrevfrom BaseBinaryStar.h (cleanup begun in v02.15.10 - these declarations were missed)
// 02.17.17     RTW - Dec 17, 2020  - Code cleanup
//                                      - Removed MassTransferCase related variables in favor of MassTransferDonorHist
// 02.17.18     JR - Dec 18, 2020   - Defect repair
//                                      - Typo in options code for option --switch-log: "switchlog" was incorrectly used instead of "switch-log"
// 02.17.19     LVS - Dec 19, 2020  - Enhancements:
//                                      - Added option to vary winds of cool stars (with T < VINK_MASS_LOSS_MINIMUM_TEMP) via a CoolWindMassLossMultiplier
// 02.18.00     JR - Jan 08, 2021   - Enhancement:
//                                      - Added support for HDF5 logfiles (see notes at top of log.h)
//                                      - Added 'logfile-type' option; allowed values are HDF5, CSV, TSV, TXT; default is HDF5
//                                      - Added 'hdf5-chunk-size' option - specifies the HDF5 chunk size (number of dataset entries)
//                                      - Added 'hdf5-buffer-size' option - specifies the HDF5 IO buffer size (number of chunks)
//                                      - Removed 'logfile-delimiter' option - delimiter now set by logfile type (--logfile-type option described above)
//                                      - Changed header strings containing '/' character: '/' replaced by '|' (header strings become dataset names in HDF5 files, and '/' is a path delimiter...)
// 02.18.01     SS - Jan 11, 2021   - Defect repair
//                                      - Added check if binary is bound when evolving unbound binaries
// 02.18.02     JR - Jan 12, 2021   - Defect repair:
//                                      - Changed "hdf5_chunk_size = 5000" to "hdf5_chunk_size = 100000" in default pythonSubmit (inadvertently left at 5000 after some tests...)
// 02.18.03     SS - Jan 19, 2021   - Enhancement:
// 									    - Added check for neutron star mass against maximum neutron star mass. 
//									      If a neutron star exceeds this mass it should collapse to a black hole. 
//                                        This can be relevant for neutron stars accreting, e.g. during common envelope evolution
// 02.18.04     IM - Jan 28, 2021   - Enhancement:
//                                      - NS to BH collapse preserves mass (see discussion in #514)
//                                      - Fixed comment typo
// 02.18.05     JR - Jan 29, 2021   - Defect repair:
//                                      - Honour '--evolve-unbound-systems' option when specified in a grid file (see issue #519)
//                                      - Honour '--evolve-pulsars' option when specified in a grid file (same as issue #519)
//                                      - Added "maximum-evolution-time", "maximum-number-timestep-iterations", and "timestep-multiplier" to m_GridLineExcluded vector in Options.h (previous oversight)
// 02.18.06     SS - Feb 1, 2021    - Defect repair:
//                                      - Make COMPAS use --neutrino-mass-loss-BH-formation options (resolves issue #453)
// 02.18.07     JR - Feb 18, 2021   - Enhancement:
//                                      - Added 'rotational-frequency' option so users can specify initial rotational frequency of SSE star
//                                      - Added 'rotational-frequency-1' and 'rotational-frequency-2' options so users can specify initial rotational frequency of both BSE stars
//                                      - Changed units of rotational frequencies written to logfiles (omega, omega_break, omega_ZAMS) from rotations per year to Hz
//                                      - Changed program option header strings containing '_1' and '_2' to '(1)' and '(2)' for consistency
// 02.18.08     JR - Feb 26, 2021   - Defect repairs:
//                                      - Remove stray diagnostic print from BaseStar constructor in BaseStar.cpp
//                                      - Fix for issue #530 - some commandline options ignored when a grid file is used
//                                          - the issue here was case-sensitive vs case-insensitive matches (asking BOOST to do case-insensitive matches for option names doesn't propagate to all matches BOOST does...)
//                                          - the options affected were all options that have mixed-case names:
//
//                                              - case-BB-stability-prescription
//                                              - kick-magnitude-sigma-CCSN-BH
//                                              - kick-magnitude-sigma-CCSN-NS
//                                              - kick-magnitude-sigma-ECSN
//                                              - kick-magnitude-sigma-USSN
//                                              - mass-transfer-thermal-limit-C
//                                              - muller-mandel-kick-multiplier-BH
//                                              - muller-mandel-kick-multiplier-NS
//                                              - neutrino-mass-loss-BH-formation
//                                              - neutrino-mass-loss-BH-formation-value
//                                              - PISN-lower-limit
//                                              - PISN-upper-limit
//                                              - PPI-lower-limit
//                                              - PPI-upper-limit
// 02.18.09     ML - Mar 22, 2021   - Defect repair:
//                                      - Correct polynomial evaluation of Nanjing lambda's for EAGB and TPAGB stellar types.
// 02.18.10     LVS - Apr 06, 2021   - Enhancement:
//                                      - Added PPISN prescription option - Farmer 2019
// 02.19.00     JR - Apr 20, 2021   - Enhancements and Defect Repairs:
//                                      - Enhancements:
//                                          - Added option to enable users to add program options values to BSE/SSE system parameters files
//                                              - option is '--add-options-to-sysparms', allowed values are {ALWAYS, GRID, NEVER}.  See docs for details.
//                                          - Included "Run_Details" file in HDF5 output file if logfile type = HDF5.  The text Run_Details file still exists
//                                            so users can still easily look at the contents of the Run_Details file - this enhancements adds a copy of the
//                                            Run_Details file to the HDF5 output file.
//
//                                      - Defect Repairs:
//                                          - fixed a few previously unnoticed typos in PROGRAM_OPTION map in constamts.h, and in Options::OptionValue() function.
//                                            Fairly benign since they had't been noticed, but needed to be fixed.
//
//                                      Modified h5copy.py (in postProcessing/Folders/H5/PythonScripts) so that groups (COMPAS files) will not be copied
//                                      if the group exists in the destination file but has a different number of datasets (columns) from the group in
//                                      the source file.
//
//                                      Also provided h5view.py - an HDF5 file viewer for COMPAS HDF5 files (in postProcessing/Folders/H5/PythonScripts).  See
//                                      documentation as top of source file for details.
// 02.19.01     JR - Apr 30, 2021   - Enhancements and Defect Repairs:
//                                      - Enhancements:
//                                          - changed chunk size for HDF5 files to HDF5_MINIMUM_CHUNK_SIZE for Run_Details group in COMPAS_Output and for detailed output files.
//                                              - Run_Details is a small file, and detailed output files are generally a few thousand records rather than hundreds of thousands, 
//                                                so a smaller chunk size wastes less space and doesn't impact performance significantly
//
//                                      - Defect Repairs:
//                                          - fixed issue #548 - HDF5 detailed output files not created when random-seed specified in a grid file
//                                          - fixed defect where records in HDF5 output files would be duplicated if the number of systems exceeded the HDF5 chunck size
//                                            being used (the default chunk size is 100000 - that might explain why this problem hasn't been reported)
//
//                                      Modified h5view.py (in postProcessing/Folders/H5/PythonScripts) to handle detailed ouput files
// 02.19.02     LVS - May 04, 2021   - Defect Repairs:
//                                      - Avoid possibility of exceeding total mass in Farmer PPISN prescription
// 02.19.03     TW - May 18, 2021    - Enhancement:
//                                      - Change default LBV wind prescription to HURLEY_ADD
// 02.19.04     JR - May 24, 2021    - Defect Repair:
//                                      - Fixed incrementing of random seed and binary id when grid file contains sets/ranges
//
//                                      Modified h5view.py (in postProcessing/Folders/H5/PythonScripts) to print number of unique seeds (where relevant) in summary output
// 02.20.00     IM - June 14, 2021  - Enhancement:
//                                      - Port defaults from preProcessing/pythonSubmit.py to options.cpp
//                                      - Minor fixes (e.g., documentation)
// 02.20.01     JR - June 21, 2021  - Defect repair:
//                                      - Fix for issue #585: add formatted value and delimiter to logrecord string in Log.h (defect introduced in v02.18.00; only affected SSE_Supernovae logfile)
// 02.20.02     JR - July 26, 2021  - Defect repair:
//                                      - Add HDF5 support to logging code for SSE/BSE switch log files.  Support for HDF5 switch files was inadvertently not added when HDF5 file support as added in v02.18.00 for all standard log files.  Switch log files are 'special' (they have extra columns, not part of the 'standard' log file functionality), and that was missed.
//                                      - Also removed '-lsz' from Makefile and Makefile.docker - library not required
// 02.21.00     JR - July 28, 2021  - Enhancement and Defect Repairs:
//                                      - Added code to copy any grid file and/or logfile-definitions file specified to output container.
//                                      - Copying a large grid file could take time, and take up much space, so added new program option '--store-input-files' which is TRUE by default.  If FALSE, neither the grid file (if specified) nor the logfile-definitions file (if specified) will be copied to the output container (if TRUE, both will be copied (if specified)).
//                                      - Fixed issue #600: changed pythonSubmit.py to treat fully-qualified grid filenames and fully-qualified logfile-definitions filenames correctly (i.e. don't add CWD if the filename is already fully-qualified).
//                                      - Fixed issue #601: changed pythonSubmit.py to put all boolean parameters on the commandline, with "True" or "False" value.
// 02.21.01     RTW - Aug 21, 2021  - Defect Repair:
//                                      - PrintRLOFProperties now gets called immediately before and after the call to EvaluateBinary so that the changes reflect only BSE changes.
//                                      - The function call has also been tidied up to take an argument specifying whether the call was made before or after the MT took place.
// 02.22.00     JR - Aug 26, 2021   - Enhancement:
//                                      - Added functionality to allow users to select a range of lines from the grid file (if specified) to process.  Added program options --grid-start-line and --grid-lines-to-process - see documentation for details.
// 02.22.01     JR - Sep 11, 2021   - Defect repair:
//                                      - Fix for issue #615: defaults for calculated/drawn program options now calculated after random seed is set for the system being evolved.
// 02.22.02     IM - Oct 4, 2021    - Defecr repair:
//                                      - Removed unnecessary IsPrimary() / BecomePrimary() functionality, fixed incorrect MassTransferTrackerHistory (see issue #605)
// 02.22.03     IM - Oct 4, 2022    - Defect repair:
//                                      - Corrected Eddington mass accretion limits, issue #612 (very minor change for WDs and NSs, factor of a few increase for BHs)
// 02.23.00 FSB/JR - Oct 11, 2021   - Enhancement:
//                                      - updated kelvin-helmholtz (thermal) timescale calculation with more accurate pre-factor and updated documentation.
//                                      - rationalised parameters of, and calls to, CalculateThermalTimescale()
// 02.23.01     JR - Oct 11, 2021   - Code cleanup:
//                                      - Typo fixed in version for changes made on October 11, 2021
//                                      - Changed KROUPA_POWER to SALPETER_POWER in utils:SampleInitialMass(); Removed KROUPA_POWER from constants.h
//                                      - Removed p_Id parameter from SSE/BSE switchlog functions - leftover from debugging
//                                      - Added CHEMICALLY_HOMOGENEOUS_MAIN_SEQUENCE property to SSE_SYSTEM_PARAMETERS_REC and BSE_SYSTEM_PARAMETERS_REC (both stars)
//                                      - Tidied up some parameters etc. to better comply with COMPAS coding guidelines
//                                      - Typo fixed in preProcessing/COMPAS_Output_Definitions.txt
// 02.24.00     JR - Oct 12, 2021   - Minor enhancements/optimisations:
//                                      - Added BaseStar::CalculateThermalMassAcceptanceRate() as a first-pass to address issue #595 - can be changed/expanded as required
//                                      - Changed BaseBinaryStar::CalculateTimeToCoalescence() to use Mandel 2021 https://iopscience.iop.org/article/10.3847/2515-5172/ac2d35, eq 5 to address issue #538
// 02.24.01     RTW - Oct 13, 2021  - Enhancements:
//                                      - Added units uniformly to the --help input descriptions
//                                      - Removed the BeBinary- and RLOF-specific random seeds (which were attributes of the events and were printed with e.g <MT) and replaced with system random seed
//                                      - In CE output, changed MASS_2_FINAL (which was sort of a wrapper for core mass) for MASS_2_POST_COMMON_ENVELOPE
//                                      - Removed SN kick angles from SystemParameters output (they are duplicated in SN output) and changed true_anomaly to mean_anomaly in BSE SN output
//                                      - Cosmetic typo fixes and added consistency, in the Event_Counter parameters and some function definitions
//                                      - Added *.eps, *.png to gitignore
// 02.24.02     JR - Oct 13, 2021   - Minor fixes:
//                                      - Fixed a few typos in header strings
//                                      - Changed true_anomaly to mean_anomaly in SSE SN output
// 02.25.00     JR - Oct 30, 2021   - Enhancements and minor fixes:
//                                      - Added ability for users to annotate log files via new program options '--notes-hdrs' and '--notes'.  See docs for details. 
//                                      - Added a shorthand notation for vector program options (e.g. annotations, log-classes, debug-classes).  See docs for details.
//                                      - Added '--notes-hdrs' and '--notes' to pythonSubmit.py (default = None for both)
//                                      - Added HDF5 support to Log::GetLogStandardRecord() (return value) and Log::LogStandardRecord() (input parameter).  This only matters
//                                        to SSE Supernovae file - for delayed writes.  The original implementation may have resulted in minor discrepanicies in SSE Supernovae
//                                        log records, (because of when the values were sampled (i.e. mid-timestep, or end of timestep)), which would only have been evident if
//                                        HDF5 files were compared to e.g. CSV files for the same binary - CSV, TSV, and TXT files had values sampled mid-timestep, HDF5 files 
//                                        at end of timestep).
//                                      - Added Log::Write() and Log::Put() for HDF5 files (better implementation - worked around in original implementation)
//                                      - Added additional checks for bad string -> number conversions throughout (for stoi(), stod(), etc.)
//                                      - Performance enhancement to BaseBinaryStar::CalculateTimeToCoalescence() (return early if e = 0.0)
//                                      - Fixed a few typos in comments
// 02.25.01     IM - Nov 1, 2021    -  Enhancements:
//                                      - Introduced common-envelope-allow-radiative-envelope-survive and common-envelope-allow-immediate-rlof-post-ce-survive options
//                                      - Addresses issue # 637
// 02.25.02     JR - Nov 1 , 2021    - Minor fixes:
//                                      - reinstated "_n" suffix for BSE detailed filenames (inadvertently removed in v02.25.00)
//                                      - updated pythonSubmit files:
//                                          preProcessing/pythonSubmit.py
//                                          examples/methods_paper_plots/detailed_evolution/pythonSubmitDemo.py
//                                          examples/methods_paper_plots/chirpmass_distribution/pythonSubmit.py
//                                          examples/methods_paper_plots/fig_5_HR_diagram/pythonSubmit.py
//                                          examples/methods_paper_plots/fig_6_max_R/pythonSubmit.py
//                                          examples/methods_paper_plots/fig_8_initial_core_final_mass_relations/pythonSubmitDefaults.py
//                                          examples/methods_paper_plots/fig_8_initial_core_final_mass_relations/pythonSubmitFryerRapid.py
//                                          examples/methods_paper_plots/fig_8_initial_core_final_mass_relations/pythonSubmitMandelMueller.py
// 02.25.03     JR - Nov 1 , 2021    - Minor fixes:
//                                      - fixed typo in Options.cpp for option --common-envelope-allow-immediate-RLOF-post-CE-survive (was typed common-envelope-allow-immediate-RLOF-post-CE_survive)
//                                      - fixed typo in Options.cpp for option --common-envelope-allow-radiative-envelope-survive (was typed common-envelope-allow-radiative-envelope-surive)
//                                        (neither of these caused problems because Boost matches only as many characters as necessary to determine the option name - would have if the names were not unique up to the typos)
// 02.25.04     IM - Nov 4, 2021     - Minor fixes
//                                      - More surive->survive typo fixes in python files to address issue #660
//                                      - Documentation edits to reflect new options common-envelope-allow-radiative-envelope-survive and common-envelope-allow-immediate-rlof-post-ce-survive options
// 02.25.05     IM - Nov 4, 2021     - Defect repair:
//                                      - Changed GiantBranch::CalculateRemnantMassByMullerMandel() to ensure that the remnant mass is no greater than the He core mass
// 02.25.06     IM - Nov 7, 2021     - Enhancements:
//                                      - Clarified program option documentation
//                                      - Removed unused CUSTOM semi-major axis initial distribution
//                                      - Removed unused STARTRACK zeta prescription
// 02.25.07     IM - Nov 12, 2021    - Defect repair:
//                                      - Changed EAGB::CalculateLuminosityOnPhase() and EAGB::CalculateLuminosityAtPhaseEnd() to use the helium core mass rather than the CO core mass (see Eq. in second paragraph of section 5.4 of Hurley+, 2000); this fixes a downward step in luminosity and radius on transition to EAGB
// 02.25.08     JR - Nov 15, 2021    - Defect repair:
//                                      - Fixed error introduced in v02.25.00: Added HDF5 support to GetLogStandardRecord().
//                                        Defect introduced was omission of code for HDF5 file support if a specified property is supplied to GetLogStandardRecord(), causing a boost::bad_get error.
//                                        The defect only affected HDF5 SSE_Supernovae files.  This fix adds the omitted code.
//                                      - Changed Options::PrintOptionHelp() to print help (-h/--h) to stdout instead of stderr.
// 02.25.09     IM - Nov 16, 2021    - Defect repair:
//                                      -Revert EAGB treatment to 02.25.06 until a proper fix is introduced
// 02.25.10     JR - Nov 19, 2021    - Defect repairs:
//                                      - clamp timestep returned in BaseStar::CalculateTimestep() to NUCLEAR_MINIMUM_TIMESTEP
//                                      - change NUCLEAR_MINIMUM_TIMESTEP to 1 year (from 100 years) in constants.h
// 02.26.00     IM - Nov 30, 2021    - Defect repairs:
//                                      - only decrease effective initial mass for HG and HeHG stars on mass loss when this decrease would not drive an unphysical decrease in the core mass
//                                      - change mass comparisons (e.g., mass vs. He flash mass threshold) to compare effective initial mass rather than current mass
//                                      - minor code and comment cleanup
// 02.26.01     IM - Dec 5, 2021     - Defect repair, Code cleanup:
//                                      - Removed redundant function ResolveRemnantAfterEnvelopeLoss (ResolveEnvelopeLoss is sufficient)
//                                      - Cleaned / updated ResolveEnvelopeLoss
//                                      - Fixed issue with masses and types of remnants formed from stripped HG stars
// 02.26.02     RTW - Dec 17, 2021   - Defect repair, Code cleanup:
//                                      - Changed all occurences of PPOW(base, 1.0/3.0) with std::cbrt, as the former could not handle negative bases
//                                      - Changed all occurences of sqrt with std::sqrt for consistency with the above change
// 02.26.03     IM - Jan 10, 2022    - Defect repair, code cleanup:
//                                      - Cleaned up treatment of HG donors having CONVECTIVE envelopes in LEGACY; fixed an issues with CEs from HG donors introduced in 02.25.01 
// 02.27.00     ML - Jan 12, 2022    - Enhancements:
//                                      - Add enhanced Nanjing lambda option that continuously extrapolates beyond radial range
//                                      - Add Nanjing lambda option to switch between calculation using rejuvenated mass and true birth mass
//                                      - Add Nanjing lambda mass and metallicity interpolation options
//                                      - No change in default behaviour
// 02.27.01     IM - Feb 3, 2022     - Defect repair:
//                                      - Fixed condition for envelope type when using ENVELOPE_STATE_PRESCRIPTION::FIXED_TEMPERATURE (previously, almost all envelopes were incorrecctly declared radiative)
// 02.27.02     IM - Feb 3, 2022     - Defect repair:
//                                      - Fixed mass change on forced envelope loss in response to issue # 743
// 02.27.03     JR - Feb 8, 2022     - Defect repair:
//                                      - Fix for issue # 745 - logfile definition records not updated correctly when using logfile-definitions file (see issue for details)
// 02.27.04     RTW - Feb 15, 2022   - Defect repair:
//                                      - Fix for issue # 761 - USSNe not occuring. See issue for details.
// 02.27.05     IRS - Feb 17, 2022   - Enhancements:
//                                      - Add function HasOnlyOneOf, which returns true if a binary has only one component in the list of stellar types passed, and false if neither or both are in the list
//                                      - Add function IsHMXRBinary, which returns true if HasOnlyOneOf(Black hole, Neutron star) and the companion radius is > 80% of the Roche Lobe radius
//                                      - Add flag --hmxr-binaries, which tells COMPAS to store binaries in BSE_RLOF output file if IsHMXRBinary
//                                      - Add columns for pre- and post-timestep ratio of stars to Roche Lobe radius to BSE_RLOF output file (addressing issue #746)
//                                      - Changed variables named rocheLobeTracker, roche_lobe_tracker etc. to starToRocheLobeRadiusRatio, star_to_roche_lobe_radius_ratio, etc. for clarity
// 02.27.06     SS - Apr 5, 2022     -  Defect repair:
//                                      - Fixed StarTrack PPISN prescription, previously it was doing the same thing as the COMPAS PPISN prescription.
// 02.27.07     RTW - Apr 5, 2022    - Defect repair:
//                                      - Fix for issue # 773 - ONeWD not forming due to incorrect mass comparison in TPAGB. 
// 02.27.08     RTW - Apr 12, 2022   - Defect repair:
//                                      - Fix for issue # 783 - Some mergers involving a massive star were not logged properly in BSE_RLOF, whenever a jump in radius due to changing stellar type within ResolveMassChanges was much greater than the separation.
// 02.27.09     VK - Apr 25, 2022    - Minor Enhancement:
//                                      - Converted constant: MULLERMANDEL_SIGMAKICK into an option: --muller-mandel-sigma-kick
// 02.28.00     Lvs - May 11, 2022   - Enhancements:
//                                      - Introduced new remnant mass prescription: Fryer+ 2022, adding new options --fryer-22-fmix and --fryer-22-mcrit
// 02.29.00     RTW - May 5, 2022    - Enhancement:
//                                      - Fix for issue # 596 - New option to allow for H rich ECSN (defaults to false). This removes non-interacting ECSN progenitors from contributing to the single pulsar population.
// 02.30.00     RTW - May 8, 2022    - Enhancement
//                                      - Added MACLEOD_LINEAR specific angular momentum gamma loss prescription for stable mass transfer
// 02.31.00     IM - May 14, 2022    - Enhancement
//                                      - Added option retain-core-mass-during-caseA-mass-transfer to preserve a larger donor core mass following case A MT, set equal to the expected core mass of a newly formed HG star with mass equal to that of the donor, scaled by the fraction of its MS lifetime
//                                      - Code and comment cleaning
// 02.31.01     RTW - May 16, 2022   - Defect repair:
//                                      - Fixed help string for H rich ECSN option implemented in v2.29.99
// 02.31.02     JR - May 18, 2022    - Defect repairs:
//                                      - Fixed STAR_PROPERTY_LABEL entries in contsants.h for INITIAL_STELLAR_TYPE and INITIAL_STELLAR_TYPE_NAME - both missing the prefix "INITIAL_".
//                                        Only caused a problem if a user wanted to add either of those to the logfile-definitions file - but since they are in the system parameters files (SSE and BSE)
//                                        by default encountering the problem would probably be unlikely.
//                                      - Fixed error identifier in Log::UpdateAllLogfileRecordSpecs() - was (incorrectly) ERROR::UNKNOWN_BINARY_PROPERTY, now (correctly) ERROR::UNKNOWN_STELLAR_PROPERTY 
// 02.31.03     RTW - May 20, 2022   - Defect repair:
//                                      - Fixed MS+MS unstable MT not getting flagged as a CEE
// 02.31.04     RTW - June 10, 2022  - Enhancements
//                                      - Fixed MT_TRACKER values to be clearer and complementary to each other
//                                      - Updated the relevant section in the detailed plotter that uses MT_TRACKER values
//                                      - Removed end states from detailed plotter (Merger, DCO, Unbound) so that they don't over compress the rest
// 02.31.05     RTW - July 25, 2022  - Defect repair:
//                                      - Renamed option '--allow-H-rich-ECSN' to 'allow-non-stripped-ECSN'
//                                      - Fixed check for non-interacting ECSN progenitors to consider MT history instead of H-richness
// 02.31.06     RTW - Aug 2, 2022    - Enhancement:
//                                      - Added stellar merger to default BSE_RLOF output
// 02.31.07     IM - August 1, 2022  - Defect repair:
//                                      - Print to DetailedOutput after merger, addresses https://github.com/TeamCOMPAS/COMPAS/issues/825
//                                      - Ensures no ONeWDs are formed with masses above Chandrasekhar mass
//                                      - Minor comment tweaks and a bit of defensive programming
// 02.31.08     RTW - Aug 3, 2022    - Enhancement:
//                                      - Added Accretion Induced Collapse (AIC) of ONeWD as another type of SN
// 02.31.09     RTW - Aug 9, 2022    - Enhancement:
//                                      - Max evolution time and max number of timesteps now read in from gridline as well as commandline
// 02.31.10     RTW - Aug 12, 2022   - Enhancement:
//                                      - Added option to set the Temperature boundary between convective/radiative giant envelopes
// 02.32.00     JR - Aug 27, 2022    - Enhancement & minor cleanup:
//                                      - Add 'record type' functionality to all standard log files
//                                      - Add/rationalise calls to PrintDetailedOutput() for binary systems
//                                          - remove m_PrintExtraDetailedOutput variable (and associated code) from BaseBinaryStar class
//                                      - Add new option for each standard log file to allow specification of which record types to print
//                                          - see e.g. '--logfile-detailed-output-record-types'
//                                      - Online documentation updated for record types and new options
//                                      - Detailed ploter changed to work with record type column (thanks RTW)
//                                      - Added new section to online documentation: 'What's new'
//                                          - documented record types changes in this new section
//                                      - Minor cleanup:
//                                          - minor formatting and typo fixes (src + docs)
//                                          - removed IncrementOmega() function from the BaseStar and Star classes (anti-patterm and no longer used - if it ever was)
//                                          - tidied up description of MainSequence::UpdateMinimumCoreMass()
// 02.33.00     RTW - Aug 13, 2022   - Enhancement:
//                                      - Added critical mass ratios from Claeys+ 2014 for determining if MT is unstable
//                                      - Cleaned up stability check functions in BaseBinaryStar.cpp for clarity, and to allow for critical mass ratios to be checked correctly
// 02.33.01     RTW - Sep 26, 2022   - Defect repair:
//                                      - Fixed interpolation of MACLEOD_LINEAR gamma for specific angular momentum. Previously interpolated on the gamma value, now interpolates in orbital separation
// 02.33.02      IM - Nov 27, 2022   - Defect repair:
//                                      - Fixed ignored value of input radius when computing the thermal timescale, relevant if using Roche lobe radius instead (issue #853)
//                                      - Cleaned code and comments around the use of MT_THERMALLY_LIMITED_VARIATION::RADIUS_TO_ROCHELOBE vs. C_FACTOR (issue #850)
// 02.34.00      IM - Nov 28, 2022   - Enhancement:
//                                      - Adding framework for Hirai & Mandel 2-stage common envelope formalism
//                                          (placeholders for now -- will have identical results to default version)
//                                      - Placed Dewi CE prescription on parity with others
// 02.34.01     RTW - Nov 30, 2022   - Defect repair:
//                                      - Fixed Time<MT and Time>MT calls in BSE_RLOF. Previously, they were identical. Now, Time<MT correctly reflects the previous time.
// 02.34.02     JR - Nov 30, 2022    - Defect repair:
//                                      - Fixed problem with no content in switchlog files (issue #870 - introduced in v2.32.00).
//                                      - Changed conditional statement in HG::ResolveEnvelopeLoss() and FGB::ResolveEnvelopeLoss() to be consistent with other stellar types ('>' -> '>=').
// 02.34.03     NRS - Jan 9, 2023    - Defect repair:
//                                      - Fixed units for post-CEE semi-major axis in CEE logs (issue #876).
// 02.34.04     RTW - Jan 31, 2023   - Enhancement:
//                                      - Added SN orbit inclination angle to BSE_SUPERNOVAE output
// 02.34.05     JR - Jan 29, 2023    - Code cleanup:
//                                      - Addressed issue #888 - replaced class variables m_LogMetallicityXi, m_LogMetallicitySigma, and m_LogMetallicityRho in BaseStar with getter functions.
// 02.34.06     IM - Feb 1, 2023     - Bug fixes:
//                                      - Re-enabled ResolveMassLoss() for Remnants so that Mdot is correctly reset
//                                      - Set Mdot to 0 in BaseBinaryStar::CalculateWindsMassLoss() when winds are turned off while the binary is in mass trensfer
//                                      - Removed Dutch winds for Remnants
//                                      - Fixed typo in NS::CalculateLuminosityOnPhase_Static()
//                                      - Minor code cleaning
// 02.35.00     RTW - Dec 8, 2022    - Enhancement:
//                                      - Added critical mass ratios from Ge+ 2020 for determining if MT is unstable
// 02.35.01     RTW - Feb 12, 2022   - Enhancement:
//                                      - Added post-SN orbital inclination vector to the output-able BINARY_PROPERTIES (not included in output, by default). 
// 02.35.02     JR - Feb 19, 2023    - Minor change and defect repair:
//                                      - Changed units of ROCHE_LOBE_RADIUS_1 and ROCHE_LOBE_RADIUS_2 from orbital separation to RSOL
//                                      - Changed header string for ROCHE_LOBE_RADIUS_1 from "RocheLobe(1)|a" to "RocheLobe(1)" - ditto for ROCHE_LOBE_RADIUS_2
//                                      - removed STAR_TO_ROCHE_LOBE_RADIUS_RATIO_1 ("Radius(1)|RL")and STAR_TO_ROCHE_LOBE_RADIUS_RATIO_2 ("Radius(2)|RL") from
//                                        the default output for BSE_DETAILED_OUTPUT_REC (can be calulated from other values in the default output)
//                                      - changed plot_detailed_evolution.py to accomodate the removal of STAR_TO_ROCHE_LOBE_RADIUS_RATIO_1 and 
//                                        STAR_TO_ROCHE_LOBE_RADIUS_RATIO_2 from the default output
//                                      - changed online documentation to reflect:
//                                           (a) removal of STAR_TO_ROCHE_LOBE_RADIUS_RATIO_1 and STAR_TO_ROCHE_LOBE_RADIUS_RATIO_2 from the default output
//                                           (b) change of header strings for ROCHE_LOBE_RADIUS_1 and ROCHE_LOBE_RADIUS_2 (units already (accidentally...) correct)
//                                      - fixed minor defect in call to m_Accretor->CalculateMassAcceptanceRate() in BaseBinaryStar::CalculateMassTransfer()
//                                        (only affected runs with mass-transfer-thermal-limit-accretor = RADIUS_TO_ROCHELOBE)
// 02.35.03     LvS - Feb 27, 2023    - Enhancement:
//                                      - Added mass accretion prescription during CE following model 2 from van Son + 2020
<<<<<<< HEAD
// 02.35.04     JR - Mar 07, 2023     - Defect repair:
//                                      - Fix for issue #855 - changed condition in HG::UpdateInitialMass() from "<" to "<=" - refer to issue text for details
=======
// 02.36.00     JR - Mar 15, 2023    - Enhancement, minor defect repairs:
//                                      - Addressed issue #797 - implemented functionality to create YAML file.  Two new options (--create-YAML-file and --YAML-template).  See documentation for details.
//                                      - Modifed runSubmit.py to work with new yaml file format (i.e. all options could be commented...)
//                                      - Minor defect repairs in options code
//                                      - Minor fixes to online documentation; also clarified make arguments
>>>>>>> d62bc26a

const std::string VERSION_STRING = "02.36.00";

<<<<<<< HEAD
const std::string VERSION_STRING = "02.35.04";
=======
>>>>>>> d62bc26a

# endif // __changelog_h__<|MERGE_RESOLUTION|>--- conflicted
+++ resolved
@@ -986,22 +986,15 @@
 //                                        (only affected runs with mass-transfer-thermal-limit-accretor = RADIUS_TO_ROCHELOBE)
 // 02.35.03     LvS - Feb 27, 2023    - Enhancement:
 //                                      - Added mass accretion prescription during CE following model 2 from van Son + 2020
-<<<<<<< HEAD
-// 02.35.04     JR - Mar 07, 2023     - Defect repair:
-//                                      - Fix for issue #855 - changed condition in HG::UpdateInitialMass() from "<" to "<=" - refer to issue text for details
-=======
-// 02.36.00     JR - Mar 15, 2023    - Enhancement, minor defect repairs:
+// 02.36.00     JR - Mar 15, 2023     - Enhancement, minor defect repairs:
 //                                      - Addressed issue #797 - implemented functionality to create YAML file.  Two new options (--create-YAML-file and --YAML-template).  See documentation for details.
 //                                      - Modifed runSubmit.py to work with new yaml file format (i.e. all options could be commented...)
 //                                      - Minor defect repairs in options code
 //                                      - Minor fixes to online documentation; also clarified make arguments
->>>>>>> d62bc26a
+// 02.36.01     JR - Mar 17, 2023     - Defect repair:
+//                                      - Fix for issue #855 - changed condition in HG::UpdateInitialMass() from "<" to "<=" - refer to issue text for details
 
-const std::string VERSION_STRING = "02.36.00";
+const std::string VERSION_STRING = "02.36.01";
 
-<<<<<<< HEAD
-const std::string VERSION_STRING = "02.35.04";
-=======
->>>>>>> d62bc26a
 
 # endif // __changelog_h__