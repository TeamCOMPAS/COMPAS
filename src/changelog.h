# ifndef __changelog_h__
# define __changelog_h__

// =====================================================================
// 
// COMPAS Changelog
// 
// =====================================================================
// 
// 02.00.00      JR - Sep 17, 2019 - Initial commit of new version
// 02.00.01      JR - Sep 20, 2019 - Fix compiler warnings. Powwow fixes
// 02.00.02      JR - Sep 21, 2019 - Make code clang-compliant
// 02.00.03      IM - Sep 23, 2019 - Added fstream include
// 02.01.00      JR - Oct 01, 2019 - Support for Chemically Homogeneous Evolution
// 02.02.00      JR - Oct 01, 2019 - Support for Grids - both SSE and BSE
// 02.02.01      JR - Oct 01, 2019 - Changed BaseBinaryStar code to assume tidal locking only if CHE is enabled
// 02.02.02      JR - Oct 07, 2019 - Defect repairs:
//                                       SSE iteration (increment index - Grids worked, range of values wasn't incrementing)
//                                       Errors service (FIRST_IN_FUNCTION errors sometimes printed every time)
//                                       Added code for both SSE and BSE so that specified metallicities be clamped to [0.0, 1.0].  What are reasonable limits?
//                                   Errors service performance enhancement (clean deleted stellar objects from catalog)
//                                   Changed way binary constituent stars masses equilibrated (they now retain their ZAMS mass, but (initial) mass and mass0 changes)
//                                   Add initial stellar type variable - and to some record definitions
//                                   Added change history and version number to constants.h
// 02.02.03      JR - Oct 09, 2019 - Defect repairs:
//                                       Initialised all BaseStar.m_Supernova elements (some had not been initialised)
//                                       Fixed regression in BaseStar.cpp (INITIAL_STELLAR_TYPE & INITIAL_STELLAR_TYPE_NAME in StellarPropertyValue())
//                                   Added max iteration check to Newton-Raphson method in SolveKeplersEquation (see constant MAX_KEPLER_ITERATIONS)
// 02.02.04      JR - Oct 09, 2019 - Defect repairs:
//                                       SN kick direction calculation corrected
//                                       Boolean value output corrected
//                                       Typos fixed
// 02.02.05      JR - Oct 10, 2019 - Defect repairs:
//                                       Determination of Chemically Homogeneous star fixed (threshold calculation)
//                                       Removed checks for RLOF to/from CH stars
//                                       Typos fixed
// 02.02.06      JR - Oct 11, 2019 - Renamed class "CHE" - now class "CH"
//                                   Updated CHE documentation
//                                   Added m_MassesEquilibrated variable to BaseBinaryStar
// 02.02.07      JR - Oct 20, 2019 - Defect repairs:
//                                       CEE printing systems post-stripping - github issue - reworked CE details/pre/post CE - partial fix (BindingEnergy remaining)
//                                       Added RANDOM_SEED to Options::OptionValue() (omitted erroneously)
//                                   Added m_SecondaryTooSmallForDCO variable to BaseBinaryStar - and to some record definitions
//                                   Added m_StellarMergerAtBirth variable to BaseBinaryStar - and to some record definitions
//                                   Added allow-rlof-at-birth program option
//                                       If CHE enabled, or allow-rlof-at-birth option is true, binaries that have one or both stars
//                                       in RLOF at birth will have masses equilibrated, radii recalculated, orbit circularised, and
//                                       semi-major axis recalculated, while conserving angular momentum - then allowed to evolve
//                                   Added allow-touching-at-birth program option
//                                       Binaries that have stars touching at birth (check is done after any equilibration and
//                                       recalculation of radius and separation is done) are allowed to evolve.  Evolve() function
//                                       immediately checks for merger at birth, flags status as such and stops evolution.
//                                   Documentation updated (see updated doc for detailed explanation of new program options)
// 02.03.00      JR - Oct 25, 2019 - Defect repairs:
//                                       removed extraneous delimiter at end of log file records
//                                   Added '--version' option
//                                   Changed minor version number - should have been done at last release - we'll grant the '--version' option minor release status...
// 02.03.01      JR - Nov 04, 2019 - Defect repair:
//                                       removed erroneous initialisation of m_CEDetails.alpha from BaseBinaryStar::SetRemainingCommonValues()
//                                       (CE Alpha was always being initialised to 0.0 regardless of program options)
// 02.03.02      JR - Nov 25, 2019 - Defect repairs:
//                                       added check for active log file before closing in Log::Stop()
//                                       added CH stars to MAIN_SEQUENCE and ALL_MAIN_SEQUENCE initializer_lists defined in constants.h
//                                       moved InitialiseMassTransfer() outside 'if' - now called even if not using mass transfer - sets some flags we might need
//                                       added code to recalculate rlof if CH stars are equilibrated in BaseBinaryStar constructor
//                                   Enhancements:
//                                       moved KROUPA constants from AIS class to constants.h
//                                       moved CalculateCDFKroupa() function from AIS class to BaseBinaryStar class
//                                       added m_CHE variable to BaseStar class - also selectable for printing
//                                       added explicit check to ResolveCommonEnvelope() to merge binary if the donor is a main sequence star
//                                   Chemically Homogeneous Evolution changes:
//                                       added check to CheckMassTransfer() in BaseBinaryStar.cpp to merge if CH+CH and touching - avoid CEE
//                                       added code to InitialiseMassTransfer() in BaseBinaryStar.cpp to equilibrate and possibly merge if both CH stars in RLOF
// (Unchanged)   IM - Nov 29, 2019 - Defect repairs:
//                                       changed Disbound -> Unbounded in header strings in constants.h
//                                       left one line in default/example grid file (Grid.txt)
//                                       fix default PPISN mass limit in python submit: 65 Msol -> 60 Msol
// 02.03.03      JR - Dec 04, 2019 - Defect repairs:
//                                       added code to UpdateAttributesAndAgeOneTimestep() in Star.cpp to recalculate stellar attributes after switching to new stellar type
//                                       (addresses discontinuous transitions e.g. CH -> HeMS)
//                                       changed IsPulsationalPairInstabilitySN() in GiantBranch.cpp to call IsPairInstabilitySN() instead of set MASSLESS_REMNANT if remnant mass <= 0.0
//                                       changed CalculateSNKickVelocity() in BaseStar.cpp to set m_SupernovaDetails.kickVelocity correctly after adjusting for fallback
// 02.03.04      FSB - Dec 04, 2019 - Defect repairs:
//                                       fixed bug in Fryer+2012 CalculateGravitationalRemnantMassadded() function to compare baryon mass of star remnant with
//  									                   baryon mass of MaximumNeutronStarMass instead of just MaximumNeutronStarMass. 
//                                       added m_BaryonicMassOfMaximumNeutronStarMass to BaseStar.h and BaseStar.cpp
// 02.03.05      JR - Dec 05, 2019 - Defect repairs:
//                                       fixed EvolveSingleStars() in main.cpp to print correct initial mass
//                                       fixed TPAGB::CalculateCOCoreMassAtPhaseEnd() - added conditional
// 02.04.00      JR - Dec 18, 2019 - New functionality:
//                                       added columns to BSE grid functionality: Kick_Velocity_1(&2), Kick_Theta_1(&2), Kick_Phi_1(&2), Kick_Mean_Anomaly_1(&2).  Updated documentation.
//                                   Changed functionality:
//                                       removed compiler version checks from Makefile - they seemed to only work for native Ubuntu and were more of a nuisance than anything...  (old version exists as Makefile-checks)
//                                   Defect repairs:
//                                       added recalculation of gbParams Mx & Lx in HeHG calculateGbParams()
//                                       created HeHG::CalculateGBParams_Static() and GiantBranch::CalculateGBParams_Static(), called from EAGB::ResolveEnvelopeLoss() to facilitate calculation of attributes for new stellar type before actually switching.  Needed to rewrite some other functions as static.  Note: this needs to be revisited and a more elegant solution implemented.
//                                       added CalculateRadiusAndStellarTypeOnPhase() for HeHG and HeGBstars, and changed call to calculateRadiusOnPhase() to CalculateRadiusAndStellarTypeOnPhase() in BaseStar::EvolveOnPhase().  This allows for HeHG and HeGB stars to change stellar type based on radius (previously missed).
//                                       set M = McBAGB for EAGB & TPAGB only (was being set for all types >= TPAGB)
//                                       added extra print detailed in BaseBinaryStar:Evolve() - sometimes missing a switch type in detailed output if only 1 timestep
//                                       swapped heading strings for ANY_STAR_PROPERTY::IS_ECSN and ANY_STAR_PROPERTY::IS_USSN (now correct)
//                                       removed condition in BaseBinaryStar::EvaluateSupernovae().  ResolveSupernova() is now called for all stellar types (not sure what I was thinking originally. I'm sure I had a good reason - or maybe I was just tired...)
//                                       changed name of GiantBranch::CalculateProtoCoreMass() to GiantBranch::CalculateProtoCoreMassDelayed() and changed calls to the function
//                                       swapped order of calculations of ePrime (CalculateOrbitalEccentricityPostSupernova()) and m_SemiMajorAxisPrime (CalculateSemiMajorAxisPostSupernova()) in BaseBinaryStar::ResolveSupernova().  Improper order was causing wrong value of m_SeminMajorAxisPrime to be used in calculation of ePrime
//                                       set m_Disbound = true appropriately in BaseBinaryStar::Evolve() (note: m_Disbound will change name to m_Unbound soon...)
//                                       changed return value of CHeB::DetermineEnvelopeType() to CONVECTIVE.  Left CHeB DetermineEnvelopeTypeHurley2002() as RADIATIVE (used in BinaryConstituentStar::CalculateSynchronisationTimescale())
//                                       changed BINARY_PROPERTY::ORBITAL_VELOCITY to BINARY_PROPERTY::ORBITAL_VELOCITY_PRE_2ND_SUPERNOVA in BSE_SUPERNOVAE_REC (6th value printed)
//                                       added p_Erase parameter to Log::CloseStandardFile(); changed Log::CloseAllStandardFiles() to call Log::CloseStandardFile() with p_Erase=false and erase entire map after all files closed (prevent coredump when closing all files)
//                                       added ResolveSupernova() to ONeWD.h - ONeWD stars were previously not checking for SN
//                                       fixed BaseBinaryStar::InitialiseMassTransfer() - star1 was being updated instead of star2 for CH + CH stars when CHE enabled
// 02.04.01      JR - Dec 23, 2019 - Defect repairs:
//                                       Removed SN_EVENT::SN - all occurrences of SN_EVENT::SN replaced by SN_EVENT::CCSN.
//                                           The current SN event ("Is"), and past SN event ("Experienced") are now bit maps (implemented as Enum Classes).  Each can have any of the values: CCSN, ECSN, PISN, PPSIN, USSN, RUNAWAY, RECYCLED_NS, and RLOF_ONTO_NS.  See definition of SN_EVENT Enum Class in constants.h for implementation and explanation.  
//                                       Updated variables selectable for printing:
//                                           Added ANY_STAR_PROPERTY::SN_TYPE (STAR_PROPERTY, SUPERNOVA_PROPERTY, COMPANION_PROPERTY (should always be SN_EVENT::NONE for companion star))
//                                           Added ANY_STAR_PROPERTY::EXPERIENCED_SN_TYPE (STAR_PROPERTY, SUPERNOVA_PROPERTY, COMPANION_PROPERTY)
//                                           All of ANY_STAR_PROPERTY::{CCSN, ECSN, PISN, PPISN, USSN} now selectable
//                                           Removed ANY_STAR_PROPERTY::SN - no longer selectable for printing (replaced by CCSN)
//                                           Updated documentation
//                                       Changed default record specifications for logfiles BSE_DOUBLE_COMPACT_OBJECTS_REC and BSE_SUPERNOVAE_REC
//                                           Removed the individual SN_EVENT columns for both "Is" and "Experienced" conditions (e.g. CCSN, ECSN etc)
//                                           "Is*" and "Experienced*" columns replaced with SN_TYPE & Experienced_SN_TYPE columns that record the SN event type (e.g. CCSN, ECSN, PPSN, PPSIN, USSN).  
//                                           RUNAWAY, RECYCLED_NS, and RLOF_ONTO_NS are still reported in separate, individual columns.
//                                       Added workaround for non-existent CHeB blue loop.  See description in CHeB::CalculateTimescales()
//                                       Removed binary star "survived" flag - it is always the NOT of the "unbound" flag
//                                       Changed initialisation function for HeGB stars (HeGB::Initialise() in HeGB.h) to NOT recalculate m_Age if evolving from HeHG -> HeGB 
//                                       Removed initialisation of m_Age (to 0.0) from COWD::Initialise() in COWD.h
//                                   Changed behaviour:  
//                                       Changed binary star "disbound" flag to "unbound" flag.  Changed all occurrences of "disbound" to "unbound".  Changed "unbound" header flag to "Unbound"
// 02.04.02      JR - Jan 06, 2020 - Defect repairs:
//                                       Added IsPISN() & IsPPISN() to IsSNEvent()
//                                       Fixed check for SN event at top of BaseBinaryStar::ResolveSupenova()
//                                       Changed BaseBinaryStar::EvaluateSupernovae() to more closely match legacy code behaviour (see notes in function description):
//                                          Added p_Calculate2ndSN parameter to determine if 2nd supernova needs to be resolved
//                                          Clear star2 current SN event if necessary
//                                          Check m_SemiMajorAxisPrime value prior to SN events (viz. new aPrime variable)
//                                       Fixed timestep initialisation in BaseStar::CalculateConvergedTimestepZetaNuclear()  (was negative)
//                                       Fixed m_Age calculation in FGB::ResolveEnvelopeLoss()
//                                       Added CalculateInitialSupernovaMass() to NS.h - was setting M = 5.0 for >= ONeWD, should be ONeWD only (introduced in fix in v04.02.00)
//                                       Changed NS functions to return Radius in Rsol instead of km:
//                                          Added function NS:CalculateRadiusOnPhaseInKM_Static() (returns radius in km)
//                                          Changed NS:CalculateRadiusOnPhase_Static() to return Rsol
//                                          Added CalculateRadiusOnPhase() for NS (ns.h) - returns Rsol 
//                                   Changed behaviour:  
//                                       Print detailed output record whenever stellartype changes (after star 2 if both change)
// (Unchanged)   LK - Jan 10, 2020 - Defect repairs:
//                                       Added missing includes to Star.cpp, utils.h and utils.cpp (required for some compiler versions)
// 02.05.00      JR - Jan 23, 2020 - New functionality:
//                                       Grid files:
//                                          Added kick velocity magnitude random number to BSE grid file - see docs re Grids
//                                          Added range check for Kick_Mean_Anomaly_1 and Kick_Mean_Anomaly_2 ([0.0, 2pi)) in BSE grid file
//                                          Cleaned up SSE & BSE grid file code
//                                       Added m_LBVphaseFlag variable to BaseStar class; also added ANY_STAR_PROPERTY::LBV_PHASE_FLAG print variable.
//                                   Deleted functionality:  
//                                       Removed IndividualSystem option and related options - this can now be achieved via a grid file
//                                          Update pythonSubmitDefault.py to remove individual system related parameters
//                                   Changed behaviour:
//                                       Removed check for Options->Quiet() around simulation ended and cpu/wall time displays at end of EvolveSingleStars() and EvolveBinaryStars() in main.cpp
//                                   Defect repairs:
//                                       Removed erroneous check for CH stars in BaseBinaryStar::EvaluateBinary()
//                                       Fix for issue #46 (lower the minimum value of McSN in star.cpp from Mch to 1.38)
//                                          Changed 'MCH' to 'MECS' in 
//                                             BaseStar::CalculateMaximumCoreMassSN()
//                                             GiantBranch::CalculateCoreMassAtSupernova_Static
// 02.05.01      FSB - Jan 27, 2020 -Enhancement:
//                                       Cleaned up default printed headers and parameters constants.h:
//                                           - removed double parameters that were printed in multiple output files 
//                                           - changed some of the header names to more clear / consistent names
//                                           - added some comments in the default printing below for headers that we might want to remove in the near future
// 02.05.02      JR - Feb 21, 2020 - Defect repairs:
//                                       - fixed issue #31: zRocheLobe function does not use angular momentum loss
//                                       - fixed default logfile path (defaulted to '/' instead of './')
//                                       - changed default CE_ZETA_PRESCRIPTION to SOBERMAN (was STARTRACK which is no longer supported)
// 02.05.03      JR - Feb 21, 2020 - Defect repairs:
//                                       - removed extraneous debug print statement from Log.cpp
// 02.05.04      JR - Feb 23, 2020 - Defect repairs:
//                                       - fixed regression introduced in v02.05.00 that incread DNS rate ten-fold
//                                           - changed parameter from m_SupernovaDetails.initialKickParameters.velocityRandom to m_SupernovaDetails.kickVelocityRandom in call to DrawSNKickVelocity() in BaseStar::CalculateSNKickVelocity()
//                                       - reinstated STAR_1_PROPERTY::STELLAR_TYPE and STAR_2_PROPERTY::STELLAR_TYPE in BSE_SYSTEM_PARAMETERS_REC
// 02.05.05      JR - Feb 27, 2020 - Defect repair:
//                                       - fixed age resetting to 0.0 for MS_GT_07 stars after CH star spins down and switches to MS_GT_07
//                                           - ensure m_Age = 0.0 in constructor for BaseStar
//                                           - remove m_Age = 0.0 from Initialise() in MS_gt.07.h 
// 02.05.06      JR - Mar 02, 2020 - Defect repair:
//                                       - fixed m_MassesEquilibrated and associated functions - was erroneously typed as DOUBLE - now BOOL
//                                   Added/changed functionality:
//                                       - added m_MassesEquilibratedAtBirth variable to class BaseBinaryStar and associated property BINARY_PROPERTY::MASSES_EQUILIBRATED_AT_BIRTH
//                                       - tidied up pythonSubmitDefault.py a little:
//                                             - set grid_filename = None (was '' which worked, but None is correct)
//                                             - set logfile_definitions = None (was '' which worked, but None is correct)
//                                             - added logfile names - set to None (COMPAS commandline arguments already exist for these - introduced in v02.00.00)
// 02.05.07      JR - Mar 08, 2020 - Defect repair:
//                                       - fixed circularisation equation in BaseBinaryStar::InitialiseMassTransfer() - now takes new mass values into account
// 02.06.00      JR - Mar 10, 2020 - Changed functionality:
//                                       - removed RLOF printing code & associated pythonSubmitDefault.py options
// 02.06.01      JR - Mar 11, 2020 - Defect repair:
//                                       - removed extraneous debug print statement from Log.cpp (was previously removed in v02.05.03 but we backed-out the change...)
// 02.06.02      JR - Mar 15, 2020 - Defect repairs:
//                                       - removed commented RLOF printing lines in constant.h (somehow that was lost in some out of sync git merges...)
//                                       - removed commented options no longer used from Options.h and Options.cpp
//                                       - fixed units headers in constants.h - there are now no blank units headers, so SPACE delimited files now parse ok (multiple spaces should be treated as a single space)
//                                       - changed file extension for TAB delimited files to 'tsv'
//                                       - removed "useImportanceSampling" option - not used in code
//                                       - fixed typo in zeta-calculation-every-timestep option in Options.cpp
//                                       - removed redundant OPTIONS->MassTransferCriticalMassRatioHeliumGiant() from qcritflag if statement in BaseBinaryStar::CalculateMassTransfer()
//                                       - fixed OPTIONS->FixedMetallicity() - always returned true, now returns actual value
//                                       - fixed OPTIONS->OutputPathString() - was always returning raw option instead of fully qualified path
//                                       - changed the following in BaseBinaryStar::SetRemainingCommonValues() - erroneously not ported from legacy code:
//                                           (a) m_JLoss = OPTIONS->MassTransferJloss();
//                                           (b) m_FractionAccreted = OPTIONS->MassTransferFractionAccreted();
//                                           (both were being set to default value of 0.0)
//                                       - added OPTIONS->ZetaAdiabaticArbitrary() - option existed, but Options code had no function to retrieve value
//                                       - added OPTIONS->MassTransferFractionAccreted() to options - erroneously not ported from legacy code
//                                   Changed functionality:
//                                       - all options now have default values, and those values will be displayed in the help text (rather than string constants which may be incorrect)
//                                       - boolean options can now be provided with an argument (e.g. --massTransfer false)
//                                       - added ProgramOptionDetails() to Options.cpp and OPTIONS->OptionsDetails() in preparation for change in output functionality
// 02.07.00      JR - Mar 16, 2020 - New/changed functionality:
//                                       - COMPAS Logfiles are created in a (newly created) directory - this way they are all kept together
//                                       - new command line option 'output-container' implemented (also in pythonSubmitDefault.py) - this option allows the user to specify the name of the log files container directory (default is 'COMPAS_Output')
//                                       - if detailed log files are created they will be created in a directory named 'Detailed_Output' within the container directory
//                                       - a run details file named 'Run_details' is created in the container directory.  The file records the run details:
//                                             - COMPAS version
//                                             - date & time of run
//                                             - timing details (wall time, CPU seconds)
//                                             - the command line options and parameters used:
//                                                   - the value of options and an indication of whether the option was supplied by the user or the default value was used
//                                                   - other parameters - calculated/determined - are recorded
//                                   Defect repair:
//                                       - changed "--outut" option name to "--outpuPath" in stringCommands in pythonSubmitDefault.py
// 02.08.00		  AVG - Mar 17, 2020 - Changed functionality:
//  									                   - removed post-newtonian spin evolution	code & associated pythonSubmitDefault.py options
//  									                   - removed only_double_compact_objects code & associated pythonSubmitDefault.py options
//  									                   - removed tides code & associated pythonSubmitDefault.py options
//  									                   - removed deprecated options from pythonSubmitDefault.py options
//  									                   - renamed options: mass transfer, iterations -> timestep-iterations
//  									                   - commented AIS Options until fully implemented
// 02.08.01      JR - Mar 18, 2020 - Defect repairs:
//                                      - restored initialisation of AIS options in Options.cpp (AIS now defaults off instead of on)
//                                      - fixed retrieval of values for:
//                                            - ANY_STAR_PROPERTY::LAMBDA_KRUCKOW_BOTTOM, 
//                                            - ANY_STAR_PROPERTY::LAMBDA_KRUCKOW_MIDDLE, and 
//                                            - ANY_STAR_PROPERTY::LAMBDA_KRUCKOW_TOP 
//                                         in BaseStar::StellarPropertyValue().  Were all previously retrieving same value as ANY_STAR_PROPERTY::LAMBDA_KRUCKOW
//                                      - fixed some comments in BAseBinaryStar.cpp (lines 2222 and 2468, "de Mink" -> "HURLEY")
//                                      - fixed description (in comments) of BinaryConstituentStar::SetPostCEEValues() (erroneously had "pre" instead of "post" - in comments only, not code)
//                                      - fixed description of BaseStar::DrawKickDirection()
// 02.08.02      JR - Mar 27, 2020 - Defect repairs:
//                                      - fixed issue #158 RocheLobe_1<CE == RocheLobe_2<CE always
//                                      - fixed issue #160 Circularisation timescale incorrectly calculated
//                                      - fixed issue #161 Splashscreen printed twice - now only prints once
//                                      - fixed issue #162 OPTIONS->UseFixedUK() always returns FALSE.  Now returns TRUE if user supplies a fixed kick velocity via --fix-dimensionless-kick-velocity command line option
// 02.08.03      JR - Mar 28, 2020 - Defect repairs:
//                                      - fixed typo in BaseBinaryStar::ResolveCommonEnvelopeEvent() when calculating circularisation timescale in the case where star2 is the donor: star1Copy was erroneously used instead of star2Copy; changed to star2Copy
//                                      - changed circularisation timescale of binary to be minimum of constituent stars circularisation timescales, clamped to (0.0, infinity)
// 02.09.00      JR - Mar 30, 2020 - Minor enhancements:
//                                      - tightened the conditions under which we allow over-contact binaries - enabling CHE is no longer a sufficient condition after this change: the allow-rlof-at-birth option must also be specified (ussue #164)
//                                      - added printing of number of stars (for SSE) or binaries (for BSE) created to both stdout and Run_Details (issue #165)
//                                      - enhanced grid processing code in main.cpp to better handle TAB characters
// 02.09.01      JR - Mar 30, 2020 - Defect repair:
//                                      - OPTIONS->UseFixedUK() returns TRUE when user supplies -ve value via --fix-dimensionless-kick-velocity.  Now return TRUE iff the user supplies a value >=0 via --fix-dimensionless-kick-velocity
// 02.09.02      DC - Mar 30, 2020 - Defect repairs:
//                                      - Pulsar code fixed by correcting unit of NS radius in NS.cpp (added KM_TO_M constant in constants.h as a part of this),
//                                      correcting initialisation of pulsar birth parameters from GiantBranch.cpp to NS.cpp, adding an extra condition for isolated evolution when the companion loses mass but the NS does not accrete 
//                                      - option MACLEOD was printing wrongly as MACLEOD+2014 for user options, hence corrected it to MACLEOD in Options.cpp
// 02.09.03      JR - Apr 01, 2020 - Defect repairs:
//                                      - reinstated assignment of "prev" values in BaseBinaryStar::EvaluateBinary() (where call to ResolveTides() was removed).  Fixes low DNS count introduced in v02.08.00 caused by removal of ResolveTides() function (and call)
//                                      - commented option --logfile-BSE-be-binaries to match Be-Binary options commented by AVG in v02.08.00
// 02.09.04      JR - Apr 03, 2020 - Defect repair:
//                                      - removed IsUSSN() from IsSNEvent() definition in BinaryConstituentStar.cpp (USSN flag indicates just US, not USSN. Needs to be tidied-up properly)
// 02.09.05	     IM - Apr 03, 2020 - Defect repair:
//  		                            - fixed timescale calculation issue for newly created HeHG stars (from stripped EAGB stars); fixes drop in CO core mass
// 02.09.06      JR - Apr 07, 2020 - Defect repair:
//                                      - corrected calculation in return statement for Rand::Random(const double p_Lower, const double p_Upper) (issue #201)
//                                      - corrected calculation in return statement for Rand::RandomInt(const double p_Lower, const double p_Upper) (issue #201)
// 02.09.07      SS - Apr 07, 2020 - Change eccentricity, semi major axis and orbital velocity pre-2nd supernove to just pre-supernova everywhere in the code
// 02.09.08      SS - Apr 07, 2020 - Update zetaMainSequence=2.0 and zetaHertzsprungGap=6.5 in Options::SetToFiducialValues
// 02.09.09      JR - Apr 11, 2020 - Defect repair:
//                                      - restored property names in COMPASUnorderedMap<STAR_PROPERTY, std::string> STAR_PROPERTY_LABEL in constants.h (issue #218) (was causing logfile definitions files to be parsed incorrectly)
// 02.09.10	     IM - Apr 12, 2020 - Minor enhancement: added Mueller & Mandel 2020 remnant mass and kick prescription, MULLERMANDEL
//  			                     Defect repair: corrected spelling of output help string for MULLER2016 and MULLER2016MAXWELLIAN
// 02.10.01	     IM - Apr 14, 2020 - Minor enhancement: 
//  				                            - moved code so that SSE will also sample SN kicks, following same code branch as BSE 
// 02.10.02      SS - Apr 16, 2020 - Bug Fix for issue #105 ; core and envelope masses for HeHG and TPAGB stars
// 02.10.03      JR - Apr 17, 2020 - Defect repair:
//                                      - added LBV and WR winds to SSE (issue #223)
// 02.10.04	     IM - Apr 25, 2020 - Minor enhancement: moved Mueller & Mandel prescription constants to constants.h, other cleaning of this option
// 02.10.05      JR - Apr 26, 2020 - Enhancements:
//                                      - Issue #239 - added actual random seed to Run_Details
//                                      - Issue #246 - changed Options.cpp to ignore --single-star-mass-max if --single-star-mass-steps = 1.  Already does in main.cpp.
// 02.10.06      JR - Apr 26, 2020 - Defect repair:
//                                      - Issue #233 - corrected cicularisation formalae used in both BaseBinartStar constructors
// 02.11.00      JR - Apr 27, 2020 - Enhancement:
//                                      - Issue #238 - add supernova kick functionality to SSE grid file (+ updated docs)
//                                   Defect repairs:
//                                      - fixed typo in Options.h: changed '#include "rand.h" to '#include "Rand.h"
//                                      - fixed printing of actual random seed in Run_Details file (moved to Log.cpp from Options.cpp: initial random seed is set after options are set)
// 02.11.01	     IM - May 20, 2020 - Defect repair: 
//                                      - changed max NS mass for MULLERMANDEL prescription to a self-consistent value
// 02.11.02      IM - Jun 15, 2020 - Defect repair:
//                                      - added constants CBUR1 and CBUR2 to avoid hardcoded limits for He core masses leading to partially degenerate CO cores
// 02.11.03     RTW - Jun 20, 2020 - Enhancement:
//                                      - Issue #264 - fixed mass transfer printing bug 
// 02.11.04      JR - Jun 25, 2020 - Defect repairs:
//                                      - Issue #260 - Corrected recalculation of ZAMS values after eqilibration and cicularisation at birth when using grid files
//                                      - Issue #266 - Corrected calculation in BaseBinaryStar::SampleInitialMassDistribution() for KROUPA IMF distribution
//                                      - Issue #275 - Previous stellar type not set when stellar type is switched mid-timestep - now fixed
// 02.11.05      IM - Jun 26, 2020 - Defect repair:
//  				                    - Issue #280 - Stars undergoing RLOF at ZAMS after masses are equalised were removed from run even if AllowRLOFatZAMS set
// 02.12.00      IM - Jun 29, 2020 - Defect repair:
//                                      - Issue 277 - move UpdateAttributesAndAgeOneTimestepPreamble() to after ResolveSupernova() to avoid inconsistency
// 02.12.01      IM - Jul 18, 2020 - Enhancement:
//                                      - Starting to clean up mass transfer functionality
// 02.12.02      IM - Jul 23, 2020 - Enhancement:
//                                      - Change to thermal timescale MT for both donor and accretor to determine MT stability
// 02.12.03      IM - Jul 23, 2020 - Enhancement:
//                                      - Introduced a new ENVELOPE_STATE_PRESCRIPTION to deal with different prescriptions for convective vs. radiative envelopes (no actual behaviour changes yet for ENVELOPE_STATE_PRESCRIPTION::LEGACY);
//                                      - Removed unused COMMON_ENVELOPE_PRESCRIPTION
// 02.12.04      IM - Jul 24, 2020 - Enhancement:
//                                      - Changed temperatures to be written in Kelvin (see issue #278)
// 02.12.05      IM - Jul 25, 2020 - Enhancement:
//                                      - Added definition of FIXED_TEMPERATURE prescription to DetermineEnvelopeType()
//                                      - Removed unnecessary (and inaccurate) numerical zeta Roche lobe calculation
// 02.12.06      IM - Jul 26, 2020 - Enhancement:
//                                      - Extended use of zetaRadiativeEnvelopeGiant (formerley zetaHertzsprungGap) for all radiative envelope giant-like stars
// 02.12.07      IM - Jul 26, 2020 - Defect repair:
//                                      - Issue 295: do not engage in mass transfer if the binary is unbound
// 02.12.08   	AVG - Jul 26, 2020 - Defect repair:
//                                      - Issue #269: legacy bug in eccentric RLOF leading to a CEE
// 02.12.09      IM - Jul 30, 2020 - Enhancement:
//                                      - Cleaning of BaseBinaryStar::CalculateMassTransferOrbit(); dispensed with mass-transfer-prescription option
// 02.13.00      IM - Aug 2, 2020  - Enhancements and defect repairs:
//                                      - Simplified timescale calculations in BaseBinaryStar
//                                      - Replaced Fast Phase Case A MT and regular RLOF MT from non-envelope stars with a single function based on a root solver rather than random guesses (significantly improves accuracy)
//                                      - Removed all references to fast phase case A MT
//                                      - Corrected failure to update stars in InitialiseMassTransfer if orbit circularised on mass transfer
//                                      - Corrected incorrect timestep calculation for HeHG stars
// 02.13.01     AVG - Aug 6, 2020  - Defect repair:
//  									- Issue #267: Use radius of the star instead of Roche-lobe radius throughout ResolveCommonEnvelopeEvent()
// 02.13.02      IM - Aug 8, 2020  - Enhancements and defect repairs:
//                                      - Simplified random draw from Maxwellian distribution to use gsl libraries
//                                      - Fixed mass transfer with fixed accretion rate
//                                      - Cleaned up code and removed unused code
//                                      - Updated documentation
// 02.13.03       IM - Aug 9, 2020  - Enhancements and defect repairs:
//                                      - Use total core mass rather than He core mass in calls to CalculateZAdiabtic (see Issue #300)
//                                      - Set He core mass to equal the CO core mass when the He shell is stripped (see issue #277)
//                                      - Ultra-stripped SNe are set at core collapse (do not confusingly refer to stripped stars as previously, see issue #189)
// 02.13.04       IM - Aug 14, 2020 - Enhancements and defect repairs:
//                                      - Catch exception in boost root finder for mass transfer (resolve issue #317)
//                                      - Update core masses during Initialisation of HG and HeHG stars to be consistent with Hurley models
//                                      - Avoid division by zero in mass transfer rates of WDs
//                                      - Remove POSTITNOTE remnant mass prescription
// 02.13.05       IM - Aug 16, 2020 - Enhancements and defect repairs:
//                                      - General code cleaning
//                                      - Removed some redundant variables (e.g., m_EnvMass, which can be computed from m_Mass and m_CoreMass)
//                                      - Removed calculations of ZetaThermal and ZetaNuclear (these were previously incorrect because they relied on the evolution of a stellar copy which reverted to BaseStar and therefore didn't have the correct behaviour)
//                                      - Fixed CalculateZadiabatic to use ZetaAdiabaticArbitrary rather than ZetaThermalArbitrary; removed the latter
//                                      - Capped He core mass gain during shell H burning for CHeB and TPAGB stars, whose on-phase evolution now ends promptly when this limit is reached; this change also resolves issue #315 (higher mass SN remnants than total stellar mass)
// 02.13.06     AVG - Aug 20, 2020  - Defect repair:
//  									- Issue #229: Corrected fitting parameters in Muller 16 SN kick function
// 02.13.07      IM - Aug 20, 2020  - Enhancements:
//                                      - ONeWDs can now undergo ECSN if their mass rises above MECS=1.38 solar masses (previously, they could only undergo CCSN on rising above 1.38 solar masses).  ONeWD::CalculateInitialSupernovaMass now returns MCBUR1 rather than 5.0 to ensure this happens
//                                      - BaseStar::CalculateMaximumCoreMassSN() has been removed - it is superfluous since  GiantBranch::CalculateCoreMassAtSupernova_Static does the same thing
//                                      - Some misleading comments in TPAGB dealing with SNe have been clarified
//                                      - Option to set MCBUR1 [minimum core mass at base of the AGB to avoid fully degenerate CO core formation] to a value different from the Hurley default of 1.6 solar masses added, Issue #65 resolved
//                                      - Removed unused Options::SetToFiducialValues()
//                                      - Documentation updated
// 02.13.08       JR - Aug 20, 2020 - Code cleanup:
//                                      - moved BaseStar::SolveKeplersEquation() to utils
//                                      - changed call to (now) utils::SolveKeplersEquation() in BaseStar::CalculateSNAnomalies() to accept tuple with error and show error/warning as necessary
//                                      - removed call to std::cerr from utils::SolveQuadratic() - now returns error if equation has no real roots
//                                      - changed call to utils::SolveQuadratic() in GiantBranch::CalculateGravitationalRemnantMass() to accept tuple with error and show warning as necessary
//                                      - changed RadiusEqualsRocheLobeFunctor() in BinaryBaseStar.h to not use the SHOW_WARN macro (can't uset ObjectId() function inside a templated function - no object)
//                                      - changed COMMANDLINE_STATUS to PROGRAM_STATUS (better description)
//                                      - moved ERROR:NONE to top of enum in constants.h (so ERROR = 0 = NONE - makes more sense...)
//                                      - added new program option '--enable-warnings' to enable warning messages (via SHOW_WARN macros).  Default is false.  SHOW_WARN macros were previously #undefined
// 02.13.09     RTW - Aug 21, 2020  - Code cleanup:
// 									    - Created changelog.txt and moved content over from constants.h
// 									    - Changed OrbitalVelocity to OrbitalAngularVelocity where that parameter was misnamed
// 									    - Changed Pre/PostSNeOrbitalVelocity to OrbitalVelocityPre/PostSN for consistency
// 									    - Added and updated physical conversion constants for clarity (e.g MSOL to MSOL_TO_KG)
// 									    - Removed ID from output files, it is confusing and superseded by SEED
// 									    - Removed 'Total' from TotalOrbital(Energy/AngularMomentum)
// 									    - Typos
// 02.13.10     IM - Aug 21, 2020   - Enhancement:
//                                      - Added caseBBStabilityPrescription in lieu of forceCaseBBBCStabilityFlag and alwaysStableCaseBBBCFlag to give more options for case BB/BC MT stability (issue #32)
// 02.13.11     IM - Aug 22, 2020   - Enhancement:
//                                      - Removed several stored options (e.g., m_OrbitalAngularVelocity, m_StarToRocheLobeRadiusRatio, etc.) to recompute them on an as-needed basis
//                                      - Removed some inf values in detailed outputs
//                                      - Slight speed-ups where feasible
//                                      - Shift various calculations to only be performed when needed, at printing, and give consistent values there (e.g., OmegaBreak, which was never updated previously)
//                                      - Remove a number of internal variables
//                                      - Declare functions constant where feasible
//                                      - Remove options to calculate Zetas and Lambdas at every timestep; variables that only appear in detailed outputs should not be computed at every timestep in a standard run
//                                      - Update documentation
//                                      - Remove postCEE binding energy (meaningless and wasn't re-computed, anyway)
// 02.13.12     IM - Aug 23, 2020   - Enhancement:
//                                      - More cleaning, removed some of the unnecessary prime quantities like m_SemiMajorAxisPrime, m_EccentricityPrime, etc.
//                                      - Thermal timescales are now correctly computed after the CE phase
//                                      - Detailed output passes a set of self-consistency checks (issue #288)
// 02.13.13     JR - Aug 23, 2020   - Defect repairs:
//                                      - Fixed debugging and logging macros in LogMacros.h
// 02.13.14     IM - Aug 29, 2020   - Defect repairs:
//                                      - Address issue #306 by removing detailed printing of merged binaries
//                                      - Address issue #70 by stopping evolution if the binary is touching
//                                      - Check for merged binaries rather than just touching binaries in Evaluate
//                                      - Minor cleaning (e.g., removed unnecessary CheckMassTransfer, which just repeated the work of CalculateMassTransfer but with a confusing name)
// 02.13.15     IM - Aug 30, 2020   - Defect repairs:
//                                      - Fixed issue #347: CalculateMassTransferOrbit was not correctly accounting for the MT_THERMALLY_LIMITED_VARIATION::RADIUS_TO_ROCHELOBE option
//                                      - Assorted very minor cleaning, including comments
// 02.14.00     IM - Aug 30, 2020   - Enhancement:
//                                      - Recreate RLOF printing (resolve issue #212)
// 02.14.01     ML - Sep 05, 2020   - Code cleanup:
//                                      - Issue #354 - Combine HYDROGEN_RICH and HYDROGEN_POOR supernova output variables into a single boolean variable IS_HYDROGEN_POOR 
// 02.15.00     JR - Sep 09, 2020   - Enhancements and related code cleanup:
//                                      - implemented "DETAILED_OUTPUT" folder inside "COMPAS_Output" container for SSE output
//                                      - SSE Parameters files moved to "DETAILED_OUTPUT" folder (they are analogous to BSE_Detailed_Output files)
//                                      - implemented SSE Switch Log and BSE Switch Log files (record written at the time of stellar type switch - see documentation)
//                                      - implemented SSE Supernova log file - see documentation (issue #253)
//                                      - added TIMESCALE_MS as a valid property in BaseStar::StellarPropertyValue().  The TIMESCALE_MS value in the SSE_Parameters file was being printed as "ERROR!" and nobody noticed :-)  It now prints correctly.
// 02.15.01     RS - Sep 10, 2020   - Enhancement
//                                       - added profiling option to keep track of repeated pow() calls
// 02.15.02     IM - Sep 11, 2020   - Defect repair
//                                       - changed ultra-stripped HeHG and HeGB stars to immediately check for supernovae before collapsing into WDs; this resolves issue #367
// 02.15.03     RTW - Sep 11, 2020   - Code cleanup:
//                                      - Set all references to kick "velocity" to magnitude. This is more correct, and will help distinguish from system and component vector velocities later
// 02.15.04     JR - Sep 11, 2020   - Enhancement
//                                       - refactored profiling code
//                                          - profiling code can now be #defined away for production build
//                                          - added options (via #defines) to profiling code: counts only (no CPU spinning), and print calling function name
//                                       - removed profiling program option
// 02.15.05     JR - Sep 12, 2020   - Code cleanup
//                                       - removed superfluous (and broken) #define guard around profiling.cpp
//                                       - minor change to profiling output (moved header and trailer to better place)
// 02.15.06     IM - Sep 12, 2020   - Defect repair
//                                       - Changed BaseBinaryStar::ResolveSupernova to account only for mass lost by the exploding binary during the SN when correcting the orbit
//                                       - Delayed supernova of ultra-stripped stars so that the orbit is adjusted in response to mass transfer first, before the SN happens
// 02.15.07     RTW - Sep 13, 2020   - Enhancement:
//                                      - Issue #12 - Move enhancement STROOPWAFEL from Legacy COMPAS to new COMPAS
//                                      - Issue #18 - double check STROOPWAFEL works in newCOMPAS
//                                      - Issue #154 - Test compatibility of CompasHPC and BSE_Grid.txt
//                                      - Added in combined functionality of Stroopwafel and pythonSubmit, with support for HPC runs
// 02.15.08     IM - Sep 14, 2020   - Defect repair:
//                                      - Issue #375 Error in Hurley remnant mass calculation
// 02.15.09     RTW - Oct 1, 2020   - Code cleanup:
//                                      - Rewrote ResolveSupernova to match Pfahl, Rappaport, Podsiadlowski 2002, and to allow for vector addition of system and component velocities
//                                      - Changed meaning of Supernova_State (see Docs)
//                                      - PostSN parameters have been removed
//                                      - SN phi has been redefined
// 02.15.10     IM - Oct 3, 2020    - Code cleanup:
//                                      - Removed some unnecessary internal variables and functions (m_TotalMass, m_TotalMassPrev, m_ReducedMass, m_ReducedMassPrev, m_TotalAngularMomentumPrev, CalculateAngularMomentumPrev(), EvaluateBinaryPreamble(),...
//                                      - Cleaned up some unclear comments
//                                      - ResolveCoreCollapseSN() no longer takes the Fryer engine as an argument (Fryer is just one of many possible prescriptions)
// 02.15.11     IM - Oct 3, 2020    - Defect repair and code cleanup:
//                                      - Fixed a number of defects in single stellar evolution (Github issues #381, 382, 383, 384, 385)
//                                      - The Fryer SN engine (delayed vs rapid) is no longer passed around, but read in directly in CalculateRemnantMassByFryer2012()
// 02.15.12     IM - Oct 5, 2020    - Enhancement
//                                      - Added timestep-multiplier option to adjust SSE and BSE timesteps relative to default
//                                      - Added eccentricity printing to RLOF logging
//                                      - Adjusted pythonSubmitDefault.py to include PESSIMISTIC CHE
//                                      - Updated documentation
// 02.15.13     JR - Oct 8, 2020    - Defect repair:
//                                      - Added checks for maximum time and timesteps to SSE code- issue #394
// 02.15.14     IM - Oct 8, 2020    - Defect repair:
//                                      - Added checks for dividing by zero when calculating fractional change in radius
// 02.15.15     IM - Oct 8, 2020    - Defect repair:
//                                      - Added safeguards for R<R_core in radius perturbation for small-envelope stars, complete addressing issue #394
// 02.15.16     RTW - Oct 14, 2020  - Code cleanup
//                                      - Changed separation to semiMajorAxis in RLOF and BeBinary properties
// 02.15.17     IM - Oct 16, 2020   - Defect repair and code cleanup:
//                                      - Issue 236 fixed: SN printing correctly enabled for all SNe
//                                      - Minor code cleaning: Cleaned up EvaluateSupernovae(), removed unnecessary m_Merged variable
// 02.15.18     RTW - Oct 22, 2020  - Code cleanup
//                                      - Removed redundant 'default' extension from files in the "defaults/" folder, and fixed references in the documentation.
//                                      - Added in '0' buffers to the Wall Times output to match the HH:MM:SS format
// 02.15.19     IM - Oct 23, 2020   - Enhancements
//                                      - Continue evolving DCOs until merger if EvolvePulsars is on (Issue #167)
//                                      - Removed m_SecondaryTooSmallForDCO (Issue #337)
// 02.15.20     RTW - Nov 03, 2020  - Code cleanup
//                                      - Removed unnecessary supernova phi rotation - it was added to agree with Simon's original definition, and to allow for seeds to reproduce the same SN final orbit. 
//                                      -   Removing it means seeds won't reproduce the same systems before and after, but populations are unaffected.
// 02.16.00     JR - Nov 03, 2020   - Enhancements
//                                      - Implemented new grid file functionality (see discussion in issue #412); updated docs - see docs (doc v2.3 has new documentation)
//
//                                      - Added all options to printing functionality: all options can now be selected for printing, 
//                                        either in the default log record specifications, or at runtime via the logfile-definitions option
//
//                                      - 'CHE_Option' header string changed to 'CHE_Mode'.  A few typos fixed in header strings.
//
//                                      - Added options
//                                          - initial-mass                          initial mass for single star (SSE)
//                                          - initial-mass-1                        initial mass for primary (BSE)
//                                          - initial-mass-2                        initial mass for secondary (BSE)
//                                          - semi-major-axis, a                    initial semi-major axis (BSE)
//                                          - orbital-period                        initial orbital period – only used if ‘semi-major-axis’ not specified
//                                          - eccentricity, e                       initial eccentricity (BSE)
//                                          - mode                                  mode of evolution: SSE or BSE (default is BSE)
//                                          - number-of-systems                     number of systems (single stars/binary stars) to evolve
//                                          - kick-magnitude-random                 kick magnitude random number for the star (SSE): used to draw the kick magnitude
//                                          - kick-magnitude                        the (drawn) kick magnitude for the star (SSE)
//                                          - kick-magnitude-random-1               kick magnitude random number for the primary star (BSE): used to draw the kick magnitude
//                                          - kick-magnitude-1                      the (drawn) kick magnitude for the primary star (BSE)
//                                          - kick-theta-1                          the angle between the orbital plane and the ’z’ axis of the supernova vector for the primary star (BSE)
//                                          - kick-phi-1                            the angle between ’x’ and ’y’, both in the orbital plane of the supernova vector, for the primary star (BSE)
//                                          - kick-mean-anomaly-1                   the mean anomaly at the instant of the supernova for the primary star (BSE)
//                                          - kick-magnitude-random-2               kick magnitude random number for the secondary star (BSE): used to draw the kick magnitude
//                                          - kick-magnitude-2                      the (drawn) kick magnitude for the secondary star (BSE)
//                                          - kick-theta-2                          the angle between the orbital plane and the ’z’ axis of the supernova vector for the secondary star (BSE)
//                                          - kick-phi-2                            the angle between ’x’ and ’y’, both in the orbital plane of the supernova vector, for the secondary star (BSE)
//                                          - kick-mean-anomaly-2                   the mean anomaly at the instant of the supernova for the secondary star (BSE)
//                                          - muller-mandel-kick-multiplier-BH      scaling prefactor for BH kicks when using 'MULLERMANDEL'
//                                          - muller-mandel-kick-multiplier-NS      scaling prefactor for NS kicks when using 'MULLERMANDEL'
//                                          - switchlog                             replaces ‘BSEswitchLog’ and ‘SSEswitchLog’
//                                          - logfile-rlof-parameters               replaces ‘logfile-BSE-rlof-parameters’
//                                          - logfile-common-envelopes              replaces ‘logfile-BSE-common-envelopes’
//                                          - logfile-detailed-output               replaces ‘logfile-BSE-detailed-output’, and now also used for SSE
//                                          - logfile-double-compact-objects		replaces ‘logfile-BSE-double-compact-objects’
//                                          - logfile-pulsar-evolution              replaces ‘logfile-BSE-pulsar-evolution’
//                                          - logfile-supernovae                    replaces ‘logfile-BSE-supernovae’ and ‘logfile-SSE-supernova’
//                                          - logfile-switch-log                    replaces ‘logfile-BSE-switch-log’ and ‘logfile-SSE-switch-log’
//                                          - logfile-system-parameters             replaces ‘logfile-BSE-system-parameters’
//
//                                      - Removed options
//                                          - number-of-binaries                    replaced by ‘number-of-systems’ for both SSE and BSE
//                                          - single-star-min                       replaced by ‘initial-mass’ and ‘number-of-stars’
//                                          - single-star-max                       replaced by ‘initial-mass’ and ‘number-of-stars’
//                                          - single-star-mass-steps                replaced by ‘initial-mass’ and ‘number-of-stars’
//                                          - BSEswitchLog                          replaced by ‘switchlog’
//                                          - SSEswitchLog                          replaced by ‘switchlog’
//                                          - logfile-BSE-rlof-parameters           replaced by ‘logfile-rlof-parameters’
//                                          - logfile-BSE-common-envelopes          replaced by ‘logfile-common-envelopes’
//                                          - logfile-BSE-detailed-output           replaced by ‘logfile-detailed-output’
//                                          - logfile-BSE-double-compact-objects    replaced by ‘logfile-double-compact-objects’
//                                          - logfile-BSE-pulsar-evolution          replaced by ‘logfile-pulsar-evolution’
//                                          - logfile-BSE-supernovae                replaced by ‘logfile-supernovae’
//                                          - logfile-SSE-supernova                 replaced by ‘logfile-supernovae’
//                                          - logfile-BSE-switch-log                replaced by ‘logfile-switch-log’
//                                          - logfile-SSE-switch-log                replaced by ‘logfile-switch-log’
//                                          - logfile-BSE-system-parameters         replaced by ‘logfile-system-parameters’
//
//                                      - Overloaded Options – these options are context-aware and are used for both SSE and BSE:
//                                          - number-of-systems                     specifies the number of systems (single stars/binary stars) to evolve
//                                          - detailed-output                       switches detailed output on/off for SSE or BSE
//                                          - switchlog                             enables the switch log for SSE or BSE
//                                          - logfile-detailed-ouput                defines filename for SSE or BSE detailed output file
//                                          - logfile-supernovae                    defines filename for SSE or BSE supernovae file
//                                          - logfile-switch-log                    defines filename for SSE or BSE switch log file
// 02.16.01     JR - Nov 04, 2020   - Enhancement
//                                      - changed switchlog implementation so that a single switchlog file is created per run
//                                        (see Issue #387 - note: single '--switch-log' option (shared SSE/BSE) implemented in v02.16.00)
// 02.16.02     IM - Nov 05, 2020   - Enhancements, Defect repairs
//                                      - Updated MT stability criteria for HeMS stars (Issue #425) to use MS zeta value
//                                      - Corrected baryon number for HeWD to match Hurley prescription (Issue #416)
//                                      - Corrected calculation of core mass after 2nd dredge-up (Issue #419)
//                                      - Corrected calculation of minimum radius on CHeB (Issue #420)
// 02.16.03     JR - Nov 08, 2020   - Defect repairs, Enhancements
//                                      - Issue #308
//                                          - added constant for minimum initial mass, maximum initial mass, minim metallicity and maximum metallicity to constants.h
//                                          - added checks to options code (specifically Options::OptionValues::CheckAndSetOptions()) to check option values for
//                                            initial mass and metallicity against constraints in constants.h
//                                      - Issue #342
//                                          - replaced header string suffixes '_1', '_2', '_SN', and '_CP' with '(1)', '(2)', '(SN)', and '(CP)' respectively
//                                          - now header strings ending in '(1)' indicate the value is for Star_1, '(2) for Star_2, '(SN)' for the supernova, and '(CP)' the companion
//                                      - Issue #351
//                                          - moved flags RECYCLED_NS and RLOF_ONTO_NS from SN_EVENT enum - now flags in BinaryConstiuentStar class
//                                          - removed RUNAWAY flag from SN_EVENT enum - removed entirely from code (not required)
//                                      - Issue #362
//                                          - changed header strings for RZAMS (radius at ZAMS) to 'Radius@ZAMS' - now consistent with MZAMS (mass at ZAMS - 'Mass@ZAMS')
//                                      - Issue #363
//                                          - made header strings for Lambdas uniform (all now start with 'Lambda_')
//                                      - Issue #409
//                                          - removed SN_THETA and SN_PHI from default SSE_SUPERNOVAE_REC (don't apply to SSE)
//                                      - Fixed defect that caused semi-major axis to be drawn from distribution rather than calculated from supplied orbital period
//                                        (moved check and calculation from options.cpp to BaseBinaryStar.cpp)
// 02.17.00     JR - Nov 10, 2020   - Enhancement, defect repairs, code cleanup
//                                      - Added SSE System Parameters file
//                                          - records initial parameters and result (final stellar type) 
//                                          - useful when detailed output is not required
//                                      - Fix for Issue #439
//                                      - Fixed typo in LogfileSwitchLog() in Options.h - only affected situation where user specified switchlog filename (overriding default filename)
//                                      - Removed m_LBVfactor variable from BaseBinaryStar - never used in BSE code
//                                      - Removed m_LBVfactor variable from BaseStar - use OPTIONS->LuminousBlueVariableFactor()
//                                      - Removed m_WolfRayetFactor variable from BaseBinaryStar - never used in BSE code
//                                      - Removed m_LBVfactor variable from BaseStar - use OPTIONS->WolfRayetFactor()
// 02.17.01     RTW - Nov 10, 2020  - Enhancement:
//                                      - Added in Schneider 2020 remnant mass prescriptions (standard and alternative)
//                                      - Added parameter MassTransferDonorHistory, as required for above prescription, which tracks the MT donor type (from which the MT Case can be established)
// 02.17.02     RTW - Nov 13, 2020  - Enhancement:
//                                      - Cleaned up the demo plotting routine so that the plot produced is the plot we use in the methods paper
// 02.17.03     JR - Nov 13, 2020   - Enhancements, code cleanup
//                                      - Added metallicity-distribution option: available distributions are ZSOLAR and LOGUNIFORM (see documentation)
//                                          - Added metallicity-min and metallicity-max options (for metallicity-distribution option)
//                                          - Metallicity is sampled if not explicitly specified via the --metallicity option - this was existing functionality, but
//                                            no distribution was implemented: sampling always returned ZSOLAR.  This change adds the LOGUNIFORM distribution, and 'formalises' the ZSOLAR 'distribution'.
//                                      - Added MASS to default SSE_SYSTEM_PARAMETERS_REC
//                                      - Removed AIS code
//                                      - Removed variable 'alpha' from BinaryCEDetails struct - use OPTIONS->CommonEnvelopeAlpha()
//                                          - Removed BINARY_PROPERTY::COMMON_ENVELOPE_ALPHA - use PROGRAM_OPTION::COMMON_ENVELOPE_ALPHA
//                                      - Issue #443: removed eccentricity distribution options FIXED, IMPORTANCE & THERMALISE (THERMALISE = THERMAL, which remains) 
// 02.17.04     JR - Nov 14, 2020   - Defect repairs
//                                      - Added CalculateRadiusOnPhase() and CalculateLuminosityOnPhase() to class BH (increases DNS yield)
//                                      - Added metallicity to sampling conditions in BaseBinaryStar constructor (should have been done when LOGUNIFORM metallicity distribution added)
// 02.17.05     TW - Nov 16, 2020   - Defect repairs
//                                      - Issue #444
//                                          - Fixed typo in synchronisation timescale
// 02.17.06     RTW - Nov 17, 2020  - Bug fix:
//                                      - Fixed Schneider remnant mass inversion from logRemnantMass^10 to 10^logRemnantMass, added some comments in the same section
// 02.17.07     TW - Nov 17, 2020   - Enhancements, code cleanup
//                                      - Issue #431
//                                          - Added option to change LBV wind prescription: choices are NONE, HURLEY_ADD, HURLEY and BELCYZNSKI
//                                      - Replaced numbers with constants for luminosity and temperature limits in mass loss
//                                      - Consolidated checks of luminosity for NJ winds within function
//                                      - NOTE: the above makes sure luminosity is checked before applying NJ winds for MS stars, this was not previously the case but I think it should be
// 02.17.08     JR - Nov 19, 2020   - Enhancements, code cleanup
//                                      - Added orbital-period-distribution option (see note in Options.cpp re orbital period option)
//                                      - Added mass-ratio option
//                                      - Updated default pythonSubmit to reflect new options, plus some previous omissions (by me...)
//                                      - Minor typo/formatting changes throughout
//                                      - Updated docs for new options, plus some typos/fixes/previous omissions
// 02.17.09     RTW - Nov 20, 2020  - Bug fix:
//                                      - Removed corner case for MT_hist=8 stars in the Schneider prescription (these should be considered Ultra-stripped)
// 02.17.10     RTW - Nov 25, 2020  - Enhancement:
//                                      - Cleaned up Schneider remnant mass function (now uses PPOW), and set the HeCore mass as an upper limit to the remnant mass
// 02.17.11     LVS - Nov 27, 2020  - Enhancements:
//                                      - Added option to vary all winds with OverallWindMassLossMultiplier
// 02.17.12     TW - Dec 9, 2020    - Enhancement, code cleanup, bug fix
//                                      - Issue #463
//                                          - Changed variable names from dml, dms etc. to rate_XX where XX is the mass loss recipe
//                                          - No longer overwrite variables with next mass loss recipe for clarity
//                                      - Added a new option to check the photon tiring limit during mass loss (default false for now)
//                                      - Added a new class variable to track the dominant mass loss rate at each timestep
// 02.17.13     JR - Dec 11, 2020   - Defect repair
//                                      - uncomment initialisations of mass transfer critical mass ratios in Options.cpp (erroneously commented in v02.16.00)
// 02.17.14     TW - Dec 16, 2020   - Bug fix
//                                      - fix behaviour at fLBV=0 (had been including other winds but should just ignore them)
// 02.17.15     JR - Dec 17, 2020   - Code and architecture cleanup
//                                      - Architecture changes:
//                                          - Added Remnants class    - inherits from HeGB class
//                                          - Added WhiteDwarfs class - inherits from Remnants class; most of the WD code moved from HeWD, COWD and ONeWD to WhiteDwarfs class
//                                          - Changed HeWD class      - inherits from WhiteDwarfs class (COWD still inherits from HeWD; ONeWD from COWD)
//                                          - Change NS class         - inherits from Remnants class; code added/moved as necessary
//                                          - Change BH class         - inherits from Remnants class; code added/moved as necessary
//                                          - Change MR class         - inherits from Remnants class; code added/moved as necessary
//                                      - Code cleanup:
//                                          - added "const" to many functions (mostly SSE code) that dont modify class variables ("this") (still much to do, but this is a start)
//                                          - added "virtual" to GiantBranch::CalculateCoreMassAtBAGB() and BaseStar::CalculateTemperatureAtPhaseEnd()
//                                              - will have no impact given where they are called, but the keyword should be there (in case of future changes)
//                                          - changed hard-coded header suffixes from _1 -> (1), _2 -> (2)
//                                      - Added call to main() to seed random number generator with seed = 0 before options are processed (and user specified seed is know).  Ensures repeatability.
//                                      - Changed "timestep below minimum" warnings in Star.cpp to be displayed only if --enable-warnings is specified
// 02.17.16     JR - Dec 17, 2020   - Code cleanup
//                                      - Removed "virtual" from GiantBranch::CalculateCoreMassAtBAGB() (incorrectly added in v02.17.15 - I was right the first time)
//                                      - Removed "const" from Remnants::ResolveMassLoss() (inadvertently added in v02.17.15)
//                                      - Removed declarations of variables m_ReducedMass, m_ReducedMassPrev, m_TotalMass, and m_TotalMassPrevfrom BaseBinaryStar.h (cleanup begun in v02.15.10 - these declarations were missed)
// 02.17.17     RTW - Dec 17, 2020  - Code cleanup
//                                      - Removed MassTransferCase related variables in favor of MassTransferDonorHist
// 02.17.18     JR - Dec 18, 2020   - Defect repair
//                                      - Typo in options code for option --switch-log: "switchlog" was incorrectly used instead of "switch-log"
// 02.17.19     LVS - Dec 19, 2020  - Enhancements:
//                                      - Added option to vary winds of cool stars (with T < VINK_MASS_LOSS_MINIMUM_TEMP) via a CoolWindMassLossMultiplier
// 02.18.00     JR - Jan 08, 2021   - Enhancement:
//                                      - Added support for HDF5 logfiles (see notes at top of log.h)
//                                      - Added 'logfile-type' option; allowed values are HDF5, CSV, TSV, TXT; default is HDF5
//                                      - Added 'hdf5-chunk-size' option - specifies the HDF5 chunk size (number of dataset entries)
//                                      - Added 'hdf5-buffer-size' option - specifies the HDF5 IO buffer size (number of chunks)
//                                      - Removed 'logfile-delimiter' option - delimiter now set by logfile type (--logfile-type option described above)
//                                      - Changed header strings containing '/' character: '/' replaced by '|' (header strings become dataset names in HDF5 files, and '/' is a path delimiter...)
// 02.18.01     SS - Jan 11, 2021   - Defect repair
//                                      - Added check if binary is bound when evolving unbound binaries
// 02.18.02     JR - Jan 12, 2021   - Defect repair:
//                                      - Changed "hdf5_chunk_size = 5000" to "hdf5_chunk_size = 100000" in default pythonSubmit (inadvertently left at 5000 after some tests...)
// 02.18.03     SS - Jan 19, 2021   - Enhancement:
// 									    - Added check for neutron star mass against maximum neutron star mass. 
//									      If a neutron star exceeds this mass it should collapse to a black hole. 
//                                        This can be relevant for neutron stars accreting, e.g. during common envelope evolution
// 02.18.04     IM - Jan 28, 2021   - Enhancement:
//                                      - NS to BH collapse preserves mass (see discussion in #514)
//                                      - Fixed comment typo
// 02.18.05     JR - Jan 29, 2021   - Defect repair:
//                                      - Honour '--evolve-unbound-systems' option when specified in a grid file (see issue #519)
//                                      - Honour '--evolve-pulsars' option when specified in a grid file (same as issue #519)
//                                      - Added "maximum-evolution-time", "maximum-number-timestep-iterations", and "timestep-multiplier" to m_GridLineExcluded vector in Options.h (previous oversight)
// 02.18.06     SS - Feb 1, 2021    - Defect repair:
//                                      - Make COMPAS use --neutrino-mass-loss-BH-formation options (resolves issue #453)
// 02.18.07     JR - Feb 18, 2021   - Enhancement:
//                                      - Added 'rotational-frequency' option so users can specify initial rotational frequency of SSE star
//                                      - Added 'rotational-frequency-1' and 'rotational-frequency-2' options so users can specify initial rotational frequency of both BSE stars
//                                      - Changed units of rotational frequencies written to logfiles (omega, omega_break, omega_ZAMS) from rotations per year to Hz
//                                      - Changed program option header strings containing '_1' and '_2' to '(1)' and '(2)' for consistency
// 02.18.08     JR - Feb 26, 2021   - Defect repairs:
//                                      - Remove stray diagnostic print from BaseStar constructor in BaseStar.cpp
//                                      - Fix for issue #530 - some commandline options ignored when a grid file is used
//                                          - the issue here was case-sensitive vs case-insensitive matches (asking BOOST to do case-insensitive matches for option names doesn't propagate to all matches BOOST does...)
//                                          - the options affected were all options that have mixed-case names:
//
//                                              - case-BB-stability-prescription
//                                              - kick-magnitude-sigma-CCSN-BH
//                                              - kick-magnitude-sigma-CCSN-NS
//                                              - kick-magnitude-sigma-ECSN
//                                              - kick-magnitude-sigma-USSN
//                                              - mass-transfer-thermal-limit-C
//                                              - muller-mandel-kick-multiplier-BH
//                                              - muller-mandel-kick-multiplier-NS
//                                              - neutrino-mass-loss-BH-formation
//                                              - neutrino-mass-loss-BH-formation-value
//                                              - PISN-lower-limit
//                                              - PISN-upper-limit
//                                              - PPI-lower-limit
//                                              - PPI-upper-limit
// 02.18.09     ML - Mar 22, 2021   - Defect repair:
//                                      - Correct polynomial evaluation of Nanjing lambda's for EAGB and TPAGB stellar types.
// 02.18.10     LVS - Apr 06, 2021   - Enhancement:
//                                      - Added PPISN prescription option - Farmer 2019
// 02.19.00     JR - Apr 20, 2021   - Enhancements and Defect Repairs:
//                                      - Enhancements:
//                                          - Added option to enable users to add program options values to BSE/SSE system parameters files
//                                              - option is '--add-options-to-sysparms', allowed values are {ALWAYS, GRID, NEVER}.  See docs for details.
//                                          - Included "Run_Details" file in HDF5 output file if logfile type = HDF5.  The text Run_Details file still exists
//                                            so users can still easily look at the contents of the Run_Details file - this enhancements adds a copy of the
//                                            Run_Details file to the HDF5 output file.
//
//                                      - Defect Repairs:
//                                          - fixed a few previously unnoticed typos in PROGRAM_OPTION map in constamts.h, and in Options::OptionValue() function.
//                                            Fairly benign since they had't been noticed, but needed to be fixed.
//
//                                      Modified h5copy.py (in postProcessing/Folders/H5/PythonScripts) so that groups (COMPAS files) will not be copied
//                                      if the group exists in the destination file but has a different number of datasets (columns) from the group in
//                                      the source file.
//
//                                      Also provided h5view.py - an HDF5 file viewer for COMPAS HDF5 files (in postProcessing/Folders/H5/PythonScripts).  See
//                                      documentation as top of source file for details.
// 02.19.01     JR - Apr 30, 2021   - Enhancements and Defect Repairs:
//                                      - Enhancements:
//                                          - changed chunk size for HDF5 files to HDF5_MINIMUM_CHUNK_SIZE for Run_Details group in COMPAS_Output and for detailed output files.
//                                              - Run_Details is a small file, and detailed output files are generally a few thousand records rather than hundreds of thousands, 
//                                                so a smaller chunk size wastes less space and doesn't impact performance significantly
//
//                                      - Defect Repairs:
//                                          - fixed issue #548 - HDF5 detailed output files not created when random-seed specified in a grid file
//                                          - fixed defect where records in HDF5 output files would be duplicated if the number of systems exceeded the HDF5 chunk size
//                                            being used (the default chunk size is 100000 - that might explain why this problem hasn't been reported)
//
//                                      Modified h5view.py (in postProcessing/Folders/H5/PythonScripts) to handle detailed output files
// 02.19.02     LVS - May 04, 2021   - Defect Repairs:
//                                      - Avoid possibility of exceeding total mass in Farmer PPISN prescription
// 02.19.03     TW - May 18, 2021    - Enhancement:
//                                      - Change default LBV wind prescription to HURLEY_ADD
// 02.19.04     JR - May 24, 2021    - Defect Repair:
//                                      - Fixed incrementing of random seed and binary id when grid file contains sets/ranges
//
//                                      Modified h5view.py (in postProcessing/Folders/H5/PythonScripts) to print number of unique seeds (where relevant) in summary output
// 02.20.00     IM - June 14, 2021  - Enhancement:
//                                      - Port defaults from preProcessing/pythonSubmit.py to options.cpp
//                                      - Minor fixes (e.g., documentation)
// 02.20.01     JR - June 21, 2021  - Defect repair:
//                                      - Fix for issue #585: add formatted value and delimiter to logrecord string in Log.h (defect introduced in v02.18.00; only affected SSE_Supernovae logfile)
// 02.20.02     JR - July 26, 2021  - Defect repair:
//                                      - Add HDF5 support to logging code for SSE/BSE switch log files.  Support for HDF5 switch files was inadvertently not added when HDF5 file support as added in v02.18.00 for all standard log files.  Switch log files are 'special' (they have extra columns, not part of the 'standard' log file functionality), and that was missed.
//                                      - Also removed '-lsz' from Makefile and Makefile.docker - library not required
// 02.21.00     JR - July 28, 2021  - Enhancement and Defect Repairs:
//                                      - Added code to copy any grid file and/or logfile-definitions file specified to output container.
//                                      - Copying a large grid file could take time, and take up much space, so added new program option '--store-input-files' which is TRUE by default.  If FALSE, neither the grid file (if specified) nor the logfile-definitions file (if specified) will be copied to the output container (if TRUE, both will be copied (if specified)).
//                                      - Fixed issue #600: changed pythonSubmit.py to treat fully-qualified grid filenames and fully-qualified logfile-definitions filenames correctly (i.e. don't add CWD if the filename is already fully-qualified).
//                                      - Fixed issue #601: changed pythonSubmit.py to put all boolean parameters on the commandline, with "True" or "False" value.
// 02.21.01     RTW - Aug 21, 2021  - Defect Repair:
//                                      - PrintRLOFProperties now gets called immediately before and after the call to EvaluateBinary so that the changes reflect only BSE changes.
//                                      - The function call has also been tidied up to take an argument specifying whether the call was made before or after the MT took place.
// 02.22.00     JR - Aug 26, 2021   - Enhancement:
//                                      - Added functionality to allow users to select a range of lines from the grid file (if specified) to process.  Added program options --grid-start-line and --grid-lines-to-process - see documentation for details.
// 02.22.01     JR - Sep 11, 2021   - Defect repair:
//                                      - Fix for issue #615: defaults for calculated/drawn program options now calculated after random seed is set for the system being evolved.
// 02.22.02     IM - Oct 4, 2021    - Defecr repair:
//                                      - Removed unnecessary IsPrimary() / BecomePrimary() functionality, fixed incorrect MassTransferTrackerHistory (see issue #605)
// 02.22.03     IM - Oct 4, 2022    - Defect repair:
//                                      - Corrected Eddington mass accretion limits, issue #612 (very minor change for WDs and NSs, factor of a few increase for BHs)
// 02.23.00 FSB/JR - Oct 11, 2021   - Enhancement:
//                                      - updated kelvin-helmholtz (thermal) timescale calculation with more accurate pre-factor and updated documentation.
//                                      - rationalised parameters of, and calls to, CalculateThermalTimescale()
// 02.23.01     JR - Oct 11, 2021   - Code cleanup:
//                                      - Typo fixed in version for changes made on October 11, 2021
//                                      - Changed KROUPA_POWER to SALPETER_POWER in utils:SampleInitialMass(); Removed KROUPA_POWER from constants.h
//                                      - Removed p_Id parameter from SSE/BSE switchlog functions - leftover from debugging
//                                      - Added CHEMICALLY_HOMOGENEOUS_MAIN_SEQUENCE property to SSE_SYSTEM_PARAMETERS_REC and BSE_SYSTEM_PARAMETERS_REC (both stars)
//                                      - Tidied up some parameters etc. to better comply with COMPAS coding guidelines
//                                      - Typo fixed in preProcessing/COMPAS_Output_Definitions.txt
// 02.24.00     JR - Oct 12, 2021   - Minor enhancements/optimisations:
//                                      - Added BaseStar::CalculateThermalMassAcceptanceRate() as a first-pass to address issue #595 - can be changed/expanded as required
//                                      - Changed BaseBinaryStar::CalculateTimeToCoalescence() to use Mandel 2021 https://iopscience.iop.org/article/10.3847/2515-5172/ac2d35, eq 5 to address issue #538
// 02.24.01     RTW - Oct 13, 2021  - Enhancements:
//                                      - Added units uniformly to the --help input descriptions
//                                      - Removed the BeBinary- and RLOF-specific random seeds (which were attributes of the events and were printed with e.g <MT) and replaced with system random seed
//                                      - In CE output, changed MASS_2_FINAL (which was sort of a wrapper for core mass) for MASS_2_POST_COMMON_ENVELOPE
//                                      - Removed SN kick angles from SystemParameters output (they are duplicated in SN output) and changed true_anomaly to mean_anomaly in BSE SN output
//                                      - Cosmetic typo fixes and added consistency, in the Event_Counter parameters and some function definitions
//                                      - Added *.eps, *.png to gitignore
// 02.24.02     JR - Oct 13, 2021   - Minor fixes:
//                                      - Fixed a few typos in header strings
//                                      - Changed true_anomaly to mean_anomaly in SSE SN output
// 02.25.00     JR - Oct 30, 2021   - Enhancements and minor fixes:
//                                      - Added ability for users to annotate log files via new program options '--notes-hdrs' and '--notes'.  See docs for details. 
//                                      - Added a shorthand notation for vector program options (e.g. annotations, log-classes, debug-classes).  See docs for details.
//                                      - Added '--notes-hdrs' and '--notes' to pythonSubmit.py (default = None for both)
//                                      - Added HDF5 support to Log::GetLogStandardRecord() (return value) and Log::LogStandardRecord() (input parameter).  This only matters
//                                        to SSE Supernovae file - for delayed writes.  The original implementation may have resulted in minor discrepanicies in SSE Supernovae
//                                        log records, (because of when the values were sampled (i.e. mid-timestep, or end of timestep)), which would only have been evident if
//                                        HDF5 files were compared to e.g. CSV files for the same binary - CSV, TSV, and TXT files had values sampled mid-timestep, HDF5 files 
//                                        at end of timestep).
//                                      - Added Log::Write() and Log::Put() for HDF5 files (better implementation - worked around in original implementation)
//                                      - Added additional checks for bad string -> number conversions throughout (for stoi(), stod(), etc.)
//                                      - Performance enhancement to BaseBinaryStar::CalculateTimeToCoalescence() (return early if e = 0.0)
//                                      - Fixed a few typos in comments
// 02.25.01     IM - Nov 1, 2021    -  Enhancements:
//                                      - Introduced common-envelope-allow-radiative-envelope-survive and common-envelope-allow-immediate-rlof-post-ce-survive options
//                                      - Addresses issue # 637
// 02.25.02     JR - Nov 1 , 2021    - Minor fixes:
//                                      - reinstated "_n" suffix for BSE detailed filenames (inadvertently removed in v02.25.00)
//                                      - updated pythonSubmit files:
//                                          preProcessing/pythonSubmit.py
//                                          examples/methods_paper_plots/detailed_evolution/pythonSubmitDemo.py
//                                          examples/methods_paper_plots/chirpmass_distribution/pythonSubmit.py
//                                          examples/methods_paper_plots/fig_5_HR_diagram/pythonSubmit.py
//                                          examples/methods_paper_plots/fig_6_max_R/pythonSubmit.py
//                                          examples/methods_paper_plots/fig_8_initial_core_final_mass_relations/pythonSubmitDefaults.py
//                                          examples/methods_paper_plots/fig_8_initial_core_final_mass_relations/pythonSubmitFryerRapid.py
//                                          examples/methods_paper_plots/fig_8_initial_core_final_mass_relations/pythonSubmitMandelMueller.py
// 02.25.03     JR - Nov 1 , 2021    - Minor fixes:
//                                      - fixed typo in Options.cpp for option --common-envelope-allow-immediate-RLOF-post-CE-survive (was typed common-envelope-allow-immediate-RLOF-post-CE_survive)
//                                      - fixed typo in Options.cpp for option --common-envelope-allow-radiative-envelope-survive (was typed common-envelope-allow-radiative-envelope-surive)
//                                        (neither of these caused problems because Boost matches only as many characters as necessary to determine the option name - would have if the names were not unique up to the typos)
// 02.25.04     IM - Nov 4, 2021     - Minor fixes
//                                      - More surive->survive typo fixes in python files to address issue #660
//                                      - Documentation edits to reflect new options common-envelope-allow-radiative-envelope-survive and common-envelope-allow-immediate-rlof-post-ce-survive options
// 02.25.05     IM - Nov 4, 2021     - Defect repair:
//                                      - Changed GiantBranch::CalculateRemnantMassByMullerMandel() to ensure that the remnant mass is no greater than the He core mass
// 02.25.06     IM - Nov 7, 2021     - Enhancements:
//                                      - Clarified program option documentation
//                                      - Removed unused CUSTOM semi-major axis initial distribution
//                                      - Removed unused STARTRACK zeta prescription
// 02.25.07     IM - Nov 12, 2021    - Defect repair:
//                                      - Changed EAGB::CalculateLuminosityOnPhase() and EAGB::CalculateLuminosityAtPhaseEnd() to use the helium core mass rather than the CO core mass (see Eq. in second paragraph of section 5.4 of Hurley+, 2000); this fixes a downward step in luminosity and radius on transition to EAGB
// 02.25.08     JR - Nov 15, 2021    - Defect repair:
//                                      - Fixed error introduced in v02.25.00: Added HDF5 support to GetLogStandardRecord().
//                                        Defect introduced was omission of code for HDF5 file support if a specified property is supplied to GetLogStandardRecord(), causing a boost::bad_get error.
//                                        The defect only affected HDF5 SSE_Supernovae files.  This fix adds the omitted code.
//                                      - Changed Options::PrintOptionHelp() to print help (-h/--h) to stdout instead of stderr.
// 02.25.09     IM - Nov 16, 2021    - Defect repair:
//                                      -Revert EAGB treatment to 02.25.06 until a proper fix is introduced
// 02.25.10     JR - Nov 19, 2021    - Defect repairs:
//                                      - clamp timestep returned in BaseStar::CalculateTimestep() to NUCLEAR_MINIMUM_TIMESTEP
//                                      - change NUCLEAR_MINIMUM_TIMESTEP to 1 year (from 100 years) in constants.h
// 02.26.00     IM - Nov 30, 2021    - Defect repairs:
//                                      - only decrease effective initial mass for HG and HeHG stars on mass loss when this decrease would not drive an unphysical decrease in the core mass
//                                      - change mass comparisons (e.g., mass vs. He flash mass threshold) to compare effective initial mass rather than current mass
//                                      - minor code and comment cleanup
// 02.26.01     IM - Dec 5, 2021     - Defect repair, Code cleanup:
//                                      - Removed redundant function ResolveRemnantAfterEnvelopeLoss (ResolveEnvelopeLoss is sufficient)
//                                      - Cleaned / updated ResolveEnvelopeLoss
//                                      - Fixed issue with masses and types of remnants formed from stripped HG stars
// 02.26.02     RTW - Dec 17, 2021   - Defect repair, Code cleanup:
//                                      - Changed all occurrences of PPOW(base, 1.0/3.0) with std::cbrt, as the former could not handle negative bases
//                                      - Changed all occurrences of sqrt with std::sqrt for consistency with the above change
// 02.26.03     IM - Jan 10, 2022    - Defect repair, code cleanup:
//                                      - Cleaned up treatment of HG donors having CONVECTIVE envelopes in LEGACY; fixed an issues with CEs from HG donors introduced in 02.25.01 
// 02.27.00     ML - Jan 12, 2022    - Enhancements:
//                                      - Add enhanced Nanjing lambda option that continuously extrapolates beyond radial range
//                                      - Add Nanjing lambda option to switch between calculation using rejuvenated mass and true birth mass
//                                      - Add Nanjing lambda mass and metallicity interpolation options
//                                      - No change in default behaviour
// 02.27.01     IM - Feb 3, 2022     - Defect repair:
//                                      - Fixed condition for envelope type when using ENVELOPE_STATE_PRESCRIPTION::FIXED_TEMPERATURE (previously, almost all envelopes were incorrecctly declared radiative)
// 02.27.02     IM - Feb 3, 2022     - Defect repair:
//                                      - Fixed mass change on forced envelope loss in response to issue # 743
// 02.27.03     JR - Feb 8, 2022     - Defect repair:
//                                      - Fix for issue # 745 - logfile definition records not updated correctly when using logfile-definitions file (see issue for details)
// 02.27.04     RTW - Jan 18, 2021   - Enhancements:
//                                      - Added in option to set initial stellar type, allowing for any of { MS HeMS HeWD COWD ONeWD NS BH }
// 02.27.04     RTW - Feb 15, 2022   - Defect repair:
//                                      - Fix for issue # 761 - USSNe not occurring. See issue for details.
// 02.27.05     IRS - Feb 17, 2022   - Enhancements:
//                                      - Add function HasOnlyOneOf, which returns true if a binary has only one component in the list of stellar types passed, and false if neither or both are in the list
//                                      - Add function IsHMXRBinary, which returns true if HasOnlyOneOf(Black hole, Neutron star) and the companion radius is > 80% of the Roche Lobe radius
//                                      - Add flag --hmxr-binaries, which tells COMPAS to store binaries in BSE_RLOF output file if IsHMXRBinary
//                                      - Add columns for pre- and post-timestep ratio of stars to Roche Lobe radius to BSE_RLOF output file (addressing issue #746)
//                                      - Changed variables named rocheLobeTracker, roche_lobe_tracker etc. to starToRocheLobeRadiusRatio, star_to_roche_lobe_radius_ratio, etc. for clarity
// 02.27.06     SS - Apr 5, 2022     -  Defect repair:
//                                      - Fixed StarTrack PPISN prescription, previously it was doing the same thing as the COMPAS PPISN prescription.
// 02.27.07     RTW - Apr 5, 2022    - Defect repair:
//                                      - Fix for issue # 773 - ONeWD not forming due to incorrect mass comparison in TPAGB. 
// 02.27.08     RTW - Apr 12, 2022   - Defect repair:
//                                      - Fix for issue # 783 - Some mergers involving a massive star were not logged properly in BSE_RLOF, whenever a jump in radius due to changing stellar type within ResolveMassChanges was much greater than the separation.
// 02.27.09     VK - Apr 25, 2022    - Minor Enhancement:
//                                      - Converted constant: MULLERMANDEL_SIGMAKICK into an option: --muller-mandel-sigma-kick
// 02.28.00     Lvs - May 11, 2022   - Enhancements:
//                                      - Introduced new remnant mass prescription: Fryer+ 2022, adding new options --fryer-22-fmix and --fryer-22-mcrit
// 02.29.00     RTW - May 5, 2022    - Enhancement:
//                                      - Fix for issue # 596 - New option to allow for H rich ECSN (defaults to false). This removes non-interacting ECSN progenitors from contributing to the single pulsar population.
// 02.30.00     RTW - May 8, 2022    - Enhancement
//                                      - Added MACLEOD_LINEAR specific angular momentum gamma loss prescription for stable mass transfer
// 02.31.00     IM - May 14, 2022    - Enhancement
//                                      - Added option retain-core-mass-during-caseA-mass-transfer to preserve a larger donor core mass following case A MT, set equal to the expected core mass of a newly formed HG star with mass equal to that of the donor, scaled by the fraction of its MS lifetime
//                                      - Code and comment cleaning
// 02.31.01     RTW - May 16, 2022   - Defect repair:
//                                      - Fixed help string for H rich ECSN option implemented in v2.29.99
// 02.31.02     JR - May 18, 2022    - Defect repairs:
//                                      - Fixed STAR_PROPERTY_LABEL entries in contsants.h for INITIAL_STELLAR_TYPE and INITIAL_STELLAR_TYPE_NAME - both missing the prefix "INITIAL_".
//                                        Only caused a problem if a user wanted to add either of those to the logfile-definitions file - but since they are in the system parameters files (SSE and BSE)
//                                        by default encountering the problem would probably be unlikely.
//                                      - Fixed error identifier in Log::UpdateAllLogfileRecordSpecs() - was (incorrectly) ERROR::UNKNOWN_BINARY_PROPERTY, now (correctly) ERROR::UNKNOWN_STELLAR_PROPERTY 
// 02.31.03     RTW - May 20, 2022   - Defect repair:
//                                      - Fixed MS+MS unstable MT not getting flagged as a CEE
// 02.31.04     RTW - June 10, 2022  - Enhancements
//                                      - Fixed MT_TRACKER values to be clearer and complementary to each other
//                                      - Updated the relevant section in the detailed plotter that uses MT_TRACKER values
//                                      - Removed end states from detailed plotter (Merger, DCO, Unbound) so that they don't over compress the rest
// 02.31.05     RTW - July 25, 2022  - Defect repair:
//                                      - Renamed option '--allow-H-rich-ECSN' to 'allow-non-stripped-ECSN'
//                                      - Fixed check for non-interacting ECSN progenitors to consider MT history instead of H-richness
// 02.31.06     RTW - Aug 2, 2022    - Enhancement:
//                                      - Added stellar merger to default BSE_RLOF output
// 02.31.07     IM - August 1, 2022  - Defect repair:
//                                      - Print to DetailedOutput after merger, addresses https://github.com/TeamCOMPAS/COMPAS/issues/825
//                                      - Ensures no ONeWDs are formed with masses above Chandrasekhar mass
//                                      - Minor comment tweaks and a bit of defensive programming
// 02.31.08     RTW - Aug 3, 2022    - Enhancement:
//                                      - Added Accretion Induced Collapse (AIC) of ONeWD as another type of SN
// 02.31.09     RTW - Aug 9, 2022    - Enhancement:
//                                      - Max evolution time and max number of timesteps now read in from gridline as well as commandline
// 02.31.10     RTW - Aug 12, 2022   - Enhancement:
//                                      - Added option to set the Temperature boundary between convective/radiative giant envelopes
// 02.32.00     JR - Aug 27, 2022    - Enhancement & minor cleanup:
//                                      - Add 'record type' functionality to all standard log files
//                                      - Add/rationalise calls to PrintDetailedOutput() for binary systems
//                                          - remove m_PrintExtraDetailedOutput variable (and associated code) from BaseBinaryStar class
//                                      - Add new option for each standard log file to allow specification of which record types to print
//                                          - see e.g. '--logfile-detailed-output-record-types'
//                                      - Online documentation updated for record types and new options
//                                      - Detailed ploter changed to work with record type column (thanks RTW)
//                                      - Added new section to online documentation: 'What's new'
//                                          - documented record types changes in this new section
//                                      - Minor cleanup:
//                                          - minor formatting and typo fixes (src + docs)
//                                          - removed IncrementOmega() function from the BaseStar and Star classes (anti-patterm and no longer used - if it ever was)
//                                          - tidied up description of MainSequence::UpdateMinimumCoreMass()
// 02.33.00     RTW - Aug 13, 2022   - Enhancement:
//                                      - Added critical mass ratios from Claeys+ 2014 for determining if MT is unstable
//                                      - Cleaned up stability check functions in BaseBinaryStar.cpp for clarity, and to allow for critical mass ratios to be checked correctly
// 02.33.01     RTW - Sep 26, 2022   - Defect repair:
//                                      - Fixed interpolation of MACLEOD_LINEAR gamma for specific angular momentum. Previously interpolated on the gamma value, now interpolates in orbital separation
// 02.33.02      IM - Nov 27, 2022   - Defect repair:
//                                      - Fixed ignored value of input radius when computing the thermal timescale, relevant if using Roche lobe radius instead (issue #853)
//                                      - Cleaned code and comments around the use of MT_THERMALLY_LIMITED_VARIATION::RADIUS_TO_ROCHELOBE vs. C_FACTOR (issue #850)
// 02.34.00      IM - Nov 28, 2022   - Enhancement:
//                                      - Adding framework for Hirai & Mandel 2-stage common envelope formalism
//                                          (placeholders for now -- will have identical results to default version)
//                                      - Placed Dewi CE prescription on parity with others
// 02.34.01     RTW - Nov 30, 2022   - Defect repair:
//                                      - Fixed Time<MT and Time>MT calls in BSE_RLOF. Previously, they were identical. Now, Time<MT correctly reflects the previous time.
// 02.34.02     JR - Nov 30, 2022    - Defect repair:
//                                      - Fixed problem with no content in switchlog files (issue #870 - introduced in v2.32.00).
//                                      - Changed conditional statement in HG::ResolveEnvelopeLoss() and FGB::ResolveEnvelopeLoss() to be consistent with other stellar types ('>' -> '>=').
// 02.34.03     NRS - Jan 9, 2023    - Defect repair:
//                                      - Fixed units for post-CEE semi-major axis in CEE logs (issue #876).
// 02.34.04     RTW - Jan 31, 2023   - Enhancement:
//                                      - Added SN orbit inclination angle to BSE_SUPERNOVAE output
// 02.34.05     JR - Jan 29, 2023    - Code cleanup:
//                                      - Addressed issue #888 - replaced class variables m_LogMetallicityXi, m_LogMetallicitySigma, and m_LogMetallicityRho in BaseStar with getter functions.
// 02.34.06     IM - Feb 1, 2023     - Bug fixes:
//                                      - Re-enabled ResolveMassLoss() for Remnants so that Mdot is correctly reset
//                                      - Set Mdot to 0 in BaseBinaryStar::CalculateWindsMassLoss() when winds are turned off while the binary is in mass trensfer
//                                      - Removed Dutch winds for Remnants
//                                      - Fixed typo in NS::CalculateLuminosityOnPhase_Static()
//                                      - Minor code cleaning
// 02.35.00     RTW - Dec 8, 2022    - Enhancement:
//                                      - Added critical mass ratios from Ge+ 2020 for determining if MT is unstable
// 02.35.01     RTW - Feb 12, 2022   - Enhancement:
//                                      - Added post-SN orbital inclination vector to the output-able BINARY_PROPERTIES (not included in output, by default). 
// 02.35.02     JR - Feb 19, 2023    - Minor change and defect repair:
//                                      - Changed units of ROCHE_LOBE_RADIUS_1 and ROCHE_LOBE_RADIUS_2 from orbital separation to RSOL
//                                      - Changed header string for ROCHE_LOBE_RADIUS_1 from "RocheLobe(1)|a" to "RocheLobe(1)" - ditto for ROCHE_LOBE_RADIUS_2
//                                      - removed STAR_TO_ROCHE_LOBE_RADIUS_RATIO_1 ("Radius(1)|RL")and STAR_TO_ROCHE_LOBE_RADIUS_RATIO_2 ("Radius(2)|RL") from
//                                        the default output for BSE_DETAILED_OUTPUT_REC (can be calculated from other values in the default output)
//                                      - changed plot_detailed_evolution.py to accommodate the removal of STAR_TO_ROCHE_LOBE_RADIUS_RATIO_1 and 
//                                        STAR_TO_ROCHE_LOBE_RADIUS_RATIO_2 from the default output
//                                      - changed online documentation to reflect:
//                                           (a) removal of STAR_TO_ROCHE_LOBE_RADIUS_RATIO_1 and STAR_TO_ROCHE_LOBE_RADIUS_RATIO_2 from the default output
//                                           (b) change of header strings for ROCHE_LOBE_RADIUS_1 and ROCHE_LOBE_RADIUS_2 (units already (accidentally...) correct)
//                                      - fixed minor defect in call to m_Accretor->CalculateMassAcceptanceRate() in BaseBinaryStar::CalculateMassTransfer()
//                                        (only affected runs with mass-transfer-thermal-limit-accretor = RADIUS_TO_ROCHELOBE)
// 02.35.03     LvS - Feb 27, 2023   - Enhancement:
//                                      - Added mass accretion prescription during CE following model 2 from van Son + 2020
// 02.36.00     JR - Mar 15, 2023    - Enhancement, minor defect repairs:
//                                      - Addressed issue #797 - implemented functionality to create YAML file.  Two new options (--create-YAML-file and --YAML-template).  See documentation for details.
//                                      - Modified runSubmit.py to work with new yaml file format (i.e. all options could be commented...)
//                                      - Minor defect repairs in options code
//                                      - Minor fixes to online documentation; also clarified make arguments
// 02.36.01     JR - Mar 20, 2023    - Documentation:
//                                      - Updated documentation for YAML files.
//                                      - Modified YAML template to include notice regarding commented lines in default YAML file.
// 02.37.00     NR,RTW - Mar 26, 2023 - Enhancement:
//                                      - Added functionality for WDs to accrete in different regimes. 
//                                          - This applies to each WD subtype individually, though there is some overlap between COWDs and ONeWDs.
//                                          - Also involves tracking the WD shell mass, to account for shell burning that later increases the WD mass.
//                                          - Includes possible instability, and merger if the donor is a giant, as well as new SN types, 
//                                          - AIC (accretion induced collapse), SNIA (Type Ia), and HeSD (Helium shell detonation). 
//                                      - Tangential but related changes:
//                                          - Cleaned up the call to EddingtonCriticalRate, puttting it in BaseStar along with the optional prefactor.
//                                          - Moved NS radius and luminosity calls into NS.h from elsewhere in the code.
// 02.37.01     JR - Mar 27, 2023    - Defect repair:
//                                      - Updated changelog.h and whats-new.rst to correctly reflect changes to the code and version numbers after a bad fix for merge conflicts
//                                      - Changed "DD" to "HeSD" as appropriate
//                                      - A couple of code-cleanups
// 02.37.02     JR - Mar 27, 2023    - Defect repair:
//                                      - Changed yaml.h to include <algorithm> and <chrono> - not including them causes docker build to fail.
// 02.37.03     IM - Apr 8, 2023     - Defect repair:
//                                      - Resolved issue #855 by using Mass0 rather than Mass to determine ages and timescales
// 02.38.01     IM - Apr 16, 2023    - Enhancement:
//                                      - Added option to eject the convective envelope by pulsations (ExpelConvectiveEnvelopeAboveLuminosityThreshold)
//                                          if log10(m_Luminosity/m_Mass) exceeds LuminosityToMassThreshold
// 02.38.02     NR - Apr 20, 2023    - Defect repair:
//                                      - Added missing const in WD files which was generating warnings when compiling.
//                                   - Enhancement:
//                                      - Added QCRIT_PRESCRIPTION::HURLEY_HJELLMING_WEBBINK based on Hurley+ 2002 and its corresponding documentation.
// 02.38.03     IM - Apr 20, 2023    - Enhancement:
//                                      - Updated defaults following #957
// 02.38.04     IM - Apr 20, 2023    - Enhancement:
//                                      - Included Picker et al. (2023, in prep.) fits for the convective envelope mass in the TWO_STAGE common envelope treatment
// 02.38.05     YS - May 10, 2023    - Updates and changes to NS.cpp:
//                                      - Added NS::ChooseTimeStep(). Detailed time step description and reasoning can be found in NS.cpp
//                                      - Added output options (not default): PULSAR_BIRTH_PERIOD and PULSAR_BIRTH_SPIN_DOWN_RATE, which output the birth spin period and period derivative of a pulsar
//                                      - Updated codes on pulsar evolution, solving the problem of pulsars not evolving properly. This is written in cgs. 
//                                      - Added NS::SpinDownIsolatedPulsar(), describes single pulsar spinning down with magnetic braking. 
//                                          This is later used in NS::UpdateMagneticFieldAndSpin()
//                                      - m_PulsarDetails.spinDownRate was described as Pdot (s s^-1), when it is in fact f-dot(rad s^-2). This is now corrected. 
//                                      - In BSE_Pulsar_Evolution file, the pulsar parameters at birth were not recorded. 
//                                          Pulsar was also evolved an additional time step here with unspecified size.
//                                          Fix to this problem is done by setting the PULSAR_RECORD_TYPE:
//                                           (a) if record_type = 1 (DEFAULT), these are the initial values of the pulsar set at birth
//                                           (b) if record_type = 3 (POST_BINARY_TIMESTEP), these describe normal pulsar evolution
//                                      - Another caveat:
//                                         pulsar recycling mechanisms are not yet fully implemented, so COMPAS cannot produce MSPs for the time being; more updates to come.
// 02.38.06     JR - Jun 04, 2023    - Defect repair:
//                                      - Fixed "hides overloaded virtual function" warnings.
//                                      - Added "-Woverloaded-virtual" to compiler flags to enable warnings for g++ on linux systems.
// 02.38.07     JR - Jun 04, 2023    - Defect repair:
//                                      - Fix for issue #958 - evolving unbound systems that contain two compact objects.  Also added BINARY_PROPERTY::UNBOUND 
//                                        to BSE Detailed Output file default record.
//                                      - Changed makefile to be POSIX compliant for .o suffix rule.  No need to change docker Makefile - it is already POSIX compliant.
//                                         - since GNU Make 4.3 a warning is issued for suffix rules that include prerequisites - in our case the .o rule on line 125:
//                                           "Makefile:125: warning: ignoring prerequisites on suffix rule definition" - and in future releases it will become an error.
// 02.38.08     NRS - Jun 22, 2023   - Defect repair:
//                                      - Changed documentation to  match default value of m_EvolveUnboundSystems (TRUE).
//                                   - Enhancement:
//                                      - Added --evolve-double-white-dwarfs option to allow evolution of DWD systems (FALSE by default).
// 02.39.00     JR - Jul 04, 2023    - Enhancement, a little code cleanup:
//                                      - Record and expose m_EvolutionStatus for both BaseStar and BaseBinaryStar as a variable available for selection
//                                        for printing.  m_EvolutionStatus records the final evolution status - the reason evolution was stopped.  This was
//                                        already printed to the console for each star or binary, and is now available to be recorded in the log files.
//                                      - Add 'Evolution_Status' column to both SSE and BSE default system parameters records, and record m_EvolutionStatus there. 
//                                      - Fixed a few typos, a little code cleanup.
// 02.39.01     LC - Sep 01, 2023    - Defect repair:
//                                      - Fix for issue #945 - made HeSD SN types a sub-class of SNIA types.
//                                      - Fix for issue #945 - made HeSD SN types a sub-class of SNIA types.
//
// 02.40.00     JDM - Sep 29, 2023   - Enhancement:
//                                      - Added 'FLEXIBLE2023' option to --mass-loss-prescription. Recover previous defaults via 'BELCZYNSKI2010' option. this applies the following prescriptions:
//                                          - Added --OB-mass-loss program option.
//                                          - Added --RSG-mass-loss.
//                                          - Added --VMS-mass-loss.
//                                          - Added --WR-mass-loss.
//
// 02.41.00     JR - Nov 02, 2023    - Enhancement, a little cleanup:
//                                      - Added naive tides implementation.  Functionality enabled with new option `--enable-tides`.  Default is no tides.
//                                      - Fixed CalculateOrbitalAngularMomentum() (now uses eccentricity)
//                                      - Added links to online documentation to splash string
//                                      - Constants 'G1' and 'G_SN' renamed to 'G_AU_Msol_yr' and 'G_km_Msol_s' respectively

<<<<<<< HEAD
const std::string VERSION_STRING = "02.27.05";
=======
const std::string VERSION_STRING = "02.41.00";

>>>>>>> 9fa0baf2

# endif // __changelog_h__<|MERGE_RESOLUTION|>--- conflicted
+++ resolved
@@ -872,8 +872,6 @@
 //                                      - Fixed mass change on forced envelope loss in response to issue # 743
 // 02.27.03     JR - Feb 8, 2022     - Defect repair:
 //                                      - Fix for issue # 745 - logfile definition records not updated correctly when using logfile-definitions file (see issue for details)
-// 02.27.04     RTW - Jan 18, 2021   - Enhancements:
-//                                      - Added in option to set initial stellar type, allowing for any of { MS HeMS HeWD COWD ONeWD NS BH }
 // 02.27.04     RTW - Feb 15, 2022   - Defect repair:
 //                                      - Fix for issue # 761 - USSNe not occurring. See issue for details.
 // 02.27.05     IRS - Feb 17, 2022   - Enhancements:
@@ -1073,12 +1071,9 @@
 //                                      - Fixed CalculateOrbitalAngularMomentum() (now uses eccentricity)
 //                                      - Added links to online documentation to splash string
 //                                      - Constants 'G1' and 'G_SN' renamed to 'G_AU_Msol_yr' and 'G_km_Msol_s' respectively
+// 02.42.00     RTW - Jan 18, 2021   - Enhancements:
+//                                      - Added in option to set initial stellar type, allowing for any of { MS HeMS HeWD COWD ONeWD NS BH }
 
-<<<<<<< HEAD
-const std::string VERSION_STRING = "02.27.05";
-=======
-const std::string VERSION_STRING = "02.41.00";
-
->>>>>>> 9fa0baf2
+const std::string VERSION_STRING = "02.42.00";
 
 # endif // __changelog_h__