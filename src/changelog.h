# ifndef __changelog_h__
# define __changelog_h__

// =====================================================================
// 
// COMPAS Changelog
// 
// =====================================================================
// 
// 02.00.00      JR - Sep 17, 2019 - Initial commit of new version
// 02.00.01      JR - Sep 20, 2019 - Fix compiler warnings. Powwow fixes
// 02.00.02      JR - Sep 21, 2019 - Make code clang-compliant
// 02.00.03      IM - Sep 23, 2019 - Added fstream include
// 02.01.00      JR - Oct 01, 2019 - Support for Chemically Homogeneous Evolution
// 02.02.00      JR - Oct 01, 2019 - Support for Grids - both SSE and BSE
// 02.02.01      JR - Oct 01, 2019 - Changed BaseBinaryStar code to assume tidal locking only if CHE is enabled
// 02.02.02      JR - Oct 07, 2019 - Defect repairs:
//                                       SSE iteration (increment index - Grids worked, range of values wasn't incrementing)
//                                       Errors service (FIRST_IN_FUNCTION errors sometimes printed every time)
//                                       Added code for both SSE and BSE so that specified metallicities be clamped to [0.0, 1.0].  What are reasonable limits?
//                                   Errors service performance enhancement (clean deleted stellar objects from catalog)
//                                   Changed way binary constituent stars masses equilibrated (they now retain their ZAMS mass, but (initial) mass and mass0 changes)
//                                   Add initial stellar type variable - and to some record definitions
//                                   Added change history and version number to constants.h
// 02.02.03      JR - Oct 09, 2019 - Defect repairs:
//                                       Initialised all BaseStar.m_Supernova elements (some had not been initialised)
//                                       Fixed regression in BaseStar.cpp (INITIAL_STELLAR_TYPE & INITIAL_STELLAR_TYPE_NAME in StellarPropertyValue())
//                                   Added max iteration check to Newton-Raphson method in SolveKeplersEquation (see constant MAX_KEPLER_ITERATIONS)
// 02.02.04      JR - Oct 09, 2019 - Defect repairs:
//                                       SN kick direction calculation corrected
//                                       Boolean value output corrected
//                                       Typos fixed
// 02.02.05      JR - Oct 10, 2019 - Defect repairs:
//                                       Determination of Chemically Homogeneous star fixed (threshold calculation)
//                                       Removed checks for RLOF to/from CH stars
//                                       Typos fixed
// 02.02.06      JR - Oct 11, 2019 - Renamed class "CHE" - now class "CH"
//                                   Updated CHE documentation
//                                   Added m_MassesEquilibrated variable to BaseBinaryStar
// 02.02.07      JR - Oct 20, 2019 - Defect repairs:
//                                       CEE printing systems post-stripping - github issue - reworked CE details/pre/post CE - partial fix (BindingEnergy remaining)
//                                       Added RANDOM_SEED to Options::OptionValue() (omitted erroneously)
//                                   Added m_SecondaryTooSmallForDCO variable to BaseBinaryStar - and to some record definitions
//                                   Added m_StellarMergerAtBirth variable to BaseBinaryStar - and to some record definitions
//                                   Added allow-rlof-at-birth program option
//                                       If CHE enabled, or allow-rlof-at-birth option is true, binaries that have one or both stars
//                                       in RLOF at birth will have masses equilibrated, radii recalculated, orbit circularised, and
//                                       semi-major axis recalculated, while conserving angular momentum - then allowed to evolve
//                                   Added allow-touching-at-birth program option
//                                       Binaries that have stars touching at birth (check is done after any equilibration and
//                                       recalculation of radius and separation is done) are allowed to evolve.  Evolve() function
//                                       immediately checks for merger at birth, flags status as such and stops evolution.
//                                   Documentation updated (see updated doc for detailed explanation of new program options)
// 02.03.00      JR - Oct 25, 2019 - Defect repairs:
//                                       removed extraneous delimiter at end of log file records
//                                   Added '--version' option
//                                   Changed minor version number - should have been done at last release - we'll grant the '--version' option minor release status...
// 02.03.01      JR - Nov 04, 2019 - Defect repair:
//                                       removed erroneous initialisation of m_CEDetails.alpha from BaseBinaryStar::SetRemainingCommonValues()
//                                       (CE Alpha was alwas being initialised to 0.0 regardless of program options)
// 02.03.02      JR - Nov 25, 2019 - Defect repairs:
//                                       added check for active log file before closing in Log::Stop()
//                                       added CH stars to MAIN_SEQUENCE and ALL_MAIN_SEQUENCE initializer_lists defined in constants.h
//                                       moved InitialiseMassTransfer() outside 'if' - now called even if not using mass transfer - sets some flags we might need
//                                       added code to recalculate rlof if CH stars are equilibrated in BaseBinaryStar constructor
//                                   Enhancements:
//                                       moved KROUPA constants from AIS class to constants.h
//                                       moved CalculateCDFKroupa() function from AIS class to BaseBinaryStar class
//                                       added m_CHE variable to BaseStar class - also selectable for printing
//                                       added explicit check to ResolveCommonEnvelope() to merge binary if the donor is a main sequence star
//                                   Chemically Homogeneous Evolution changes:
//                                       added check to CheckMassTransfer() in BaseBinaryStar.cpp to merge if CH+CH and touching - avoid CEE
//                                       added code to InitialiseMassTransfer() in BaseBinaryStar.cpp to equilibrate and possibly merge if both CH stars in RLOF
// (Unchanged)   IM - Nov 29, 2019 - Defect repairs:
//                                       changed Disbound -> Unbounded in header strings in constants.h
//                                       left one line in default/example grid file (Grid.txt)
//                                       fix default PPISN mass limit in python submit: 65 Msol -> 60 Msol
// 02.03.03      JR - Dec 04, 2019 - Defect repairs:
//                                       added code to UpdateAttributesAndAgeOneTimestep() in Star.cpp to recalculate stellar attributes after switching to new stellar type
//                                       (addresses discontinuous transitions e.g. CH -> HeMS)
//                                       changed IsPulsationalPairInstabilitySN() in GiantBranch.cpp to call IsPairInstabilitySN() instead of set MASSLESS_REMNANT if remnant mass <= 0.0
//                                       changed CalculateSNKickVelocity() in BaseStar.cpp to set m_SupernovaDetails.kickVelocity correctly after adjusting for fallback
// 02.03.04      FSB - Dec 04, 2019 - Defect repairs:
//                                       fixed bug in Fryer+2012 CalculateGravitationalRemnantMassadded() function to compare baryon mass of star remnant with
//  									                   baryon mass of MaximumNeutronStarMass instead of just MaximumNeutronStarMass. 
//                                       added m_BaryonicMassOfMaximumNeutronStarMass to BaseStar.h and BaseStar.cpp
// 02.03.05      JR - Dec 05, 2019 - Defect repairs:
//                                       fixed EvolveSingleStars() in main.cpp to print correct initial mass
//                                       fixed TPAGB::CalculateCOCoreMassAtPhaseEnd() - added conditional
// 02.04.00      JR - Dec 18, 2019 - New functionality:
//                                       added columns to BSE grid functionality: Kick_Velocity_1(&2), Kick_Theta_1(&2), Kick_Phi_1(&2), Kick_Mean_Anomaly_1(&2).  Updated documentation.
//                                   Changed functionality:
//                                       removed compiler version checks from Makefile - they seemed to only work for native Ubuntu and were more of a nuisance than anything...  (old version exists as Makefile-checks)
//                                   Defect repairs:
//                                       added recalculation of gbParams Mx & Lx in HeHG calculateGbParams()
//                                       created HeHG::CalculateGBParams_Static() and GiantBranch::CalculateGBParams_Static(), called from EAGB::ResolveEnvelopeLoss() to facilitate calculation of attributes for new stellar type before actually switching.  Needed to rewrite some other functions as static.  Note: this needs to be revisited and a more elegant solution implemented.
//                                       added CalculateRadiusAndStellarTypeOnPhase() for HeHG and HeGBstars, and changed call to calculateRadiusOnPhase() to CalculateRadiusAndStellarTypeOnPhase() in BaseStar::EvolveOnPhase().  This allows for HeHG and HeGB stars to change stellar type based on radius (previously missed).
//                                       set M = McBAGB for EAGB & TPAGB only (was being set for all types >= TPAGB)
//                                       added extra print detailed in BaseBinaryStar:Evolve() - sometimes missing a switch type in detailed output if only 1 timestep
//                                       swapped heading strings for ANY_STAR_PROPERTY::IS_ECSN and ANY_STAR_PROPERTY::IS_USSN (now correct)
//                                       removed condition in BaseBinaryStar::EvaluateSupernovae().  ResolveSupernova() is now called for all stellar types (not sure what I was thinking orginally. I'm sure I had a good reason - or maybe I was just tired...)
//                                       changed name of GiantBranch::CalculateProtoCoreMass() to GiantBranch::CalculateProtoCoreMassDelayed() and changed calls to the function
//                                       swapped order of calculations of ePrime (CalculateOrbitalEccentricityPostSupernova()) and m_SemiMajorAxisPrime (CalculateSemiMajorAxisPostSupernova()) in BaseBinaryStar::ResolveSupernova().  Improper order was causing wrong value of m_SeminMajorAxisPrime to be used in calculation of ePrime
//                                       set m_Disbound = true appropriately in BaseBinaryStar::Evolve() (note: m_Disbound will change name to m_Unbound soon...)
//                                       changed return value of CHeB::DetermineEnvelopeType() to CONVECTIVE.  Left CHeB DetermineEnvelopeTypeHurley2002() as RADIATIVE (used in BinaryConstituentStar::CalculateSynchronisationTimescale())
//                                       changed BINARY_PROPERTY::ORBITAL_VELOCITY to BINARY_PROPERTY::ORBITAL_VELOCITY_PRE_2ND_SUPERNOVA in BSE_SUPERNOVAE_REC (6th value printed)
//                                       added p_Erase parameter to Log::CloseStandardFile(); changed Log::CloseAllStandardFiles() to call Log::CloseStandardFile() with p_Erase=false and erase entire map after all files closed (prevent coredump when closing all files)
//                                       added ResolveSupernova() to ONeWD.h - ONeWD stars were previously not checking for SN
//                                       fixed BaseBinaryStar::InitialiseMassTransfer() - star1 was being updated instead of star2 for CH + CH stars when CHE enabled
// 02.04.01      JR - Dec 23, 2019 - Defect repairs:
//                                       Removed SN_EVENT::SN - all occurences of SN_EVENT::SN replaced by SN_EVENT::CCSN.
//                                           The current SN event ("Is"), and past SN event ("Experienced") are now bit maps (implemented as Enum Classes).  Each can have any of the values: CCSN, ECSN, PISN, PPSIN, USSN, RUNAWAY, RECYCLED_NS, and RLOF_ONTO_NS.  See definition of SN_EVENT Enum Class in constants.h for implementation and explanation.  
//                                       Updated variables selectable for printing:
//                                           Added ANY_STAR_PROPERTY::SN_TYPE (STAR_PROPERTY, SUPERNOVA_PROPERTY, COMPANION_PROPERTY (should always be SN_EVENT::NONE for companion star))
//                                           Added ANY_STAR_PROPERTY::EXPERIENCED_SN_TYPE (STAR_PROPERTY, SUPERNOVA_PROPERTY, COMPANION_PROPERTY)
//                                           All of ANY_STAR_PROPERTY::{CCSN, ECSN, PISN, PPISN, USSN} now selectable
//                                           Removed ANY_STAR_PROPERTY::SN - no longer selectable for printing (replaced by CCSN)
//                                           Updated documentation
//                                       Changed default record specifications for logfiles BSE_DOUBLE_COMPACT_OBJECTS_REC and BSE_SUPERNOVAE_REC
//                                           Removed the individual SN_EVENT columns for both "Is" and "Experienced" conditions (e.g. CCSN, ECSN etc)
//                                           "Is*" and "Experienced*" columns replaced with SN_TYPE & Experienced_SN_TYPE columns that record the SN event type (e.g. CCSN, ECSN, PPSN, PPSIN, USSN).  
//                                           RUNAWAY, RECYCLED_NS, and RLOF_ONTO_NS are still reported in separate, individual columns.
//                                       Added workaround for non-existent CHeB blue loop.  See description in CHeB::CalculateTimescales()
//                                       Removed binary star "survived" flag - it is always the NOT of the "unbound" flag
//                                       Changed initialisation function for HeGB stars (HeGB::Initialise() in HeGB.h) to NOT recalculate m_Age if evolving from HeHG -> HeGB 
//                                       Removed initialisation of m_Age (to 0.0) from COWD::Initialise() in COWD.h
//                                   Changed behaviour:  
//                                       Changed binary star "disbound" flag to "unbound" flag.  Changed all occurences of "disbound" to "unbound".  Changed "unbound" header flag to "Unbound"
// 02.04.02      JR - Jan 06, 2020 - Defect repairs:
//                                       Added IsPISN() & IsPPISN() to IsSNEvent()
//                                       Fixed check for SN event at top of BaseBinaryStar::ResolveSupenova()
//                                       Changed BaseBinaryStar::EvaluateSupernovae() to more closely match legacy code behaviour (see notes in function description):
//                                          Added p_Calculate2ndSN parameter to determine if 2nd supernova needs to be resolved
//                                          Clear star2 current SN event if necessary
//                                          Check m_SemiMajorAxisPrime value prior to SN events (viz. new aPrime variable)
//                                       Fixed timestep initialisation in BaseStar::CalculateConvergedTimestepZetaNuclear()  (was negative)
//                                       Fixed m_Age calculation in FGB::ResolveEnvelopeLoss()
//                                       Added CalculateInitialSupernovaMass() to NS.h - was setting M = 5.0 for >= ONeWD, should be ONeWD only (introduced in fix in v04.02.00)
//                                       Changed NS functions to return Radius in Rsol instead of km:
//                                          Added function NS:CalculateRadiusOnPhaseInKM_Static() (returns radius in km)
//                                          Changed NS:CalculateRadiusOnPhase_Static() to return Rsol
//                                          Added CalculateRadiusOnPhase() for NS (ns.h) - returns Rsol 
//                                   Changed behaviour:  
//                                       Print detailed output record whenever stellartype changes (after star 2 if both change)
// (Unchanged)   LK - Jan 10, 2020 - Defect repairs:
//                                       Added missing includes to Star.cpp, utils.h and utils.cpp (required for some compiler versions)
// 02.05.00      JR - Jan 23, 2020 - New functionality:
//                                       Grid files:
//                                          Added kick velocity magnitude random number to BSE grid file - see docs re Grids
//                                          Added range check for Kick_Mean_Anomaly_1 and Kick_Mean_Anomaly_2 ([0.0, 2pi)) in BSE grid file
//                                          Cleaned up SSE & BSE grid file code
//                                       Added m_LBVphaseFlag variable to BaseStar class; also added ANY_STAR_PROPERTY::LBV_PHASE_FLAG print variable.
//                                   Deleted functionality:  
//                                       Removed IndividualSystem option and related options - this can now be achieved via a grid file
//                                          Update pythonSubmitDefault.py to remove individual system related parameters
//                                   Changed behaviour:
//                                       Removed check for Options->Quiet() around simulation ended and cpu/wall time displays at end of EvolveSingleStars() and EvolveBinaryStars() in main.cpp
//                                   Defect repairs:
//                                       Removed erroneous check for CH stars in BaseBinaryStar::EvaluateBinary()
//                                       Fix for issue #46 (lower the minimum value of McSN in star.cpp from Mch to 1.38)
//                                          Changed 'MCH' to 'MECS' in 
//                                             BaseStar::CalculateMaximumCoreMassSN()
//                                             GiantBranch::CalculateCoreMassAtSupernova_Static
// 02.05.01      FSB - Jan 27, 2020 -Enhancement:
//                                       Cleaned up default printed headers and parameters constants.h:
//                                           - removed double parameters that were printed in multiple output files 
//                                           - changed some of the header names to more clear / consistent names
//                                           - added some comments in the default printing below for headers that we might want to remove in the near future
// 02.05.02      JR - Feb 21, 2020 - Defect repairs:
//                                       - fixed issue #31: zRocheLobe function does not use angular momentum loss
//                                       - fixed default logfile path (defaulted to '/' instead of './')
//                                       - changed default CE_ZETA_PRESCRIPTION to SOBERMAN (was STARTRACK which is no longer supported)
// 02.05.03      JR - Feb 21, 2020 - Defect repairs:
//                                       - removed extraneous debug print statement from Log.cpp
// 02.05.04      JR - Feb 23, 2020 - Defect repairs:
//                                       - fixed regression introduced in v02.05.00 that incread DNS rate ten-fold
//                                           - changed parameter from m_SupernovaDetails.initialKickParameters.velocityRandom to m_SupernovaDetails.kickVelocityRandom in call to DrawSNKickVelocity() in BaseStar::CalculateSNKickVelocity()
//                                       - reinstated STAR_1_PROPERTY::STELLAR_TYPE and STAR_2_PROPERTY::STELLAR_TYPE in BSE_SYSTEM_PARAMETERS_REC
// 02.05.05      JR - Feb 27, 2020 - Defect repair:
//                                       - fixed age resetting to 0.0 for MS_GT_07 stars after CH star spins down and switches to MS_GT_07
//                                           - ensure m_Age = 0.0 in constructor for BaseStar
//                                           - remove m_Age = 0.0 from Initialise() in MS_gt.07.h 
// 02.05.06      JR - Mar 02, 2020 - Defect repair:
//                                       - fixed m_MassesEquilibrated and associated functions - was erroneously typed as DOUBLE - now BOOL
//                                   Added/changed functionality:
//                                       - added m_MassesEquilibratedAtBirth variable to class BaseBinaryStar and associated property BINARY_PROPERTY::MASSES_EQUILIBRATED_AT_BIRTH
//                                       - tidied up pythonSubmitDefault.py a little:
//                                             - set grid_filename = None (was '' which worked, but None is correct)
//                                             - set logfile_definitions = None (was '' which worked, but None is correct)
//                                             - added logfile names - set to None (COMPAS commandline arguments already exist for these - introduced in v02.00.00)
// 02.05.07      JR - Mar 08, 2020 - Defect repair:
//                                       - fixed circularisation equation in BaseBinaryStar::InitialiseMassTransfer() - now takes new mass values into account
// 02.06.00      JR - Mar 10, 2020 - Changed functionality:
//                                       - removed RLOF printing code & associated pythonSubmitDefault.py options
// 02.06.01      JR - Mar 11, 2020 - Defect repair:
//                                       - removed extraneous debug print statement from Log.cpp (was previously removed in v02.05.03 but we backed-out the change...)
// 02.06.02      JR - Mar 15, 2020 - Defect repairs:
//                                       - removed commented RLOF printing lines in constant.h (somehow that was lost in some out of sync git merges...)
//                                       - removed commented options no longer used from Options.h and Options.cpp
//                                       - fixed units headers in constants.h - there are now no blank units headers, so SPACE delimited files now parse ok (multiple spaces should be treated as a single space)
//                                       - changed file extention for TAB delimited files to 'tsv'
//                                       - removed "useImportanceSampling" option - not used in code
//                                       - fixed typo in zeta-calculation-every-timestep option in Options.cpp
//                                       - removed redundant OPTIONS->MassTransferCriticalMassRatioHeliumGiant() from qcritflag if statement in BaseBinaryStar::CalculateMassTransfer()
//                                       - fixed OPTIONS->FixedMetallicity() - always returned true, now returns actual value
//                                       - fixed OPTIONS->OutputPathString() - was always returning raw option instead of fully qualified path
//                                       - changed the following in BaseBinaryStar::SetRemainingCommonValues() - erroneously not ported from legacy code:
//                                           (a) m_JLoss = OPTIONS->MassTransferJloss();
//                                           (b) m_FractionAccreted = OPTIONS->MassTransferFractionAccreted();
//                                           (both were being set to default value of 0.0)
//                                       - added OPTIONS->ZetaAdiabaticArbitrary() - option existed, but Options code had no function to retrieve value
//                                       - added OPTIONS->MassTransferFractionAccreted() to options - erroneously not ported from legacy code
//                                   Changed functionality:
//                                       - all options now have default values, and those values will be displayed in the help text (rather than string constants which may be incorrect)
//                                       - boolean options can now be provided with an argument (e.g. --massTransfer false)
//                                       - added ProgramOptionDetails() to Options.cpp and OPTIONS->OptionsDetails() in preparation for change in output functionality
// 02.07.00      JR - Mar 16, 2020 - New/changed functionality:
//                                       - COMPAS Logfiles are created in a (newly created) directory - this way they are all kept together
//                                       - new command line option 'output-container' implemented (also in pythonSubmitDefault.py) - this option allows the user to specify the name of the log files container directory (default is 'COMPAS_Output')
//                                       - if detailed log files are created they will be created in a directory named 'Detailed_Output' within the container directory
//                                       - a run details file named 'Run_details' is created in the container directory.  The file records the run details:
//                                             - COMPAS version
//                                             - date & time of run
//                                             - timing details (wall time, CPU seconds)
//                                             - the command line options and parameters used:
//                                                   - the value of options and an indication of whether the option was supplied by the user or the default value was used
//                                                   - other parameters - calculated/determined - are recorded
//                                   Defect repair:
//                                       - changed "--outut" option name to "--outpuPath" in stringCommands in pythonSubmitDefault.py
// 02.08.00		  AVG - Mar 17, 2020 - Changed functionality:
//  									                   - removed post-newtonian spin evolution	code & associated pythonSubmitDefault.py options
//  									                   - removed only_double_compact_objects code & associated pythonSubmitDefault.py options
//  									                   - removed tides code & associated pythonSubmitDefault.py options
//  									                   - removed deprecated options from pythonSubmitDefault.py options
//  									                   - renamed options: mass transfer, iterations -> timestep-iterations
//  									                   - commented AIS Options until fully implemented
// 02.08.01      JR - Mar 18, 2020 - Defect repairs:
//                                      - restored initialisation of AIS options in Options.cpp (AIS now defaults off instead of on)
//                                      - fixed retrieval of values for:
//                                            - ANY_STAR_PROPERTY::LAMBDA_KRUCKOW_BOTTOM, 
//                                            - ANY_STAR_PROPERTY::LAMBDA_KRUCKOW_MIDDLE, and 
//                                            - ANY_STAR_PROPERTY::LAMBDA_KRUCKOW_TOP 
//                                         in BaseStar::StellarPropertyValue().  Were all previously retrieving same value as ANY_STAR_PROPERTY::LAMBDA_KRUCKOW
//                                      - fixed some comments in BAseBinaryStar.cpp (lines 2222 and 2468, "de Mink" -> "HURLEY")
//                                      - fixed description (in comments) of BinaryConstituentStar::SetPostCEEValues() (erroneously had "pre" instead of "post" - in comments only, not code)
//                                      - fixed description of BaseStar::DrawKickDirection()
// 02.08.02      JR - Mar 27, 2020 - Defect repairs:
//                                      - fixed issue #158 RocheLobe_1<CE == RocheLobe_2<CE always
//                                      - fixed issue #160 Circularisation timescale incorrectly calculated
//                                      - fixed issue #161 Splashscreen printed twice - now only prints once
//                                      - fixed issue #162 OPTIONS->UseFixedUK() always returns FALSE.  Now returns TRUE if user supplies a fixed kick velocity via --fix-dimensionless-kick-velocity command line option
// 02.08.03      JR - Mar 28, 2020 - Defect repairs:
//                                      - fixed typo in BaseBinaryStar::ResolveCommonEnvelopeEvent() when calculating circularisation timescale in the case where star2 is the donor: star1Copy was errorneously used instead of star2Copy; changed to star2Copy
//                                      - changed circularisation timescale of binary to be minimum of constituent stars circularisation timescales, clamped to (0.0, infinity)
// 02.09.00      JR - Mar 30, 2020 - Minor enhancements:
//                                      - tightened the conditions under which we allow over-contact binaries - enabling CHE is no longer a sufficient condition after this change: the allow-rlof-at-birth option must also be specified (ussue #164)
//                                      - added printing of number of stars (for SSE) or binaries (for BSE) created to both stdout and Run_Details (issue #165)
//                                      - enhanced grid processing code in main.cpp to better handle TAB characters
// 02.09.01      JR - Mar 30, 2020 - Defect repair:
//                                      - OPTIONS->UseFixedUK() returns TRUE when user supplies -ve value via --fix-dimensionless-kick-velocity.  Now return TRUE iff the user supplies a value >=0 via --fix-dimensionless-kick-velocity
// 02.09.02      DC - Mar 30, 2020 - Defect repairs:
//                                      - Pulsar code fixed by correcting unit of NS radius in NS.cpp (added KM_TO_M constant in constants.h as a part of this),
//                                      correcting initialisation of pulsar birth parameters from GiantBranch.cpp to NS.cpp, adding an extra condition for isolated evolution when the companion loses mass but the NS does not accrete 
//                                      - option MACLEOD was printing wrongly as MACLEOD+2014 for user options, hence corrected it to MACLEOD in Options.cpp
// 02.09.03      JR - Apr 01, 2020 - Defect repairs:
//                                      - reinstated assignment of "prev" values in BaseBinaryStar::EvaluateBinary() (where call to ResolveTides() was removed).  Fixes low DNS count introduced in v02.08.00 caused by removal of ResolveTides() function (and call)
//                                      - commented option --logfile-BSE-be-binaries to match Be-Binary options commented by AVG in v02.08.00
// 02.09.04      JR - Apr 03, 2020 - Defect repair:
//                                      - removed IsUSSN() from IsSNEvent() definition in BinaryConstituentStar.cpp (USSN flag indicates just US, not USSN. Needs to be tidied-up properly)
// 02.09.05	     IM - Apr 03, 2020 - Defect repair:
//  		                            - fixed timescale calculation issue for newly created HeHG stars (from stripped EAGB stars); fixes drop in CO core mass
// 02.09.06      JR - Apr 07, 2020 - Defect repair:
//                                      - corrected calculation in return statement for Rand::Random(const double p_Lower, const double p_Upper) (issue #201)
//                                      - corrected calculation in return statement for Rand::RandomInt(const double p_Lower, const double p_Upper) (issue #201)
// 02.09.07      SS - Apr 07, 2020 - Change eccentricity, semi major axis and orbital velocity pre-2nd supernove to just pre-supernova everywhere in the code
// 02.09.08      SS - Apr 07, 2020 - Update zetaMainSequence=2.0 and zetaHertzsprungGap=6.5 in Options::SetToFiducialValues
// 02.09.09      JR - Apr 11, 2020 - Defect repair:
//                                      - restored property names in COMPASUnorderedMap<STAR_PROPERTY, std::string> STAR_PROPERTY_LABEL in constants.h (issue #218) (was causing logfile definitions files to be parsed incorrectly)
// 02.09.10	     IM - Apr 12, 2020 - Minor enhancement: added Mueller & Mandel 2020 remnant mass and kick prescription, MULLERMANDEL
//  			                     Defect repair: corrected spelling of output help string for MULLER2016 and MULLER2016MAXWELLIAN
// 02.10.01	     IM - Apr 14, 2020 - Minor enhancement: 
//  				                            - moved code so that SSE will also sample SN kicks, following same code branch as BSE 
// 02.10.02      SS - Apr 16, 2020 - Bug Fix for issue #105 ; core and envelope masses for HeHG and TPAGB stars
// 02.10.03      JR - Apr 17, 2020 - Defect repair:
//                                      - added LBV and WR winds to SSE (issue #223)
// 02.10.04	     IM - Apr 25, 2020 - Minor enhancement: moved Mueller & Mandel prescription constants to constants.h, other cleaning of this option
// 02.10.05      JR - Apr 26, 2020 - Enhancements:
//                                      - Issue #239 - added actual random seed to Run_Details
//                                      - Issue #246 - changed Options.cpp to ignore --single-star-mass-max if --single-star-mass-steps = 1.  Already does in main.cpp.
// 02.10.06      JR - Apr 26, 2020 - Defect repair:
//                                      - Issue #233 - corrected cicularisation formalae used in both BaseBinartStar constructors
// 02.11.00      JR - Apr 27, 2020 - Enhancement:
//                                      - Issue #238 - add supernova kick functionality to SSE grid file (+ updated docs)
//                                   Defect repairs:
//                                      - fixed typo in Options.h: changed '#include "rand.h" to '#include "Rand.h"
//                                      - fixed printing of actual random seed in Run_Details file (moved to Log.cpp from Options.cpp: initial random seed is set after options are set)
// 02.11.01	     IM - May 20, 2020 - Defect repair: 
//                                      - changed max NS mass for MULLERMANDEL prescription to a self-consistent value
// 02.11.02      IM - Jun 15, 2020 - Defect repair:
//                                      - added constants CBUR1 and CBUR2 to avoid hardcoded limits for He core masses leading to partially degenerate CO cores
// 02.11.03     RTW - Jun 20, 2020 - Enhancement:
//                                      - Issue #264 - fixed mass transfer printing bug 
// 02.11.04      JR - Jun 25, 2020 - Defect repairs:
//                                      - Issue #260 - Corrected recalculation of ZAMS values after eqilibration and cicularisation at birth when using grid files
//                                      - Issue #266 - Corrected calculation in BaseBinaryStar::SampleInitialMassDistribution() for KROUPA IMF distribution
//                                      - Issue #275 - Previous stellar type not set when stellar type is switched mid-timestep - now fixed
// 02.11.05      IM - Jun 26, 2020 - Defect repair:
//  				                    - Issue #280 - Stars undergoing RLOF at ZAMS after masses are equalised were removed from run even if AllowRLOFatZAMS set
// 02.12.00      IM - Jun 29, 2020 - Defect repair:
//                                      - Issue 277 - move UpdateAttributesAndAgeOneTimestepPreamble() to after ResolveSupernova() to avoid inconsistency
// 02.12.01      IM - Jul 18, 2020 - Enhancement:
//                                      - Starting to clean up mass transfer functionality
// 02.12.02      IM - Jul 23, 2020 - Enhancement:
//                                      - Change to thermal timescale MT for both donor and accretor to determine MT stability
// 02.12.03      IM - Jul 23, 2020 - Enhancement:
//                                      - Introduced a new ENVELOPE_STATE_PRESCRIPTION to deal with different prescriptions for convective vs. radiative envelopes (no actual behaviour changes yet for ENVELOPE_STATE_PRESCRIPTION::LEGACY);
//                                      - Removed unused COMMON_ENVELOPE_PRESCRIPTION
// 02.12.04      IM - Jul 24, 2020 - Enhancement:
//                                      - Changed temperatures to be written in Kelvin (see issue #278)
// 02.12.05      IM - Jul 25, 2020 - Enhancement:
//                                      - Added definition of FIXED_TEMPERATURE prescription to DetermineEnvelopeType()
//                                      - Removed unnecessary (and inaccurate) numerical zeta Roche lobe calculation
// 02.12.06      IM - Jul 26, 2020 - Enhancement:
//                                      - Extended use of zetaRadiativeEnvelopeGiant (formerley zetaHertzsprungGap) for all radiative envelope giant-like stars
// 02.12.07      IM - Jul 26, 2020 - Defect repair:
//                                      - Issue 295: do not engage in mass transfer if the binary is unbound
// 02.12.08   	AVG - Jul 26, 2020 - Defect repair:
//                                      - Issue #269: legacy bug in eccentric RLOF leading to a CEE
// 02.12.09      IM - Jul 30, 2020 - Enhancement:
//                                      - Cleaning of BaseBinaryStar::CalculateMassTransferOrbit(); dispensed with mass-transfer-prescription option
// 02.13.00      IM - Aug 2, 2020  - Enhancements and defect repairs:
//                                      - Simplified timescale calculations in BaseBinaryStar
//                                      - Replaced Fast Phase Case A MT and regular RLOF MT from non-envelope stars with a single function based on a root solver rather than random guesses (significantly improves accuracy)
//                                      - Removed all references to fast phase case A MT
//                                      - Corrected failure to update stars in InitialiseMassTransfer if orbit circularised on mass transfer
//                                      - Corrected incorrect timestep calculation for HeHG stars
// 02.13.01     AVG - Aug 6, 2020  - Defect repair:
//  									- Issue #267: Use radius of the star instead of Roche-lobe radius throughout ResolveCommonEnvelopeEvent()
// 02.13.02      IM - Aug 8, 2020  - Enhancements and defect repairs:
//                                      - Simplified random draw from Maxwellian distribution to use gsl libraries
//                                      - Fixed mass transfer with fixed accretion rate
//                                      - Cleaned up code and removed unused code
//                                      - Updated documentation
// 02.13.03       IM - Aug 9, 2020  - Enhancements and defect repairs:
//                                      - Use total core mass rather than He core mass in calls to CalculateZAdiabtic (see Issue #300)
//                                      - Set He core mass to equal the CO core mass when the He shell is stripped (see issue #277)
//                                      - Ultra-stripped SNe are set at core collapse (do not confusingly refer to stripped stars as previously, see issue #189)
// 02.13.04       IM - Aug 14, 2020 - Enhancements and defect repairs:
//                                      - Catch exception in boost root finder for mass transfer (resolve issue #317)
//                                      - Update core masses during Initialisation of HG and HeHG stars to be consistent with Hurley models
//                                      - Avoid division by zero in mass transfer rates of WDs
//                                      - Remove POSTITNOTE remnant mass prescription
// 02.13.05       IM - Aug 16, 2020 - Enhancements and defect repairs:
//                                      - General code cleaning
//                                      - Removed some redundant variables (e.g., m_EnvMass, which can be computed from m_Mass and m_CoreMass)
//                                      - Removed calculations of ZetaThermal and ZetaNuclear (these were previously incorrect because they relied on the evolution of a stellar copy which reverted to BaseStar and therefore didn't have the correct behaviour)
//                                      - Fixed CalculateZadiabatic to use ZetaAdiabaticArbitrary rather than ZetaThermalArbitrary; removed the latter
//                                      - Capped He core mass gain during shell H burning for CHeB and TPAGB stars, whose on-phase evolution now ends promptly when this limit is reached; this change also resolves issue #315 (higher mass SN remnants than total stellar mass)
// 02.13.06     AVG - Aug 20, 2020  - Defect repair:
//  									- Issue #229: Corrected fitting parameters in Muller 16 SN kick function
// 02.13.07      IM - Aug 20, 2020  - Enhancements:
//                                      - ONeWDs can now undergo ECSN if their mass rises above MECS=1.38 solar masses (previously, they could only undergo CCSN on rising above 1.38 solar masses).  ONeWD::CalculateInitialSupernovaMass now returns MCBUR1 rather than 5.0 to ensure this happens
//                                      - BaseStar::CalculateMaximumCoreMassSN() has been removed - it is superfluous since  GiantBranch::CalculateCoreMassAtSupernova_Static does the same thing
//                                      - Some misleading comments in TPAGB dealing with SNe have been clarified
//                                      - Option to set MCBUR1 [minimum core mass at base of the AGB to avoid fully degenerate CO core formation] to a value different from the Hurley default of 1.6 solar masses added, Issue #65 resolved
//                                      - Removed unused Options::SetToFiducialValues()
//                                      - Documentation updated
// 02.13.08       JR - Aug 20, 2020 - Code cleanup:
//                                      - moved BaseStar::SolveKeplersEquation() to utils
//                                      - changed call to (now) utils::SolveKeplersEquation() in BaseStar::CalculateSNAnomalies() to accept tuple with error and show error/warning as necessary
//                                      - removed call to std::cerr from utils::SolveQuadratic() - now returns error if equation has no real roots
//                                      - changed call to utils::SolveQuadratic() in GiantBranch::CalculateGravitationalRemnantMass() to accept tuple with error and show warning as necessary
//                                      - changed RadiusEqualsRocheLobeFunctor() in BinaryBaseStar.h to not use the SHOW_WARN macro (can't uset ObjectId() function inside a templated function - no object)
//                                      - changed COMMANDLINE_STATUS to PROGRAM_STATUS (better description)
//                                      - moved ERROR:NONE to top of enum in constants.h (so ERROR = 0 = NONE - makes more sense...)
//                                      - added new program option '--enable-warnings' to enable warning messages (via SHOW_WARN macros).  Default is false.  SHOW_WARN macros were previously #undefined
// 02.13.09     RTW - Aug 21, 2020  - Code cleanup:
// 									    - Created changelog.txt and moved content over from constants.h
// 									    - Changed OrbitalVelocity to OrbitalAngularVelocity where that parameter was misnamed
// 									    - Changed Pre/PostSNeOrbitalVelocity to OrbitalVelocityPre/PostSN for consistency
// 									    - Added and updated physical conversion constants for clarity (e.g MSOL to MSOL_TO_KG)
// 									    - Removed ID from output files, it is confusing and superceeded by SEED
// 									    - Removed 'Total' from TotalOrbital(Energy/AngularMomentum)
// 									    - Typos
// 02.13.10     IM - Aug 21, 2020   - Enhancement:
//                                      - Added caseBBStabilityPrescription in lieu of forceCaseBBBCStabilityFlag and alwaysStableCaseBBBCFlag to give more options for case BB/BC MT stability (issue #32)
// 02.13.11     IM - Aug 22, 2020   - Enhancement:
//                                      - Removed several stored options (e.g., m_OrbitalAngularVelocity, m_RocheLobeTracker, etc.) to recompute them on an as-needed basis
//                                      - Removed some inf values in detailed outputs
//                                      - Slight speed-ups where feasible
//                                      - Shift various calculations to only be performed when needed, at printing, and give consistent values there (e.g., OmegaBreak, which was never updated previously)
//                                      - Remove a number of internal variables
//                                      - Declare functions constant where feasible
//                                      - Remove options to calculate Zetas and Lambdas at every timestep; variables that only appear in detailed outputs should not be computed at every timestep in a standard run
//                                      - Update documentation
//                                      - Remove postCEE binding energy (meaningless and wasn't re-computed, anyway)
// 02.13.12     IM - Aug 23, 2020   - Enhancement:
//                                      - More cleaning, removed some of the unnecessary prime quantities like m_SemiMajorAxisPrime, m_EccentricityPrime, etc.
//                                      - Thermal timescales are now correctly computed after the CE phase
//                                      - Detailed output passes a set of self-consistency checks (issue #288)
// 02.13.13     JR - Aug 23, 2020   - Defect repairs:
//                                      - Fixed debugging and logging macros in LogMacros.h
// 02.13.14     IM - Aug 29, 2020   - Defect repairs:
//                                      - Address issue #306 by removing detailed printing of merged binaries
//                                      - Address issue #70 by stopping evolution if the binary is touching
//                                      - Check for merged binaries rather than just touching binaries in Evaluate
//                                      - Minor cleaning (e.g., removed unnecessary CheckMassTransfer, which just repeated the work of CalculateMassTransfer but with a confusing name)
// 02.13.15     IM - Aug 30, 2020   - Defect repairs:
//                                      - Fixed issue #347: CalculateMassTransferOrbit was not correctly accounting for the MT_THERMALLY_LIMITED_VARIATION::RADIUS_TO_ROCHELOBE option
//                                      - Assorted very minor cleaning, including comments
// 02.14.00     IM - Aug 30, 2020   - Enhancement:
//                                      - Recreate RLOF printing (resolve issue #212)
// 02.14.01     ML - Sep 05, 2020   - Code cleanup:
//                                      - Issue #354 - Combine HYDROGEN_RICH and HYDROGEN_POOR supernova output variables into a single boolean variable IS_HYDROGEN_POOR 
// 02.15.00     JR - Sep 09, 2020   - Enhancements and related code cleanup:
//                                      - implemented "DETAILED_OUTPUT" folder inside "COMPAS_Output" container for SSE output
//                                      - SSE Parameters files moved to "DETAILED_OUTPUT" folder (they are analogous to BSE_Detailed_Output files)
//                                      - implemented SSE Switch Log and BSE Switch Log files (record written at the time of stellar type switch - see documentation)
//                                      - implemented SSE Supernova log file - see documentation (issue #253)
//                                      - added TIMESCALE_MS as a valid property in BaseStar::StellarPropertyValue().  The TIMESCALE_MS value in the SSE_Parameters file was being printed as "ERROR!" and nobody noticed :-)  It now prints correctly.
// 02.15.01     RS - Sep 10, 2020   - Enhancement
//                                       - added profiling option to keep track of repeated pow() calls
// 02.15.02     IM - Sep 11, 2020   - Defect repair
//                                       - changed ultra-stripped HeHG and HeGB stars to immediately check for supernovae before collapsing into WDs; this resolves issue #367
// 02.15.03     RTW - Sep 11, 2020   - Code cleanup:
//                                      - Set all references to kick "velocity" to magnitude. This is more correct, and will help distinguish from system and component vector velocities later
// 02.15.04     JR - Sep 11, 2020   - Enhancement
//                                       - refactored profiling code
//                                          - profiling code can now be #defined away for production build
//                                          - added options (via #defines) to profiling code: counts only (no CPU spinning), and print calling function name
//                                       - removed profiling program option
// 02.15.05     JR - Sep 12, 2020   - Code cleanup
//                                       - removed superfluous (and broken) #define guard around profiling.cpp
//                                       - minor change to profiling output (moved header and trailer to better place)
// 02.15.06     IM - Sep 12, 2020   - Defect repair
//                                       - Changed BaseBinaryStar::ResolveSupernova to account only for mass lost by the exploding binary during the SN when correcting the orbit
//                                       - Delayed supernova of ultra-stripped stars so that the orbit is adjusted in response to mass transfer first, before the SN happens
// 02.15.07     RTW - Sep 13, 2020   - Enhancement:
//                                      - Issue #12 - Move enhancement STROOPWAFEL from Legacy COMPAS to new COMPAS
//                                      - Issue #18 - double check STROOPWAFEL works in newCOMPAS
//                                      - Issue #154 - Test compatibility of CompasHPC and BSE_Grid.txt
//                                      - Added in combined functionaltiy of Stroopwafel and pythonSubmit, with support for HPC runs
// 02.15.08     IM - Sep 14, 2020   - Defect repair:
//                                      - Issue #375 Error in Hurley remnant mass calculation
// 02.15.09     RTW - Oct 1, 2020   - Code cleanup:
//                                      - Rewrote ResolveSupernova to match Pfahl, Rappaport, Podsiadlowski 2002, and to allow for vector addition of system and component velocities
//                                      - Changed meaning of Supernova_State (see Docs)
//                                      - PostSN parameters have been removed
//                                      - SN phi has been redefined
// 02.15.10     IM - Oct 3, 2020    - Code cleanup:
//                                      - Removed some unnecessary internal variables and functions (m_TotalMass, m_TotalMassPrev, m_ReducedMass, m_ReducedMassPrev, m_TotalAngularMomentumPrev, CalculateAngularMomentumPrev(), EvaluateBinaryPreamble(),...
//                                      - Cleaned up some unclear comments
//                                      - ResolveCoreCollapseSN() no longer takes the Fryer engine as an argument (Fryer is just one of many possible prescriptions)
// 02.15.11     IM - Oct 3, 2020    - Defect repair and code cleanup:
//                                      - Fixed a number of defects in single stellar evolution (Github issues #381, 382, 383, 384, 385)
//                                      - The Fryer SN engine (delayed vs rapid) is no longer passed around, but read in directly in CalculateRemnantMassByFryer2012()
// 02.15.12     IM - Oct 5, 2020    - Enhancement
//                                      - Added timestep-multiplier option to adjust SSE and BSE timesteps relative to default
//                                      - Added eccentricity printing to RLOF logging
//                                      - Adjusted pythonSubmitDefault.py to include PESSIMISTIC CHE
//                                      - Updated documentation
// 02.15.13     JR - Oct 8, 2020    - Defect repair:
//                                      - Added checks for maximum time and timesteps to SSE code- issue #394
// 02.15.14     IM - Oct 8, 2020    - Defect repair:
//                                      - Added checks for dividing by zero when calculating fractional change in radius
// 02.15.15     IM - Oct 8, 2020    - Defect repair:
//                                      - Added safeguards for R<R_core in radius perturbation for small-envelope stars, complete addressing issue #394
// 02.15.16     RTW - Oct 14, 2020  - Code cleanup
//                                      - Changed separation to semiMajorAxis in RLOF and BeBinary properties
// 02.15.17     IM - Oct 16, 2020   - Defect repair and code cleanup:
//                                      - Issue 236 fixed: SN printing correctly enabled for all SNe
//                                      - Minor code cleaning: Cleaned up EvaluateSupernovae(), removed unnecessary m_Merged variable
// 02.15.18     RTW - Oct 22, 2020  - Code cleanup
//                                      - Removed redundant 'default' extension from files in the "defaults/" folder, and fixed references in the documentation.
//                                      - Added in '0' buffers to the Wall Times output to match the HH:MM:SS format
// 02.15.19     IM - Oct 23, 2020   - Enhancements
//                                      - Continue evolving DCOs until merger if EvolvePulsars is on (Issue #167)
//                                      - Removed m_SecondaryTooSmallForDCO (Issue #337)
// 02.15.20     RTW - Nov 03, 2020  - Code cleanup
//                                      - Removed unnecessary supernova phi rotation - it was added to agree with Simon's original definition, and to allow for seeds to reproduce the same SN final orbit. 
//                                      -   Removing it means seeds won't reproduce the same systems before and after, but populations are unaffected.
// 02.16.00     JR - Nov 03, 2020   - Enhancements
//                                      - Implemented new grid file functionality (see discussion in issue #412); updated docs - see docs (doc v2.3 has new documentation)
//
//                                      - Added all options to printing functionality: all options can now be selected for printing, 
//                                        either in the default log record specifications, or at runtime via the logfile-definitions option
//
//                                      - 'CHE_Option' header string changed to 'CHE_Mode'.  A few typos fixed in header strings.
//
//                                      - Added options
//                                          - initial-mass                          initial mass for single star (SSE)
//                                          - initial-mass-1                        initial mass for primary (BSE)
//                                          - initial-mass-2                        initial mass for secondary (BSE)
//                                          - semi-major-axis, a                    initial semi-major axis (BSE)
//                                          - orbital-period                        initial orbital period – only used if ‘semi-major-axis’ not specified
//                                          - eccentricity, e                       initial eccentricity (BSE)
//                                          - mode                                  mode of evolution: SSE or BSE (default is BSE)
//                                          - number-of-systems                     number of systems (single stars/binary stars) to evolve
//                                          - kick-magnitude-random                 kick magnitude random number for the star (SSE): used to draw the kick magnitude
//                                          - kick-magnitude                        the (drawn) kick magnitude for the star (SSE)
//                                          - kick-magnitude-random-1               kick magnitude random number for the primary star (BSE): used to draw the kick magnitude
//                                          - kick-magnitude-1                      the (drawn) kick magnitude for the primary star (BSE)
//                                          - kick-theta-1                          the angle between the orbital plane and the ’z’ axis of the supernova vector for the primary star (BSE)
//                                          - kick-phi-1                            the angle between ’x’ and ’y’, both in the orbital plane of the supernova vector, for the primary star (BSE)
//                                          - kick-mean-anomaly-1                   the mean anomaly at the instant of the supernova for the primary star (BSE)
//                                          - kick-magnitude-random-2               kick magnitude random number for the secondary star (BSE): used to draw the kick magnitude
//                                          - kick-magnitude-2                      the (drawn) kick magnitude for the secondary star (BSE)
//                                          - kick-theta-2                          the angle between the orbital plane and the ’z’ axis of the supernova vector for the secondary star (BSE)
//                                          - kick-phi-2                            the angle between ’x’ and ’y’, both in the orbital plane of the supernova vector, for the secondary star (BSE)
//                                          - kick-mean-anomaly-2                   the mean anomaly at the instant of the supernova for the secondary star (BSE)
//                                          - muller-mandel-kick-multiplier-BH      scaling prefactor for BH kicks when using 'MULLERMANDEL'
//                                          - muller-mandel-kick-multiplier-NS      scaling prefactor for NS kicks when using 'MULLERMANDEL'
//                                          - switchlog                             replaces ‘BSEswitchLog’ and ‘SSEswitchLog’
//                                          - logfile-rlof-parameters               replaces ‘logfile-BSE-rlof-parameters’
//                                          - logfile-common-envelopes              replaces ‘logfile-BSE-common-envelopes’
//                                          - logfile-detailed-output               replaces ‘logfile-BSE-detailed-output’, and now also used for SSE
//                                          - logfile-double-compact-objects		replaces ‘logfile-BSE-double-compact-objects’
//                                          - logfile-pulsar-evolution              replaces ‘logfile-BSE-pulsar-evolution’
//                                          - logfile-supernovae                    replaces ‘logfile-BSE-supernovae’ and ‘logfile-SSE-supernova’
//                                          - logfile-switch-log                    replaces ‘logfile-BSE-switch-log’ and ‘logfile-SSE-switch-log’
//                                          - logfile-system-parameters             replaces ‘logfile-BSE-system-parameters’
//
//                                      - Removed options
//                                          - number-of-binaries                    replaced by ‘number-of-systems’ for both SSE and BSE
//                                          - single-star-min                       replaced by ‘initial-mass’ and ‘number-of-stars’
//                                          - single-star-max                       replaced by ‘initial-mass’ and ‘number-of-stars’
//                                          - single-star-mass-steps                replaced by ‘initial-mass’ and ‘number-of-stars’
//                                          - BSEswitchLog                          replaced by ‘switchlog’
//                                          - SSEswitchLog                          replaced by ‘switchlog’
//                                          - logfile-BSE-rlof-parameters           replaced by ‘logfile-rlof-parameters’
//                                          - logfile-BSE-common-envelopes          replaced by ‘logfile-common-envelopes’
//                                          - logfile-BSE-detailed-output           replaced by ‘logfile-detailed-output’
//                                          - logfile-BSE-double-compact-objects    replaced by ‘logfile-double-compact-objects’
//                                          - logfile-BSE-pulsar-evolution          replaced by ‘logfile-pulsar-evolution’
//                                          - logfile-BSE-supernovae                replaced by ‘logfile-supernovae’
//                                          - logfile-SSE-supernova                 replaced by ‘logfile-supernovae’
//                                          - logfile-BSE-switch-log                replaced by ‘logfile-switch-log’
//                                          - logfile-SSE-switch-log                replaced by ‘logfile-switch-log’
//                                          - logfile-BSE-system-parameters         replaced by ‘logfile-system-parameters’
//
//                                      - Overloaded Options – these options are context-aware and are used for both SSE and BSE:
//                                          - number-of-systems                     specifies the number of systems (single stars/binary stars) to evolve
//                                          - detailed-output                       switches detailed output on/off for SSE or BSE
//                                          - switchlog                             enables the switch log for SSE or BSE
//                                          - logfile-detailed-ouput                defines filename for SSE or BSE detailed output file
//                                          - logfile-supernovae                    defines filename for SSE or BSE supernovae file
//                                          - logfile-switch-log                    defines filename for SSE or BSE switch log file
// 02.16.01     JR - Nov 04, 2020   - Enhancement
//                                      - changed switchlog implementation so that a single switchlog file is created per run
//                                        (see Issue #387 - note: single '--switch-log' option (shared SSE/BSE) implemented in v02.16.00)
// 02.16.02     IM - Nov 05, 2020   - Enhancements, Defect repairs
//                                      - Updated MT stability criteria for HeMS stars (Issue #425) to use MS zeta value
//                                      - Corrected baryon number for HeWD to match Hurley prescription (Issue #416)
//                                      - Corrected calculation of core mass after 2nd dredge-up (Issue #419)
//                                      - Corrected calculation of minimum radius on CHeB (Issue #420)
// 02.16.03     JR - Nov 08, 2020   - Defect repairs, Enhancements
//                                      - Issue #308
//                                          - added constant for minimum initial mass, maximum initial mass, minim metallicity and maximum metallicity to constants.h
//                                          - added checks to options code (specifically Options::OptionValues::CheckAndSetOptions()) to check option values for
//                                            initial mass and metallicity against constraints in constants.h
//                                      - Issue #342
//                                          - replaced header string suffixes '_1', '_2', '_SN', and '_CP' with '(1)', '(2)', '(SN)', and '(CP)' respectively
//                                          - now header strings ending in '(1)' indicate the value is for Star_1, '(2) for Star_2, '(SN)' for the supernova, and '(CP)' the companion
//                                      - Issue #351
//                                          - moved flags RECYCLED_NS and RLOF_ONTO_NS fron SN_EVENT enum - now flags in BinaryConstiuentStar class
//                                          - removed RUNAWAY flag from SN_EVENT enum - removed entirely from code (not required)
//                                      - Issue #362
//                                          - changed header strings for RZAMS (radius at ZAMS) to 'Radius@ZAMS' - now consistent with MZAMS (mass at ZAMS - 'Mass@ZAMS')
//                                      - Issue #363
//                                          - made header strings for Lambdas uniform (all now start with 'Lambda_')
//                                      - Issue #409
//                                          - removed SN_THETA and SN_PHI from default SSE_SUPERNOVAE_REC (don't apply to SSE)
//                                      - Fixed defect that caused semi-major axis to be drawn from distribution rather than calculated from supplied orbital period
//                                        (moved check and calculation from options.cpp to BaseBinaryStar.cpp)
// 02.17.00     JR - Nov 10, 2020   - Enhancement, defect repairs, code cleanup
//                                      - Added SSE System Parameters file
//                                          - records initial parameters and result (final stellar type) 
//                                          - useful when detailed output is not required
//                                      - Fix for Issue #439
//                                      - Fixed typo in LogfileSwitchLog() in Options.h - only affected situation where user specified switchlog filename (overriding default filename)
//                                      - Removed m_LBVfactor variable from BaseBinaryStar - never used in BSE code
//                                      - Removed m_LBVfactor variable from BaseStar - use OPTIONS->LuminousBlueVariableFactor()
//                                      - Removed m_WolfRayetFactor variable from BaseBinaryStar - never used in BSE code
//                                      - Removed m_LBVfactor variable from BaseStar - use OPTIONS->WolfRayetFactor()
// 02.17.01     RTW - Nov 10, 2020  - Enhancement:
//                                      - Added in Schneider 2020 remnant mass prescriptions (standard and alternative)
//                                      - Added parameter MassTransferDonorHistory, as required for above prescription, which tracks the MT donor type (from which the MT Case can be established)
// 02.17.02     RTW - Nov 13, 2020  - Enhancement:
//                                      - Cleaned up the demo plotting routine so that the plot produced is the plot we use in the methods paper
// 02.17.03     JR - Nov 13, 2020   - Enhancements, code cleanup
//                                      - Added metallicity-distribution option: available distributions are ZSOLAR and LOGUNIFORM (see documentation)
//                                          - Added metallicity-min and metallicity-max options (for metallicity-distribution option)
//                                          - Metallicity is sampled if not explicitly specified via the --metallicity option - this was existing functionality, but
//                                            no distribution was implemented: sampling always returned ZSOLAR.  This change adds the LOGUNIFORM distribution, and 'formalises' the ZSOLAR 'distribution'.
//                                      - Added MASS to default SSE_SYSTEM_PARAMETERS_REC
//                                      - Removed AIS code
//                                      - Removed variable 'alpha' from BinaryCEDetails struct - use OPTIONS->CommonEnvelopeAlpha()
//                                          - Removed BINARY_PROPERTY::COMMON_ENVELOPE_ALPHA - use PROGRAM_OPTION::COMMON_ENVELOPE_ALPHA
//                                      - Issue #443: removed eccentricity distribution options FIXED, IMPORTANCE & THERMALISE (THERMALISE = THERMAL, which remains) 
<<<<<<< HEAD
// 02.17.04     RTW - Nov 17, 2020  - Bug fix:
//                                      - Fixed Schneider remnant mass inversion from logRemnantMass^10 to 10^logRemnantMass, added some comments in the same section

const std::string VERSION_STRING = "02.17.04";
=======
// 02.17.04     JR - Nov 14, 2020   - Defect repairs
//                                      - Added CalculateRadiusOnPhase() and CalculateLuminosityOnPhase() to class BH (increases DNS yield)
//                                      - Added metallicity to sampling conditions in BaseBinaryStar constructor (should have been done when LOGUNIFORM metallicity distribution added)
// 02.17.05     TW - Nov 16, 2020   - Defect repairs
//                                      - Issue #444
//                                          - Fixed typo in synchronisation timescale

const std::string VERSION_STRING = "02.17.05";
>>>>>>> 87ef8e30

# endif // __changelog_h__<|MERGE_RESOLUTION|>--- conflicted
+++ resolved
@@ -597,20 +597,15 @@
 //                                      - Removed variable 'alpha' from BinaryCEDetails struct - use OPTIONS->CommonEnvelopeAlpha()
 //                                          - Removed BINARY_PROPERTY::COMMON_ENVELOPE_ALPHA - use PROGRAM_OPTION::COMMON_ENVELOPE_ALPHA
 //                                      - Issue #443: removed eccentricity distribution options FIXED, IMPORTANCE & THERMALISE (THERMALISE = THERMAL, which remains) 
-<<<<<<< HEAD
-// 02.17.04     RTW - Nov 17, 2020  - Bug fix:
-//                                      - Fixed Schneider remnant mass inversion from logRemnantMass^10 to 10^logRemnantMass, added some comments in the same section
-
-const std::string VERSION_STRING = "02.17.04";
-=======
 // 02.17.04     JR - Nov 14, 2020   - Defect repairs
 //                                      - Added CalculateRadiusOnPhase() and CalculateLuminosityOnPhase() to class BH (increases DNS yield)
 //                                      - Added metallicity to sampling conditions in BaseBinaryStar constructor (should have been done when LOGUNIFORM metallicity distribution added)
 // 02.17.05     TW - Nov 16, 2020   - Defect repairs
 //                                      - Issue #444
 //                                          - Fixed typo in synchronisation timescale
+// 02.17.06     RTW - Nov 17, 2020  - Bug fix:
+//                                      - Fixed Schneider remnant mass inversion from logRemnantMass^10 to 10^logRemnantMass, added some comments in the same section
 
-const std::string VERSION_STRING = "02.17.05";
->>>>>>> 87ef8e30
+const std::string VERSION_STRING = "02.17.06";
 
 # endif // __changelog_h__