--- conflicted
+++ resolved
@@ -1088,13 +1088,6 @@
 //                                      - Change to functionality (noted above) noted in 'What's New' online documentation page
 // 02.41.04     JR - Dec 30, 2023    - Defect repair:
 //                                      - Fix for issue #1048
-<<<<<<< HEAD
-// 02.41.05     RTW - Nov 21, 2023   - Enhancement:
-//                                      - Added Hirai pulsar rocket kick, and related options
-
-const std::string VERSION_STRING = "02.41.05";
-
-=======
 // 02.41.05     YS - Jan 31, 2024    - Bug fix:
 //                                      - Fix for issue #1058: fixing calculation of pulsar spin period
 // 02.41.06     JR - Feb 10, 2024    - Defect repair:
@@ -1120,8 +1113,9 @@
 //                                      - Defect repair : Added explicit definition `bool isUnstable = false` to avoid confusion in BaseBinaryStar.cpp
 //                                      - Defect repair : Fixed erroneous core mass values in ResolveSNIa in WhiteDwarfs.cpp. Was previously 0 for all core masses. 
 //                                      - Enhancement: Added output parameter TZAMS for internal variable m_TZAMS
+// 02.42.03    RTW - Mar 29, 2023    - Enhancement:
+//                                      - Added Hirai pulsar rocket kick, and related options
 
-const std::string VERSION_STRING = "02.42.02";
->>>>>>> f90c3325
+const std::string VERSION_STRING = "02.42.03";
 
 # endif // __changelog_h__