--- conflicted
+++ resolved
@@ -1071,15 +1071,8 @@
 // 02.41.01     JR - Dec 11, 2023    - Defect repair, a little code cleanup:
 //                                      - Fix for issue #1022 - incorrect index used for last array entry.
 //                                      - A little code cleanup
-<<<<<<< HEAD
 
 const std::string VERSION_STRING = "02.41.01";
-=======
-// 02.41.02     JR - Dec 15, 2023    - Defect repair:
-//                                      - Calling it a defect repair so we get a new version number - just in case we need it...
-
-const std::string VERSION_STRING = "02.41.02";
->>>>>>> 6a99c691
 
 
 # endif // __changelog_h__