# ifndef __changelog_h__
# define __changelog_h__

// =====================================================================
// 
// COMPAS Changelog
// 
// =====================================================================
// 
// 02.00.00      JR - Sep 17, 2019 - Initial commit of new version
// 02.00.01      JR - Sep 20, 2019 - Fix compiler warnings. Powwow fixes
// 02.00.02      JR - Sep 21, 2019 - Make code clang-compliant
// 02.00.03      IM - Sep 23, 2019 - Added fstream include
// 02.01.00      JR - Oct 01, 2019 - Support for Chemically Homogeneous Evolution
// 02.02.00      JR - Oct 01, 2019 - Support for Grids - both SSE and BSE
// 02.02.01      JR - Oct 01, 2019 - Changed BaseBinaryStar code to assume tidal locking only if CHE is enabled
// 02.02.02      JR - Oct 07, 2019 - Defect repairs:
//                                       SSE iteration (increment index - Grids worked, range of values wasn't incrementing)
//                                       Errors service (FIRST_IN_FUNCTION errors sometimes printed every time)
//                                       Added code for both SSE and BSE so that specified metallicities be clamped to [0.0, 1.0].  What are reasonable limits?
//                                   Errors service performance enhancement (clean deleted stellar objects from catalog)
//                                   Changed way binary constituent stars masses equilibrated (they now retain their ZAMS mass, but (initial) mass and mass0 changes)
//                                   Add initial stellar type variable - and to some record definitions
//                                   Added change history and version number to constants.h
// 02.02.03      JR - Oct 09, 2019 - Defect repairs:
//                                       Initialised all BaseStar.m_Supernova elements (some had not been initialised)
//                                       Fixed regression in BaseStar.cpp (INITIAL_STELLAR_TYPE & INITIAL_STELLAR_TYPE_NAME in StellarPropertyValue())
//                                   Added max iteration check to Newton-Raphson method in SolveKeplersEquation (see constant MAX_KEPLER_ITERATIONS)
// 02.02.04      JR - Oct 09, 2019 - Defect repairs:
//                                       SN kick direction calculation corrected
//                                       Boolean value output corrected
//                                       Typos fixed
// 02.02.05      JR - Oct 10, 2019 - Defect repairs:
//                                       Determination of Chemically Homogeneous star fixed (threshold calculation)
//                                       Removed checks for RLOF to/from CH stars
//                                       Typos fixed
// 02.02.06      JR - Oct 11, 2019 - Renamed class "CHE" - now class "CH"
//                                   Updated CHE documentation
//                                   Added m_MassesEquilibrated variable to BaseBinaryStar
// 02.02.07      JR - Oct 20, 2019 - Defect repairs:
//                                       CEE printing systems post-stripping - github issue - reworked CE details/pre/post CE - partial fix (BindingEnergy remaining)
//                                       Added RANDOM_SEED to Options::OptionValue() (omitted erroneously)
//                                   Added m_SecondaryTooSmallForDCO variable to BaseBinaryStar - and to some record definitions
//                                   Added m_StellarMergerAtBirth variable to BaseBinaryStar - and to some record definitions
//                                   Added allow-rlof-at-birth program option
//                                       If CHE enabled, or allow-rlof-at-birth option is true, binaries that have one or both stars
//                                       in RLOF at birth will have masses equilibrated, radii recalculated, orbit circularised, and
//                                       semi-major axis recalculated, while conserving angular momentum - then allowed to evolve
//                                   Added allow-touching-at-birth program option
//                                       Binaries that have stars touching at birth (check is done after any equilibration and
//                                       recalculation of radius and separation is done) are allowed to evolve.  Evolve() function
//                                       immediately checks for merger at birth, flags status as such and stops evolution.
//                                   Documentation updated (see updated doc for detailed explanation of new program options)
// 02.03.00      JR - Oct 25, 2019 - Defect repairs:
//                                       removed extraneous delimiter at end of log file records
//                                   Added '--version' option
//                                   Changed minor version number - should have been done at last release - we'll grant the '--version' option minor release status...
// 02.03.01      JR - Nov 04, 2019 - Defect repair:
//                                       removed erroneous initialisation of m_CEDetails.alpha from BaseBinaryStar::SetRemainingCommonValues()
//                                       (CE Alpha was always being initialised to 0.0 regardless of program options)
// 02.03.02      JR - Nov 25, 2019 - Defect repairs:
//                                       added check for active log file before closing in Log::Stop()
//                                       added CH stars to MAIN_SEQUENCE and ALL_MAIN_SEQUENCE initializer_lists defined in constants.h
//                                       moved InitialiseMassTransfer() outside 'if' - now called even if not using mass transfer - sets some flags we might need
//                                       added code to recalculate rlof if CH stars are equilibrated in BaseBinaryStar constructor
//                                   Enhancements:
//                                       moved KROUPA constants from AIS class to constants.h
//                                       moved CalculateCDFKroupa() function from AIS class to BaseBinaryStar class
//                                       added m_CHE variable to BaseStar class - also selectable for printing
//                                       added explicit check to ResolveCommonEnvelope() to merge binary if the donor is a main sequence star
//                                   Chemically Homogeneous Evolution changes:
//                                       added check to CheckMassTransfer() in BaseBinaryStar.cpp to merge if CH+CH and touching - avoid CEE
//                                       added code to InitialiseMassTransfer() in BaseBinaryStar.cpp to equilibrate and possibly merge if both CH stars in RLOF
// (Unchanged)   IM - Nov 29, 2019 - Defect repairs:
//                                       changed Disbound -> Unbounded in header strings in constants.h
//                                       left one line in default/example grid file (Grid.txt)
//                                       fix default PPISN mass limit in python submit: 65 Msol -> 60 Msol
// 02.03.03      JR - Dec 04, 2019 - Defect repairs:
//                                       added code to UpdateAttributesAndAgeOneTimestep() in Star.cpp to recalculate stellar attributes after switching to new stellar type
//                                       (addresses discontinuous transitions e.g. CH -> HeMS)
//                                       changed IsPulsationalPairInstabilitySN() in GiantBranch.cpp to call IsPairInstabilitySN() instead of set MASSLESS_REMNANT if remnant mass <= 0.0
//                                       changed CalculateSNKickVelocity() in BaseStar.cpp to set m_SupernovaDetails.kickVelocity correctly after adjusting for fallback
// 02.03.04      FSB - Dec 04, 2019 - Defect repairs:
//                                       fixed bug in Fryer+2012 CalculateGravitationalRemnantMassadded() function to compare baryon mass of star remnant with
//  									                   baryon mass of MaximumNeutronStarMass instead of just MaximumNeutronStarMass. 
//                                       added m_BaryonicMassOfMaximumNeutronStarMass to BaseStar.h and BaseStar.cpp
// 02.03.05      JR - Dec 05, 2019 - Defect repairs:
//                                       fixed EvolveSingleStars() in main.cpp to print correct initial mass
//                                       fixed TPAGB::CalculateCOCoreMassAtPhaseEnd() - added conditional
// 02.04.00      JR - Dec 18, 2019 - New functionality:
//                                       added columns to BSE grid functionality: Kick_Velocity_1(&2), Kick_Theta_1(&2), Kick_Phi_1(&2), Kick_Mean_Anomaly_1(&2).  Updated documentation.
//                                   Changed functionality:
//                                       removed compiler version checks from Makefile - they seemed to only work for native Ubuntu and were more of a nuisance than anything...  (old version exists as Makefile-checks)
//                                   Defect repairs:
//                                       added recalculation of gbParams Mx & Lx in HeHG calculateGbParams()
//                                       created HeHG::CalculateGBParams_Static() and GiantBranch::CalculateGBParams_Static(), called from EAGB::ResolveEnvelopeLoss() to facilitate calculation of attributes for new stellar type before actually switching.  Needed to rewrite some other functions as static.  Note: this needs to be revisited and a more elegant solution implemented.
//                                       added CalculateRadiusAndStellarTypeOnPhase() for HeHG and HeGBstars, and changed call to calculateRadiusOnPhase() to CalculateRadiusAndStellarTypeOnPhase() in BaseStar::EvolveOnPhase().  This allows for HeHG and HeGB stars to change stellar type based on radius (previously missed).
//                                       set M = McBAGB for EAGB & TPAGB only (was being set for all types >= TPAGB)
//                                       added extra print detailed in BaseBinaryStar:Evolve() - sometimes missing a switch type in detailed output if only 1 timestep
//                                       swapped heading strings for ANY_STAR_PROPERTY::IS_ECSN and ANY_STAR_PROPERTY::IS_USSN (now correct)
//                                       removed condition in BaseBinaryStar::EvaluateSupernovae().  ResolveSupernova() is now called for all stellar types (not sure what I was thinking originally. I'm sure I had a good reason - or maybe I was just tired...)
//                                       changed name of GiantBranch::CalculateProtoCoreMass() to GiantBranch::CalculateProtoCoreMassDelayed() and changed calls to the function
//                                       swapped order of calculations of ePrime (CalculateOrbitalEccentricityPostSupernova()) and m_SemiMajorAxisPrime (CalculateSemiMajorAxisPostSupernova()) in BaseBinaryStar::ResolveSupernova().  Improper order was causing wrong value of m_SeminMajorAxisPrime to be used in calculation of ePrime
//                                       set m_Disbound = true appropriately in BaseBinaryStar::Evolve() (note: m_Disbound will change name to m_Unbound soon...)
//                                       changed return value of CHeB::DetermineEnvelopeType() to CONVECTIVE.  Left CHeB DetermineEnvelopeTypeHurley2002() as RADIATIVE (used in BinaryConstituentStar::CalculateSynchronisationTimescale())
//                                       changed BINARY_PROPERTY::ORBITAL_VELOCITY to BINARY_PROPERTY::ORBITAL_VELOCITY_PRE_2ND_SUPERNOVA in BSE_SUPERNOVAE_REC (6th value printed)
//                                       added p_Erase parameter to Log::CloseStandardFile(); changed Log::CloseAllStandardFiles() to call Log::CloseStandardFile() with p_Erase=false and erase entire map after all files closed (prevent coredump when closing all files)
//                                       added ResolveSupernova() to ONeWD.h - ONeWD stars were previously not checking for SN
//                                       fixed BaseBinaryStar::InitialiseMassTransfer() - star1 was being updated instead of star2 for CH + CH stars when CHE enabled
// 02.04.01      JR - Dec 23, 2019 - Defect repairs:
//                                       Removed SN_EVENT::SN - all occurrences of SN_EVENT::SN replaced by SN_EVENT::CCSN.
//                                           The current SN event ("Is"), and past SN event ("Experienced") are now bit maps (implemented as Enum Classes).  Each can have any of the values: CCSN, ECSN, PISN, PPSIN, USSN, RUNAWAY, RECYCLED_NS, and RLOF_ONTO_NS.  See definition of SN_EVENT Enum Class in constants.h for implementation and explanation.  
//                                       Updated variables selectable for printing:
//                                           Added ANY_STAR_PROPERTY::SN_TYPE (STAR_PROPERTY, SUPERNOVA_PROPERTY, COMPANION_PROPERTY (should always be SN_EVENT::NONE for companion star))
//                                           Added ANY_STAR_PROPERTY::EXPERIENCED_SN_TYPE (STAR_PROPERTY, SUPERNOVA_PROPERTY, COMPANION_PROPERTY)
//                                           All of ANY_STAR_PROPERTY::{CCSN, ECSN, PISN, PPISN, USSN} now selectable
//                                           Removed ANY_STAR_PROPERTY::SN - no longer selectable for printing (replaced by CCSN)
//                                           Updated documentation
//                                       Changed default record specifications for logfiles BSE_DOUBLE_COMPACT_OBJECTS_REC and BSE_SUPERNOVAE_REC
//                                           Removed the individual SN_EVENT columns for both "Is" and "Experienced" conditions (e.g. CCSN, ECSN etc)
//                                           "Is*" and "Experienced*" columns replaced with SN_TYPE & Experienced_SN_TYPE columns that record the SN event type (e.g. CCSN, ECSN, PPSN, PPSIN, USSN).  
//                                           RUNAWAY, RECYCLED_NS, and RLOF_ONTO_NS are still reported in separate, individual columns.
//                                       Added workaround for non-existent CHeB blue loop.  See description in CHeB::CalculateTimescales()
//                                       Removed binary star "survived" flag - it is always the NOT of the "unbound" flag
//                                       Changed initialisation function for HeGB stars (HeGB::Initialise() in HeGB.h) to NOT recalculate m_Age if evolving from HeHG -> HeGB 
//                                       Removed initialisation of m_Age (to 0.0) from COWD::Initialise() in COWD.h
//                                   Changed behaviour:  
//                                       Changed binary star "disbound" flag to "unbound" flag.  Changed all occurrences of "disbound" to "unbound".  Changed "unbound" header flag to "Unbound"
// 02.04.02      JR - Jan 06, 2020 - Defect repairs:
//                                       Added IsPISN() & IsPPISN() to IsSNEvent()
//                                       Fixed check for SN event at top of BaseBinaryStar::ResolveSupenova()
//                                       Changed BaseBinaryStar::EvaluateSupernovae() to more closely match legacy code behaviour (see notes in function description):
//                                          Added p_Calculate2ndSN parameter to determine if 2nd supernova needs to be resolved
//                                          Clear star2 current SN event if necessary
//                                          Check m_SemiMajorAxisPrime value prior to SN events (viz. new aPrime variable)
//                                       Fixed timestep initialisation in BaseStar::CalculateConvergedTimestepZetaNuclear()  (was negative)
//                                       Fixed m_Age calculation in FGB::ResolveEnvelopeLoss()
//                                       Added CalculateInitialSupernovaMass() to NS.h - was setting M = 5.0 for >= ONeWD, should be ONeWD only (introduced in fix in v04.02.00)
//                                       Changed NS functions to return Radius in Rsol instead of km:
//                                          Added function NS:CalculateRadiusOnPhaseInKM_Static() (returns radius in km)
//                                          Changed NS:CalculateRadiusOnPhase_Static() to return Rsol
//                                          Added CalculateRadiusOnPhase() for NS (ns.h) - returns Rsol 
//                                   Changed behaviour:  
//                                       Print detailed output record whenever stellartype changes (after star 2 if both change)
// (Unchanged)   LK - Jan 10, 2020 - Defect repairs:
//                                       Added missing includes to Star.cpp, utils.h and utils.cpp (required for some compiler versions)
// 02.05.00      JR - Jan 23, 2020 - New functionality:
//                                       Grid files:
//                                          Added kick velocity magnitude random number to BSE grid file - see docs re Grids
//                                          Added range check for Kick_Mean_Anomaly_1 and Kick_Mean_Anomaly_2 ([0.0, 2pi)) in BSE grid file
//                                          Cleaned up SSE & BSE grid file code
//                                       Added m_LBVphaseFlag variable to BaseStar class; also added ANY_STAR_PROPERTY::LBV_PHASE_FLAG print variable.
//                                   Deleted functionality:  
//                                       Removed IndividualSystem option and related options - this can now be achieved via a grid file
//                                          Update pythonSubmitDefault.py to remove individual system related parameters
//                                   Changed behaviour:
//                                       Removed check for Options->Quiet() around simulation ended and cpu/wall time displays at end of EvolveSingleStars() and EvolveBinaryStars() in main.cpp
//                                   Defect repairs:
//                                       Removed erroneous check for CH stars in BaseBinaryStar::EvaluateBinary()
//                                       Fix for issue #46 (lower the minimum value of McSN in star.cpp from Mch to 1.38)
//                                          Changed 'MCH' to 'MECS' in 
//                                             BaseStar::CalculateMaximumCoreMassSN()
//                                             GiantBranch::CalculateCoreMassAtSupernova_Static
// 02.05.01      FSB - Jan 27, 2020 -Enhancement:
//                                       Cleaned up default printed headers and parameters constants.h:
//                                           - removed double parameters that were printed in multiple output files 
//                                           - changed some of the header names to more clear / consistent names
//                                           - added some comments in the default printing below for headers that we might want to remove in the near future
// 02.05.02      JR - Feb 21, 2020 - Defect repairs:
//                                       - fixed issue #31: zRocheLobe function does not use angular momentum loss
//                                       - fixed default logfile path (defaulted to '/' instead of './')
//                                       - changed default CE_ZETA_PRESCRIPTION to SOBERMAN (was STARTRACK which is no longer supported)
// 02.05.03      JR - Feb 21, 2020 - Defect repairs:
//                                       - removed extraneous debug print statement from Log.cpp
// 02.05.04      JR - Feb 23, 2020 - Defect repairs:
//                                       - fixed regression introduced in v02.05.00 that incread DNS rate ten-fold
//                                           - changed parameter from m_SupernovaDetails.initialKickParameters.velocityRandom to m_SupernovaDetails.kickVelocityRandom in call to DrawSNKickVelocity() in BaseStar::CalculateSNKickVelocity()
//                                       - reinstated STAR_1_PROPERTY::STELLAR_TYPE and STAR_2_PROPERTY::STELLAR_TYPE in BSE_SYSTEM_PARAMETERS_REC
// 02.05.05      JR - Feb 27, 2020 - Defect repair:
//                                       - fixed age resetting to 0.0 for MS_GT_07 stars after CH star spins down and switches to MS_GT_07
//                                           - ensure m_Age = 0.0 in constructor for BaseStar
//                                           - remove m_Age = 0.0 from Initialise() in MS_gt.07.h 
// 02.05.06      JR - Mar 02, 2020 - Defect repair:
//                                       - fixed m_MassesEquilibrated and associated functions - was erroneously typed as DOUBLE - now BOOL
//                                   Added/changed functionality:
//                                       - added m_MassesEquilibratedAtBirth variable to class BaseBinaryStar and associated property BINARY_PROPERTY::MASSES_EQUILIBRATED_AT_BIRTH
//                                       - tidied up pythonSubmitDefault.py a little:
//                                             - set grid_filename = None (was '' which worked, but None is correct)
//                                             - set logfile_definitions = None (was '' which worked, but None is correct)
//                                             - added logfile names - set to None (COMPAS commandline arguments already exist for these - introduced in v02.00.00)
// 02.05.07      JR - Mar 08, 2020 - Defect repair:
//                                       - fixed circularisation equation in BaseBinaryStar::InitialiseMassTransfer() - now takes new mass values into account
// 02.06.00      JR - Mar 10, 2020 - Changed functionality:
//                                       - removed RLOF printing code & associated pythonSubmitDefault.py options
// 02.06.01      JR - Mar 11, 2020 - Defect repair:
//                                       - removed extraneous debug print statement from Log.cpp (was previously removed in v02.05.03 but we backed-out the change...)
// 02.06.02      JR - Mar 15, 2020 - Defect repairs:
//                                       - removed commented RLOF printing lines in constant.h (somehow that was lost in some out of sync git merges...)
//                                       - removed commented options no longer used from Options.h and Options.cpp
//                                       - fixed units headers in constants.h - there are now no blank units headers, so SPACE delimited files now parse ok (multiple spaces should be treated as a single space)
//                                       - changed file extension for TAB delimited files to 'tsv'
//                                       - removed "useImportanceSampling" option - not used in code
//                                       - fixed typo in zeta-calculation-every-timestep option in Options.cpp
//                                       - removed redundant OPTIONS->MassTransferCriticalMassRatioHeliumGiant() from qcritflag if statement in BaseBinaryStar::CalculateMassTransfer()
//                                       - fixed OPTIONS->FixedMetallicity() - always returned true, now returns actual value
//                                       - fixed OPTIONS->OutputPathString() - was always returning raw option instead of fully qualified path
//                                       - changed the following in BaseBinaryStar::SetRemainingCommonValues() - erroneously not ported from legacy code:
//                                           (a) m_JLoss = OPTIONS->MassTransferJloss();
//                                           (b) m_FractionAccreted = OPTIONS->MassTransferFractionAccreted();
//                                           (both were being set to default value of 0.0)
//                                       - added OPTIONS->ZetaAdiabaticArbitrary() - option existed, but Options code had no function to retrieve value
//                                       - added OPTIONS->MassTransferFractionAccreted() to options - erroneously not ported from legacy code
//                                   Changed functionality:
//                                       - all options now have default values, and those values will be displayed in the help text (rather than string constants which may be incorrect)
//                                       - boolean options can now be provided with an argument (e.g. --massTransfer false)
//                                       - added ProgramOptionDetails() to Options.cpp and OPTIONS->OptionsDetails() in preparation for change in output functionality
// 02.07.00      JR - Mar 16, 2020 - New/changed functionality:
//                                       - COMPAS Logfiles are created in a (newly created) directory - this way they are all kept together
//                                       - new command line option 'output-container' implemented (also in pythonSubmitDefault.py) - this option allows the user to specify the name of the log files container directory (default is 'COMPAS_Output')
//                                       - if detailed log files are created they will be created in a directory named 'Detailed_Output' within the container directory
//                                       - a run details file named 'Run_details' is created in the container directory.  The file records the run details:
//                                             - COMPAS version
//                                             - date & time of run
//                                             - timing details (wall time, CPU seconds)
//                                             - the command line options and parameters used:
//                                                   - the value of options and an indication of whether the option was supplied by the user or the default value was used
//                                                   - other parameters - calculated/determined - are recorded
//                                   Defect repair:
//                                       - changed "--outut" option name to "--outpuPath" in stringCommands in pythonSubmitDefault.py
// 02.08.00		  AVG - Mar 17, 2020 - Changed functionality:
//  									                   - removed post-newtonian spin evolution	code & associated pythonSubmitDefault.py options
//  									                   - removed only_double_compact_objects code & associated pythonSubmitDefault.py options
//  									                   - removed tides code & associated pythonSubmitDefault.py options
//  									                   - removed deprecated options from pythonSubmitDefault.py options
//  									                   - renamed options: mass transfer, iterations -> timestep-iterations
//  									                   - commented AIS Options until fully implemented
// 02.08.01      JR - Mar 18, 2020 - Defect repairs:
//                                      - restored initialisation of AIS options in Options.cpp (AIS now defaults off instead of on)
//                                      - fixed retrieval of values for:
//                                            - ANY_STAR_PROPERTY::LAMBDA_KRUCKOW_BOTTOM, 
//                                            - ANY_STAR_PROPERTY::LAMBDA_KRUCKOW_MIDDLE, and 
//                                            - ANY_STAR_PROPERTY::LAMBDA_KRUCKOW_TOP 
//                                         in BaseStar::StellarPropertyValue().  Were all previously retrieving same value as ANY_STAR_PROPERTY::LAMBDA_KRUCKOW
//                                      - fixed some comments in BAseBinaryStar.cpp (lines 2222 and 2468, "de Mink" -> "HURLEY")
//                                      - fixed description (in comments) of BinaryConstituentStar::SetPostCEEValues() (erroneously had "pre" instead of "post" - in comments only, not code)
//                                      - fixed description of BaseStar::DrawKickDirection()
// 02.08.02      JR - Mar 27, 2020 - Defect repairs:
//                                      - fixed issue #158 RocheLobe_1<CE == RocheLobe_2<CE always
//                                      - fixed issue #160 Circularisation timescale incorrectly calculated
//                                      - fixed issue #161 Splashscreen printed twice - now only prints once
//                                      - fixed issue #162 OPTIONS->UseFixedUK() always returns FALSE.  Now returns TRUE if user supplies a fixed kick velocity via --fix-dimensionless-kick-velocity command line option
// 02.08.03      JR - Mar 28, 2020 - Defect repairs:
//                                      - fixed typo in BaseBinaryStar::ResolveCommonEnvelopeEvent() when calculating circularisation timescale in the case where star2 is the donor: star1Copy was erroneously used instead of star2Copy; changed to star2Copy
//                                      - changed circularisation timescale of binary to be minimum of constituent stars circularisation timescales, clamped to (0.0, infinity)
// 02.09.00      JR - Mar 30, 2020 - Minor enhancements:
//                                      - tightened the conditions under which we allow over-contact binaries - enabling CHE is no longer a sufficient condition after this change: the allow-rlof-at-birth option must also be specified (ussue #164)
//                                      - added printing of number of stars (for SSE) or binaries (for BSE) created to both stdout and Run_Details (issue #165)
//                                      - enhanced grid processing code in main.cpp to better handle TAB characters
// 02.09.01      JR - Mar 30, 2020 - Defect repair:
//                                      - OPTIONS->UseFixedUK() returns TRUE when user supplies -ve value via --fix-dimensionless-kick-velocity.  Now return TRUE iff the user supplies a value >=0 via --fix-dimensionless-kick-velocity
// 02.09.02      DC - Mar 30, 2020 - Defect repairs:
//                                      - Pulsar code fixed by correcting unit of NS radius in NS.cpp (added KM_TO_M constant in constants.h as a part of this),
//                                      correcting initialisation of pulsar birth parameters from GiantBranch.cpp to NS.cpp, adding an extra condition for isolated evolution when the companion loses mass but the NS does not accrete 
//                                      - option MACLEOD was printing wrongly as MACLEOD+2014 for user options, hence corrected it to MACLEOD in Options.cpp
// 02.09.03      JR - Apr 01, 2020 - Defect repairs:
//                                      - reinstated assignment of "prev" values in BaseBinaryStar::EvaluateBinary() (where call to ResolveTides() was removed).  Fixes low DNS count introduced in v02.08.00 caused by removal of ResolveTides() function (and call)
//                                      - commented option --logfile-BSE-be-binaries to match Be-Binary options commented by AVG in v02.08.00
// 02.09.04      JR - Apr 03, 2020 - Defect repair:
//                                      - removed IsUSSN() from IsSNEvent() definition in BinaryConstituentStar.cpp (USSN flag indicates just US, not USSN. Needs to be tidied-up properly)
// 02.09.05	     IM - Apr 03, 2020 - Defect repair:
//  		                            - fixed timescale calculation issue for newly created HeHG stars (from stripped EAGB stars); fixes drop in CO core mass
// 02.09.06      JR - Apr 07, 2020 - Defect repair:
//                                      - corrected calculation in return statement for Rand::Random(const double p_Lower, const double p_Upper) (issue #201)
//                                      - corrected calculation in return statement for Rand::RandomInt(const double p_Lower, const double p_Upper) (issue #201)
// 02.09.07      SS - Apr 07, 2020 - Change eccentricity, semi major axis and orbital velocity pre-2nd supernove to just pre-supernova everywhere in the code
// 02.09.08      SS - Apr 07, 2020 - Update zetaMainSequence=2.0 and zetaHertzsprungGap=6.5 in Options::SetToFiducialValues
// 02.09.09      JR - Apr 11, 2020 - Defect repair:
//                                      - restored property names in COMPASUnorderedMap<STAR_PROPERTY, std::string> STAR_PROPERTY_LABEL in constants.h (issue #218) (was causing logfile definitions files to be parsed incorrectly)
// 02.09.10	     IM - Apr 12, 2020 - Minor enhancement: added Mueller & Mandel 2020 remnant mass and kick prescription, MULLERMANDEL
//  			                     Defect repair: corrected spelling of output help string for MULLER2016 and MULLER2016MAXWELLIAN
// 02.10.01	     IM - Apr 14, 2020 - Minor enhancement: 
//  				                            - moved code so that SSE will also sample SN kicks, following same code branch as BSE 
// 02.10.02      SS - Apr 16, 2020 - Bug Fix for issue #105 ; core and envelope masses for HeHG and TPAGB stars
// 02.10.03      JR - Apr 17, 2020 - Defect repair:
//                                      - added LBV and WR winds to SSE (issue #223)
// 02.10.04	     IM - Apr 25, 2020 - Minor enhancement: moved Mueller & Mandel prescription constants to constants.h, other cleaning of this option
// 02.10.05      JR - Apr 26, 2020 - Enhancements:
//                                      - Issue #239 - added actual random seed to Run_Details
//                                      - Issue #246 - changed Options.cpp to ignore --single-star-mass-max if --single-star-mass-steps = 1.  Already does in main.cpp.
// 02.10.06      JR - Apr 26, 2020 - Defect repair:
//                                      - Issue #233 - corrected cicularisation formalae used in both BaseBinartStar constructors
// 02.11.00      JR - Apr 27, 2020 - Enhancement:
//                                      - Issue #238 - add supernova kick functionality to SSE grid file (+ updated docs)
//                                   Defect repairs:
//                                      - fixed typo in Options.h: changed '#include "rand.h" to '#include "Rand.h"
//                                      - fixed printing of actual random seed in Run_Details file (moved to Log.cpp from Options.cpp: initial random seed is set after options are set)
// 02.11.01	     IM - May 20, 2020 - Defect repair: 
//                                      - changed max NS mass for MULLERMANDEL prescription to a self-consistent value
// 02.11.02      IM - Jun 15, 2020 - Defect repair:
//                                      - added constants CBUR1 and CBUR2 to avoid hardcoded limits for He core masses leading to partially degenerate CO cores
// 02.11.03     RTW - Jun 20, 2020 - Enhancement:
//                                      - Issue #264 - fixed mass transfer printing bug 
// 02.11.04      JR - Jun 25, 2020 - Defect repairs:
//                                      - Issue #260 - Corrected recalculation of ZAMS values after eqilibration and cicularisation at birth when using grid files
//                                      - Issue #266 - Corrected calculation in BaseBinaryStar::SampleInitialMassDistribution() for KROUPA IMF distribution
//                                      - Issue #275 - Previous stellar type not set when stellar type is switched mid-timestep - now fixed
// 02.11.05      IM - Jun 26, 2020 - Defect repair:
//  				                    - Issue #280 - Stars undergoing RLOF at ZAMS after masses are equalised were removed from run even if AllowRLOFatZAMS set
// 02.12.00      IM - Jun 29, 2020 - Defect repair:
//                                      - Issue 277 - move UpdateAttributesAndAgeOneTimestepPreamble() to after ResolveSupernova() to avoid inconsistency
// 02.12.01      IM - Jul 18, 2020 - Enhancement:
//                                      - Starting to clean up mass transfer functionality
// 02.12.02      IM - Jul 23, 2020 - Enhancement:
//                                      - Change to thermal timescale MT for both donor and accretor to determine MT stability
// 02.12.03      IM - Jul 23, 2020 - Enhancement:
//                                      - Introduced a new ENVELOPE_STATE_PRESCRIPTION to deal with different prescriptions for convective vs. radiative envelopes (no actual behaviour changes yet for ENVELOPE_STATE_PRESCRIPTION::LEGACY);
//                                      - Removed unused COMMON_ENVELOPE_PRESCRIPTION
// 02.12.04      IM - Jul 24, 2020 - Enhancement:
//                                      - Changed temperatures to be written in Kelvin (see issue #278)
// 02.12.05      IM - Jul 25, 2020 - Enhancement:
//                                      - Added definition of FIXED_TEMPERATURE prescription to DetermineEnvelopeType()
//                                      - Removed unnecessary (and inaccurate) numerical zeta Roche lobe calculation
// 02.12.06      IM - Jul 26, 2020 - Enhancement:
//                                      - Extended use of zetaRadiativeEnvelopeGiant (formerley zetaHertzsprungGap) for all radiative envelope giant-like stars
// 02.12.07      IM - Jul 26, 2020 - Defect repair:
//                                      - Issue 295: do not engage in mass transfer if the binary is unbound
// 02.12.08   	AVG - Jul 26, 2020 - Defect repair:
//                                      - Issue #269: legacy bug in eccentric RLOF leading to a CEE
// 02.12.09      IM - Jul 30, 2020 - Enhancement:
//                                      - Cleaning of BaseBinaryStar::CalculateMassTransferOrbit(); dispensed with mass-transfer-prescription option
// 02.13.00      IM - Aug 2, 2020  - Enhancements and defect repairs:
//                                      - Simplified timescale calculations in BaseBinaryStar
//                                      - Replaced Fast Phase Case A MT and regular RLOF MT from non-envelope stars with a single function based on a root solver rather than random guesses (significantly improves accuracy)
//                                      - Removed all references to fast phase case A MT
//                                      - Corrected failure to update stars in InitialiseMassTransfer if orbit circularised on mass transfer
//                                      - Corrected incorrect timestep calculation for HeHG stars
// 02.13.01     AVG - Aug 6, 2020  - Defect repair:
//  									- Issue #267: Use radius of the star instead of Roche-lobe radius throughout ResolveCommonEnvelopeEvent()
// 02.13.02      IM - Aug 8, 2020  - Enhancements and defect repairs:
//                                      - Simplified random draw from Maxwellian distribution to use gsl libraries
//                                      - Fixed mass transfer with fixed accretion rate
//                                      - Cleaned up code and removed unused code
//                                      - Updated documentation
// 02.13.03       IM - Aug 9, 2020  - Enhancements and defect repairs:
//                                      - Use total core mass rather than He core mass in calls to CalculateZAdiabtic (see Issue #300)
//                                      - Set He core mass to equal the CO core mass when the He shell is stripped (see issue #277)
//                                      - Ultra-stripped SNe are set at core collapse (do not confusingly refer to stripped stars as previously, see issue #189)
// 02.13.04       IM - Aug 14, 2020 - Enhancements and defect repairs:
//                                      - Catch exception in boost root finder for mass transfer (resolve issue #317)
//                                      - Update core masses during Initialisation of HG and HeHG stars to be consistent with Hurley models
//                                      - Avoid division by zero in mass transfer rates of WDs
//                                      - Remove POSTITNOTE remnant mass prescription
// 02.13.05       IM - Aug 16, 2020 - Enhancements and defect repairs:
//                                      - General code cleaning
//                                      - Removed some redundant variables (e.g., m_EnvMass, which can be computed from m_Mass and m_CoreMass)
//                                      - Removed calculations of ZetaThermal and ZetaNuclear (these were previously incorrect because they relied on the evolution of a stellar copy which reverted to BaseStar and therefore didn't have the correct behaviour)
//                                      - Fixed CalculateZadiabatic to use ZetaAdiabaticArbitrary rather than ZetaThermalArbitrary; removed the latter
//                                      - Capped He core mass gain during shell H burning for CHeB and TPAGB stars, whose on-phase evolution now ends promptly when this limit is reached; this change also resolves issue #315 (higher mass SN remnants than total stellar mass)
// 02.13.06     AVG - Aug 20, 2020  - Defect repair:
//  									- Issue #229: Corrected fitting parameters in Muller 16 SN kick function
// 02.13.07      IM - Aug 20, 2020  - Enhancements:
//                                      - ONeWDs can now undergo ECSN if their mass rises above MECS=1.38 solar masses (previously, they could only undergo CCSN on rising above 1.38 solar masses).  ONeWD::CalculateInitialSupernovaMass now returns MCBUR1 rather than 5.0 to ensure this happens
//                                      - BaseStar::CalculateMaximumCoreMassSN() has been removed - it is superfluous since  GiantBranch::CalculateCoreMassAtSupernova_Static does the same thing
//                                      - Some misleading comments in TPAGB dealing with SNe have been clarified
//                                      - Option to set MCBUR1 [minimum core mass at base of the AGB to avoid fully degenerate CO core formation] to a value different from the Hurley default of 1.6 solar masses added, Issue #65 resolved
//                                      - Removed unused Options::SetToFiducialValues()
//                                      - Documentation updated
// 02.13.08       JR - Aug 20, 2020 - Code cleanup:
//                                      - moved BaseStar::SolveKeplersEquation() to utils
//                                      - changed call to (now) utils::SolveKeplersEquation() in BaseStar::CalculateSNAnomalies() to accept tuple with error and show error/warning as necessary
//                                      - removed call to std::cerr from utils::SolveQuadratic() - now returns error if equation has no real roots
//                                      - changed call to utils::SolveQuadratic() in GiantBranch::CalculateGravitationalRemnantMass() to accept tuple with error and show warning as necessary
//                                      - changed RadiusEqualsRocheLobeFunctor() in BinaryBaseStar.h to not use the SHOW_WARN macro (can't uset ObjectId() function inside a templated function - no object)
//                                      - changed COMMANDLINE_STATUS to PROGRAM_STATUS (better description)
//                                      - moved ERROR:NONE to top of enum in constants.h (so ERROR = 0 = NONE - makes more sense...)
//                                      - added new program option '--enable-warnings' to enable warning messages (via SHOW_WARN macros).  Default is false.  SHOW_WARN macros were previously #undefined
// 02.13.09     RTW - Aug 21, 2020  - Code cleanup:
// 									    - Created changelog.txt and moved content over from constants.h
// 									    - Changed OrbitalVelocity to OrbitalAngularVelocity where that parameter was misnamed
// 									    - Changed Pre/PostSNeOrbitalVelocity to OrbitalVelocityPre/PostSN for consistency
// 									    - Added and updated physical conversion constants for clarity (e.g MSOL to MSOL_TO_KG)
// 									    - Removed ID from output files, it is confusing and superseded by SEED
// 									    - Removed 'Total' from TotalOrbital(Energy/AngularMomentum)
// 									    - Typos
// 02.13.10     IM - Aug 21, 2020   - Enhancement:
//                                      - Added caseBBStabilityPrescription in lieu of forceCaseBBBCStabilityFlag and alwaysStableCaseBBBCFlag to give more options for case BB/BC MT stability (issue #32)
// 02.13.11     IM - Aug 22, 2020   - Enhancement:
//                                      - Removed several stored options (e.g., m_OrbitalAngularVelocity, m_StarToRocheLobeRadiusRatio, etc.) to recompute them on an as-needed basis
//                                      - Removed some inf values in detailed outputs
//                                      - Slight speed-ups where feasible
//                                      - Shift various calculations to only be performed when needed, at printing, and give consistent values there (e.g., OmegaBreak, which was never updated previously)
//                                      - Remove a number of internal variables
//                                      - Declare functions constant where feasible
//                                      - Remove options to calculate Zetas and Lambdas at every timestep; variables that only appear in detailed outputs should not be computed at every timestep in a standard run
//                                      - Update documentation
//                                      - Remove postCEE binding energy (meaningless and wasn't re-computed, anyway)
// 02.13.12     IM - Aug 23, 2020   - Enhancement:
//                                      - More cleaning, removed some of the unnecessary prime quantities like m_SemiMajorAxisPrime, m_EccentricityPrime, etc.
//                                      - Thermal timescales are now correctly computed after the CE phase
//                                      - Detailed output passes a set of self-consistency checks (issue #288)
// 02.13.13     JR - Aug 23, 2020   - Defect repairs:
//                                      - Fixed debugging and logging macros in LogMacros.h
// 02.13.14     IM - Aug 29, 2020   - Defect repairs:
//                                      - Address issue #306 by removing detailed printing of merged binaries
//                                      - Address issue #70 by stopping evolution if the binary is touching
//                                      - Check for merged binaries rather than just touching binaries in Evaluate
//                                      - Minor cleaning (e.g., removed unnecessary CheckMassTransfer, which just repeated the work of CalculateMassTransfer but with a confusing name)
// 02.13.15     IM - Aug 30, 2020   - Defect repairs:
//                                      - Fixed issue #347: CalculateMassTransferOrbit was not correctly accounting for the MT_THERMALLY_LIMITED_VARIATION::RADIUS_TO_ROCHELOBE option
//                                      - Assorted very minor cleaning, including comments
// 02.14.00     IM - Aug 30, 2020   - Enhancement:
//                                      - Recreate RLOF printing (resolve issue #212)
// 02.14.01     ML - Sep 05, 2020   - Code cleanup:
//                                      - Issue #354 - Combine HYDROGEN_RICH and HYDROGEN_POOR supernova output variables into a single boolean variable IS_HYDROGEN_POOR 
// 02.15.00     JR - Sep 09, 2020   - Enhancements and related code cleanup:
//                                      - implemented "DETAILED_OUTPUT" folder inside "COMPAS_Output" container for SSE output
//                                      - SSE Parameters files moved to "DETAILED_OUTPUT" folder (they are analogous to BSE_Detailed_Output files)
//                                      - implemented SSE Switch Log and BSE Switch Log files (record written at the time of stellar type switch - see documentation)
//                                      - implemented SSE Supernova log file - see documentation (issue #253)
//                                      - added TIMESCALE_MS as a valid property in BaseStar::StellarPropertyValue().  The TIMESCALE_MS value in the SSE_Parameters file was being printed as "ERROR!" and nobody noticed :-)  It now prints correctly.
// 02.15.01     RS - Sep 10, 2020   - Enhancement
//                                       - added profiling option to keep track of repeated pow() calls
// 02.15.02     IM - Sep 11, 2020   - Defect repair
//                                       - changed ultra-stripped HeHG and HeGB stars to immediately check for supernovae before collapsing into WDs; this resolves issue #367
// 02.15.03     RTW - Sep 11, 2020   - Code cleanup:
//                                      - Set all references to kick "velocity" to magnitude. This is more correct, and will help distinguish from system and component vector velocities later
// 02.15.04     JR - Sep 11, 2020   - Enhancement
//                                       - refactored profiling code
//                                          - profiling code can now be #defined away for production build
//                                          - added options (via #defines) to profiling code: counts only (no CPU spinning), and print calling function name
//                                       - removed profiling program option
// 02.15.05     JR - Sep 12, 2020   - Code cleanup
//                                       - removed superfluous (and broken) #define guard around profiling.cpp
//                                       - minor change to profiling output (moved header and trailer to better place)
// 02.15.06     IM - Sep 12, 2020   - Defect repair
//                                       - Changed BaseBinaryStar::ResolveSupernova to account only for mass lost by the exploding binary during the SN when correcting the orbit
//                                       - Delayed supernova of ultra-stripped stars so that the orbit is adjusted in response to mass transfer first, before the SN happens
// 02.15.07     RTW - Sep 13, 2020   - Enhancement:
//                                      - Issue #12 - Move enhancement STROOPWAFEL from Legacy COMPAS to new COMPAS
//                                      - Issue #18 - double check STROOPWAFEL works in newCOMPAS
//                                      - Issue #154 - Test compatibility of CompasHPC and BSE_Grid.txt
//                                      - Added in combined functionality of Stroopwafel and pythonSubmit, with support for HPC runs
// 02.15.08     IM - Sep 14, 2020   - Defect repair:
//                                      - Issue #375 Error in Hurley remnant mass calculation
// 02.15.09     RTW - Oct 1, 2020   - Code cleanup:
//                                      - Rewrote ResolveSupernova to match Pfahl, Rappaport, Podsiadlowski 2002, and to allow for vector addition of system and component velocities
//                                      - Changed meaning of Supernova_State (see Docs)
//                                      - PostSN parameters have been removed
//                                      - SN phi has been redefined
// 02.15.10     IM - Oct 3, 2020    - Code cleanup:
//                                      - Removed some unnecessary internal variables and functions (m_TotalMass, m_TotalMassPrev, m_ReducedMass, m_ReducedMassPrev, m_TotalAngularMomentumPrev, CalculateAngularMomentumPrev(), EvaluateBinaryPreamble(),...
//                                      - Cleaned up some unclear comments
//                                      - ResolveCoreCollapseSN() no longer takes the Fryer engine as an argument (Fryer is just one of many possible prescriptions)
// 02.15.11     IM - Oct 3, 2020    - Defect repair and code cleanup:
//                                      - Fixed a number of defects in single stellar evolution (Github issues #381, 382, 383, 384, 385)
//                                      - The Fryer SN engine (delayed vs rapid) is no longer passed around, but read in directly in CalculateRemnantMassByFryer2012()
// 02.15.12     IM - Oct 5, 2020    - Enhancement
//                                      - Added timestep-multiplier option to adjust SSE and BSE timesteps relative to default
//                                      - Added eccentricity printing to RLOF logging
//                                      - Adjusted pythonSubmitDefault.py to include PESSIMISTIC CHE
//                                      - Updated documentation
// 02.15.13     JR - Oct 8, 2020    - Defect repair:
//                                      - Added checks for maximum time and timesteps to SSE code- issue #394
// 02.15.14     IM - Oct 8, 2020    - Defect repair:
//                                      - Added checks for dividing by zero when calculating fractional change in radius
// 02.15.15     IM - Oct 8, 2020    - Defect repair:
//                                      - Added safeguards for R<R_core in radius perturbation for small-envelope stars, complete addressing issue #394
// 02.15.16     RTW - Oct 14, 2020  - Code cleanup
//                                      - Changed separation to semiMajorAxis in RLOF and BeBinary properties
// 02.15.17     IM - Oct 16, 2020   - Defect repair and code cleanup:
//                                      - Issue 236 fixed: SN printing correctly enabled for all SNe
//                                      - Minor code cleaning: Cleaned up EvaluateSupernovae(), removed unnecessary m_Merged variable
// 02.15.18     RTW - Oct 22, 2020  - Code cleanup
//                                      - Removed redundant 'default' extension from files in the "defaults/" folder, and fixed references in the documentation.
//                                      - Added in '0' buffers to the Wall Times output to match the HH:MM:SS format
// 02.15.19     IM - Oct 23, 2020   - Enhancements
//                                      - Continue evolving DCOs until merger if EvolvePulsars is on (Issue #167)
//                                      - Removed m_SecondaryTooSmallForDCO (Issue #337)
// 02.15.20     RTW - Nov 03, 2020  - Code cleanup
//                                      - Removed unnecessary supernova phi rotation - it was added to agree with Simon's original definition, and to allow for seeds to reproduce the same SN final orbit. 
//                                      -   Removing it means seeds won't reproduce the same systems before and after, but populations are unaffected.
// 02.16.00     JR - Nov 03, 2020   - Enhancements
//                                      - Implemented new grid file functionality (see discussion in issue #412); updated docs - see docs (doc v2.3 has new documentation)
//
//                                      - Added all options to printing functionality: all options can now be selected for printing, 
//                                        either in the default log record specifications, or at runtime via the logfile-definitions option
//
//                                      - 'CHE_Option' header string changed to 'CHE_Mode'.  A few typos fixed in header strings.
//
//                                      - Added options
//                                          - initial-mass                          initial mass for single star (SSE)
//                                          - initial-mass-1                        initial mass for primary (BSE)
//                                          - initial-mass-2                        initial mass for secondary (BSE)
//                                          - semi-major-axis, a                    initial semi-major axis (BSE)
//                                          - orbital-period                        initial orbital period – only used if ‘semi-major-axis’ not specified
//                                          - eccentricity, e                       initial eccentricity (BSE)
//                                          - mode                                  mode of evolution: SSE or BSE (default is BSE)
//                                          - number-of-systems                     number of systems (single stars/binary stars) to evolve
//                                          - kick-magnitude-random                 kick magnitude random number for the star (SSE): used to draw the kick magnitude
//                                          - kick-magnitude                        the (drawn) kick magnitude for the star (SSE)
//                                          - kick-magnitude-random-1               kick magnitude random number for the primary star (BSE): used to draw the kick magnitude
//                                          - kick-magnitude-1                      the (drawn) kick magnitude for the primary star (BSE)
//                                          - kick-theta-1                          the angle between the orbital plane and the ’z’ axis of the supernova vector for the primary star (BSE)
//                                          - kick-phi-1                            the angle between ’x’ and ’y’, both in the orbital plane of the supernova vector, for the primary star (BSE)
//                                          - kick-mean-anomaly-1                   the mean anomaly at the instant of the supernova for the primary star (BSE)
//                                          - kick-magnitude-random-2               kick magnitude random number for the secondary star (BSE): used to draw the kick magnitude
//                                          - kick-magnitude-2                      the (drawn) kick magnitude for the secondary star (BSE)
//                                          - kick-theta-2                          the angle between the orbital plane and the ’z’ axis of the supernova vector for the secondary star (BSE)
//                                          - kick-phi-2                            the angle between ’x’ and ’y’, both in the orbital plane of the supernova vector, for the secondary star (BSE)
//                                          - kick-mean-anomaly-2                   the mean anomaly at the instant of the supernova for the secondary star (BSE)
//                                          - muller-mandel-kick-multiplier-BH      scaling prefactor for BH kicks when using 'MULLERMANDEL'
//                                          - muller-mandel-kick-multiplier-NS      scaling prefactor for NS kicks when using 'MULLERMANDEL'
//                                          - switchlog                             replaces ‘BSEswitchLog’ and ‘SSEswitchLog’
//                                          - logfile-rlof-parameters               replaces ‘logfile-BSE-rlof-parameters’
//                                          - logfile-common-envelopes              replaces ‘logfile-BSE-common-envelopes’
//                                          - logfile-detailed-output               replaces ‘logfile-BSE-detailed-output’, and now also used for SSE
//                                          - logfile-double-compact-objects		replaces ‘logfile-BSE-double-compact-objects’
//                                          - logfile-pulsar-evolution              replaces ‘logfile-BSE-pulsar-evolution’
//                                          - logfile-supernovae                    replaces ‘logfile-BSE-supernovae’ and ‘logfile-SSE-supernova’
//                                          - logfile-switch-log                    replaces ‘logfile-BSE-switch-log’ and ‘logfile-SSE-switch-log’
//                                          - logfile-system-parameters             replaces ‘logfile-BSE-system-parameters’
//
//                                      - Removed options
//                                          - number-of-binaries                    replaced by ‘number-of-systems’ for both SSE and BSE
//                                          - single-star-min                       replaced by ‘initial-mass’ and ‘number-of-stars’
//                                          - single-star-max                       replaced by ‘initial-mass’ and ‘number-of-stars’
//                                          - single-star-mass-steps                replaced by ‘initial-mass’ and ‘number-of-stars’
//                                          - BSEswitchLog                          replaced by ‘switchlog’
//                                          - SSEswitchLog                          replaced by ‘switchlog’
//                                          - logfile-BSE-rlof-parameters           replaced by ‘logfile-rlof-parameters’
//                                          - logfile-BSE-common-envelopes          replaced by ‘logfile-common-envelopes’
//                                          - logfile-BSE-detailed-output           replaced by ‘logfile-detailed-output’
//                                          - logfile-BSE-double-compact-objects    replaced by ‘logfile-double-compact-objects’
//                                          - logfile-BSE-pulsar-evolution          replaced by ‘logfile-pulsar-evolution’
//                                          - logfile-BSE-supernovae                replaced by ‘logfile-supernovae’
//                                          - logfile-SSE-supernova                 replaced by ‘logfile-supernovae’
//                                          - logfile-BSE-switch-log                replaced by ‘logfile-switch-log’
//                                          - logfile-SSE-switch-log                replaced by ‘logfile-switch-log’
//                                          - logfile-BSE-system-parameters         replaced by ‘logfile-system-parameters’
//
//                                      - Overloaded Options – these options are context-aware and are used for both SSE and BSE:
//                                          - number-of-systems                     specifies the number of systems (single stars/binary stars) to evolve
//                                          - detailed-output                       switches detailed output on/off for SSE or BSE
//                                          - switchlog                             enables the switch log for SSE or BSE
//                                          - logfile-detailed-ouput                defines filename for SSE or BSE detailed output file
//                                          - logfile-supernovae                    defines filename for SSE or BSE supernovae file
//                                          - logfile-switch-log                    defines filename for SSE or BSE switch log file
// 02.16.01     JR - Nov 04, 2020   - Enhancement
//                                      - changed switchlog implementation so that a single switchlog file is created per run
//                                        (see Issue #387 - note: single '--switch-log' option (shared SSE/BSE) implemented in v02.16.00)
// 02.16.02     IM - Nov 05, 2020   - Enhancements, Defect repairs
//                                      - Updated MT stability criteria for HeMS stars (Issue #425) to use MS zeta value
//                                      - Corrected baryon number for HeWD to match Hurley prescription (Issue #416)
//                                      - Corrected calculation of core mass after 2nd dredge-up (Issue #419)
//                                      - Corrected calculation of minimum radius on CHeB (Issue #420)
// 02.16.03     JR - Nov 08, 2020   - Defect repairs, Enhancements
//                                      - Issue #308
//                                          - added constant for minimum initial mass, maximum initial mass, minim metallicity and maximum metallicity to constants.h
//                                          - added checks to options code (specifically Options::OptionValues::CheckAndSetOptions()) to check option values for
//                                            initial mass and metallicity against constraints in constants.h
//                                      - Issue #342
//                                          - replaced header string suffixes '_1', '_2', '_SN', and '_CP' with '(1)', '(2)', '(SN)', and '(CP)' respectively
//                                          - now header strings ending in '(1)' indicate the value is for Star_1, '(2) for Star_2, '(SN)' for the supernova, and '(CP)' the companion
//                                      - Issue #351
//                                          - moved flags RECYCLED_NS and RLOF_ONTO_NS from SN_EVENT enum - now flags in BinaryConstiuentStar class
//                                          - removed RUNAWAY flag from SN_EVENT enum - removed entirely from code (not required)
//                                      - Issue #362
//                                          - changed header strings for RZAMS (radius at ZAMS) to 'Radius@ZAMS' - now consistent with MZAMS (mass at ZAMS - 'Mass@ZAMS')
//                                      - Issue #363
//                                          - made header strings for Lambdas uniform (all now start with 'Lambda_')
//                                      - Issue #409
//                                          - removed SN_THETA and SN_PHI from default SSE_SUPERNOVAE_REC (don't apply to SSE)
//                                      - Fixed defect that caused semi-major axis to be drawn from distribution rather than calculated from supplied orbital period
//                                        (moved check and calculation from options.cpp to BaseBinaryStar.cpp)
// 02.17.00     JR - Nov 10, 2020   - Enhancement, defect repairs, code cleanup
//                                      - Added SSE System Parameters file
//                                          - records initial parameters and result (final stellar type) 
//                                          - useful when detailed output is not required
//                                      - Fix for Issue #439
//                                      - Fixed typo in LogfileSwitchLog() in Options.h - only affected situation where user specified switchlog filename (overriding default filename)
//                                      - Removed m_LBVfactor variable from BaseBinaryStar - never used in BSE code
//                                      - Removed m_LBVfactor variable from BaseStar - use OPTIONS->LuminousBlueVariableFactor()
//                                      - Removed m_WolfRayetFactor variable from BaseBinaryStar - never used in BSE code
//                                      - Removed m_LBVfactor variable from BaseStar - use OPTIONS->WolfRayetFactor()
// 02.17.01     RTW - Nov 10, 2020  - Enhancement:
//                                      - Added in Schneider 2020 remnant mass prescriptions (standard and alternative)
//                                      - Added parameter MassTransferDonorHistory, as required for above prescription, which tracks the MT donor type (from which the MT Case can be established)
// 02.17.02     RTW - Nov 13, 2020  - Enhancement:
//                                      - Cleaned up the demo plotting routine so that the plot produced is the plot we use in the methods paper
// 02.17.03     JR - Nov 13, 2020   - Enhancements, code cleanup
//                                      - Added metallicity-distribution option: available distributions are ZSOLAR and LOGUNIFORM (see documentation)
//                                          - Added metallicity-min and metallicity-max options (for metallicity-distribution option)
//                                          - Metallicity is sampled if not explicitly specified via the --metallicity option - this was existing functionality, but
//                                            no distribution was implemented: sampling always returned ZSOLAR.  This change adds the LOGUNIFORM distribution, and 'formalises' the ZSOLAR 'distribution'.
//                                      - Added MASS to default SSE_SYSTEM_PARAMETERS_REC
//                                      - Removed AIS code
//                                      - Removed variable 'alpha' from BinaryCEDetails struct - use OPTIONS->CommonEnvelopeAlpha()
//                                          - Removed BINARY_PROPERTY::COMMON_ENVELOPE_ALPHA - use PROGRAM_OPTION::COMMON_ENVELOPE_ALPHA
//                                      - Issue #443: removed eccentricity distribution options FIXED, IMPORTANCE & THERMALISE (THERMALISE = THERMAL, which remains) 
// 02.17.04     JR - Nov 14, 2020   - Defect repairs
//                                      - Added CalculateRadiusOnPhase() and CalculateLuminosityOnPhase() to class BH (increases DNS yield)
//                                      - Added metallicity to sampling conditions in BaseBinaryStar constructor (should have been done when LOGUNIFORM metallicity distribution added)
// 02.17.05     TW - Nov 16, 2020   - Defect repairs
//                                      - Issue #444
//                                          - Fixed typo in synchronisation timescale
// 02.17.06     RTW - Nov 17, 2020  - Bug fix:
//                                      - Fixed Schneider remnant mass inversion from logRemnantMass^10 to 10^logRemnantMass, added some comments in the same section
// 02.17.07     TW - Nov 17, 2020   - Enhancements, code cleanup
//                                      - Issue #431
//                                          - Added option to change LBV wind prescription: choices are NONE, HURLEY_ADD, HURLEY and BELCYZNSKI
//                                      - Replaced numbers with constants for luminosity and temperature limits in mass loss
//                                      - Consolidated checks of luminosity for NJ winds within function
//                                      - NOTE: the above makes sure luminosity is checked before applying NJ winds for MS stars, this was not previously the case but I think it should be
// 02.17.08     JR - Nov 19, 2020   - Enhancements, code cleanup
//                                      - Added orbital-period-distribution option (see note in Options.cpp re orbital period option)
//                                      - Added mass-ratio option
//                                      - Updated default pythonSubmit to reflect new options, plus some previous omissions (by me...)
//                                      - Minor typo/formatting changes throughout
//                                      - Updated docs for new options, plus some typos/fixes/previous omissions
// 02.17.09     RTW - Nov 20, 2020  - Bug fix:
//                                      - Removed corner case for MT_hist=8 stars in the Schneider prescription (these should be considered Ultra-stripped)
// 02.17.10     RTW - Nov 25, 2020  - Enhancement:
//                                      - Cleaned up Schneider remnant mass function (now uses PPOW), and set the HeCore mass as an upper limit to the remnant mass
// 02.17.11     LVS - Nov 27, 2020  - Enhancements:
//                                      - Added option to vary all winds with OverallWindMassLossMultiplier
// 02.17.12     TW - Dec 9, 2020    - Enhancement, code cleanup, bug fix
//                                      - Issue #463
//                                          - Changed variable names from dml, dms etc. to rate_XX where XX is the mass loss recipe
//                                          - No longer overwrite variables with next mass loss recipe for clarity
//                                      - Added a new option to check the photon tiring limit during mass loss (default false for now)
//                                      - Added a new class variable to track the dominant mass loss rate at each timestep
// 02.17.13     JR - Dec 11, 2020   - Defect repair
//                                      - uncomment initialisations of mass transfer critical mass ratios in Options.cpp (erroneously commented in v02.16.00)
// 02.17.14     TW - Dec 16, 2020   - Bug fix
//                                      - fix behaviour at fLBV=0 (had been including other winds but should just ignore them)
// 02.17.15     JR - Dec 17, 2020   - Code and architecture cleanup
//                                      - Architecture changes:
//                                          - Added Remnants class    - inherits from HeGB class
//                                          - Added WhiteDwarfs class - inherits from Remnants class; most of the WD code moved from HeWD, COWD and ONeWD to WhiteDwarfs class
//                                          - Changed HeWD class      - inherits from WhiteDwarfs class (COWD still inherits from HeWD; ONeWD from COWD)
//                                          - Change NS class         - inherits from Remnants class; code added/moved as necessary
//                                          - Change BH class         - inherits from Remnants class; code added/moved as necessary
//                                          - Change MR class         - inherits from Remnants class; code added/moved as necessary
//                                      - Code cleanup:
//                                          - added "const" to many functions (mostly SSE code) that dont modify class variables ("this") (still much to do, but this is a start)
//                                          - added "virtual" to GiantBranch::CalculateCoreMassAtBAGB() and BaseStar::CalculateTemperatureAtPhaseEnd()
//                                              - will have no impact given where they are called, but the keyword should be there (in case of future changes)
//                                          - changed hard-coded header suffixes from _1 -> (1), _2 -> (2)
//                                      - Added call to main() to seed random number generator with seed = 0 before options are processed (and user specified seed is know).  Ensures repeatability.
//                                      - Changed "timestep below minimum" warnings in Star.cpp to be displayed only if --enable-warnings is specified
// 02.17.16     JR - Dec 17, 2020   - Code cleanup
//                                      - Removed "virtual" from GiantBranch::CalculateCoreMassAtBAGB() (incorrectly added in v02.17.15 - I was right the first time)
//                                      - Removed "const" from Remnants::ResolveMassLoss() (inadvertently added in v02.17.15)
//                                      - Removed declarations of variables m_ReducedMass, m_ReducedMassPrev, m_TotalMass, and m_TotalMassPrevfrom BaseBinaryStar.h (cleanup begun in v02.15.10 - these declarations were missed)
// 02.17.17     RTW - Dec 17, 2020  - Code cleanup
//                                      - Removed MassTransferCase related variables in favor of MassTransferDonorHist
// 02.17.18     JR - Dec 18, 2020   - Defect repair
//                                      - Typo in options code for option --switch-log: "switchlog" was incorrectly used instead of "switch-log"
// 02.17.19     LVS - Dec 19, 2020  - Enhancements:
//                                      - Added option to vary winds of cool stars (with T < VINK_MASS_LOSS_MINIMUM_TEMP) via a CoolWindMassLossMultiplier
// 02.18.00     JR - Jan 08, 2021   - Enhancement:
//                                      - Added support for HDF5 logfiles (see notes at top of log.h)
//                                      - Added 'logfile-type' option; allowed values are HDF5, CSV, TSV, TXT; default is HDF5
//                                      - Added 'hdf5-chunk-size' option - specifies the HDF5 chunk size (number of dataset entries)
//                                      - Added 'hdf5-buffer-size' option - specifies the HDF5 IO buffer size (number of chunks)
//                                      - Removed 'logfile-delimiter' option - delimiter now set by logfile type (--logfile-type option described above)
//                                      - Changed header strings containing '/' character: '/' replaced by '|' (header strings become dataset names in HDF5 files, and '/' is a path delimiter...)
// 02.18.01     SS - Jan 11, 2021   - Defect repair
//                                      - Added check if binary is bound when evolving unbound binaries
// 02.18.02     JR - Jan 12, 2021   - Defect repair:
//                                      - Changed "hdf5_chunk_size = 5000" to "hdf5_chunk_size = 100000" in default pythonSubmit (inadvertently left at 5000 after some tests...)
// 02.18.03     SS - Jan 19, 2021   - Enhancement:
// 									    - Added check for neutron star mass against maximum neutron star mass. 
//									      If a neutron star exceeds this mass it should collapse to a black hole. 
//                                        This can be relevant for neutron stars accreting, e.g. during common envelope evolution
// 02.18.04     IM - Jan 28, 2021   - Enhancement:
//                                      - NS to BH collapse preserves mass (see discussion in #514)
//                                      - Fixed comment typo
// 02.18.05     JR - Jan 29, 2021   - Defect repair:
//                                      - Honour '--evolve-unbound-systems' option when specified in a grid file (see issue #519)
//                                      - Honour '--evolve-pulsars' option when specified in a grid file (same as issue #519)
//                                      - Added "maximum-evolution-time", "maximum-number-timestep-iterations", and "timestep-multiplier" to m_GridLineExcluded vector in Options.h (previous oversight)
// 02.18.06     SS - Feb 1, 2021    - Defect repair:
//                                      - Make COMPAS use --neutrino-mass-loss-BH-formation options (resolves issue #453)
// 02.18.07     JR - Feb 18, 2021   - Enhancement:
//                                      - Added 'rotational-frequency' option so users can specify initial rotational frequency of SSE star
//                                      - Added 'rotational-frequency-1' and 'rotational-frequency-2' options so users can specify initial rotational frequency of both BSE stars
//                                      - Changed units of rotational frequencies written to logfiles (omega, omega_break, omega_ZAMS) from rotations per year to Hz
//                                      - Changed program option header strings containing '_1' and '_2' to '(1)' and '(2)' for consistency
// 02.18.08     JR - Feb 26, 2021   - Defect repairs:
//                                      - Remove stray diagnostic print from BaseStar constructor in BaseStar.cpp
//                                      - Fix for issue #530 - some commandline options ignored when a grid file is used
//                                          - the issue here was case-sensitive vs case-insensitive matches (asking BOOST to do case-insensitive matches for option names doesn't propagate to all matches BOOST does...)
//                                          - the options affected were all options that have mixed-case names:
//
//                                              - case-BB-stability-prescription
//                                              - kick-magnitude-sigma-CCSN-BH
//                                              - kick-magnitude-sigma-CCSN-NS
//                                              - kick-magnitude-sigma-ECSN
//                                              - kick-magnitude-sigma-USSN
//                                              - mass-transfer-thermal-limit-C
//                                              - muller-mandel-kick-multiplier-BH
//                                              - muller-mandel-kick-multiplier-NS
//                                              - neutrino-mass-loss-BH-formation
//                                              - neutrino-mass-loss-BH-formation-value
//                                              - PISN-lower-limit
//                                              - PISN-upper-limit
//                                              - PPI-lower-limit
//                                              - PPI-upper-limit
// 02.18.09     ML - Mar 22, 2021   - Defect repair:
//                                      - Correct polynomial evaluation of Nanjing lambda's for EAGB and TPAGB stellar types.
// 02.18.10     LVS - Apr 06, 2021   - Enhancement:
//                                      - Added PPISN prescription option - Farmer 2019
// 02.19.00     JR - Apr 20, 2021   - Enhancements and Defect Repairs:
//                                      - Enhancements:
//                                          - Added option to enable users to add program options values to BSE/SSE system parameters files
//                                              - option is '--add-options-to-sysparms', allowed values are {ALWAYS, GRID, NEVER}.  See docs for details.
//                                          - Included "Run_Details" file in HDF5 output file if logfile type = HDF5.  The text Run_Details file still exists
//                                            so users can still easily look at the contents of the Run_Details file - this enhancements adds a copy of the
//                                            Run_Details file to the HDF5 output file.
//
//                                      - Defect Repairs:
//                                          - fixed a few previously unnoticed typos in PROGRAM_OPTION map in constamts.h, and in Options::OptionValue() function.
//                                            Fairly benign since they had't been noticed, but needed to be fixed.
//
//                                      Modified h5copy.py (in postProcessing/Folders/H5/PythonScripts) so that groups (COMPAS files) will not be copied
//                                      if the group exists in the destination file but has a different number of datasets (columns) from the group in
//                                      the source file.
//
//                                      Also provided h5view.py - an HDF5 file viewer for COMPAS HDF5 files (in postProcessing/Folders/H5/PythonScripts).  See
//                                      documentation as top of source file for details.
// 02.19.01     JR - Apr 30, 2021   - Enhancements and Defect Repairs:
//                                      - Enhancements:
//                                          - changed chunk size for HDF5 files to HDF5_MINIMUM_CHUNK_SIZE for Run_Details group in COMPAS_Output and for detailed output files.
//                                              - Run_Details is a small file, and detailed output files are generally a few thousand records rather than hundreds of thousands, 
//                                                so a smaller chunk size wastes less space and doesn't impact performance significantly
//
//                                      - Defect Repairs:
//                                          - fixed issue #548 - HDF5 detailed output files not created when random-seed specified in a grid file
//                                          - fixed defect where records in HDF5 output files would be duplicated if the number of systems exceeded the HDF5 chunk size
//                                            being used (the default chunk size is 100000 - that might explain why this problem hasn't been reported)
//
//                                      Modified h5view.py (in postProcessing/Folders/H5/PythonScripts) to handle detailed output files
// 02.19.02     LVS - May 04, 2021   - Defect Repairs:
//                                      - Avoid possibility of exceeding total mass in Farmer PPISN prescription
// 02.19.03     TW - May 18, 2021    - Enhancement:
//                                      - Change default LBV wind prescription to HURLEY_ADD
// 02.19.04     JR - May 24, 2021    - Defect Repair:
//                                      - Fixed incrementing of random seed and binary id when grid file contains sets/ranges
//
//                                      Modified h5view.py (in postProcessing/Folders/H5/PythonScripts) to print number of unique seeds (where relevant) in summary output
// 02.20.00     IM - June 14, 2021  - Enhancement:
//                                      - Port defaults from preProcessing/pythonSubmit.py to options.cpp
//                                      - Minor fixes (e.g., documentation)
// 02.20.01     JR - June 21, 2021  - Defect repair:
//                                      - Fix for issue #585: add formatted value and delimiter to logrecord string in Log.h (defect introduced in v02.18.00; only affected SSE_Supernovae logfile)
// 02.20.02     JR - July 26, 2021  - Defect repair:
//                                      - Add HDF5 support to logging code for SSE/BSE switch log files.  Support for HDF5 switch files was inadvertently not added when HDF5 file support as added in v02.18.00 for all standard log files.  Switch log files are 'special' (they have extra columns, not part of the 'standard' log file functionality), and that was missed.
//                                      - Also removed '-lsz' from Makefile and Makefile.docker - library not required
// 02.21.00     JR - July 28, 2021  - Enhancement and Defect Repairs:
//                                      - Added code to copy any grid file and/or logfile-definitions file specified to output container.
//                                      - Copying a large grid file could take time, and take up much space, so added new program option '--store-input-files' which is TRUE by default.  If FALSE, neither the grid file (if specified) nor the logfile-definitions file (if specified) will be copied to the output container (if TRUE, both will be copied (if specified)).
//                                      - Fixed issue #600: changed pythonSubmit.py to treat fully-qualified grid filenames and fully-qualified logfile-definitions filenames correctly (i.e. don't add CWD if the filename is already fully-qualified).
//                                      - Fixed issue #601: changed pythonSubmit.py to put all boolean parameters on the commandline, with "True" or "False" value.
// 02.21.01     RTW - Aug 21, 2021  - Defect Repair:
//                                      - PrintRLOFProperties now gets called immediately before and after the call to EvaluateBinary so that the changes reflect only BSE changes.
//                                      - The function call has also been tidied up to take an argument specifying whether the call was made before or after the MT took place.
// 02.22.00     JR - Aug 26, 2021   - Enhancement:
//                                      - Added functionality to allow users to select a range of lines from the grid file (if specified) to process.  Added program options --grid-start-line and --grid-lines-to-process - see documentation for details.
// 02.22.01     JR - Sep 11, 2021   - Defect repair:
//                                      - Fix for issue #615: defaults for calculated/drawn program options now calculated after random seed is set for the system being evolved.
// 02.22.02     IM - Oct 4, 2021    - Defecr repair:
//                                      - Removed unnecessary IsPrimary() / BecomePrimary() functionality, fixed incorrect MassTransferTrackerHistory (see issue #605)
// 02.22.03     IM - Oct 4, 2022    - Defect repair:
//                                      - Corrected Eddington mass accretion limits, issue #612 (very minor change for WDs and NSs, factor of a few increase for BHs)
// 02.23.00 FSB/JR - Oct 11, 2021   - Enhancement:
//                                      - updated kelvin-helmholtz (thermal) timescale calculation with more accurate pre-factor and updated documentation.
//                                      - rationalised parameters of, and calls to, CalculateThermalTimescale()
// 02.23.01     JR - Oct 11, 2021   - Code cleanup:
//                                      - Typo fixed in version for changes made on October 11, 2021
//                                      - Changed KROUPA_POWER to SALPETER_POWER in utils:SampleInitialMass(); Removed KROUPA_POWER from constants.h
//                                      - Removed p_Id parameter from SSE/BSE switchlog functions - leftover from debugging
//                                      - Added CHEMICALLY_HOMOGENEOUS_MAIN_SEQUENCE property to SSE_SYSTEM_PARAMETERS_REC and BSE_SYSTEM_PARAMETERS_REC (both stars)
//                                      - Tidied up some parameters etc. to better comply with COMPAS coding guidelines
//                                      - Typo fixed in preProcessing/COMPAS_Output_Definitions.txt
// 02.24.00     JR - Oct 12, 2021   - Minor enhancements/optimisations:
//                                      - Added BaseStar::CalculateThermalMassAcceptanceRate() as a first-pass to address issue #595 - can be changed/expanded as required
//                                      - Changed BaseBinaryStar::CalculateTimeToCoalescence() to use Mandel 2021 https://iopscience.iop.org/article/10.3847/2515-5172/ac2d35, eq 5 to address issue #538
// 02.24.01     RTW - Oct 13, 2021  - Enhancements:
//                                      - Added units uniformly to the --help input descriptions
//                                      - Removed the BeBinary- and RLOF-specific random seeds (which were attributes of the events and were printed with e.g <MT) and replaced with system random seed
//                                      - In CE output, changed MASS_2_FINAL (which was sort of a wrapper for core mass) for MASS_2_POST_COMMON_ENVELOPE
//                                      - Removed SN kick angles from SystemParameters output (they are duplicated in SN output) and changed true_anomaly to mean_anomaly in BSE SN output
//                                      - Cosmetic typo fixes and added consistency, in the Event_Counter parameters and some function definitions
//                                      - Added *.eps, *.png to gitignore
// 02.24.02     JR - Oct 13, 2021   - Minor fixes:
//                                      - Fixed a few typos in header strings
//                                      - Changed true_anomaly to mean_anomaly in SSE SN output
// 02.25.00     JR - Oct 30, 2021   - Enhancements and minor fixes:
//                                      - Added ability for users to annotate log files via new program options '--notes-hdrs' and '--notes'.  See docs for details. 
//                                      - Added a shorthand notation for vector program options (e.g. annotations, log-classes, debug-classes).  See docs for details.
//                                      - Added '--notes-hdrs' and '--notes' to pythonSubmit.py (default = None for both)
//                                      - Added HDF5 support to Log::GetLogStandardRecord() (return value) and Log::LogStandardRecord() (input parameter).  This only matters
//                                        to SSE Supernovae file - for delayed writes.  The original implementation may have resulted in minor discrepanicies in SSE Supernovae
//                                        log records, (because of when the values were sampled (i.e. mid-timestep, or end of timestep)), which would only have been evident if
//                                        HDF5 files were compared to e.g. CSV files for the same binary - CSV, TSV, and TXT files had values sampled mid-timestep, HDF5 files 
//                                        at end of timestep).
//                                      - Added Log::Write() and Log::Put() for HDF5 files (better implementation - worked around in original implementation)
//                                      - Added additional checks for bad string -> number conversions throughout (for stoi(), stod(), etc.)
//                                      - Performance enhancement to BaseBinaryStar::CalculateTimeToCoalescence() (return early if e = 0.0)
//                                      - Fixed a few typos in comments
// 02.25.01     IM - Nov 1, 2021    -  Enhancements:
//                                      - Introduced common-envelope-allow-radiative-envelope-survive and common-envelope-allow-immediate-rlof-post-ce-survive options
//                                      - Addresses issue # 637
// 02.25.02     JR - Nov 1 , 2021    - Minor fixes:
//                                      - reinstated "_n" suffix for BSE detailed filenames (inadvertently removed in v02.25.00)
//                                      - updated pythonSubmit files:
//                                          preProcessing/pythonSubmit.py
//                                          examples/methods_paper_plots/detailed_evolution/pythonSubmitDemo.py
//                                          examples/methods_paper_plots/chirpmass_distribution/pythonSubmit.py
//                                          examples/methods_paper_plots/fig_5_HR_diagram/pythonSubmit.py
//                                          examples/methods_paper_plots/fig_6_max_R/pythonSubmit.py
//                                          examples/methods_paper_plots/fig_8_initial_core_final_mass_relations/pythonSubmitDefaults.py
//                                          examples/methods_paper_plots/fig_8_initial_core_final_mass_relations/pythonSubmitFryerRapid.py
//                                          examples/methods_paper_plots/fig_8_initial_core_final_mass_relations/pythonSubmitMandelMueller.py
// 02.25.03     JR - Nov 1 , 2021    - Minor fixes:
//                                      - fixed typo in Options.cpp for option --common-envelope-allow-immediate-RLOF-post-CE-survive (was typed common-envelope-allow-immediate-RLOF-post-CE_survive)
//                                      - fixed typo in Options.cpp for option --common-envelope-allow-radiative-envelope-survive (was typed common-envelope-allow-radiative-envelope-surive)
//                                        (neither of these caused problems because Boost matches only as many characters as necessary to determine the option name - would have if the names were not unique up to the typos)
// 02.25.04     IM - Nov 4, 2021     - Minor fixes
//                                      - More surive->survive typo fixes in python files to address issue #660
//                                      - Documentation edits to reflect new options common-envelope-allow-radiative-envelope-survive and common-envelope-allow-immediate-rlof-post-ce-survive options
// 02.25.05     IM - Nov 4, 2021     - Defect repair:
//                                      - Changed GiantBranch::CalculateRemnantMassByMullerMandel() to ensure that the remnant mass is no greater than the He core mass
// 02.25.06     IM - Nov 7, 2021     - Enhancements:
//                                      - Clarified program option documentation
//                                      - Removed unused CUSTOM semi-major axis initial distribution
//                                      - Removed unused STARTRACK zeta prescription
// 02.25.07     IM - Nov 12, 2021    - Defect repair:
//                                      - Changed EAGB::CalculateLuminosityOnPhase() and EAGB::CalculateLuminosityAtPhaseEnd() to use the helium core mass rather than the CO core mass (see Eq. in second paragraph of section 5.4 of Hurley+, 2000); this fixes a downward step in luminosity and radius on transition to EAGB
// 02.25.08     JR - Nov 15, 2021    - Defect repair:
//                                      - Fixed error introduced in v02.25.00: Added HDF5 support to GetLogStandardRecord().
//                                        Defect introduced was omission of code for HDF5 file support if a specified property is supplied to GetLogStandardRecord(), causing a boost::bad_get error.
//                                        The defect only affected HDF5 SSE_Supernovae files.  This fix adds the omitted code.
//                                      - Changed Options::PrintOptionHelp() to print help (-h/--h) to stdout instead of stderr.
// 02.25.09     IM - Nov 16, 2021    - Defect repair:
//                                      -Revert EAGB treatment to 02.25.06 until a proper fix is introduced
// 02.25.10     JR - Nov 19, 2021    - Defect repairs:
//                                      - clamp timestep returned in BaseStar::CalculateTimestep() to NUCLEAR_MINIMUM_TIMESTEP
//                                      - change NUCLEAR_MINIMUM_TIMESTEP to 1 year (from 100 years) in constants.h
// 02.26.00     IM - Nov 30, 2021    - Defect repairs:
//                                      - only decrease effective initial mass for HG and HeHG stars on mass loss when this decrease would not drive an unphysical decrease in the core mass
//                                      - change mass comparisons (e.g., mass vs. He flash mass threshold) to compare effective initial mass rather than current mass
//                                      - minor code and comment cleanup
// 02.26.01     IM - Dec 5, 2021     - Defect repair, Code cleanup:
//                                      - Removed redundant function ResolveRemnantAfterEnvelopeLoss (ResolveEnvelopeLoss is sufficient)
//                                      - Cleaned / updated ResolveEnvelopeLoss
//                                      - Fixed issue with masses and types of remnants formed from stripped HG stars
// 02.26.02     RTW - Dec 17, 2021   - Defect repair, Code cleanup:
//                                      - Changed all occurrences of PPOW(base, 1.0/3.0) with std::cbrt, as the former could not handle negative bases
//                                      - Changed all occurrences of sqrt with std::sqrt for consistency with the above change
// 02.26.03     IM - Jan 10, 2022    - Defect repair, code cleanup:
//                                      - Cleaned up treatment of HG donors having CONVECTIVE envelopes in LEGACY; fixed an issues with CEs from HG donors introduced in 02.25.01 
// 02.27.00     ML - Jan 12, 2022    - Enhancements:
//                                      - Add enhanced Nanjing lambda option that continuously extrapolates beyond radial range
//                                      - Add Nanjing lambda option to switch between calculation using rejuvenated mass and true birth mass
//                                      - Add Nanjing lambda mass and metallicity interpolation options
//                                      - No change in default behaviour
// 02.27.01     IM - Feb 3, 2022     - Defect repair:
//                                      - Fixed condition for envelope type when using ENVELOPE_STATE_PRESCRIPTION::FIXED_TEMPERATURE (previously, almost all envelopes were incorrecctly declared radiative)
// 02.27.02     IM - Feb 3, 2022     - Defect repair:
//                                      - Fixed mass change on forced envelope loss in response to issue # 743
// 02.27.03     JR - Feb 8, 2022     - Defect repair:
//                                      - Fix for issue # 745 - logfile definition records not updated correctly when using logfile-definitions file (see issue for details)
// 02.27.04     RTW - Feb 15, 2022   - Defect repair:
//                                      - Fix for issue # 761 - USSNe not occurring. See issue for details.
// 02.27.05     IRS - Feb 17, 2022   - Enhancements:
//                                      - Add function HasOnlyOneOf, which returns true if a binary has only one component in the list of stellar types passed, and false if neither or both are in the list
//                                      - Add function IsHMXRBinary, which returns true if HasOnlyOneOf(Black hole, Neutron star) and the companion radius is > 80% of the Roche Lobe radius
//                                      - Add flag --hmxr-binaries, which tells COMPAS to store binaries in BSE_RLOF output file if IsHMXRBinary
//                                      - Add columns for pre- and post-timestep ratio of stars to Roche Lobe radius to BSE_RLOF output file (addressing issue #746)
//                                      - Changed variables named rocheLobeTracker, roche_lobe_tracker etc. to starToRocheLobeRadiusRatio, star_to_roche_lobe_radius_ratio, etc. for clarity
// 02.27.06     SS - Apr 5, 2022     -  Defect repair:
//                                      - Fixed StarTrack PPISN prescription, previously it was doing the same thing as the COMPAS PPISN prescription.
// 02.27.07     RTW - Apr 5, 2022    - Defect repair:
//                                      - Fix for issue # 773 - ONeWD not forming due to incorrect mass comparison in TPAGB. 
// 02.27.08     RTW - Apr 12, 2022   - Defect repair:
//                                      - Fix for issue # 783 - Some mergers involving a massive star were not logged properly in BSE_RLOF, whenever a jump in radius due to changing stellar type within ResolveMassChanges was much greater than the separation.
// 02.27.09     VK - Apr 25, 2022    - Minor Enhancement:
//                                      - Converted constant: MULLERMANDEL_SIGMAKICK into an option: --muller-mandel-sigma-kick
// 02.28.00     Lvs - May 11, 2022   - Enhancements:
//                                      - Introduced new remnant mass prescription: Fryer+ 2022, adding new options --fryer-22-fmix and --fryer-22-mcrit
// 02.29.00     RTW - May 5, 2022    - Enhancement:
//                                      - Fix for issue # 596 - New option to allow for H rich ECSN (defaults to false). This removes non-interacting ECSN progenitors from contributing to the single pulsar population.
// 02.30.00     RTW - May 8, 2022    - Enhancement
//                                      - Added MACLEOD_LINEAR specific angular momentum gamma loss prescription for stable mass transfer
// 02.31.00     IM - May 14, 2022    - Enhancement
//                                      - Added option retain-core-mass-during-caseA-mass-transfer to preserve a larger donor core mass following case A MT, set equal to the expected core mass of a newly formed HG star with mass equal to that of the donor, scaled by the fraction of its MS lifetime
//                                      - Code and comment cleaning
// 02.31.01     RTW - May 16, 2022   - Defect repair:
//                                      - Fixed help string for H rich ECSN option implemented in v2.29.99
// 02.31.02     JR - May 18, 2022    - Defect repairs:
//                                      - Fixed STAR_PROPERTY_LABEL entries in contsants.h for INITIAL_STELLAR_TYPE and INITIAL_STELLAR_TYPE_NAME - both missing the prefix "INITIAL_".
//                                        Only caused a problem if a user wanted to add either of those to the logfile-definitions file - but since they are in the system parameters files (SSE and BSE)
//                                        by default encountering the problem would probably be unlikely.
//                                      - Fixed error identifier in Log::UpdateAllLogfileRecordSpecs() - was (incorrectly) ERROR::UNKNOWN_BINARY_PROPERTY, now (correctly) ERROR::UNKNOWN_STELLAR_PROPERTY 
// 02.31.03     RTW - May 20, 2022   - Defect repair:
//                                      - Fixed MS+MS unstable MT not getting flagged as a CEE
// 02.31.04     RTW - June 10, 2022  - Enhancements
//                                      - Fixed MT_TRACKER values to be clearer and complementary to each other
//                                      - Updated the relevant section in the detailed plotter that uses MT_TRACKER values
//                                      - Removed end states from detailed plotter (Merger, DCO, Unbound) so that they don't over compress the rest
// 02.31.05     RTW - July 25, 2022  - Defect repair:
//                                      - Renamed option '--allow-H-rich-ECSN' to 'allow-non-stripped-ECSN'
//                                      - Fixed check for non-interacting ECSN progenitors to consider MT history instead of H-richness
// 02.31.06     RTW - Aug 2, 2022    - Enhancement:
//                                      - Added stellar merger to default BSE_RLOF output
// 02.31.07     IM - August 1, 2022  - Defect repair:
//                                      - Print to DetailedOutput after merger, addresses https://github.com/TeamCOMPAS/COMPAS/issues/825
//                                      - Ensures no ONeWDs are formed with masses above Chandrasekhar mass
//                                      - Minor comment tweaks and a bit of defensive programming
// 02.31.08     RTW - Aug 3, 2022    - Enhancement:
//                                      - Added Accretion Induced Collapse (AIC) of ONeWD as another type of SN
// 02.31.09     RTW - Aug 9, 2022    - Enhancement:
//                                      - Max evolution time and max number of timesteps now read in from gridline as well as commandline
// 02.31.10     RTW - Aug 12, 2022   - Enhancement:
//                                      - Added option to set the Temperature boundary between convective/radiative giant envelopes
// 02.32.00     JR - Aug 27, 2022    - Enhancement & minor cleanup:
//                                      - Add 'record type' functionality to all standard log files
//                                      - Add/rationalise calls to PrintDetailedOutput() for binary systems
//                                          - remove m_PrintExtraDetailedOutput variable (and associated code) from BaseBinaryStar class
//                                      - Add new option for each standard log file to allow specification of which record types to print
//                                          - see e.g. '--logfile-detailed-output-record-types'
//                                      - Online documentation updated for record types and new options
//                                      - Detailed ploter changed to work with record type column (thanks RTW)
//                                      - Added new section to online documentation: 'What's new'
//                                          - documented record types changes in this new section
//                                      - Minor cleanup:
//                                          - minor formatting and typo fixes (src + docs)
//                                          - removed IncrementOmega() function from the BaseStar and Star classes (anti-patterm and no longer used - if it ever was)
//                                          - tidied up description of MainSequence::UpdateMinimumCoreMass()
// 02.33.00     RTW - Aug 13, 2022   - Enhancement:
//                                      - Added critical mass ratios from Claeys+ 2014 for determining if MT is unstable
//                                      - Cleaned up stability check functions in BaseBinaryStar.cpp for clarity, and to allow for critical mass ratios to be checked correctly
// 02.33.01     RTW - Sep 26, 2022   - Defect repair:
//                                      - Fixed interpolation of MACLEOD_LINEAR gamma for specific angular momentum. Previously interpolated on the gamma value, now interpolates in orbital separation
// 02.33.02      IM - Nov 27, 2022   - Defect repair:
//                                      - Fixed ignored value of input radius when computing the thermal timescale, relevant if using Roche lobe radius instead (issue #853)
//                                      - Cleaned code and comments around the use of MT_THERMALLY_LIMITED_VARIATION::RADIUS_TO_ROCHELOBE vs. C_FACTOR (issue #850)
// 02.34.00      IM - Nov 28, 2022   - Enhancement:
//                                      - Adding framework for Hirai & Mandel 2-stage common envelope formalism
//                                          (placeholders for now -- will have identical results to default version)
//                                      - Placed Dewi CE prescription on parity with others
// 02.34.01     RTW - Nov 30, 2022   - Defect repair:
//                                      - Fixed Time<MT and Time>MT calls in BSE_RLOF. Previously, they were identical. Now, Time<MT correctly reflects the previous time.
// 02.34.02     JR - Nov 30, 2022    - Defect repair:
//                                      - Fixed problem with no content in switchlog files (issue #870 - introduced in v2.32.00).
//                                      - Changed conditional statement in HG::ResolveEnvelopeLoss() and FGB::ResolveEnvelopeLoss() to be consistent with other stellar types ('>' -> '>=').
// 02.34.03     NRS - Jan 9, 2023    - Defect repair:
//                                      - Fixed units for post-CEE semi-major axis in CEE logs (issue #876).
// 02.34.04     RTW - Jan 31, 2023   - Enhancement:
//                                      - Added SN orbit inclination angle to BSE_SUPERNOVAE output
// 02.34.05     JR - Jan 29, 2023    - Code cleanup:
//                                      - Addressed issue #888 - replaced class variables m_LogMetallicityXi, m_LogMetallicitySigma, and m_LogMetallicityRho in BaseStar with getter functions.
// 02.34.06     IM - Feb 1, 2023     - Bug fixes:
//                                      - Re-enabled ResolveMassLoss() for Remnants so that Mdot is correctly reset
//                                      - Set Mdot to 0 in BaseBinaryStar::CalculateWindsMassLoss() when winds are turned off while the binary is in mass trensfer
//                                      - Removed Dutch winds for Remnants
//                                      - Fixed typo in NS::CalculateLuminosityOnPhase_Static()
//                                      - Minor code cleaning
// 02.35.00     RTW - Dec 8, 2022    - Enhancement:
//                                      - Added critical mass ratios from Ge+ 2020 for determining if MT is unstable
// 02.35.01     RTW - Feb 12, 2022   - Enhancement:
//                                      - Added post-SN orbital inclination vector to the output-able BINARY_PROPERTIES (not included in output, by default). 
// 02.35.02     JR - Feb 19, 2023    - Minor change and defect repair:
//                                      - Changed units of ROCHE_LOBE_RADIUS_1 and ROCHE_LOBE_RADIUS_2 from orbital separation to RSOL
//                                      - Changed header string for ROCHE_LOBE_RADIUS_1 from "RocheLobe(1)|a" to "RocheLobe(1)" - ditto for ROCHE_LOBE_RADIUS_2
//                                      - removed STAR_TO_ROCHE_LOBE_RADIUS_RATIO_1 ("Radius(1)|RL")and STAR_TO_ROCHE_LOBE_RADIUS_RATIO_2 ("Radius(2)|RL") from
//                                        the default output for BSE_DETAILED_OUTPUT_REC (can be calculated from other values in the default output)
//                                      - changed plot_detailed_evolution.py to accommodate the removal of STAR_TO_ROCHE_LOBE_RADIUS_RATIO_1 and 
//                                        STAR_TO_ROCHE_LOBE_RADIUS_RATIO_2 from the default output
//                                      - changed online documentation to reflect:
//                                           (a) removal of STAR_TO_ROCHE_LOBE_RADIUS_RATIO_1 and STAR_TO_ROCHE_LOBE_RADIUS_RATIO_2 from the default output
//                                           (b) change of header strings for ROCHE_LOBE_RADIUS_1 and ROCHE_LOBE_RADIUS_2 (units already (accidentally...) correct)
//                                      - fixed minor defect in call to m_Accretor->CalculateMassAcceptanceRate() in BaseBinaryStar::CalculateMassTransfer()
//                                        (only affected runs with mass-transfer-thermal-limit-accretor = RADIUS_TO_ROCHELOBE)
// 02.35.03     LvS - Feb 27, 2023   - Enhancement:
//                                      - Added mass accretion prescription during CE following model 2 from van Son + 2020
// 02.36.00     JR - Mar 15, 2023    - Enhancement, minor defect repairs:
//                                      - Addressed issue #797 - implemented functionality to create YAML file.  Two new options (--create-YAML-file and --YAML-template).  See documentation for details.
//                                      - Modified runSubmit.py to work with new yaml file format (i.e. all options could be commented...)
//                                      - Minor defect repairs in options code
//                                      - Minor fixes to online documentation; also clarified make arguments
// 02.36.01     JR - Mar 20, 2023    - Documentation:
//                                      - Updated documentation for YAML files.
//                                      - Modified YAML template to include notice regarding commented lines in default YAML file.
// 02.37.00     NR,RTW - Mar 26, 2023 - Enhancement:
//                                      - Added functionality for WDs to accrete in different regimes. 
//                                          - This applies to each WD subtype individually, though there is some overlap between COWDs and ONeWDs.
//                                          - Also involves tracking the WD shell mass, to account for shell burning that later increases the WD mass.
//                                          - Includes possible instability, and merger if the donor is a giant, as well as new SN types, 
//                                          - AIC (accretion induced collapse), SNIA (Type Ia), and HeSD (Helium shell detonation). 
//                                      - Tangential but related changes:
//                                          - Cleaned up the call to EddingtonCriticalRate, puttting it in BaseStar along with the optional prefactor.
//                                          - Moved NS radius and luminosity calls into NS.h from elsewhere in the code.
// 02.37.01     JR - Mar 27, 2023    - Defect repair:
//                                      - Updated changelog.h and whats-new.rst to correctly reflect changes to the code and version numbers after a bad fix for merge conflicts
//                                      - Changed "DD" to "HeSD" as appropriate
//                                      - A couple of code-cleanups
// 02.37.02     JR - Mar 27, 2023    - Defect repair:
//                                      - Changed yaml.h to include <algorithm> and <chrono> - not including them causes docker build to fail.
// 02.37.03     IM - Apr 8, 2023     - Defect repair:
//                                      - Resolved issue #855 by using Mass0 rather than Mass to determine ages and timescales
// 02.38.01     IM - Apr 16, 2023    - Enhancement:
//                                      - Added option to eject the convective envelope by pulsations (ExpelConvectiveEnvelopeAboveLuminosityThreshold)
//                                          if log10(m_Luminosity/m_Mass) exceeds LuminosityToMassThreshold
// 02.38.02     NR - Apr 20, 2023    - Defect repair:
//                                      - Added missing const in WD files which was generating warnings when compiling.
//                                   - Enhancement:
//                                      - Added QCRIT_PRESCRIPTION::HURLEY_HJELLMING_WEBBINK based on Hurley+ 2002 and its corresponding documentation.
// 02.38.03     IM - Apr 20, 2023    - Enhancement:
//                                      - Updated defaults following #957
// 02.38.04     IM - Apr 20, 2023    - Enhancement:
//                                      - Included Picker et al. (2023, in prep.) fits for the convective envelope mass in the TWO_STAGE common envelope treatment
// 02.38.05     YS - May 10, 2023    - Updates and changes to NS.cpp:
//                                      - Added NS::ChooseTimeStep(). Detailed time step description and reasoning can be found in NS.cpp
//                                      - Added output options (not default): PULSAR_BIRTH_PERIOD and PULSAR_BIRTH_SPIN_DOWN_RATE, which output the birth spin period and period derivative of a pulsar
//                                      - Updated codes on pulsar evolution, solving the problem of pulsars not evolving properly. This is written in cgs. 
//                                      - Added NS::SpinDownIsolatedPulsar(), describes single pulsar spinning down with magnetic braking. 
//                                          This is later used in NS::UpdateMagneticFieldAndSpin()
//                                      - m_PulsarDetails.spinDownRate was described as Pdot (s s^-1), when it is in fact f-dot(rad s^-2). This is now corrected. 
//                                      - In BSE_Pulsar_Evolution file, the pulsar parameters at birth were not recorded. 
//                                          Pulsar was also evolved an additional time step here with unspecified size.
//                                          Fix to this problem is done by setting the PULSAR_RECORD_TYPE:
//                                           (a) if record_type = 1 (DEFAULT), these are the initial values of the pulsar set at birth
//                                           (b) if record_type = 3 (POST_BINARY_TIMESTEP), these describe normal pulsar evolution
//                                      - Another caveat:
//                                         pulsar recycling mechanisms are not yet fully implemented, so COMPAS cannot produce MSPs for the time being; more updates to come.
// 02.38.06     JR - Jun 04, 2023    - Defect repair:
//                                      - Fixed "hides overloaded virtual function" warnings.
//                                      - Added "-Woverloaded-virtual" to compiler flags to enable warnings for g++ on linux systems.
// 02.38.07     JR - Jun 04, 2023    - Defect repair:
//                                      - Fix for issue #958 - evolving unbound systems that contain two compact objects.  Also added BINARY_PROPERTY::UNBOUND 
//                                        to BSE Detailed Output file default record.
//                                      - Changed makefile to be POSIX compliant for .o suffix rule.  No need to change docker Makefile - it is already POSIX compliant.
//                                         - since GNU Make 4.3 a warning is issued for suffix rules that include prerequisites - in our case the .o rule on line 125:
//                                           "Makefile:125: warning: ignoring prerequisites on suffix rule definition" - and in future releases it will become an error.
// 02.38.08     NRS - Jun 22, 2023   - Defect repair:
//                                      - Changed documentation to  match default value of m_EvolveUnboundSystems (TRUE).
//                                   - Enhancement:
//                                      - Added --evolve-double-white-dwarfs option to allow evolution of DWD systems (FALSE by default).
// 02.39.00     JR - Jul 04, 2023    - Enhancement, a little code cleanup:
//                                      - Record and expose m_EvolutionStatus for both BaseStar and BaseBinaryStar as a variable available for selection
//                                        for printing.  m_EvolutionStatus records the final evolution status - the reason evolution was stopped.  This was
//                                        already printed to the console for each star or binary, and is now available to be recorded in the log files.
//                                      - Add 'Evolution_Status' column to both SSE and BSE default system parameters records, and record m_EvolutionStatus there. 
//                                      - Fixed a few typos, a little code cleanup.
// 02.39.01     LC - Sep 01, 2023    - Defect repair:
//                                      - Fix for issue #945 - made HeSD SN types a sub-class of SNIA types.
// 02.40.00     JDM - Sep 29, 2023   - Enhancement:
//                                      - Added 'FLEXIBLE2023' option to --mass-loss-prescription. Recover previous defaults via 'BELCZYNSKI2010' option. this applies the following prescriptions:
//                                          - Added --OB-mass-loss program option.
//                                          - Added --RSG-mass-loss.
//                                          - Added --VMS-mass-loss.
//                                          - Added --WR-mass-loss.
// 02.41.00     JR - Nov 02, 2023    - Enhancement, a little cleanup:
//                                      - Added naive tides implementation.  Functionality enabled with new option `--enable-tides`.  Default is no tides.
//                                      - Fixed CalculateOrbitalAngularMomentum() (now uses eccentricity)
//                                      - Added links to online documentation to splash string
//                                      - Constants 'G1' and 'G_SN' renamed to 'G_AU_Msol_yr' and 'G_km_Msol_s' respectively
// 02.41.01     JR - Dec 11, 2023    - Defect repair, a little code cleanup:
//                                      - Fix for issue #1022 - incorrect index used for last array entry.
//                                      - A little code cleanup
// 02.41.02     JR - Dec 15, 2023    - Defect repair:
//                                      - 2.41.00 backed-out the changes made in 2.40.00 - this puts them back
//                                      - Calling it a defect repair so we get a new version number - just in case we need it...
// 02.41.03     JR - Dec 28, 2023    - Defect repair:
//                                      - Fix for issue #1034
//                                      - This fix changes the functions
//                                           . BaseBinaryStar::CalculateAngularMomentum(), 
//                                           . BaseBinaryStar::CalculateTotalEnergy(), and
//                                           . BaseStar::AngularMomentum()
//                                        to use moment of inertia rather than gyration radius.
//                                        This fix changes CalculateMomentOfInertia to properly implement Hurley et al., 2000 eq 109  
//                                        This fix also removes CalculateGyrationRadius() from all classes, and changes code that called CalculateGyrationRadius().
//                                        These changes have wider implications than just issue #1034 and may change DCO yields slightly.
//                                      - Removed some unused functions.
//                                      - Change to functionality (noted above) noted in 'What's New' online documentation page
// 02.41.04     JR - Dec 30, 2023    - Defect repair:
//                                      - Fix for issue #1048
// 02.41.05     YS - Jan 31, 2024    - Bug fix:
//                                      - Fix for issue #1058: fixing calculation of pulsar spin period
// 02.41.06     JR - Feb 10, 2024    - Defect repair:
//                                      - Fix for issue #1057:
//                                            HeMS::CalculateMomentOfInertia() falls back to MainSequence::CalculateMomentOfInertia()
//                                            HeHG::CalculateMomentOfInertia() falls back to GiantBranch::CalculateMomentOfInertia()
//                                      - Added sanity checks for mass and luminosity where necessary in variants of CalculateRadiusOnPhase_Static()
// 02.42.00     JR - Feb 20, 2024    - Enhancements, defect repair, a little cleanup
//                                      - added `timesteps-filename` option to allow users to provide preset timesteps for both SSE and BSE
//                                      - updated documentation for new option; updated `What's New`
//                                      - SSE vs BSE consistency: modified SSE to evolve a single star exactly as the primary in a wide binary with small companion
//                                      - quantised timesteps to an integral multiple of 1E-12Myr - new constant `TIMESTEP_QUANTUM` in constants.h
//                                      - little bit of code cleanup
//                                      - added warning for stellar type switch not taken - just a diagnostic for now
// 02.42.01     JR - Feb 25, 2024    - Defect repair
//                                      - fix for issue 1066 - see issue/PR for explanation
//                                      - cleaned up root solvers OmegaAfterSynchronisation(), MassLossToFitInsideRocheLobe(), and Mass0ToMatchDesiredCoreMass(), and their respective functors
//                                      - MassLossToFitInsideRocheLobe(), and Mass0ToMatchDesiredCoreMass() now return -1.0 if no acceptable root found
//                                      - calling code for MassLossToFitInsideRocheLobe() and Mass0ToMatchDesiredCoreMass() now handles -ve return:
//                                           - if MassLossToFitInsideRocheLobe() returns -ve value (i.e. no root found), the binary immediately enters a CE phase
//                                           - if Mass0ToMatchDesiredCoreMass() returns -ve value (i.e. no root found), an arbitrary value is used for core mass (see code for value)
// 02.42.02    RTW - Mar 21, 2024    - Minor edits:
//                                      - Defect repair : Added explicit definition `bool isUnstable = false` to avoid confusion in BaseBinaryStar.cpp
//                                      - Defect repair : Fixed erroneous core mass values in ResolveSNIa in WhiteDwarfs.cpp. Was previously 0 for all core masses. 
//                                      - Enhancement: Added output parameter TZAMS for internal variable m_TZAMS
// 02.43.00    RTW - Mar 29, 2024    - Enhancement:
//                                      - Added Hirai pulsar rocket kick, and related options
// 02.43.01    SS - Apr 8, 2024      - Defect repair
//                                      - Fix CalculateMassLossRateBjorklundEddingtonFactor to use LSOLW (in SI) rather than LSOL (in cgs)        
// 02.43.02    JR - Apr 15, 2024     - Defect repair
//                                      - Fix for issue #1074 - SSE Supernova records duplicated
// 02.43.03    IM - Apr 15, 2024     - Enhancement
//                                      - Updated fits for the mass and binding energy of the outer convective envelope based on Picker, Hirai, Mandel (2024)
//                                      - Added functionality for CalculateConvectiveEnvelopeMass(), CalculateConvectiveCoreMass(), CalculateConvectiveCoreRadius()
//                                   - Defect repair
//                                      - Fixes to CalculateRadialExtentConvectiveEnvelope(), comments
// 02.43.04    JR - Apr 20, 2024     - Defect repair, some code cleanup:
//                                      - Defect repair: Issue #1084 - modified code to record desired persistence of objects so that cloned stars don't participate in logging etc.
//                                      - Removed some unused code (as a result of the defect repair)
//                                      - Some Code cleanup
// 02.43.05    JR - Apr 21, 2024     - Defect repair, some code cleanup:
//                                      - Last piece of no logging for clones - this prevents ephemeral clones from writing to or clearing the SSE SN stash.
// 02.44.00    VK - Apr 04, 2024     - Enhancement:
//                                      - Added realistic tides to binary evolution, based on the formalism described in Kapil et al. (2024). Functionality enabled by setting the new option `--tides-prescription` to the value `KAPIL2024` (default is `NONE`)
//                                      - Removed old option `--enable-tides`, which can now be enabled by setting `--tides-prescription PERFECT`.
//                                      - Dynamcial tides implementation follows Zahn, 1977, Kushnir et al., 2017, and Ahuir et al., 2021.
//                                      - Equilibrium tides implementation follows Barker, 2020.
//                                      - Secular evolution under the effect of tides follows Zahn, 1977, Eqs. (3.6) to (3.8)
// 02.44.01    JR - May 02, 2024     - Defect repairs, some code cleanup:
//                                      - defect repairs to address issues #978 and #1075 (discontinuous radius evolution/fluctuating radii)
//                                           - the repairs made here are an attempt to ensure that COMPAS stellar evolution matches Hurley sse stellar evolution
//                                           - see issue #978 for details of changes made and the reasons for the changes, as well as results of tests of the changes
//                                      - a little code cleanup
// 02.44.02    JR - May 03, 2024     - Defect repair:
//                                      - change to the core mass calculations at phase end for the CHeB phase - uses method from Hurley sse code rather Hurley et al. 2000
//                                        prior to this change the CHeB core mass at phase end was > mass (which in turn caused a spike in luminosity and Teff).
// 02.44.03    IM - May 06, 2024     - Defect repair, enhancement, minor cleanup:
//                                      - updated Picker et al. (2024) coefficients for the 2-stage CE prescription
//                                      - optimisticCE is now recorded only if the binary avoided merger (see issue #1014)
// 02.44.04    IM - May 06, 2024     - Defect repair:
//                                      - removed (incorrect) calculation of nuclear timescale (see issue #430)
//                                      - replaced ApplyBlackHoleKicks() with ReweightBlackHoleKicksByMass() and now applying it only to BHs (see issue #1027)
//                                      - set PISN massless remnant mass to zero (see issue #1051)
// 02.44.05    JR - May 07, 2024     - Defect repair:
//                                      - fix for HG-CHeB transition for low metallicities
// 02.45.00    JR - May 09, 2024     - Enhancements:
//                                      - changed compiler standard from c++11 to c++17 in Makefile - see issue #984
//                                        (Tested ok with Ubuntu v20.04, g++ v11.04, and boost v1.74; and macOS v14.1.1, clang v15.0.0, and boost v1.85.)
//                                      - added check for boost version to allow for deprecated filesystem option
//                                      - added `requirements.in` file to online docs to specify requirements for latest dependencies
// 02.46.00    IM - May 13, 2024     - Enhancements, defect repair:
//                                      - added options --radial-change-fraction and --mass-change-fraction, as approximate desired fractional changes in stellar radius and mass on phase when setting SSE and BSE timesteps
//                                      - the recommended values for both parameters are 0.005, but the default remains 0, which reproduces previous timestep choices
//                                      - mass transfer from main sequence donors (including HeMS) can now proceed on nuclear timescales -- approximated as the radial expansion timescales -- if equilibrium zetas are greater than Roche lobe zetas
//                                      - removed the fixed constant MULLERMANDEL_MAXNS; instead, OPTIONS->MaximumNeutronStarMass() is used for consistency (see issue #1114)
//                                      - corrected return units of CalculateRadialExpansionTimescale() to Myr
//                                      - added option --natal-kick-for-PPISN; if set to true, PPISN remnants receive the same natal kick as other CCSN, otherwise (default) they receive no natal kick
//                                      - updated documentation
// 02.46.01    IM - May 15, 2024     - Defect repair
//                                      - Corrected CalculateConvectiveCoreRadius()
//                                      - Minor documentation and comment fixes
// 02.46.02    VK - May 15, 2024     - Defect repair
//                                      - Corrected CalculateImKlmEquilibrium()
//                                      - Minor grammatical correction in tides documentation
// 02.46.03    IM - May 15, 2024     - Enhancements
//                                      - Create a new function, CalculateNuclearMassLossRate(), to compute the nuclear mass loss rate rather than CalculateRadialExpansionTimescale(), which can be unreliable during mass transfer
//                                      - Update BaseBinaryStar::CalculateMassTransfer() to use this function and to correctly evaluate m_AccretionFraction and the corresponding zetaRocheLobe
// 02.46.04    IM - May 16, 2024     - Defect repair
//                                      - Repaired a bug in GiantBranch::CalculateRemnantMassByMullerMandel() that could cause an infinite loop (see issue #1127)
// 02.46.05    JR - May 16, 2024     - Defect repair, minor cleanup:
//                                      - fix for issue #744 - GB parameters `p` and `q` calculated differently for naked helium stars (see issue for details)
//                                      - changed name of `ResolveEnvelopeLoss()` parameter `p_NoCheck` to `p_Force` (it is required, and now we understand why... see issue #873)
//                                      - some code cleanup
// 02.47.00    IM - May 18, 2024     - Defect repair and enhancement
//                                      - Equilibrium zeta and radial response of MS stars to mass loss are now calculated using CalculateRadiusOnPhase() rather than by cloning
//                                      - MassLossToFitInsideRocheLobe() and associated functor updated, work more efficiently, no longer artificially fail, and also use CalculateRadiusOnPhase()
//                                      - Nuclear timescale mass transfer limited to accrete only the smaller of the desired total MT and rate*dt on a timestep of size dt
//                                      - ROOT_ABS_TOLERANCE increased to avoid artificial failures on round-off errors
//                                      - code cleanup and bug repairs elsewhere
// 02.47.01    IM - May 20, 2024     - Defect repair
//                                      - Renamed the version of CalculateRadiusOnPhase() that takes in mass and tau as arguments into CalculateRadiusOnPhaseTau() to avoid clash with the version that takes in mass and luminosity as arguments
// 02.48.00    RTW - May 22, 2024    - Enhancements
//                                      - Added separate options for MacLeod Linear AM loss for degenerate vs non-degenerate accretors
//                                         - options added: `--mass-transfer-jloss-macleod-linear-fraction-degen` and `--mass-transfer-jloss-macleod-linear-fraction-non-degen`
// 02.48.01    JR - May 24, 2024     - Defect repairs
//                                      - Changed functionality of `output-path` option to create missing directories in the path (see issue #998 - technically not a defect, but close enough)
//                                      - Fixed incorrect default values for options `--mass-transfer-jloss-macleod-linear-fraction-degen` and `--mass-transfer-jloss-macleod-linear-fraction-non-degen`
//                                      - Changed BaseStar::UpdateAttributesAndAgeOneTimestepPreamble() so timescales are not recalculated when we know dT = 0
//                                      - Added documentation for log file record type
//                                      - Added "Quick Links" to documentation
//                                      - Updated "What's New"
// 02.49.00    RTW - May 24, 2024    - Enhancement:
//                                      - Updated the Ge et al. 2020 table for critical mass ratios, to include new values calculated for fully non-conservative MT. 
//                                      - Modified the critical mass ratio calculator to interpolate between the fully conservative and fully non-conservative values,
//                                      - albeit with fixed AM loss (isotropic re-emission).
// 02.49.01    IM - May 25, 2024     - Defect repair:
//                                      - AIC now happens only when the mass of an ONeWD exceeds MCS, the Chandrasekhar mass, which requires accretion onto the WD (see Issue # #1138)
// 02.49.02    VK - June 11, 2024    - Defect repairs:
//                                      - Fixed the sign of IW dissipation in dynamical tides to follow (2,2) mode synchronization.
//                                      - Changed the definitions of beta and gamma in dynamical tides to be consistent with tri-layered stellar structures as well as bi-layered.
//                                      - Fixed the definition of epsilon in IW dynamical tides to follow Ogilvie (2013) Eq. (42)
// 02.49.03    VK - June 13, 2024    - Code cleanup:
//                                      - Removed confusing definition of `one_minus_beta` in Dynamical tides code.
// 02.49.04    IM - June 19, 2024    - Defect repair, enhancement:
//                                      - Corrected check for nuclear timescale (slow case A) mass transfer
//                                      - Reduced MAXIMUM_MASS_TRANSFER_FRACTION_PER_STEP to 0.0001 to improve accuracy of orbital separation updates following mass transfer
//                                      - Corrected temperature units in Picker formula for Tonset used in the calculation of the convective envelope mass
//                                      - Code cleanup
// 02.49.05    IM - June 22, 2024    - Enhancement:
//                                      - Replaced fixed-step, first-order integrator for orbital change after mass transfer with an adaptive-step, higher-order ODE integrator for improved speed and accuracy
// 02.49.06    JDM - July 01, 2024   - Defect repairs:
//                                      - Changed the VERY_MASSIVE_MINIMUM_MASS threshold to use m_Mass (current), rather than m_ZAMS.                                      
//                                      - Lowered VINK_MASS_LOSS_MINIMUM_TEMP from 12.5 to 8kK, to eliminate the short interval during CHeB when WR winds were active between the RSG and OB temperature ranges, at low Z.
// 02.50.00    IM - July 03, 2024    - Enhancement:
//                                      - Change TPAGB::IsSupernova() so that stars with base of AGB core masses below MCBUR1 remain on the TPAGB until they make WDs; remove ResolveTypeIIaSN() functionality.
//                                      - Add --evolve-main-sequence-mergers option which allows for main sequence merger products to continue evolution
//                                      - Update HG::CalculateRadialExtentConvectiveEnvelope() to use a combination of Hurley & Picker to avoid excessively high convective envelope densities
// 02.50.01    JR - July 04, 2024    - Defect repair:
//                                      - Fix for issue #1160: added prefix "PO_" to all program option header strings to differentiate from stellar/binary properties.
// 03.00.00    JR - June 24, 2024    - Enhancements, defect repairs, deprecations, code cleanup:
//                                         1. implementation of more coherent and robust error handling
//                                         2. added source files (all are .h file, so the makefile does not need to change)
//                                            The added source files are mostly the result of separating out sections of the constants.h file.
//                                            I believe it had become too unwieldy, and sectioning it out seemed to be the reasonable thing to do.
//                                            I broke constants.h into 5 separate files:
//                                               a. constants.h    - pretty-much just contains constants now
//                                               b. typedefs.h     - an existing file, but I moved the enum class declarations and associated label maps, except those that pertain directly to logging, from constants.h to typedefs.h
//                                               c. LogTypedefs.h  - new file containing logging-related type definitions, including things like definitions of the default record composition for the various log files
//                                               d. ErrorCatalog.h - new file containing the COMPAS error catalog - this where symbolic names for errors are defined, and contains the mapping from symbolic name to error string
//                                               e. EnumHash.h     - contains the hash function for enum class types
//                                         3. deprecation of some program options, and some program option values
//                                         4. fixed what I believe was a defect in `utils::SolveKeplersEquation()` that was causing erroneous "out-of-bounds" warnings for the eccentric anomaly
//                                         5. added debug functionality to show stack trace and halt the program - see the discussion and implementation of the SIGUSR2 signal handler in `main.cpp`.
//                                         6. removed BaseBinaryStar class variable m_UK and associated printing functionality - this is trivial to compute in post-processing
//                                         7. corrected the Hurley remnant mass prescription CalculateRemnantMass_Static() to handle black hole formation
//                                         8. code cleanup (including removal of unused BE Binaries code)
// 03.00.01    IM - July 28, 2024    - Enhancements, defect repairs, code cleanup:
//                                      - Fixed coefficient typo in HeWD::DetermineAccretionRegime()
//                                      - Added the function MESAZAMSHeliumFractionByMetallicity() to compute the ZAMS He mass fraction in the same way as MESA default
//                                      - Always allow radiative-envelope donors to survive CE in the TWO_STAGE CE formalism (with documentation clarification)
//                                      - Set the maximum convective envelope mass to the total envelope mass for intermediate mass stars, where the Picker+ (2024) fits are invalid
//                                      - Stop evolution on massless remnant + remnant, regardless of --evolve-main-sequence-merger-products (no further evolution expected)
//                                      - Corrected rejuvenation of main sequence merger products
// 03.00.02   IM - Aug 7, 2024      - Enhancements, defect repairs, code cleanup:
//                                      - Continue evolution of main sequence merger products beyond the main sequence
//                                      - Remove spurious print statement
//                                      - Typo fixes
// 03.00.03   JR - Aug 21, 2024     - Defect repair:
//                                      - Fix for issue 1184: Segmentation Fault (Core Dumped) Encountered in COMPAS V3.0 with "--common-envelope-formalism TWO_STAGE"
// 03.00.04   JR - Aug 22, 2024     - Defect repair:
//                                      - Fix for issue #1182: Switch log issue
// 03.00.05   JR - Aug 22, 2024     - Defect repair:
//                                      - Reinstate correctly functioning code for floating-point error handling for Linux
//                                      - Disable floating-point error handling for MacOS - until I can figure out how to
//                                        make it work properly for both INTEL and ARM architectures.
// 03.01.00   APB - Aug 24, 2024    - Enhancement:
//                                      - Implemented gravitational radiation at each timestep of binary evolution. Available with new '--emit-gravitational-radiation' option.  Updates time step dynamically if required.
// 03.01.01   JR - Aug 24, 2024     - Defect repair:
//                                      - Fix bad merge - use this version instead of v03.01.00
// 03.01.02   JR - Aug 24, 2024     - Defect repair, code cleanup:
//                                      - Fix for issue #1179: Remove unsupported option value (FIXED) for options PULSAR_BIRTH_SPIN_PERIOD_DISTRIBUTION and PULSAR_BIRTH_MAGNETIC_FIELD_DISTRIBUTION
//                                      - Remove BeBinary-related code (mostly already commented)
//                                      - Fix typos in comments in BaseBinaryStar.cpp
// 03.01.03   JR - Aug 27, 2024     - Defect repair, code cleanup:
//                                      - Fix for issue #1202: Missing system in system parameters file when using range
//                                      - Remove extraneous references to "kick_direction" in LogTypedefs.h (added in error in v03.00.00)
// 03.01.04   SS - Aug 28, 2024     - Enhancement:
//                                      - Add Hendriks+23 pulsational pair instability prescription 
// 03.01.05   JDM - Aug 30, 2024    - Defect repair, minor cleanup:
//                                      - Related to issue #502: added HG to allowed RSG stellar type check, preventing GB winds from being applied during HG.
//                                      - Changed all "FLEXIBLE2023" naming to "MERRITT2024"
// 03.01.06   JR - Aug 30, 2024     - Enhancement:
//                                      - Added functionality to allow users to specify if WD-binaries should be included in the BSE DCO file
//                                        New option: --include-WD-binaries-as-DCO
//                                        See "What's New" and option documentation for details.
//                                        (Issue #1170)
//                                      - added deprecation notice for '--mass-loss-prescription NONE' (should use ZERO) - missed in v03.00.00
// 03.01.07   JDM - Sep 05, 2024    - Defect repair:
//                                      - Set wind mass loss for remnants to zero. 
// 03.01.08   JR - Sep 06, 2024     - Defect repair, typo fixes:
//                                      - Fix for issue #1219: Option --black-hole-kicks-mode (aka --black-hole-kicks) ignored
//                                      - Fixed some stray typos
// 03.01.09   IM - Sep 07, 2024     - Defect repair:
//                                      - Fix for issue #1218: increased default MULLERMANDEL_REMNANT_MASS_MAX_ITERATIONS, but on failure to find a solution,
//                                          indicating a narrow range, just pick a midpoint; remove associated error
//                                      - Corrected --mass-loss-prescription description in documentation
<<<<<<< HEAD
// 03.02.00   SS - Sep 11, 2024      - Enhancement:
//                                      - Improvements to modelling of chemically homogeneous evolution
//                                      - New options: --enable-rotationally-enhanced-mass-loss,
//                                        --enhance-CHE-lifetimes-luminosities, --scale-CHE-mass-loss-with-surface-helium-abundance,
//                                        --scale-terminal-wind-velocity-with-metallicity-power
//                                      - To facilitate --scale-CHE-mass-loss-with-surface-helium-abundance, added basic tracking of 
//                                        surface and core hydrogen and helium abundances.
//                                        See "What's New" and option documentation for details
//


const std::string VERSION_STRING = "03.02.00";

=======
// 03.02.00   IM - Sep 19, 2024     - Defect repair, cleanup, documentation
//                                      - Continue evolution on merger at birth (stars touching) if --resolve-main-sequence-merger
//                                      - Change behavior of Sabhahit+ 2023 VMS winds to default to current OB wind prescription if Gamma threshold is not met
//                                      - Add recording of MASS_TRANSFER_TIMESCALE (NONE, NUCLEAR, THERMAL, CE), resolving issue #1217
//                                      - Correct (re-)setting of MassLossRateInRLOF, resolving issue #1225
//                                      - Correct behaviour of the second stage of 2-stage CE to first transfer mass from the star that initiated RLOF (see #1215)
//                                      - Correct behaviour of the second stage of 2-stage CE to ensure that the accretor's mass is correctly adjusted
//                                      - Update Picker convective envelope mass fit to equal the maximum convective envelope mass when the star is on the AGB
//                                      - Apply the HG prescription for the convective envelope mass to the entire GB to ensure it evolves smoothly
//                                      - Resolve issue #1213: updated treatment of 2-stage common envelope for intermediate mass stars, to smoothly reduce from
//                                              Hirai & Mandel above 8 solar masses to classical "full envelope" removal for stars below 2 solar masses
//                                      - Correct code comments, update documentation where it fell behind
// 03.02.01   LvS - Sep 23, 2024     - Defect repair:
//                                      - Fixed buggy behaviour of wolf-rayet-multiplier 


const std::string VERSION_STRING = "03.02.01";
>>>>>>> e5de47f9

# endif // __changelog_h__<|MERGE_RESOLUTION|>--- conflicted
+++ resolved
@@ -1294,21 +1294,6 @@
 //                                      - Fix for issue #1218: increased default MULLERMANDEL_REMNANT_MASS_MAX_ITERATIONS, but on failure to find a solution,
 //                                          indicating a narrow range, just pick a midpoint; remove associated error
 //                                      - Corrected --mass-loss-prescription description in documentation
-<<<<<<< HEAD
-// 03.02.00   SS - Sep 11, 2024      - Enhancement:
-//                                      - Improvements to modelling of chemically homogeneous evolution
-//                                      - New options: --enable-rotationally-enhanced-mass-loss,
-//                                        --enhance-CHE-lifetimes-luminosities, --scale-CHE-mass-loss-with-surface-helium-abundance,
-//                                        --scale-terminal-wind-velocity-with-metallicity-power
-//                                      - To facilitate --scale-CHE-mass-loss-with-surface-helium-abundance, added basic tracking of 
-//                                        surface and core hydrogen and helium abundances.
-//                                        See "What's New" and option documentation for details
-//
-
-
-const std::string VERSION_STRING = "03.02.00";
-
-=======
 // 03.02.00   IM - Sep 19, 2024     - Defect repair, cleanup, documentation
 //                                      - Continue evolution on merger at birth (stars touching) if --resolve-main-sequence-merger
 //                                      - Change behavior of Sabhahit+ 2023 VMS winds to default to current OB wind prescription if Gamma threshold is not met
@@ -1323,9 +1308,15 @@
 //                                      - Correct code comments, update documentation where it fell behind
 // 03.02.01   LvS - Sep 23, 2024     - Defect repair:
 //                                      - Fixed buggy behaviour of wolf-rayet-multiplier 
+// 03.03.00   SS - Sep 24, 2024      - Enhancement:
+//                                      - Improvements to modelling of chemically homogeneous evolution
+//                                      - New options: --enable-rotationally-enhanced-mass-loss,
+//                                        --enhance-CHE-lifetimes-luminosities, --scale-CHE-mass-loss-with-surface-helium-abundance,
+//                                        --scale-terminal-wind-velocity-with-metallicity-power
+//                                      - To facilitate --scale-CHE-mass-loss-with-surface-helium-abundance, added basic tracking of 
+//                                        surface and core hydrogen and helium abundances.
+//                                        See "What's New" and option documentation for details
 
-
-const std::string VERSION_STRING = "03.02.01";
->>>>>>> e5de47f9
+const std::string VERSION_STRING = "03.03.00";
 
 # endif // __changelog_h__