# ifndef __changelog_h__
# define __changelog_h__

// =====================================================================
// 
// COMPAS Changelog
// 
// =====================================================================
// 
// 02.00.00      JR - Sep 17, 2019 - Initial commit of new version
// 02.00.01      JR - Sep 20, 2019 - Fix compiler warnings. Powwow fixes
// 02.00.02      JR - Sep 21, 2019 - Make code clang-compliant
// 02.00.03      IM - Sep 23, 2019 - Added fstream include
// 02.01.00      JR - Oct 01, 2019 - Support for Chemically Homogeneous Evolution
// 02.02.00      JR - Oct 01, 2019 - Support for Grids - both SSE and BSE
// 02.02.01      JR - Oct 01, 2019 - Changed BaseBinaryStar code to assume tidal locking only if CHE is enabled
// 02.02.02      JR - Oct 07, 2019 - Defect repairs:
//                                       SSE iteration (increment index - Grids worked, range of values wasn't incrementing)
//                                       Errors service (FIRST_IN_FUNCTION errors sometimes printed every time)
//                                       Added code for both SSE and BSE so that specified metallicities be clamped to [0.0, 1.0].  What are reasonable limits?
//                                   Errors service performance enhancement (clean deleted stellar objects from catalog)
//                                   Changed way binary constituent stars masses equilibrated (they now retain their ZAMS mass, but (initial) mass and mass0 changes)
//                                   Add initial stellar type variable - and to some record definitions
//                                   Added change history and version number to constants.h
// 02.02.03      JR - Oct 09, 2019 - Defect repairs:
//                                       Initialised all BaseStar.m_Supernova elements (some had not been initialised)
//                                       Fixed regression in BaseStar.cpp (INITIAL_STELLAR_TYPE & INITIAL_STELLAR_TYPE_NAME in StellarPropertyValue())
//                                   Added max iteration check to Newton-Raphson method in SolveKeplersEquation (see constant MAX_KEPLER_ITERATIONS)
// 02.02.04      JR - Oct 09, 2019 - Defect repairs:
//                                       SN kick direction calculation corrected
//                                       Boolean value output corrected
//                                       Typos fixed
// 02.02.05      JR - Oct 10, 2019 - Defect repairs:
//                                       Determination of Chemically Homogeneous star fixed (threshold calculation)
//                                       Removed checks for RLOF to/from CH stars
//                                       Typos fixed
// 02.02.06      JR - Oct 11, 2019 - Renamed class "CHE" - now class "CH"
//                                   Updated CHE documentation
//                                   Added m_MassesEquilibrated variable to BaseBinaryStar
// 02.02.07      JR - Oct 20, 2019 - Defect repairs:
//                                       CEE printing systems post-stripping - github issue - reworked CE details/pre/post CE - partial fix (BindingEnergy remaining)
//                                       Added RANDOM_SEED to Options::OptionValue() (omitted erroneously)
//                                   Added m_SecondaryTooSmallForDCO variable to BaseBinaryStar - and to some record definitions
//                                   Added m_StellarMergerAtBirth variable to BaseBinaryStar - and to some record definitions
//                                   Added allow-rlof-at-birth program option
//                                       If CHE enabled, or allow-rlof-at-birth option is true, binaries that have one or both stars
//                                       in RLOF at birth will have masses equilibrated, radii recalculated, orbit circularised, and
//                                       semi-major axis recalculated, while conserving angular momentum - then allowed to evolve
//                                   Added allow-touching-at-birth program option
//                                       Binaries that have stars touching at birth (check is done after any equilibration and
//                                       recalculation of radius and separation is done) are allowed to evolve.  Evolve() function
//                                       immediately checks for merger at birth, flags status as such and stops evolution.
//                                   Documentation updated (see updated doc for detailed explanation of new program options)
// 02.03.00      JR - Oct 25, 2019 - Defect repairs:
//                                       removed extraneous delimiter at end of log file records
//                                   Added '--version' option
//                                   Changed minor version number - should have been done at last release - we'll grant the '--version' option minor release status...
// 02.03.01      JR - Nov 04, 2019 - Defect repair:
//                                       removed erroneous initialisation of m_CEDetails.alpha from BaseBinaryStar::SetRemainingCommonValues()
//                                       (CE Alpha was always being initialised to 0.0 regardless of program options)
// 02.03.02      JR - Nov 25, 2019 - Defect repairs:
//                                       added check for active log file before closing in Log::Stop()
//                                       added CH stars to MAIN_SEQUENCE and ALL_MAIN_SEQUENCE initializer_lists defined in constants.h
//                                       moved InitialiseMassTransfer() outside 'if' - now called even if not using mass transfer - sets some flags we might need
//                                       added code to recalculate rlof if CH stars are equilibrated in BaseBinaryStar constructor
//                                   Enhancements:
//                                       moved KROUPA constants from AIS class to constants.h
//                                       moved CalculateCDFKroupa() function from AIS class to BaseBinaryStar class
//                                       added m_CHE variable to BaseStar class - also selectable for printing
//                                       added explicit check to ResolveCommonEnvelope() to merge binary if the donor is a main sequence star
//                                   Chemically Homogeneous Evolution changes:
//                                       added check to CheckMassTransfer() in BaseBinaryStar.cpp to merge if CH+CH and touching - avoid CEE
//                                       added code to InitialiseMassTransfer() in BaseBinaryStar.cpp to equilibrate and possibly merge if both CH stars in RLOF
// (Unchanged)   IM - Nov 29, 2019 - Defect repairs:
//                                       changed Disbound -> Unbounded in header strings in constants.h
//                                       left one line in default/example grid file (Grid.txt)
//                                       fix default PPISN mass limit in python submit: 65 Msol -> 60 Msol
// 02.03.03      JR - Dec 04, 2019 - Defect repairs:
//                                       added code to UpdateAttributesAndAgeOneTimestep() in Star.cpp to recalculate stellar attributes after switching to new stellar type
//                                       (addresses discontinuous transitions e.g. CH -> HeMS)
//                                       changed IsPulsationalPairInstabilitySN() in GiantBranch.cpp to call IsPairInstabilitySN() instead of set MASSLESS_REMNANT if remnant mass <= 0.0
//                                       changed CalculateSNKickVelocity() in BaseStar.cpp to set m_SupernovaDetails.kickVelocity correctly after adjusting for fallback
// 02.03.04      FSB - Dec 04, 2019 - Defect repairs:
//                                       fixed bug in Fryer+2012 CalculateGravitationalRemnantMassadded() function to compare baryon mass of star remnant with
//  									                   baryon mass of MaximumNeutronStarMass instead of just MaximumNeutronStarMass. 
//                                       added m_BaryonicMassOfMaximumNeutronStarMass to BaseStar.h and BaseStar.cpp
// 02.03.05      JR - Dec 05, 2019 - Defect repairs:
//                                       fixed EvolveSingleStars() in main.cpp to print correct initial mass
//                                       fixed TPAGB::CalculateCOCoreMassAtPhaseEnd() - added conditional
// 02.04.00      JR - Dec 18, 2019 - New functionality:
//                                       added columns to BSE grid functionality: Kick_Velocity_1(&2), Kick_Theta_1(&2), Kick_Phi_1(&2), Kick_Mean_Anomaly_1(&2).  Updated documentation.
//                                   Changed functionality:
//                                       removed compiler version checks from Makefile - they seemed to only work for native Ubuntu and were more of a nuisance than anything...  (old version exists as Makefile-checks)
//                                   Defect repairs:
//                                       added recalculation of gbParams Mx & Lx in HeHG calculateGbParams()
//                                       created HeHG::CalculateGBParams_Static() and GiantBranch::CalculateGBParams_Static(), called from EAGB::ResolveEnvelopeLoss() to facilitate calculation of attributes for new stellar type before actually switching.  Needed to rewrite some other functions as static.  Note: this needs to be revisited and a more elegant solution implemented.
//                                       added CalculateRadiusAndStellarTypeOnPhase() for HeHG and HeGBstars, and changed call to calculateRadiusOnPhase() to CalculateRadiusAndStellarTypeOnPhase() in BaseStar::EvolveOnPhase().  This allows for HeHG and HeGB stars to change stellar type based on radius (previously missed).
//                                       set M = McBAGB for EAGB & TPAGB only (was being set for all types >= TPAGB)
//                                       added extra print detailed in BaseBinaryStar:Evolve() - sometimes missing a switch type in detailed output if only 1 timestep
//                                       swapped heading strings for ANY_STAR_PROPERTY::IS_ECSN and ANY_STAR_PROPERTY::IS_USSN (now correct)
//                                       removed condition in BaseBinaryStar::EvaluateSupernovae().  ResolveSupernova() is now called for all stellar types (not sure what I was thinking originally. I'm sure I had a good reason - or maybe I was just tired...)
//                                       changed name of GiantBranch::CalculateProtoCoreMass() to GiantBranch::CalculateProtoCoreMassDelayed() and changed calls to the function
//                                       swapped order of calculations of ePrime (CalculateOrbitalEccentricityPostSupernova()) and m_SemiMajorAxisPrime (CalculateSemiMajorAxisPostSupernova()) in BaseBinaryStar::ResolveSupernova().  Improper order was causing wrong value of m_SeminMajorAxisPrime to be used in calculation of ePrime
//                                       set m_Disbound = true appropriately in BaseBinaryStar::Evolve() (note: m_Disbound will change name to m_Unbound soon...)
//                                       changed return value of CHeB::DetermineEnvelopeType() to CONVECTIVE.  Left CHeB DetermineEnvelopeTypeHurley2002() as RADIATIVE (used in BinaryConstituentStar::CalculateSynchronisationTimescale())
//                                       changed BINARY_PROPERTY::ORBITAL_VELOCITY to BINARY_PROPERTY::ORBITAL_VELOCITY_PRE_2ND_SUPERNOVA in BSE_SUPERNOVAE_REC (6th value printed)
//                                       added p_Erase parameter to Log::CloseStandardFile(); changed Log::CloseAllStandardFiles() to call Log::CloseStandardFile() with p_Erase=false and erase entire map after all files closed (prevent coredump when closing all files)
//                                       added ResolveSupernova() to ONeWD.h - ONeWD stars were previously not checking for SN
//                                       fixed BaseBinaryStar::InitialiseMassTransfer() - star1 was being updated instead of star2 for CH + CH stars when CHE enabled
// 02.04.01      JR - Dec 23, 2019 - Defect repairs:
//                                       Removed SN_EVENT::SN - all occurrences of SN_EVENT::SN replaced by SN_EVENT::CCSN.
//                                           The current SN event ("Is"), and past SN event ("Experienced") are now bit maps (implemented as Enum Classes).  Each can have any of the values: CCSN, ECSN, PISN, PPSIN, USSN, RUNAWAY, RECYCLED_NS, and RLOF_ONTO_NS.  See definition of SN_EVENT Enum Class in constants.h for implementation and explanation.  
//                                       Updated variables selectable for printing:
//                                           Added ANY_STAR_PROPERTY::SN_TYPE (STAR_PROPERTY, SUPERNOVA_PROPERTY, COMPANION_PROPERTY (should always be SN_EVENT::NONE for companion star))
//                                           Added ANY_STAR_PROPERTY::EXPERIENCED_SN_TYPE (STAR_PROPERTY, SUPERNOVA_PROPERTY, COMPANION_PROPERTY)
//                                           All of ANY_STAR_PROPERTY::{CCSN, ECSN, PISN, PPISN, USSN} now selectable
//                                           Removed ANY_STAR_PROPERTY::SN - no longer selectable for printing (replaced by CCSN)
//                                           Updated documentation
//                                       Changed default record specifications for logfiles BSE_DOUBLE_COMPACT_OBJECTS_REC and BSE_SUPERNOVAE_REC
//                                           Removed the individual SN_EVENT columns for both "Is" and "Experienced" conditions (e.g. CCSN, ECSN etc)
//                                           "Is*" and "Experienced*" columns replaced with SN_TYPE & Experienced_SN_TYPE columns that record the SN event type (e.g. CCSN, ECSN, PPSN, PPSIN, USSN).  
//                                           RUNAWAY, RECYCLED_NS, and RLOF_ONTO_NS are still reported in separate, individual columns.
//                                       Added workaround for non-existent CHeB blue loop.  See description in CHeB::CalculateTimescales()
//                                       Removed binary star "survived" flag - it is always the NOT of the "unbound" flag
//                                       Changed initialisation function for HeGB stars (HeGB::Initialise() in HeGB.h) to NOT recalculate m_Age if evolving from HeHG -> HeGB 
//                                       Removed initialisation of m_Age (to 0.0) from COWD::Initialise() in COWD.h
//                                   Changed behaviour:  
//                                       Changed binary star "disbound" flag to "unbound" flag.  Changed all occurrences of "disbound" to "unbound".  Changed "unbound" header flag to "Unbound"
// 02.04.02      JR - Jan 06, 2020 - Defect repairs:
//                                       Added IsPISN() & IsPPISN() to IsSNEvent()
//                                       Fixed check for SN event at top of BaseBinaryStar::ResolveSupenova()
//                                       Changed BaseBinaryStar::EvaluateSupernovae() to more closely match legacy code behaviour (see notes in function description):
//                                          Added p_Calculate2ndSN parameter to determine if 2nd supernova needs to be resolved
//                                          Clear star2 current SN event if necessary
//                                          Check m_SemiMajorAxisPrime value prior to SN events (viz. new aPrime variable)
//                                       Fixed timestep initialisation in BaseStar::CalculateConvergedTimestepZetaNuclear()  (was negative)
//                                       Fixed m_Age calculation in FGB::ResolveEnvelopeLoss()
//                                       Added CalculateInitialSupernovaMass() to NS.h - was setting M = 5.0 for >= ONeWD, should be ONeWD only (introduced in fix in v04.02.00)
//                                       Changed NS functions to return Radius in Rsol instead of km:
//                                          Added function NS:CalculateRadiusOnPhaseInKM_Static() (returns radius in km)
//                                          Changed NS:CalculateRadiusOnPhase_Static() to return Rsol
//                                          Added CalculateRadiusOnPhase() for NS (ns.h) - returns Rsol 
//                                   Changed behaviour:  
//                                       Print detailed output record whenever stellartype changes (after star 2 if both change)
// (Unchanged)   LK - Jan 10, 2020 - Defect repairs:
//                                       Added missing includes to Star.cpp, utils.h and utils.cpp (required for some compiler versions)
// 02.05.00      JR - Jan 23, 2020 - New functionality:
//                                       Grid files:
//                                          Added kick velocity magnitude random number to BSE grid file - see docs re Grids
//                                          Added range check for Kick_Mean_Anomaly_1 and Kick_Mean_Anomaly_2 ([0.0, 2pi)) in BSE grid file
//                                          Cleaned up SSE & BSE grid file code
//                                       Added m_LBVphaseFlag variable to BaseStar class; also added ANY_STAR_PROPERTY::LBV_PHASE_FLAG print variable.
//                                   Deleted functionality:  
//                                       Removed IndividualSystem option and related options - this can now be achieved via a grid file
//                                          Update pythonSubmitDefault.py to remove individual system related parameters
//                                   Changed behaviour:
//                                       Removed check for Options->Quiet() around simulation ended and cpu/wall time displays at end of EvolveSingleStars() and EvolveBinaryStars() in main.cpp
//                                   Defect repairs:
//                                       Removed erroneous check for CH stars in BaseBinaryStar::EvaluateBinary()
//                                       Fix for issue #46 (lower the minimum value of McSN in star.cpp from Mch to 1.38)
//                                          Changed 'MCH' to 'MECS' in 
//                                             BaseStar::CalculateMaximumCoreMassSN()
//                                             GiantBranch::CalculateCoreMassAtSupernova_Static
// 02.05.01      FSB - Jan 27, 2020 -Enhancement:
//                                       Cleaned up default printed headers and parameters constants.h:
//                                           - removed double parameters that were printed in multiple output files 
//                                           - changed some of the header names to more clear / consistent names
//                                           - added some comments in the default printing below for headers that we might want to remove in the near future
// 02.05.02      JR - Feb 21, 2020 - Defect repairs:
//                                       - fixed issue #31: zRocheLobe function does not use angular momentum loss
//                                       - fixed default logfile path (defaulted to '/' instead of './')
//                                       - changed default CE_ZETA_PRESCRIPTION to SOBERMAN (was STARTRACK which is no longer supported)
// 02.05.03      JR - Feb 21, 2020 - Defect repairs:
//                                       - removed extraneous debug print statement from Log.cpp
// 02.05.04      JR - Feb 23, 2020 - Defect repairs:
//                                       - fixed regression introduced in v02.05.00 that incread DNS rate ten-fold
//                                           - changed parameter from m_SupernovaDetails.initialKickParameters.velocityRandom to m_SupernovaDetails.kickVelocityRandom in call to DrawSNKickVelocity() in BaseStar::CalculateSNKickVelocity()
//                                       - reinstated STAR_1_PROPERTY::STELLAR_TYPE and STAR_2_PROPERTY::STELLAR_TYPE in BSE_SYSTEM_PARAMETERS_REC
// 02.05.05      JR - Feb 27, 2020 - Defect repair:
//                                       - fixed age resetting to 0.0 for MS_GT_07 stars after CH star spins down and switches to MS_GT_07
//                                           - ensure m_Age = 0.0 in constructor for BaseStar
//                                           - remove m_Age = 0.0 from Initialise() in MS_gt.07.h 
// 02.05.06      JR - Mar 02, 2020 - Defect repair:
//                                       - fixed m_MassesEquilibrated and associated functions - was erroneously typed as DOUBLE - now BOOL
//                                   Added/changed functionality:
//                                       - added m_MassesEquilibratedAtBirth variable to class BaseBinaryStar and associated property BINARY_PROPERTY::MASSES_EQUILIBRATED_AT_BIRTH
//                                       - tidied up pythonSubmitDefault.py a little:
//                                             - set grid_filename = None (was '' which worked, but None is correct)
//                                             - set logfile_definitions = None (was '' which worked, but None is correct)
//                                             - added logfile names - set to None (COMPAS commandline arguments already exist for these - introduced in v02.00.00)
// 02.05.07      JR - Mar 08, 2020 - Defect repair:
//                                       - fixed circularisation equation in BaseBinaryStar::InitialiseMassTransfer() - now takes new mass values into account
// 02.06.00      JR - Mar 10, 2020 - Changed functionality:
//                                       - removed RLOF printing code & associated pythonSubmitDefault.py options
// 02.06.01      JR - Mar 11, 2020 - Defect repair:
//                                       - removed extraneous debug print statement from Log.cpp (was previously removed in v02.05.03 but we backed-out the change...)
// 02.06.02      JR - Mar 15, 2020 - Defect repairs:
//                                       - removed commented RLOF printing lines in constant.h (somehow that was lost in some out of sync git merges...)
//                                       - removed commented options no longer used from Options.h and Options.cpp
//                                       - fixed units headers in constants.h - there are now no blank units headers, so SPACE delimited files now parse ok (multiple spaces should be treated as a single space)
//                                       - changed file extension for TAB delimited files to 'tsv'
//                                       - removed "useImportanceSampling" option - not used in code
//                                       - fixed typo in zeta-calculation-every-timestep option in Options.cpp
//                                       - removed redundant OPTIONS->MassTransferCriticalMassRatioHeliumGiant() from qcritflag if statement in BaseBinaryStar::CalculateMassTransfer()
//                                       - fixed OPTIONS->FixedMetallicity() - always returned true, now returns actual value
//                                       - fixed OPTIONS->OutputPathString() - was always returning raw option instead of fully qualified path
//                                       - changed the following in BaseBinaryStar::SetRemainingCommonValues() - erroneously not ported from legacy code:
//                                           (a) m_JLoss = OPTIONS->MassTransferJloss();
//                                           (b) m_FractionAccreted = OPTIONS->MassTransferFractionAccreted();
//                                           (both were being set to default value of 0.0)
//                                       - added OPTIONS->ZetaAdiabaticArbitrary() - option existed, but Options code had no function to retrieve value
//                                       - added OPTIONS->MassTransferFractionAccreted() to options - erroneously not ported from legacy code
//                                   Changed functionality:
//                                       - all options now have default values, and those values will be displayed in the help text (rather than string constants which may be incorrect)
//                                       - boolean options can now be provided with an argument (e.g. --massTransfer false)
//                                       - added ProgramOptionDetails() to Options.cpp and OPTIONS->OptionsDetails() in preparation for change in output functionality
// 02.07.00      JR - Mar 16, 2020 - New/changed functionality:
//                                       - COMPAS Logfiles are created in a (newly created) directory - this way they are all kept together
//                                       - new command line option 'output-container' implemented (also in pythonSubmitDefault.py) - this option allows the user to specify the name of the log files container directory (default is 'COMPAS_Output')
//                                       - if detailed log files are created they will be created in a directory named 'Detailed_Output' within the container directory
//                                       - a run details file named 'Run_details' is created in the container directory.  The file records the run details:
//                                             - COMPAS version
//                                             - date & time of run
//                                             - timing details (wall time, CPU seconds)
//                                             - the command line options and parameters used:
//                                                   - the value of options and an indication of whether the option was supplied by the user or the default value was used
//                                                   - other parameters - calculated/determined - are recorded
//                                   Defect repair:
//                                       - changed "--outut" option name to "--outpuPath" in stringCommands in pythonSubmitDefault.py
// 02.08.00		  AVG - Mar 17, 2020 - Changed functionality:
//  									                   - removed post-newtonian spin evolution	code & associated pythonSubmitDefault.py options
//  									                   - removed only_double_compact_objects code & associated pythonSubmitDefault.py options
//  									                   - removed tides code & associated pythonSubmitDefault.py options
//  									                   - removed deprecated options from pythonSubmitDefault.py options
//  									                   - renamed options: mass transfer, iterations -> timestep-iterations
//  									                   - commented AIS Options until fully implemented
// 02.08.01      JR - Mar 18, 2020 - Defect repairs:
//                                      - restored initialisation of AIS options in Options.cpp (AIS now defaults off instead of on)
//                                      - fixed retrieval of values for:
//                                            - ANY_STAR_PROPERTY::LAMBDA_KRUCKOW_BOTTOM, 
//                                            - ANY_STAR_PROPERTY::LAMBDA_KRUCKOW_MIDDLE, and 
//                                            - ANY_STAR_PROPERTY::LAMBDA_KRUCKOW_TOP 
//                                         in BaseStar::StellarPropertyValue().  Were all previously retrieving same value as ANY_STAR_PROPERTY::LAMBDA_KRUCKOW
//                                      - fixed some comments in BAseBinaryStar.cpp (lines 2222 and 2468, "de Mink" -> "HURLEY")
//                                      - fixed description (in comments) of BinaryConstituentStar::SetPostCEEValues() (erroneously had "pre" instead of "post" - in comments only, not code)
//                                      - fixed description of BaseStar::DrawKickDirection()
// 02.08.02      JR - Mar 27, 2020 - Defect repairs:
//                                      - fixed issue #158 RocheLobe_1<CE == RocheLobe_2<CE always
//                                      - fixed issue #160 Circularisation timescale incorrectly calculated
//                                      - fixed issue #161 Splashscreen printed twice - now only prints once
//                                      - fixed issue #162 OPTIONS->UseFixedUK() always returns FALSE.  Now returns TRUE if user supplies a fixed kick velocity via --fix-dimensionless-kick-velocity command line option
// 02.08.03      JR - Mar 28, 2020 - Defect repairs:
//                                      - fixed typo in BaseBinaryStar::ResolveCommonEnvelopeEvent() when calculating circularisation timescale in the case where star2 is the donor: star1Copy was erroneously used instead of star2Copy; changed to star2Copy
//                                      - changed circularisation timescale of binary to be minimum of constituent stars circularisation timescales, clamped to (0.0, infinity)
// 02.09.00      JR - Mar 30, 2020 - Minor enhancements:
//                                      - tightened the conditions under which we allow over-contact binaries - enabling CHE is no longer a sufficient condition after this change: the allow-rlof-at-birth option must also be specified (ussue #164)
//                                      - added printing of number of stars (for SSE) or binaries (for BSE) created to both stdout and Run_Details (issue #165)
//                                      - enhanced grid processing code in main.cpp to better handle TAB characters
// 02.09.01      JR - Mar 30, 2020 - Defect repair:
//                                      - OPTIONS->UseFixedUK() returns TRUE when user supplies -ve value via --fix-dimensionless-kick-velocity.  Now return TRUE iff the user supplies a value >=0 via --fix-dimensionless-kick-velocity
// 02.09.02      DC - Mar 30, 2020 - Defect repairs:
//                                      - Pulsar code fixed by correcting unit of NS radius in NS.cpp (added KM_TO_M constant in constants.h as a part of this),
//                                      correcting initialisation of pulsar birth parameters from GiantBranch.cpp to NS.cpp, adding an extra condition for isolated evolution when the companion loses mass but the NS does not accrete 
//                                      - option MACLEOD was printing wrongly as MACLEOD+2014 for user options, hence corrected it to MACLEOD in Options.cpp
// 02.09.03      JR - Apr 01, 2020 - Defect repairs:
//                                      - reinstated assignment of "prev" values in BaseBinaryStar::EvaluateBinary() (where call to ResolveTides() was removed).  Fixes low DNS count introduced in v02.08.00 caused by removal of ResolveTides() function (and call)
//                                      - commented option --logfile-BSE-be-binaries to match Be-Binary options commented by AVG in v02.08.00
// 02.09.04      JR - Apr 03, 2020 - Defect repair:
//                                      - removed IsUSSN() from IsSNEvent() definition in BinaryConstituentStar.cpp (USSN flag indicates just US, not USSN. Needs to be tidied-up properly)
// 02.09.05	     IM - Apr 03, 2020 - Defect repair:
//  		                            - fixed timescale calculation issue for newly created HeHG stars (from stripped EAGB stars); fixes drop in CO core mass
// 02.09.06      JR - Apr 07, 2020 - Defect repair:
//                                      - corrected calculation in return statement for Rand::Random(const double p_Lower, const double p_Upper) (issue #201)
//                                      - corrected calculation in return statement for Rand::RandomInt(const double p_Lower, const double p_Upper) (issue #201)
// 02.09.07      SS - Apr 07, 2020 - Change eccentricity, semi major axis and orbital velocity pre-2nd supernove to just pre-supernova everywhere in the code
// 02.09.08      SS - Apr 07, 2020 - Update zetaMainSequence=2.0 and zetaHertzsprungGap=6.5 in Options::SetToFiducialValues
// 02.09.09      JR - Apr 11, 2020 - Defect repair:
//                                      - restored property names in COMPASUnorderedMap<STAR_PROPERTY, std::string> STAR_PROPERTY_LABEL in constants.h (issue #218) (was causing logfile definitions files to be parsed incorrectly)
// 02.09.10	     IM - Apr 12, 2020 - Minor enhancement: added Mueller & Mandel 2020 remnant mass and kick prescription, MULLERMANDEL
//  			                     Defect repair: corrected spelling of output help string for MULLER2016 and MULLER2016MAXWELLIAN
// 02.10.01	     IM - Apr 14, 2020 - Minor enhancement: 
//  				                            - moved code so that SSE will also sample SN kicks, following same code branch as BSE 
// 02.10.02      SS - Apr 16, 2020 - Bug Fix for issue #105 ; core and envelope masses for HeHG and TPAGB stars
// 02.10.03      JR - Apr 17, 2020 - Defect repair:
//                                      - added LBV and WR winds to SSE (issue #223)
// 02.10.04	     IM - Apr 25, 2020 - Minor enhancement: moved Mueller & Mandel prescription constants to constants.h, other cleaning of this option
// 02.10.05      JR - Apr 26, 2020 - Enhancements:
//                                      - Issue #239 - added actual random seed to Run_Details
//                                      - Issue #246 - changed Options.cpp to ignore --single-star-mass-max if --single-star-mass-steps = 1.  Already does in main.cpp.
// 02.10.06      JR - Apr 26, 2020 - Defect repair:
//                                      - Issue #233 - corrected cicularisation formalae used in both BaseBinartStar constructors
// 02.11.00      JR - Apr 27, 2020 - Enhancement:
//                                      - Issue #238 - add supernova kick functionality to SSE grid file (+ updated docs)
//                                   Defect repairs:
//                                      - fixed typo in Options.h: changed '#include "rand.h" to '#include "Rand.h"
//                                      - fixed printing of actual random seed in Run_Details file (moved to Log.cpp from Options.cpp: initial random seed is set after options are set)
// 02.11.01	     IM - May 20, 2020 - Defect repair: 
//                                      - changed max NS mass for MULLERMANDEL prescription to a self-consistent value
// 02.11.02      IM - Jun 15, 2020 - Defect repair:
//                                      - added constants CBUR1 and CBUR2 to avoid hardcoded limits for He core masses leading to partially degenerate CO cores
// 02.11.03     RTW - Jun 20, 2020 - Enhancement:
//                                      - Issue #264 - fixed mass transfer printing bug 
// 02.11.04      JR - Jun 25, 2020 - Defect repairs:
//                                      - Issue #260 - Corrected recalculation of ZAMS values after eqilibration and cicularisation at birth when using grid files
//                                      - Issue #266 - Corrected calculation in BaseBinaryStar::SampleInitialMassDistribution() for KROUPA IMF distribution
//                                      - Issue #275 - Previous stellar type not set when stellar type is switched mid-timestep - now fixed
// 02.11.05      IM - Jun 26, 2020 - Defect repair:
//  				                    - Issue #280 - Stars undergoing RLOF at ZAMS after masses are equalised were removed from run even if AllowRLOFatZAMS set
// 02.12.00      IM - Jun 29, 2020 - Defect repair:
//                                      - Issue 277 - move UpdateAttributesAndAgeOneTimestepPreamble() to after ResolveSupernova() to avoid inconsistency
// 02.12.01      IM - Jul 18, 2020 - Enhancement:
//                                      - Starting to clean up mass transfer functionality
// 02.12.02      IM - Jul 23, 2020 - Enhancement:
//                                      - Change to thermal timescale MT for both donor and accretor to determine MT stability
// 02.12.03      IM - Jul 23, 2020 - Enhancement:
//                                      - Introduced a new ENVELOPE_STATE_PRESCRIPTION to deal with different prescriptions for convective vs. radiative envelopes (no actual behaviour changes yet for ENVELOPE_STATE_PRESCRIPTION::LEGACY);
//                                      - Removed unused COMMON_ENVELOPE_PRESCRIPTION
// 02.12.04      IM - Jul 24, 2020 - Enhancement:
//                                      - Changed temperatures to be written in Kelvin (see issue #278)
// 02.12.05      IM - Jul 25, 2020 - Enhancement:
//                                      - Added definition of FIXED_TEMPERATURE prescription to DetermineEnvelopeType()
//                                      - Removed unnecessary (and inaccurate) numerical zeta Roche lobe calculation
// 02.12.06      IM - Jul 26, 2020 - Enhancement:
//                                      - Extended use of zetaRadiativeEnvelopeGiant (formerley zetaHertzsprungGap) for all radiative envelope giant-like stars
// 02.12.07      IM - Jul 26, 2020 - Defect repair:
//                                      - Issue 295: do not engage in mass transfer if the binary is unbound
// 02.12.08   	AVG - Jul 26, 2020 - Defect repair:
//                                      - Issue #269: legacy bug in eccentric RLOF leading to a CEE
// 02.12.09      IM - Jul 30, 2020 - Enhancement:
//                                      - Cleaning of BaseBinaryStar::CalculateMassTransferOrbit(); dispensed with mass-transfer-prescription option
// 02.13.00      IM - Aug 2, 2020  - Enhancements and defect repairs:
//                                      - Simplified timescale calculations in BaseBinaryStar
//                                      - Replaced Fast Phase Case A MT and regular RLOF MT from non-envelope stars with a single function based on a root solver rather than random guesses (significantly improves accuracy)
//                                      - Removed all references to fast phase case A MT
//                                      - Corrected failure to update stars in InitialiseMassTransfer if orbit circularised on mass transfer
//                                      - Corrected incorrect timestep calculation for HeHG stars
// 02.13.01     AVG - Aug 6, 2020  - Defect repair:
//  									- Issue #267: Use radius of the star instead of Roche-lobe radius throughout ResolveCommonEnvelopeEvent()
// 02.13.02      IM - Aug 8, 2020  - Enhancements and defect repairs:
//                                      - Simplified random draw from Maxwellian distribution to use gsl libraries
//                                      - Fixed mass transfer with fixed accretion rate
//                                      - Cleaned up code and removed unused code
//                                      - Updated documentation
// 02.13.03       IM - Aug 9, 2020  - Enhancements and defect repairs:
//                                      - Use total core mass rather than He core mass in calls to CalculateZAdiabtic (see Issue #300)
//                                      - Set He core mass to equal the CO core mass when the He shell is stripped (see issue #277)
//                                      - Ultra-stripped SNe are set at core collapse (do not confusingly refer to stripped stars as previously, see issue #189)
// 02.13.04       IM - Aug 14, 2020 - Enhancements and defect repairs:
//                                      - Catch exception in boost root finder for mass transfer (resolve issue #317)
//                                      - Update core masses during Initialisation of HG and HeHG stars to be consistent with Hurley models
//                                      - Avoid division by zero in mass transfer rates of WDs
//                                      - Remove POSTITNOTE remnant mass prescription
// 02.13.05       IM - Aug 16, 2020 - Enhancements and defect repairs:
//                                      - General code cleaning
//                                      - Removed some redundant variables (e.g., m_EnvMass, which can be computed from m_Mass and m_CoreMass)
//                                      - Removed calculations of ZetaThermal and ZetaNuclear (these were previously incorrect because they relied on the evolution of a stellar copy which reverted to BaseStar and therefore didn't have the correct behaviour)
//                                      - Fixed CalculateZadiabatic to use ZetaAdiabaticArbitrary rather than ZetaThermalArbitrary; removed the latter
//                                      - Capped He core mass gain during shell H burning for CHeB and TPAGB stars, whose on-phase evolution now ends promptly when this limit is reached; this change also resolves issue #315 (higher mass SN remnants than total stellar mass)
// 02.13.06     AVG - Aug 20, 2020  - Defect repair:
//  									- Issue #229: Corrected fitting parameters in Muller 16 SN kick function
// 02.13.07      IM - Aug 20, 2020  - Enhancements:
//                                      - ONeWDs can now undergo ECSN if their mass rises above MECS=1.38 solar masses (previously, they could only undergo CCSN on rising above 1.38 solar masses).  ONeWD::CalculateInitialSupernovaMass now returns MCBUR1 rather than 5.0 to ensure this happens
//                                      - BaseStar::CalculateMaximumCoreMassSN() has been removed - it is superfluous since  GiantBranch::CalculateCoreMassAtSupernova_Static does the same thing
//                                      - Some misleading comments in TPAGB dealing with SNe have been clarified
//                                      - Option to set MCBUR1 [minimum core mass at base of the AGB to avoid fully degenerate CO core formation] to a value different from the Hurley default of 1.6 solar masses added, Issue #65 resolved
//                                      - Removed unused Options::SetToFiducialValues()
//                                      - Documentation updated
// 02.13.08       JR - Aug 20, 2020 - Code cleanup:
//                                      - moved BaseStar::SolveKeplersEquation() to utils
//                                      - changed call to (now) utils::SolveKeplersEquation() in BaseStar::CalculateSNAnomalies() to accept tuple with error and show error/warning as necessary
//                                      - removed call to std::cerr from utils::SolveQuadratic() - now returns error if equation has no real roots
//                                      - changed call to utils::SolveQuadratic() in GiantBranch::CalculateGravitationalRemnantMass() to accept tuple with error and show warning as necessary
//                                      - changed RadiusEqualsRocheLobeFunctor() in BinaryBaseStar.h to not use the SHOW_WARN macro (can't uset ObjectId() function inside a templated function - no object)
//                                      - changed COMMANDLINE_STATUS to PROGRAM_STATUS (better description)
//                                      - moved ERROR:NONE to top of enum in constants.h (so ERROR = 0 = NONE - makes more sense...)
//                                      - added new program option '--enable-warnings' to enable warning messages (via SHOW_WARN macros).  Default is false.  SHOW_WARN macros were previously #undefined
// 02.13.09     RTW - Aug 21, 2020  - Code cleanup:
// 									    - Created changelog.txt and moved content over from constants.h
// 									    - Changed OrbitalVelocity to OrbitalAngularVelocity where that parameter was misnamed
// 									    - Changed Pre/PostSNeOrbitalVelocity to OrbitalVelocityPre/PostSN for consistency
// 									    - Added and updated physical conversion constants for clarity (e.g MSOL to MSOL_TO_KG)
// 									    - Removed ID from output files, it is confusing and superseded by SEED
// 									    - Removed 'Total' from TotalOrbital(Energy/AngularMomentum)
// 									    - Typos
// 02.13.10     IM - Aug 21, 2020   - Enhancement:
//                                      - Added caseBBStabilityPrescription in lieu of forceCaseBBBCStabilityFlag and alwaysStableCaseBBBCFlag to give more options for case BB/BC MT stability (issue #32)
// 02.13.11     IM - Aug 22, 2020   - Enhancement:
//                                      - Removed several stored options (e.g., m_OrbitalAngularVelocity, m_StarToRocheLobeRadiusRatio, etc.) to recompute them on an as-needed basis
//                                      - Removed some inf values in detailed outputs
//                                      - Slight speed-ups where feasible
//                                      - Shift various calculations to only be performed when needed, at printing, and give consistent values there (e.g., OmegaBreak, which was never updated previously)
//                                      - Remove a number of internal variables
//                                      - Declare functions constant where feasible
//                                      - Remove options to calculate Zetas and Lambdas at every timestep; variables that only appear in detailed outputs should not be computed at every timestep in a standard run
//                                      - Update documentation
//                                      - Remove postCEE binding energy (meaningless and wasn't re-computed, anyway)
// 02.13.12     IM - Aug 23, 2020   - Enhancement:
//                                      - More cleaning, removed some of the unnecessary prime quantities like m_SemiMajorAxisPrime, m_EccentricityPrime, etc.
//                                      - Thermal timescales are now correctly computed after the CE phase
//                                      - Detailed output passes a set of self-consistency checks (issue #288)
// 02.13.13     JR - Aug 23, 2020   - Defect repairs:
//                                      - Fixed debugging and logging macros in LogMacros.h
// 02.13.14     IM - Aug 29, 2020   - Defect repairs:
//                                      - Address issue #306 by removing detailed printing of merged binaries
//                                      - Address issue #70 by stopping evolution if the binary is touching
//                                      - Check for merged binaries rather than just touching binaries in Evaluate
//                                      - Minor cleaning (e.g., removed unnecessary CheckMassTransfer, which just repeated the work of CalculateMassTransfer but with a confusing name)
// 02.13.15     IM - Aug 30, 2020   - Defect repairs:
//                                      - Fixed issue #347: CalculateMassTransferOrbit was not correctly accounting for the MT_THERMALLY_LIMITED_VARIATION::RADIUS_TO_ROCHELOBE option
//                                      - Assorted very minor cleaning, including comments
// 02.14.00     IM - Aug 30, 2020   - Enhancement:
//                                      - Recreate RLOF printing (resolve issue #212)
// 02.14.01     ML - Sep 05, 2020   - Code cleanup:
//                                      - Issue #354 - Combine HYDROGEN_RICH and HYDROGEN_POOR supernova output variables into a single boolean variable IS_HYDROGEN_POOR 
// 02.15.00     JR - Sep 09, 2020   - Enhancements and related code cleanup:
//                                      - implemented "DETAILED_OUTPUT" folder inside "COMPAS_Output" container for SSE output
//                                      - SSE Parameters files moved to "DETAILED_OUTPUT" folder (they are analogous to BSE_Detailed_Output files)
//                                      - implemented SSE Switch Log and BSE Switch Log files (record written at the time of stellar type switch - see documentation)
//                                      - implemented SSE Supernova log file - see documentation (issue #253)
//                                      - added TIMESCALE_MS as a valid property in BaseStar::StellarPropertyValue().  The TIMESCALE_MS value in the SSE_Parameters file was being printed as "ERROR!" and nobody noticed :-)  It now prints correctly.
// 02.15.01     RS - Sep 10, 2020   - Enhancement
//                                       - added profiling option to keep track of repeated pow() calls
// 02.15.02     IM - Sep 11, 2020   - Defect repair
//                                       - changed ultra-stripped HeHG and HeGB stars to immediately check for supernovae before collapsing into WDs; this resolves issue #367
// 02.15.03     RTW - Sep 11, 2020   - Code cleanup:
//                                      - Set all references to kick "velocity" to magnitude. This is more correct, and will help distinguish from system and component vector velocities later
// 02.15.04     JR - Sep 11, 2020   - Enhancement
//                                       - refactored profiling code
//                                          - profiling code can now be #defined away for production build
//                                          - added options (via #defines) to profiling code: counts only (no CPU spinning), and print calling function name
//                                       - removed profiling program option
// 02.15.05     JR - Sep 12, 2020   - Code cleanup
//                                       - removed superfluous (and broken) #define guard around profiling.cpp
//                                       - minor change to profiling output (moved header and trailer to better place)
// 02.15.06     IM - Sep 12, 2020   - Defect repair
//                                       - Changed BaseBinaryStar::ResolveSupernova to account only for mass lost by the exploding binary during the SN when correcting the orbit
//                                       - Delayed supernova of ultra-stripped stars so that the orbit is adjusted in response to mass transfer first, before the SN happens
// 02.15.07     RTW - Sep 13, 2020   - Enhancement:
//                                      - Issue #12 - Move enhancement STROOPWAFEL from Legacy COMPAS to new COMPAS
//                                      - Issue #18 - double check STROOPWAFEL works in newCOMPAS
//                                      - Issue #154 - Test compatibility of CompasHPC and BSE_Grid.txt
//                                      - Added in combined functionality of Stroopwafel and pythonSubmit, with support for HPC runs
// 02.15.08     IM - Sep 14, 2020   - Defect repair:
//                                      - Issue #375 Error in Hurley remnant mass calculation
// 02.15.09     RTW - Oct 1, 2020   - Code cleanup:
//                                      - Rewrote ResolveSupernova to match Pfahl, Rappaport, Podsiadlowski 2002, and to allow for vector addition of system and component velocities
//                                      - Changed meaning of Supernova_State (see Docs)
//                                      - PostSN parameters have been removed
//                                      - SN phi has been redefined
// 02.15.10     IM - Oct 3, 2020    - Code cleanup:
//                                      - Removed some unnecessary internal variables and functions (m_TotalMass, m_TotalMassPrev, m_ReducedMass, m_ReducedMassPrev, m_TotalAngularMomentumPrev, CalculateAngularMomentumPrev(), EvaluateBinaryPreamble(),...
//                                      - Cleaned up some unclear comments
//                                      - ResolveCoreCollapseSN() no longer takes the Fryer engine as an argument (Fryer is just one of many possible prescriptions)
// 02.15.11     IM - Oct 3, 2020    - Defect repair and code cleanup:
//                                      - Fixed a number of defects in single stellar evolution (Github issues #381, 382, 383, 384, 385)
//                                      - The Fryer SN engine (delayed vs rapid) is no longer passed around, but read in directly in CalculateRemnantMassByFryer2012()
// 02.15.12     IM - Oct 5, 2020    - Enhancement
//                                      - Added timestep-multiplier option to adjust SSE and BSE timesteps relative to default
//                                      - Added eccentricity printing to RLOF logging
//                                      - Adjusted pythonSubmitDefault.py to include PESSIMISTIC CHE
//                                      - Updated documentation
// 02.15.13     JR - Oct 8, 2020    - Defect repair:
//                                      - Added checks for maximum time and timesteps to SSE code- issue #394
// 02.15.14     IM - Oct 8, 2020    - Defect repair:
//                                      - Added checks for dividing by zero when calculating fractional change in radius
// 02.15.15     IM - Oct 8, 2020    - Defect repair:
//                                      - Added safeguards for R<R_core in radius perturbation for small-envelope stars, complete addressing issue #394
// 02.15.16     RTW - Oct 14, 2020  - Code cleanup
//                                      - Changed separation to semiMajorAxis in RLOF and BeBinary properties
// 02.15.17     IM - Oct 16, 2020   - Defect repair and code cleanup:
//                                      - Issue 236 fixed: SN printing correctly enabled for all SNe
//                                      - Minor code cleaning: Cleaned up EvaluateSupernovae(), removed unnecessary m_Merged variable
// 02.15.18     RTW - Oct 22, 2020  - Code cleanup
//                                      - Removed redundant 'default' extension from files in the "defaults/" folder, and fixed references in the documentation.
//                                      - Added in '0' buffers to the Wall Times output to match the HH:MM:SS format
// 02.15.19     IM - Oct 23, 2020   - Enhancements
//                                      - Continue evolving DCOs until merger if EvolvePulsars is on (Issue #167)
//                                      - Removed m_SecondaryTooSmallForDCO (Issue #337)
// 02.15.20     RTW - Nov 03, 2020  - Code cleanup
//                                      - Removed unnecessary supernova phi rotation - it was added to agree with Simon's original definition, and to allow for seeds to reproduce the same SN final orbit. 
//                                      -   Removing it means seeds won't reproduce the same systems before and after, but populations are unaffected.
// 02.16.00     JR - Nov 03, 2020   - Enhancements
//                                      - Implemented new grid file functionality (see discussion in issue #412); updated docs - see docs (doc v2.3 has new documentation)
//
//                                      - Added all options to printing functionality: all options can now be selected for printing, 
//                                        either in the default log record specifications, or at runtime via the logfile-definitions option
//
//                                      - 'CHE_Option' header string changed to 'CHE_Mode'.  A few typos fixed in header strings.
//
//                                      - Added options
//                                          - initial-mass                          initial mass for single star (SSE)
//                                          - initial-mass-1                        initial mass for primary (BSE)
//                                          - initial-mass-2                        initial mass for secondary (BSE)
//                                          - semi-major-axis, a                    initial semi-major axis (BSE)
//                                          - orbital-period                        initial orbital period – only used if ‘semi-major-axis’ not specified
//                                          - eccentricity, e                       initial eccentricity (BSE)
//                                          - mode                                  mode of evolution: SSE or BSE (default is BSE)
//                                          - number-of-systems                     number of systems (single stars/binary stars) to evolve
//                                          - kick-magnitude-random                 kick magnitude random number for the star (SSE): used to draw the kick magnitude
//                                          - kick-magnitude                        the (drawn) kick magnitude for the star (SSE)
//                                          - kick-magnitude-random-1               kick magnitude random number for the primary star (BSE): used to draw the kick magnitude
//                                          - kick-magnitude-1                      the (drawn) kick magnitude for the primary star (BSE)
//                                          - kick-theta-1                          the angle between the orbital plane and the ’z’ axis of the supernova vector for the primary star (BSE)
//                                          - kick-phi-1                            the angle between ’x’ and ’y’, both in the orbital plane of the supernova vector, for the primary star (BSE)
//                                          - kick-mean-anomaly-1                   the mean anomaly at the instant of the supernova for the primary star (BSE)
//                                          - kick-magnitude-random-2               kick magnitude random number for the secondary star (BSE): used to draw the kick magnitude
//                                          - kick-magnitude-2                      the (drawn) kick magnitude for the secondary star (BSE)
//                                          - kick-theta-2                          the angle between the orbital plane and the ’z’ axis of the supernova vector for the secondary star (BSE)
//                                          - kick-phi-2                            the angle between ’x’ and ’y’, both in the orbital plane of the supernova vector, for the secondary star (BSE)
//                                          - kick-mean-anomaly-2                   the mean anomaly at the instant of the supernova for the secondary star (BSE)
//                                          - muller-mandel-kick-multiplier-BH      scaling prefactor for BH kicks when using 'MULLERMANDEL'
//                                          - muller-mandel-kick-multiplier-NS      scaling prefactor for NS kicks when using 'MULLERMANDEL'
//                                          - switchlog                             replaces ‘BSEswitchLog’ and ‘SSEswitchLog’
//                                          - logfile-rlof-parameters               replaces ‘logfile-BSE-rlof-parameters’
//                                          - logfile-common-envelopes              replaces ‘logfile-BSE-common-envelopes’
//                                          - logfile-detailed-output               replaces ‘logfile-BSE-detailed-output’, and now also used for SSE
//                                          - logfile-double-compact-objects		replaces ‘logfile-BSE-double-compact-objects’
//                                          - logfile-pulsar-evolution              replaces ‘logfile-BSE-pulsar-evolution’
//                                          - logfile-supernovae                    replaces ‘logfile-BSE-supernovae’ and ‘logfile-SSE-supernova’
//                                          - logfile-switch-log                    replaces ‘logfile-BSE-switch-log’ and ‘logfile-SSE-switch-log’
//                                          - logfile-system-parameters             replaces ‘logfile-BSE-system-parameters’
//
//                                      - Removed options
//                                          - number-of-binaries                    replaced by ‘number-of-systems’ for both SSE and BSE
//                                          - single-star-min                       replaced by ‘initial-mass’ and ‘number-of-stars’
//                                          - single-star-max                       replaced by ‘initial-mass’ and ‘number-of-stars’
//                                          - single-star-mass-steps                replaced by ‘initial-mass’ and ‘number-of-stars’
//                                          - BSEswitchLog                          replaced by ‘switchlog’
//                                          - SSEswitchLog                          replaced by ‘switchlog’
//                                          - logfile-BSE-rlof-parameters           replaced by ‘logfile-rlof-parameters’
//                                          - logfile-BSE-common-envelopes          replaced by ‘logfile-common-envelopes’
//                                          - logfile-BSE-detailed-output           replaced by ‘logfile-detailed-output’
//                                          - logfile-BSE-double-compact-objects    replaced by ‘logfile-double-compact-objects’
//                                          - logfile-BSE-pulsar-evolution          replaced by ‘logfile-pulsar-evolution’
//                                          - logfile-BSE-supernovae                replaced by ‘logfile-supernovae’
//                                          - logfile-SSE-supernova                 replaced by ‘logfile-supernovae’
//                                          - logfile-BSE-switch-log                replaced by ‘logfile-switch-log’
//                                          - logfile-SSE-switch-log                replaced by ‘logfile-switch-log’
//                                          - logfile-BSE-system-parameters         replaced by ‘logfile-system-parameters’
//
//                                      - Overloaded Options – these options are context-aware and are used for both SSE and BSE:
//                                          - number-of-systems                     specifies the number of systems (single stars/binary stars) to evolve
//                                          - detailed-output                       switches detailed output on/off for SSE or BSE
//                                          - switchlog                             enables the switch log for SSE or BSE
//                                          - logfile-detailed-ouput                defines filename for SSE or BSE detailed output file
//                                          - logfile-supernovae                    defines filename for SSE or BSE supernovae file
//                                          - logfile-switch-log                    defines filename for SSE or BSE switch log file
// 02.16.01     JR - Nov 04, 2020   - Enhancement
//                                      - changed switchlog implementation so that a single switchlog file is created per run
//                                        (see Issue #387 - note: single '--switch-log' option (shared SSE/BSE) implemented in v02.16.00)
// 02.16.02     IM - Nov 05, 2020   - Enhancements, Defect repairs
//                                      - Updated MT stability criteria for HeMS stars (Issue #425) to use MS zeta value
//                                      - Corrected baryon number for HeWD to match Hurley prescription (Issue #416)
//                                      - Corrected calculation of core mass after 2nd dredge-up (Issue #419)
//                                      - Corrected calculation of minimum radius on CHeB (Issue #420)
// 02.16.03     JR - Nov 08, 2020   - Defect repairs, Enhancements
//                                      - Issue #308
//                                          - added constant for minimum initial mass, maximum initial mass, minim metallicity and maximum metallicity to constants.h
//                                          - added checks to options code (specifically Options::OptionValues::CheckAndSetOptions()) to check option values for
//                                            initial mass and metallicity against constraints in constants.h
//                                      - Issue #342
//                                          - replaced header string suffixes '_1', '_2', '_SN', and '_CP' with '(1)', '(2)', '(SN)', and '(CP)' respectively
//                                          - now header strings ending in '(1)' indicate the value is for Star_1, '(2) for Star_2, '(SN)' for the supernova, and '(CP)' the companion
//                                      - Issue #351
//                                          - moved flags RECYCLED_NS and RLOF_ONTO_NS from SN_EVENT enum - now flags in BinaryConstiuentStar class
//                                          - removed RUNAWAY flag from SN_EVENT enum - removed entirely from code (not required)
//                                      - Issue #362
//                                          - changed header strings for RZAMS (radius at ZAMS) to 'Radius@ZAMS' - now consistent with MZAMS (mass at ZAMS - 'Mass@ZAMS')
//                                      - Issue #363
//                                          - made header strings for Lambdas uniform (all now start with 'Lambda_')
//                                      - Issue #409
//                                          - removed SN_THETA and SN_PHI from default SSE_SUPERNOVAE_REC (don't apply to SSE)
//                                      - Fixed defect that caused semi-major axis to be drawn from distribution rather than calculated from supplied orbital period
//                                        (moved check and calculation from options.cpp to BaseBinaryStar.cpp)
// 02.17.00     JR - Nov 10, 2020   - Enhancement, defect repairs, code cleanup
//                                      - Added SSE System Parameters file
//                                          - records initial parameters and result (final stellar type) 
//                                          - useful when detailed output is not required
//                                      - Fix for Issue #439
//                                      - Fixed typo in LogfileSwitchLog() in Options.h - only affected situation where user specified switchlog filename (overriding default filename)
//                                      - Removed m_LBVfactor variable from BaseBinaryStar - never used in BSE code
//                                      - Removed m_LBVfactor variable from BaseStar - use OPTIONS->LuminousBlueVariableFactor()
//                                      - Removed m_WolfRayetFactor variable from BaseBinaryStar - never used in BSE code
//                                      - Removed m_LBVfactor variable from BaseStar - use OPTIONS->WolfRayetFactor()
// 02.17.01     RTW - Nov 10, 2020  - Enhancement:
//                                      - Added in Schneider 2020 remnant mass prescriptions (standard and alternative)
//                                      - Added parameter MassTransferDonorHistory, as required for above prescription, which tracks the MT donor type (from which the MT Case can be established)
// 02.17.02     RTW - Nov 13, 2020  - Enhancement:
//                                      - Cleaned up the demo plotting routine so that the plot produced is the plot we use in the methods paper
// 02.17.03     JR - Nov 13, 2020   - Enhancements, code cleanup
//                                      - Added metallicity-distribution option: available distributions are ZSOLAR and LOGUNIFORM (see documentation)
//                                          - Added metallicity-min and metallicity-max options (for metallicity-distribution option)
//                                          - Metallicity is sampled if not explicitly specified via the --metallicity option - this was existing functionality, but
//                                            no distribution was implemented: sampling always returned ZSOLAR.  This change adds the LOGUNIFORM distribution, and 'formalises' the ZSOLAR 'distribution'.
//                                      - Added MASS to default SSE_SYSTEM_PARAMETERS_REC
//                                      - Removed AIS code
//                                      - Removed variable 'alpha' from BinaryCEDetails struct - use OPTIONS->CommonEnvelopeAlpha()
//                                          - Removed BINARY_PROPERTY::COMMON_ENVELOPE_ALPHA - use PROGRAM_OPTION::COMMON_ENVELOPE_ALPHA
//                                      - Issue #443: removed eccentricity distribution options FIXED, IMPORTANCE & THERMALISE (THERMALISE = THERMAL, which remains) 
// 02.17.04     JR - Nov 14, 2020   - Defect repairs
//                                      - Added CalculateRadiusOnPhase() and CalculateLuminosityOnPhase() to class BH (increases DNS yield)
//                                      - Added metallicity to sampling conditions in BaseBinaryStar constructor (should have been done when LOGUNIFORM metallicity distribution added)
// 02.17.05     TW - Nov 16, 2020   - Defect repairs
//                                      - Issue #444
//                                          - Fixed typo in synchronisation timescale
// 02.17.06     RTW - Nov 17, 2020  - Bug fix:
//                                      - Fixed Schneider remnant mass inversion from logRemnantMass^10 to 10^logRemnantMass, added some comments in the same section
// 02.17.07     TW - Nov 17, 2020   - Enhancements, code cleanup
//                                      - Issue #431
//                                          - Added option to change LBV wind prescription: choices are NONE, HURLEY_ADD, HURLEY and BELCYZNSKI
//                                      - Replaced numbers with constants for luminosity and temperature limits in mass loss
//                                      - Consolidated checks of luminosity for NJ winds within function
//                                      - NOTE: the above makes sure luminosity is checked before applying NJ winds for MS stars, this was not previously the case but I think it should be
// 02.17.08     JR - Nov 19, 2020   - Enhancements, code cleanup
//                                      - Added orbital-period-distribution option (see note in Options.cpp re orbital period option)
//                                      - Added mass-ratio option
//                                      - Updated default pythonSubmit to reflect new options, plus some previous omissions (by me...)
//                                      - Minor typo/formatting changes throughout
//                                      - Updated docs for new options, plus some typos/fixes/previous omissions
// 02.17.09     RTW - Nov 20, 2020  - Bug fix:
//                                      - Removed corner case for MT_hist=8 stars in the Schneider prescription (these should be considered Ultra-stripped)
// 02.17.10     RTW - Nov 25, 2020  - Enhancement:
//                                      - Cleaned up Schneider remnant mass function (now uses PPOW), and set the HeCore mass as an upper limit to the remnant mass
// 02.17.11     LVS - Nov 27, 2020  - Enhancements:
//                                      - Added option to vary all winds with OverallWindMassLossMultiplier
// 02.17.12     TW - Dec 9, 2020    - Enhancement, code cleanup, bug fix
//                                      - Issue #463
//                                          - Changed variable names from dml, dms etc. to rate_XX where XX is the mass loss recipe
//                                          - No longer overwrite variables with next mass loss recipe for clarity
//                                      - Added a new option to check the photon tiring limit during mass loss (default false for now)
//                                      - Added a new class variable to track the dominant mass loss rate at each timestep
// 02.17.13     JR - Dec 11, 2020   - Defect repair
//                                      - uncomment initialisations of mass transfer critical mass ratios in Options.cpp (erroneously commented in v02.16.00)
// 02.17.14     TW - Dec 16, 2020   - Bug fix
//                                      - fix behaviour at fLBV=0 (had been including other winds but should just ignore them)
// 02.17.15     JR - Dec 17, 2020   - Code and architecture cleanup
//                                      - Architecture changes:
//                                          - Added Remnants class    - inherits from HeGB class
//                                          - Added WhiteDwarfs class - inherits from Remnants class; most of the WD code moved from HeWD, COWD and ONeWD to WhiteDwarfs class
//                                          - Changed HeWD class      - inherits from WhiteDwarfs class (COWD still inherits from HeWD; ONeWD from COWD)
//                                          - Change NS class         - inherits from Remnants class; code added/moved as necessary
//                                          - Change BH class         - inherits from Remnants class; code added/moved as necessary
//                                          - Change MR class         - inherits from Remnants class; code added/moved as necessary
//                                      - Code cleanup:
//                                          - added "const" to many functions (mostly SSE code) that dont modify class variables ("this") (still much to do, but this is a start)
//                                          - added "virtual" to GiantBranch::CalculateCoreMassAtBAGB() and BaseStar::CalculateTemperatureAtPhaseEnd()
//                                              - will have no impact given where they are called, but the keyword should be there (in case of future changes)
//                                          - changed hard-coded header suffixes from _1 -> (1), _2 -> (2)
//                                      - Added call to main() to seed random number generator with seed = 0 before options are processed (and user specified seed is know).  Ensures repeatability.
//                                      - Changed "timestep below minimum" warnings in Star.cpp to be displayed only if --enable-warnings is specified
// 02.17.16     JR - Dec 17, 2020   - Code cleanup
//                                      - Removed "virtual" from GiantBranch::CalculateCoreMassAtBAGB() (incorrectly added in v02.17.15 - I was right the first time)
//                                      - Removed "const" from Remnants::ResolveMassLoss() (inadvertently added in v02.17.15)
//                                      - Removed declarations of variables m_ReducedMass, m_ReducedMassPrev, m_TotalMass, and m_TotalMassPrevfrom BaseBinaryStar.h (cleanup begun in v02.15.10 - these declarations were missed)
// 02.17.17     RTW - Dec 17, 2020  - Code cleanup
//                                      - Removed MassTransferCase related variables in favor of MassTransferDonorHist
// 02.17.18     JR - Dec 18, 2020   - Defect repair
//                                      - Typo in options code for option --switch-log: "switchlog" was incorrectly used instead of "switch-log"
// 02.17.19     LVS - Dec 19, 2020  - Enhancements:
//                                      - Added option to vary winds of cool stars (with T < VINK_MASS_LOSS_MINIMUM_TEMP) via a CoolWindMassLossMultiplier
// 02.18.00     JR - Jan 08, 2021   - Enhancement:
//                                      - Added support for HDF5 logfiles (see notes at top of log.h)
//                                      - Added 'logfile-type' option; allowed values are HDF5, CSV, TSV, TXT; default is HDF5
//                                      - Added 'hdf5-chunk-size' option - specifies the HDF5 chunk size (number of dataset entries)
//                                      - Added 'hdf5-buffer-size' option - specifies the HDF5 IO buffer size (number of chunks)
//                                      - Removed 'logfile-delimiter' option - delimiter now set by logfile type (--logfile-type option described above)
//                                      - Changed header strings containing '/' character: '/' replaced by '|' (header strings become dataset names in HDF5 files, and '/' is a path delimiter...)
// 02.18.01     SS - Jan 11, 2021   - Defect repair
//                                      - Added check if binary is bound when evolving unbound binaries
// 02.18.02     JR - Jan 12, 2021   - Defect repair:
//                                      - Changed "hdf5_chunk_size = 5000" to "hdf5_chunk_size = 100000" in default pythonSubmit (inadvertently left at 5000 after some tests...)
// 02.18.03     SS - Jan 19, 2021   - Enhancement:
// 									    - Added check for neutron star mass against maximum neutron star mass. 
//									      If a neutron star exceeds this mass it should collapse to a black hole. 
//                                        This can be relevant for neutron stars accreting, e.g. during common envelope evolution
// 02.18.04     IM - Jan 28, 2021   - Enhancement:
//                                      - NS to BH collapse preserves mass (see discussion in #514)
//                                      - Fixed comment typo
// 02.18.05     JR - Jan 29, 2021   - Defect repair:
//                                      - Honour '--evolve-unbound-systems' option when specified in a grid file (see issue #519)
//                                      - Honour '--evolve-pulsars' option when specified in a grid file (same as issue #519)
//                                      - Added "maximum-evolution-time", "maximum-number-timestep-iterations", and "timestep-multiplier" to m_GridLineExcluded vector in Options.h (previous oversight)
// 02.18.06     SS - Feb 1, 2021    - Defect repair:
//                                      - Make COMPAS use --neutrino-mass-loss-BH-formation options (resolves issue #453)
// 02.18.07     JR - Feb 18, 2021   - Enhancement:
//                                      - Added 'rotational-frequency' option so users can specify initial rotational frequency of SSE star
//                                      - Added 'rotational-frequency-1' and 'rotational-frequency-2' options so users can specify initial rotational frequency of both BSE stars
//                                      - Changed units of rotational frequencies written to logfiles (omega, omega_break, omega_ZAMS) from rotations per year to Hz
//                                      - Changed program option header strings containing '_1' and '_2' to '(1)' and '(2)' for consistency
// 02.18.08     JR - Feb 26, 2021   - Defect repairs:
//                                      - Remove stray diagnostic print from BaseStar constructor in BaseStar.cpp
//                                      - Fix for issue #530 - some commandline options ignored when a grid file is used
//                                          - the issue here was case-sensitive vs case-insensitive matches (asking BOOST to do case-insensitive matches for option names doesn't propagate to all matches BOOST does...)
//                                          - the options affected were all options that have mixed-case names:
//
//                                              - case-BB-stability-prescription
//                                              - kick-magnitude-sigma-CCSN-BH
//                                              - kick-magnitude-sigma-CCSN-NS
//                                              - kick-magnitude-sigma-ECSN
//                                              - kick-magnitude-sigma-USSN
//                                              - mass-transfer-thermal-limit-C
//                                              - muller-mandel-kick-multiplier-BH
//                                              - muller-mandel-kick-multiplier-NS
//                                              - neutrino-mass-loss-BH-formation
//                                              - neutrino-mass-loss-BH-formation-value
//                                              - PISN-lower-limit
//                                              - PISN-upper-limit
//                                              - PPI-lower-limit
//                                              - PPI-upper-limit
// 02.18.09     ML - Mar 22, 2021   - Defect repair:
//                                      - Correct polynomial evaluation of Nanjing lambda's for EAGB and TPAGB stellar types.
// 02.18.10     LVS - Apr 06, 2021   - Enhancement:
//                                      - Added PPISN prescription option - Farmer 2019
// 02.19.00     JR - Apr 20, 2021   - Enhancements and Defect Repairs:
//                                      - Enhancements:
//                                          - Added option to enable users to add program options values to BSE/SSE system parameters files
//                                              - option is '--add-options-to-sysparms', allowed values are {ALWAYS, GRID, NEVER}.  See docs for details.
//                                          - Included "Run_Details" file in HDF5 output file if logfile type = HDF5.  The text Run_Details file still exists
//                                            so users can still easily look at the contents of the Run_Details file - this enhancements adds a copy of the
//                                            Run_Details file to the HDF5 output file.
//
//                                      - Defect Repairs:
//                                          - fixed a few previously unnoticed typos in PROGRAM_OPTION map in constamts.h, and in Options::OptionValue() function.
//                                            Fairly benign since they had't been noticed, but needed to be fixed.
//
//                                      Modified h5copy.py (in postProcessing/Folders/H5/PythonScripts) so that groups (COMPAS files) will not be copied
//                                      if the group exists in the destination file but has a different number of datasets (columns) from the group in
//                                      the source file.
//
//                                      Also provided h5view.py - an HDF5 file viewer for COMPAS HDF5 files (in postProcessing/Folders/H5/PythonScripts).  See
//                                      documentation as top of source file for details.
// 02.19.01     JR - Apr 30, 2021   - Enhancements and Defect Repairs:
//                                      - Enhancements:
//                                          - changed chunk size for HDF5 files to HDF5_MINIMUM_CHUNK_SIZE for Run_Details group in COMPAS_Output and for detailed output files.
//                                              - Run_Details is a small file, and detailed output files are generally a few thousand records rather than hundreds of thousands, 
//                                                so a smaller chunk size wastes less space and doesn't impact performance significantly
//
//                                      - Defect Repairs:
//                                          - fixed issue #548 - HDF5 detailed output files not created when random-seed specified in a grid file
//                                          - fixed defect where records in HDF5 output files would be duplicated if the number of systems exceeded the HDF5 chunk size
//                                            being used (the default chunk size is 100000 - that might explain why this problem hasn't been reported)
//
//                                      Modified h5view.py (in postProcessing/Folders/H5/PythonScripts) to handle detailed output files
// 02.19.02     LVS - May 04, 2021   - Defect Repairs:
//                                      - Avoid possibility of exceeding total mass in Farmer PPISN prescription
// 02.19.03     TW - May 18, 2021    - Enhancement:
//                                      - Change default LBV wind prescription to HURLEY_ADD
// 02.19.04     JR - May 24, 2021    - Defect Repair:
//                                      - Fixed incrementing of random seed and binary id when grid file contains sets/ranges
//
//                                      Modified h5view.py (in postProcessing/Folders/H5/PythonScripts) to print number of unique seeds (where relevant) in summary output
// 02.20.00     IM - June 14, 2021  - Enhancement:
//                                      - Port defaults from preProcessing/pythonSubmit.py to options.cpp
//                                      - Minor fixes (e.g., documentation)
// 02.20.01     JR - June 21, 2021  - Defect repair:
//                                      - Fix for issue #585: add formatted value and delimiter to logrecord string in Log.h (defect introduced in v02.18.00; only affected SSE_Supernovae logfile)
// 02.20.02     JR - July 26, 2021  - Defect repair:
//                                      - Add HDF5 support to logging code for SSE/BSE switch log files.  Support for HDF5 switch files was inadvertently not added when HDF5 file support as added in v02.18.00 for all standard log files.  Switch log files are 'special' (they have extra columns, not part of the 'standard' log file functionality), and that was missed.
//                                      - Also removed '-lsz' from Makefile and Makefile.docker - library not required
// 02.21.00     JR - July 28, 2021  - Enhancement and Defect Repairs:
//                                      - Added code to copy any grid file and/or logfile-definitions file specified to output container.
//                                      - Copying a large grid file could take time, and take up much space, so added new program option '--store-input-files' which is TRUE by default.  If FALSE, neither the grid file (if specified) nor the logfile-definitions file (if specified) will be copied to the output container (if TRUE, both will be copied (if specified)).
//                                      - Fixed issue #600: changed pythonSubmit.py to treat fully-qualified grid filenames and fully-qualified logfile-definitions filenames correctly (i.e. don't add CWD if the filename is already fully-qualified).
//                                      - Fixed issue #601: changed pythonSubmit.py to put all boolean parameters on the commandline, with "True" or "False" value.
// 02.21.01     RTW - Aug 21, 2021  - Defect Repair:
//                                      - PrintRLOFProperties now gets called immediately before and after the call to EvaluateBinary so that the changes reflect only BSE changes.
//                                      - The function call has also been tidied up to take an argument specifying whether the call was made before or after the MT took place.
// 02.22.00     JR - Aug 26, 2021   - Enhancement:
//                                      - Added functionality to allow users to select a range of lines from the grid file (if specified) to process.  Added program options --grid-start-line and --grid-lines-to-process - see documentation for details.
// 02.22.01     JR - Sep 11, 2021   - Defect repair:
//                                      - Fix for issue #615: defaults for calculated/drawn program options now calculated after random seed is set for the system being evolved.
// 02.22.02     IM - Oct 4, 2021    - Defecr repair:
//                                      - Removed unnecessary IsPrimary() / BecomePrimary() functionality, fixed incorrect MassTransferTrackerHistory (see issue #605)
// 02.22.03     IM - Oct 4, 2022    - Defect repair:
//                                      - Corrected Eddington mass accretion limits, issue #612 (very minor change for WDs and NSs, factor of a few increase for BHs)
// 02.23.00 FSB/JR - Oct 11, 2021   - Enhancement:
//                                      - updated kelvin-helmholtz (thermal) timescale calculation with more accurate pre-factor and updated documentation.
//                                      - rationalised parameters of, and calls to, CalculateThermalTimescale()
// 02.23.01     JR - Oct 11, 2021   - Code cleanup:
//                                      - Typo fixed in version for changes made on October 11, 2021
//                                      - Changed KROUPA_POWER to SALPETER_POWER in utils:SampleInitialMass(); Removed KROUPA_POWER from constants.h
//                                      - Removed p_Id parameter from SSE/BSE switchlog functions - leftover from debugging
//                                      - Added CHEMICALLY_HOMOGENEOUS_MAIN_SEQUENCE property to SSE_SYSTEM_PARAMETERS_REC and BSE_SYSTEM_PARAMETERS_REC (both stars)
//                                      - Tidied up some parameters etc. to better comply with COMPAS coding guidelines
//                                      - Typo fixed in preProcessing/COMPAS_Output_Definitions.txt
// 02.24.00     JR - Oct 12, 2021   - Minor enhancements/optimisations:
//                                      - Added BaseStar::CalculateThermalMassAcceptanceRate() as a first-pass to address issue #595 - can be changed/expanded as required
//                                      - Changed BaseBinaryStar::CalculateTimeToCoalescence() to use Mandel 2021 https://iopscience.iop.org/article/10.3847/2515-5172/ac2d35, eq 5 to address issue #538
// 02.24.01     RTW - Oct 13, 2021  - Enhancements:
//                                      - Added units uniformly to the --help input descriptions
//                                      - Removed the BeBinary- and RLOF-specific random seeds (which were attributes of the events and were printed with e.g <MT) and replaced with system random seed
//                                      - In CE output, changed MASS_2_FINAL (which was sort of a wrapper for core mass) for MASS_2_POST_COMMON_ENVELOPE
//                                      - Removed SN kick angles from SystemParameters output (they are duplicated in SN output) and changed true_anomaly to mean_anomaly in BSE SN output
//                                      - Cosmetic typo fixes and added consistency, in the Event_Counter parameters and some function definitions
//                                      - Added *.eps, *.png to gitignore
// 02.24.02     JR - Oct 13, 2021   - Minor fixes:
//                                      - Fixed a few typos in header strings
//                                      - Changed true_anomaly to mean_anomaly in SSE SN output
// 02.25.00     JR - Oct 30, 2021   - Enhancements and minor fixes:
//                                      - Added ability for users to annotate log files via new program options '--notes-hdrs' and '--notes'.  See docs for details. 
//                                      - Added a shorthand notation for vector program options (e.g. annotations, log-classes, debug-classes).  See docs for details.
//                                      - Added '--notes-hdrs' and '--notes' to pythonSubmit.py (default = None for both)
//                                      - Added HDF5 support to Log::GetLogStandardRecord() (return value) and Log::LogStandardRecord() (input parameter).  This only matters
//                                        to SSE Supernovae file - for delayed writes.  The original implementation may have resulted in minor discrepanicies in SSE Supernovae
//                                        log records, (because of when the values were sampled (i.e. mid-timestep, or end of timestep)), which would only have been evident if
//                                        HDF5 files were compared to e.g. CSV files for the same binary - CSV, TSV, and TXT files had values sampled mid-timestep, HDF5 files 
//                                        at end of timestep).
//                                      - Added Log::Write() and Log::Put() for HDF5 files (better implementation - worked around in original implementation)
//                                      - Added additional checks for bad string -> number conversions throughout (for stoi(), stod(), etc.)
//                                      - Performance enhancement to BaseBinaryStar::CalculateTimeToCoalescence() (return early if e = 0.0)
//                                      - Fixed a few typos in comments
// 02.25.01     IM - Nov 1, 2021    -  Enhancements:
//                                      - Introduced common-envelope-allow-radiative-envelope-survive and common-envelope-allow-immediate-rlof-post-ce-survive options
//                                      - Addresses issue # 637
// 02.25.02     JR - Nov 1 , 2021    - Minor fixes:
//                                      - reinstated "_n" suffix for BSE detailed filenames (inadvertently removed in v02.25.00)
//                                      - updated pythonSubmit files:
//                                          preProcessing/pythonSubmit.py
//                                          examples/methods_paper_plots/detailed_evolution/pythonSubmitDemo.py
//                                          examples/methods_paper_plots/chirpmass_distribution/pythonSubmit.py
//                                          examples/methods_paper_plots/fig_5_HR_diagram/pythonSubmit.py
//                                          examples/methods_paper_plots/fig_6_max_R/pythonSubmit.py
//                                          examples/methods_paper_plots/fig_8_initial_core_final_mass_relations/pythonSubmitDefaults.py
//                                          examples/methods_paper_plots/fig_8_initial_core_final_mass_relations/pythonSubmitFryerRapid.py
//                                          examples/methods_paper_plots/fig_8_initial_core_final_mass_relations/pythonSubmitMandelMueller.py
// 02.25.03     JR - Nov 1 , 2021    - Minor fixes:
//                                      - fixed typo in Options.cpp for option --common-envelope-allow-immediate-RLOF-post-CE-survive (was typed common-envelope-allow-immediate-RLOF-post-CE_survive)
//                                      - fixed typo in Options.cpp for option --common-envelope-allow-radiative-envelope-survive (was typed common-envelope-allow-radiative-envelope-surive)
//                                        (neither of these caused problems because Boost matches only as many characters as necessary to determine the option name - would have if the names were not unique up to the typos)
// 02.25.04     IM - Nov 4, 2021     - Minor fixes
//                                      - More surive->survive typo fixes in python files to address issue #660
//                                      - Documentation edits to reflect new options common-envelope-allow-radiative-envelope-survive and common-envelope-allow-immediate-rlof-post-ce-survive options
// 02.25.05     IM - Nov 4, 2021     - Defect repair:
//                                      - Changed GiantBranch::CalculateRemnantMassByMullerMandel() to ensure that the remnant mass is no greater than the He core mass
// 02.25.06     IM - Nov 7, 2021     - Enhancements:
//                                      - Clarified program option documentation
//                                      - Removed unused CUSTOM semi-major axis initial distribution
//                                      - Removed unused STARTRACK zeta prescription
// 02.25.07     IM - Nov 12, 2021    - Defect repair:
//                                      - Changed EAGB::CalculateLuminosityOnPhase() and EAGB::CalculateLuminosityAtPhaseEnd() to use the helium core mass rather than the CO core mass (see Eq. in second paragraph of section 5.4 of Hurley+, 2000); this fixes a downward step in luminosity and radius on transition to EAGB
// 02.25.08     JR - Nov 15, 2021    - Defect repair:
//                                      - Fixed error introduced in v02.25.00: Added HDF5 support to GetLogStandardRecord().
//                                        Defect introduced was omission of code for HDF5 file support if a specified property is supplied to GetLogStandardRecord(), causing a boost::bad_get error.
//                                        The defect only affected HDF5 SSE_Supernovae files.  This fix adds the omitted code.
//                                      - Changed Options::PrintOptionHelp() to print help (-h/--h) to stdout instead of stderr.
// 02.25.09     IM - Nov 16, 2021    - Defect repair:
//                                      -Revert EAGB treatment to 02.25.06 until a proper fix is introduced
// 02.25.10     JR - Nov 19, 2021    - Defect repairs:
//                                      - clamp timestep returned in BaseStar::CalculateTimestep() to NUCLEAR_MINIMUM_TIMESTEP
//                                      - change NUCLEAR_MINIMUM_TIMESTEP to 1 year (from 100 years) in constants.h
// 02.26.00     IM - Nov 30, 2021    - Defect repairs:
//                                      - only decrease effective initial mass for HG and HeHG stars on mass loss when this decrease would not drive an unphysical decrease in the core mass
//                                      - change mass comparisons (e.g., mass vs. He flash mass threshold) to compare effective initial mass rather than current mass
//                                      - minor code and comment cleanup
// 02.26.01     IM - Dec 5, 2021     - Defect repair, Code cleanup:
//                                      - Removed redundant function ResolveRemnantAfterEnvelopeLoss (ResolveEnvelopeLoss is sufficient)
//                                      - Cleaned / updated ResolveEnvelopeLoss
//                                      - Fixed issue with masses and types of remnants formed from stripped HG stars
// 02.26.02     RTW - Dec 17, 2021   - Defect repair, Code cleanup:
//                                      - Changed all occurrences of PPOW(base, 1.0/3.0) with std::cbrt, as the former could not handle negative bases
//                                      - Changed all occurrences of sqrt with std::sqrt for consistency with the above change
// 02.26.03     IM - Jan 10, 2022    - Defect repair, code cleanup:
//                                      - Cleaned up treatment of HG donors having CONVECTIVE envelopes in LEGACY; fixed an issues with CEs from HG donors introduced in 02.25.01 
// 02.27.00     ML - Jan 12, 2022    - Enhancements:
//                                      - Add enhanced Nanjing lambda option that continuously extrapolates beyond radial range
//                                      - Add Nanjing lambda option to switch between calculation using rejuvenated mass and true birth mass
//                                      - Add Nanjing lambda mass and metallicity interpolation options
//                                      - No change in default behaviour
// 02.27.01     IM - Feb 3, 2022     - Defect repair:
//                                      - Fixed condition for envelope type when using ENVELOPE_STATE_PRESCRIPTION::FIXED_TEMPERATURE (previously, almost all envelopes were incorrecctly declared radiative)
// 02.27.02     IM - Feb 3, 2022     - Defect repair:
//                                      - Fixed mass change on forced envelope loss in response to issue # 743
// 02.27.03     JR - Feb 8, 2022     - Defect repair:
//                                      - Fix for issue # 745 - logfile definition records not updated correctly when using logfile-definitions file (see issue for details)
// 02.27.04     RTW - Feb 15, 2022   - Defect repair:
//                                      - Fix for issue # 761 - USSNe not occurring. See issue for details.
// 02.27.05     IRS - Feb 17, 2022   - Enhancements:
//                                      - Add function HasOnlyOneOf, which returns true if a binary has only one component in the list of stellar types passed, and false if neither or both are in the list
//                                      - Add function IsHMXRBinary, which returns true if HasOnlyOneOf(Black hole, Neutron star) and the companion radius is > 80% of the Roche Lobe radius
//                                      - Add flag --hmxr-binaries, which tells COMPAS to store binaries in BSE_RLOF output file if IsHMXRBinary
//                                      - Add columns for pre- and post-timestep ratio of stars to Roche Lobe radius to BSE_RLOF output file (addressing issue #746)
//                                      - Changed variables named rocheLobeTracker, roche_lobe_tracker etc. to starToRocheLobeRadiusRatio, star_to_roche_lobe_radius_ratio, etc. for clarity
// 02.27.06     SS - Apr 5, 2022     -  Defect repair:
//                                      - Fixed StarTrack PPISN prescription, previously it was doing the same thing as the COMPAS PPISN prescription.
// 02.27.07     RTW - Apr 5, 2022    - Defect repair:
//                                      - Fix for issue # 773 - ONeWD not forming due to incorrect mass comparison in TPAGB. 
// 02.27.08     RTW - Apr 12, 2022   - Defect repair:
//                                      - Fix for issue # 783 - Some mergers involving a massive star were not logged properly in BSE_RLOF, whenever a jump in radius due to changing stellar type within ResolveMassChanges was much greater than the separation.
// 02.27.09     VK - Apr 25, 2022    - Minor Enhancement:
//                                      - Converted constant: MULLERMANDEL_SIGMAKICK into an option: --muller-mandel-sigma-kick
// 02.28.00     Lvs - May 11, 2022   - Enhancements:
//                                      - Introduced new remnant mass prescription: Fryer+ 2022, adding new options --fryer-22-fmix and --fryer-22-mcrit
// 02.29.00     RTW - May 5, 2022    - Enhancement:
//                                      - Fix for issue # 596 - New option to allow for H rich ECSN (defaults to false). This removes non-interacting ECSN progenitors from contributing to the single pulsar population.
// 02.30.00     RTW - May 8, 2022    - Enhancement
//                                      - Added MACLEOD_LINEAR specific angular momentum gamma loss prescription for stable mass transfer
// 02.31.00     IM - May 14, 2022    - Enhancement
//                                      - Added option retain-core-mass-during-caseA-mass-transfer to preserve a larger donor core mass following case A MT, set equal to the expected core mass of a newly formed HG star with mass equal to that of the donor, scaled by the fraction of its MS lifetime
//                                      - Code and comment cleaning
// 02.31.01     RTW - May 16, 2022   - Defect repair:
//                                      - Fixed help string for H rich ECSN option implemented in v2.29.99
// 02.31.02     JR - May 18, 2022    - Defect repairs:
//                                      - Fixed STAR_PROPERTY_LABEL entries in contsants.h for INITIAL_STELLAR_TYPE and INITIAL_STELLAR_TYPE_NAME - both missing the prefix "INITIAL_".
//                                        Only caused a problem if a user wanted to add either of those to the logfile-definitions file - but since they are in the system parameters files (SSE and BSE)
//                                        by default encountering the problem would probably be unlikely.
//                                      - Fixed error identifier in Log::UpdateAllLogfileRecordSpecs() - was (incorrectly) ERROR::UNKNOWN_BINARY_PROPERTY, now (correctly) ERROR::UNKNOWN_STELLAR_PROPERTY 
// 02.31.03     RTW - May 20, 2022   - Defect repair:
//                                      - Fixed MS+MS unstable MT not getting flagged as a CEE
// 02.31.04     RTW - June 10, 2022  - Enhancements
//                                      - Fixed MT_TRACKER values to be clearer and complementary to each other
//                                      - Updated the relevant section in the detailed plotter that uses MT_TRACKER values
//                                      - Removed end states from detailed plotter (Merger, DCO, Unbound) so that they don't over compress the rest
// 02.31.05     RTW - July 25, 2022  - Defect repair:
//                                      - Renamed option '--allow-H-rich-ECSN' to 'allow-non-stripped-ECSN'
//                                      - Fixed check for non-interacting ECSN progenitors to consider MT history instead of H-richness
// 02.31.06     RTW - Aug 2, 2022    - Enhancement:
//                                      - Added stellar merger to default BSE_RLOF output
// 02.31.07     IM - August 1, 2022  - Defect repair:
//                                      - Print to DetailedOutput after merger, addresses https://github.com/TeamCOMPAS/COMPAS/issues/825
//                                      - Ensures no ONeWDs are formed with masses above Chandrasekhar mass
//                                      - Minor comment tweaks and a bit of defensive programming
// 02.31.08     RTW - Aug 3, 2022    - Enhancement:
//                                      - Added Accretion Induced Collapse (AIC) of ONeWD as another type of SN
// 02.31.09     RTW - Aug 9, 2022    - Enhancement:
//                                      - Max evolution time and max number of timesteps now read in from gridline as well as commandline
// 02.31.10     RTW - Aug 12, 2022   - Enhancement:
//                                      - Added option to set the Temperature boundary between convective/radiative giant envelopes
// 02.32.00     JR - Aug 27, 2022    - Enhancement & minor cleanup:
//                                      - Add 'record type' functionality to all standard log files
//                                      - Add/rationalise calls to PrintDetailedOutput() for binary systems
//                                          - remove m_PrintExtraDetailedOutput variable (and associated code) from BaseBinaryStar class
//                                      - Add new option for each standard log file to allow specification of which record types to print
//                                          - see e.g. '--logfile-detailed-output-record-types'
//                                      - Online documentation updated for record types and new options
//                                      - Detailed ploter changed to work with record type column (thanks RTW)
//                                      - Added new section to online documentation: 'What's new'
//                                          - documented record types changes in this new section
//                                      - Minor cleanup:
//                                          - minor formatting and typo fixes (src + docs)
//                                          - removed IncrementOmega() function from the BaseStar and Star classes (anti-patterm and no longer used - if it ever was)
//                                          - tidied up description of MainSequence::UpdateMinimumCoreMass()
// 02.33.00     RTW - Aug 13, 2022   - Enhancement:
//                                      - Added critical mass ratios from Claeys+ 2014 for determining if MT is unstable
//                                      - Cleaned up stability check functions in BaseBinaryStar.cpp for clarity, and to allow for critical mass ratios to be checked correctly
// 02.33.01     RTW - Sep 26, 2022   - Defect repair:
//                                      - Fixed interpolation of MACLEOD_LINEAR gamma for specific angular momentum. Previously interpolated on the gamma value, now interpolates in orbital separation
// 02.33.02      IM - Nov 27, 2022   - Defect repair:
//                                      - Fixed ignored value of input radius when computing the thermal timescale, relevant if using Roche lobe radius instead (issue #853)
//                                      - Cleaned code and comments around the use of MT_THERMALLY_LIMITED_VARIATION::RADIUS_TO_ROCHELOBE vs. C_FACTOR (issue #850)
// 02.34.00      IM - Nov 28, 2022   - Enhancement:
//                                      - Adding framework for Hirai & Mandel 2-stage common envelope formalism
//                                          (placeholders for now -- will have identical results to default version)
//                                      - Placed Dewi CE prescription on parity with others
// 02.34.01     RTW - Nov 30, 2022   - Defect repair:
//                                      - Fixed Time<MT and Time>MT calls in BSE_RLOF. Previously, they were identical. Now, Time<MT correctly reflects the previous time.
// 02.34.02     JR - Nov 30, 2022    - Defect repair:
//                                      - Fixed problem with no content in switchlog files (issue #870 - introduced in v2.32.00).
//                                      - Changed conditional statement in HG::ResolveEnvelopeLoss() and FGB::ResolveEnvelopeLoss() to be consistent with other stellar types ('>' -> '>=').
// 02.34.03     NRS - Jan 9, 2023    - Defect repair:
//                                      - Fixed units for post-CEE semi-major axis in CEE logs (issue #876).
// 02.34.04     RTW - Jan 31, 2023   - Enhancement:
//                                      - Added SN orbit inclination angle to BSE_SUPERNOVAE output
// 02.34.05     JR - Jan 29, 2023    - Code cleanup:
//                                      - Addressed issue #888 - replaced class variables m_LogMetallicityXi, m_LogMetallicitySigma, and m_LogMetallicityRho in BaseStar with getter functions.
// 02.34.06     IM - Feb 1, 2023     - Bug fixes:
//                                      - Re-enabled ResolveMassLoss() for Remnants so that Mdot is correctly reset
//                                      - Set Mdot to 0 in BaseBinaryStar::CalculateWindsMassLoss() when winds are turned off while the binary is in mass trensfer
//                                      - Removed Dutch winds for Remnants
//                                      - Fixed typo in NS::CalculateLuminosityOnPhase_Static()
//                                      - Minor code cleaning
// 02.35.00     RTW - Dec 8, 2022    - Enhancement:
//                                      - Added critical mass ratios from Ge+ 2020 for determining if MT is unstable
// 02.35.01     RTW - Feb 12, 2022   - Enhancement:
//                                      - Added post-SN orbital inclination vector to the output-able BINARY_PROPERTIES (not included in output, by default). 
// 02.35.02     JR - Feb 19, 2023    - Minor change and defect repair:
//                                      - Changed units of ROCHE_LOBE_RADIUS_1 and ROCHE_LOBE_RADIUS_2 from orbital separation to RSOL
//                                      - Changed header string for ROCHE_LOBE_RADIUS_1 from "RocheLobe(1)|a" to "RocheLobe(1)" - ditto for ROCHE_LOBE_RADIUS_2
//                                      - removed STAR_TO_ROCHE_LOBE_RADIUS_RATIO_1 ("Radius(1)|RL")and STAR_TO_ROCHE_LOBE_RADIUS_RATIO_2 ("Radius(2)|RL") from
//                                        the default output for BSE_DETAILED_OUTPUT_REC (can be calculated from other values in the default output)
//                                      - changed plot_detailed_evolution.py to accommodate the removal of STAR_TO_ROCHE_LOBE_RADIUS_RATIO_1 and 
//                                        STAR_TO_ROCHE_LOBE_RADIUS_RATIO_2 from the default output
//                                      - changed online documentation to reflect:
//                                           (a) removal of STAR_TO_ROCHE_LOBE_RADIUS_RATIO_1 and STAR_TO_ROCHE_LOBE_RADIUS_RATIO_2 from the default output
//                                           (b) change of header strings for ROCHE_LOBE_RADIUS_1 and ROCHE_LOBE_RADIUS_2 (units already (accidentally...) correct)
//                                      - fixed minor defect in call to m_Accretor->CalculateMassAcceptanceRate() in BaseBinaryStar::CalculateMassTransfer()
//                                        (only affected runs with mass-transfer-thermal-limit-accretor = RADIUS_TO_ROCHELOBE)
// 02.35.03     LvS - Feb 27, 2023   - Enhancement:
//                                      - Added mass accretion prescription during CE following model 2 from van Son + 2020
// 02.36.00     JR - Mar 15, 2023    - Enhancement, minor defect repairs:
//                                      - Addressed issue #797 - implemented functionality to create YAML file.  Two new options (--create-YAML-file and --YAML-template).  See documentation for details.
//                                      - Modified runSubmit.py to work with new yaml file format (i.e. all options could be commented...)
//                                      - Minor defect repairs in options code
//                                      - Minor fixes to online documentation; also clarified make arguments
// 02.36.01     JR - Mar 20, 2023    - Documentation:
//                                      - Updated documentation for YAML files.
//                                      - Modified YAML template to include notice regarding commented lines in default YAML file.
// 02.37.00     NR,RTW - Mar 26, 2023 - Enhancement:
//                                      - Added functionality for WDs to accrete in different regimes. 
//                                          - This applies to each WD subtype individually, though there is some overlap between COWDs and ONeWDs.
//                                          - Also involves tracking the WD shell mass, to account for shell burning that later increases the WD mass.
//                                          - Includes possible instability, and merger if the donor is a giant, as well as new SN types, 
//                                          - AIC (accretion induced collapse), SNIA (Type Ia), and HeSD (Helium shell detonation). 
//                                      - Tangential but related changes:
//                                          - Cleaned up the call to EddingtonCriticalRate, puttting it in BaseStar along with the optional prefactor.
//                                          - Moved NS radius and luminosity calls into NS.h from elsewhere in the code.
// 02.37.01     JR - Mar 27, 2023    - Defect repair:
//                                      - Updated changelog.h and whats-new.rst to correctly reflect changes to the code and version numbers after a bad fix for merge conflicts
//                                      - Changed "DD" to "HeSD" as appropriate
//                                      - A couple of code-cleanups
// 02.37.02     JR - Mar 27, 2023    - Defect repair:
//                                      - Changed yaml.h to include <algorithm> and <chrono> - not including them causes docker build to fail.
// 02.37.03     IM - Apr 8, 2023     - Defect repair:
//                                      - Resolved issue #855 by using Mass0 rather than Mass to determine ages and timescales
// 02.38.01     IM - Apr 16, 2023    - Enhancement:
//                                      - Added option to eject the convective envelope by pulsations (ExpelConvectiveEnvelopeAboveLuminosityThreshold)
//                                          if log10(m_Luminosity/m_Mass) exceeds LuminosityToMassThreshold
// 02.38.02     NR - Apr 20, 2023    - Defect repair:
//                                      - Added missing const in WD files which was generating warnings when compiling.
//                                   - Enhancement:
//                                      - Added QCRIT_PRESCRIPTION::HURLEY_HJELLMING_WEBBINK based on Hurley+ 2002 and its corresponding documentation.
// 02.38.03     IM - Apr 20, 2023    - Enhancement:
//                                      - Updated defaults following #957
// 02.38.04     IM - Apr 20, 2023    - Enhancement:
//                                      - Included Picker et al. (2023, in prep.) fits for the convective envelope mass in the TWO_STAGE common envelope treatment
// 02.38.05     YS - May 10, 2023    - Updates and changes to NS.cpp:
//                                      - Added NS::ChooseTimeStep(). Detailed time step description and reasoning can be found in NS.cpp
//                                      - Added output options (not default): PULSAR_BIRTH_PERIOD and PULSAR_BIRTH_SPIN_DOWN_RATE, which output the birth spin period and period derivative of a pulsar
//                                      - Updated codes on pulsar evolution, solving the problem of pulsars not evolving properly. This is written in cgs. 
//                                      - Added NS::SpinDownIsolatedPulsar(), describes single pulsar spinning down with magnetic braking. 
//                                          This is later used in NS::UpdateMagneticFieldAndSpin()
//                                      - m_PulsarDetails.spinDownRate was described as Pdot (s s^-1), when it is in fact f-dot(rad s^-2). This is now corrected. 
//                                      - In BSE_Pulsar_Evolution file, the pulsar parameters at birth were not recorded. 
//                                          Pulsar was also evolved an additional time step here with unspecified size.
//                                          Fix to this problem is done by setting the PULSAR_RECORD_TYPE:
//                                           (a) if record_type = 1 (DEFAULT), these are the initial values of the pulsar set at birth
//                                           (b) if record_type = 3 (POST_BINARY_TIMESTEP), these describe normal pulsar evolution
//                                      - Another caveat:
//                                         pulsar recycling mechanisms are not yet fully implemented, so COMPAS cannot produce MSPs for the time being; more updates to come.
// 02.38.06     JR - Jun 04, 2023    - Defect repair:
//                                      - Fixed "hides overloaded virtual function" warnings.
//                                      - Added "-Woverloaded-virtual" to compiler flags to enable warnings for g++ on linux systems.
// 02.38.07     JR - Jun 04, 2023    - Defect repair:
//                                      - Fix for issue #958 - evolving unbound systems that contain two compact objects.  Also added BINARY_PROPERTY::UNBOUND 
//                                        to BSE Detailed Output file default record.
//                                      - Changed makefile to be POSIX compliant for .o suffix rule.  No need to change docker Makefile - it is already POSIX compliant.
//                                         - since GNU Make 4.3 a warning is issued for suffix rules that include prerequisites - in our case the .o rule on line 125:
//                                           "Makefile:125: warning: ignoring prerequisites on suffix rule definition" - and in future releases it will become an error.
// 02.38.08     NRS - Jun 22, 2023   - Defect repair:
//                                      - Changed documentation to  match default value of m_EvolveUnboundSystems (TRUE).
//                                   - Enhancement:
//                                      - Added --evolve-double-white-dwarfs option to allow evolution of DWD systems (FALSE by default).
// 02.39.00     JR - Jul 04, 2023    - Enhancement, a little code cleanup:
//                                      - Record and expose m_EvolutionStatus for both BaseStar and BaseBinaryStar as a variable available for selection
//                                        for printing.  m_EvolutionStatus records the final evolution status - the reason evolution was stopped.  This was
//                                        already printed to the console for each star or binary, and is now available to be recorded in the log files.
//                                      - Add 'Evolution_Status' column to both SSE and BSE default system parameters records, and record m_EvolutionStatus there. 
//                                      - Fixed a few typos, a little code cleanup.
// 02.39.01     LC - Sep 01, 2023    - Defect repair:
//                                      - Fix for issue #945 - made HeSD SN types a sub-class of SNIA types.
// 02.40.00     JDM - Sep 29, 2023   - Enhancement:
//                                      - Added 'FLEXIBLE2023' option to --mass-loss-prescription. Recover previous defaults via 'BELCZYNSKI2010' option. this applies the following prescriptions:
//                                          - Added --OB-mass-loss program option.
//                                          - Added --RSG-mass-loss.
//                                          - Added --VMS-mass-loss.
//                                          - Added --WR-mass-loss.
// 02.41.00     JR - Nov 02, 2023    - Enhancement, a little cleanup:
//                                      - Added naive tides implementation.  Functionality enabled with new option `--enable-tides`.  Default is no tides.
//                                      - Fixed CalculateOrbitalAngularMomentum() (now uses eccentricity)
//                                      - Added links to online documentation to splash string
//                                      - Constants 'G1' and 'G_SN' renamed to 'G_AU_Msol_yr' and 'G_km_Msol_s' respectively
// 02.41.01     JR - Dec 11, 2023    - Defect repair, a little code cleanup:
//                                      - Fix for issue #1022 - incorrect index used for last array entry.
//                                      - A little code cleanup
// 02.41.02     JR - Dec 15, 2023    - Defect repair:
//                                      - 2.41.00 backed-out the changes made in 2.40.00 - this puts them back
//                                      - Calling it a defect repair so we get a new version number - just in case we need it...
// 02.41.03     JR - Dec 28, 2023    - Defect repair:
//                                      - Fix for issue #1034
//                                      - This fix changes the functions
//                                           . BaseBinaryStar::CalculateAngularMomentum(), 
//                                           . BaseBinaryStar::CalculateTotalEnergy(), and
//                                           . BaseStar::AngularMomentum()
//                                        to use moment of inertia rather than gyration radius.
//                                        This fix changes CalculateMomentOfInertia to properly implement Hurley et al., 2000 eq 109  
//                                        This fix also removes CalculateGyrationRadius() from all classes, and changes code that called CalculateGyrationRadius().
//                                        These changes have wider implications than just issue #1034 and may change DCO yields slightly.
//                                      - Removed some unused functions.
//                                      - Change to functionality (noted above) noted in 'What's New' online documentation page
// 02.41.04     JR - Dec 30, 2023    - Defect repair:
//                                      - Fix for issue #1048
<<<<<<< HEAD
// 02.42.00     RTW - Jan 8, 2023    - Enhancements:
//                                      - Added in option to set initial stellar type, allowing for any of { MS HeMS HeWD COWD ONeWD NS BH }

const std::string VERSION_STRING = "02.42.00";
=======
// 02.41.05     YS - Jan 31, 2024    - Bug fix:
//                                      - Fix for issue #1058: fixing calculation of pulsar spin period
// 02.41.06     JR - Feb 10, 2024    - Defect repair:
//                                      - Fix for issue #1057:
//                                            HeMS::CalculateMomentOfInertia() falls back to MainSequence::CalculateMomentOfInertia()
//                                            HeHG::CalculateMomentOfInertia() falls back to GiantBranch::CalculateMomentOfInertia()
//                                      - Added sanity checks for mass and luminosity where necessary in variants of CalculateRadiusOnPhase_Static()
// 02.42.00     JR - Jan 08, 2024    - Enhancements, defect repair, a little cleanup
//                                      - added `timesteps-filename` option to allow users to provide preset timesteps for both SSE and BSE
//                                      - updated documentation for new option; updated `What's New`
//                                      - SSE vs BSE consistency: modified SSE to evolve a single star exactly as the primary in a wide binary with small companion
//                                      - quantised timesteps to an integral multiple of 1E-12Myr - new constant `TIMESTEP_QUANTUM` in constants.h
//                                      - little bit of code cleanup
//                                      - added warning for stellar type switch not taken - just a diagnostic for now
// 02.42.01     JR - Jan 21, 2024    - Defect repair
//                                      - fix for issue 1066 - see issue/PR for explanation
//                                      - cleaned up root solvers OmegaAfterSynchronisation(), MassLossToFitInsideRocheLobe(), and Mass0ToMatchDesiredCoreMass(), and their respective functors
//                                      - MassLossToFitInsideRocheLobe(), and Mass0ToMatchDesiredCoreMass() now return -1.0 if no acceptable root found
//                                      - calling code for MassLossToFitInsideRocheLobe() and Mass0ToMatchDesiredCoreMass() now handles -ve return:
//                                           - if MassLossToFitInsideRocheLobe() returns -ve value (i.e. no root found), the binary immediately enters a CE phase
//                                           - if Mass0ToMatchDesiredCoreMass() returns -ve value (i.e. no root found), an arbitrary value is used for core mass (see code for value)

const std::string VERSION_STRING = "02.42.01";
>>>>>>> 2542b44f

# endif // __changelog_h__<|MERGE_RESOLUTION|>--- conflicted
+++ resolved
@@ -1088,12 +1088,6 @@
 //                                      - Change to functionality (noted above) noted in 'What's New' online documentation page
 // 02.41.04     JR - Dec 30, 2023    - Defect repair:
 //                                      - Fix for issue #1048
-<<<<<<< HEAD
-// 02.42.00     RTW - Jan 8, 2023    - Enhancements:
-//                                      - Added in option to set initial stellar type, allowing for any of { MS HeMS HeWD COWD ONeWD NS BH }
-
-const std::string VERSION_STRING = "02.42.00";
-=======
 // 02.41.05     YS - Jan 31, 2024    - Bug fix:
 //                                      - Fix for issue #1058: fixing calculation of pulsar spin period
 // 02.41.06     JR - Feb 10, 2024    - Defect repair:
@@ -1115,8 +1109,8 @@
 //                                      - calling code for MassLossToFitInsideRocheLobe() and Mass0ToMatchDesiredCoreMass() now handles -ve return:
 //                                           - if MassLossToFitInsideRocheLobe() returns -ve value (i.e. no root found), the binary immediately enters a CE phase
 //                                           - if Mass0ToMatchDesiredCoreMass() returns -ve value (i.e. no root found), an arbitrary value is used for core mass (see code for value)
+// 02.43.00     RTW - Jan 8, 2023    - Enhancements:
+//                                      - Added in option to set initial stellar type, allowing for any of { MS HeMS HeWD COWD ONeWD NS BH }
 
-const std::string VERSION_STRING = "02.42.01";
->>>>>>> 2542b44f
-
+const std::string VERSION_STRING = "02.43.00";
 # endif // __changelog_h__