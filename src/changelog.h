--- conflicted
+++ resolved
@@ -866,18 +866,13 @@
 //                                      - Add Nanjing lambda option to switch between calculation using rejuvenated mass and true birth mass
 //                                      - Add Nanjing lambda mass and metallicity interpolation options
 //                                      - No change in default behaviour
-<<<<<<< HEAD
-// 02.27.01     RTW - Jan 18, 2021   - Enhancements:
-//                                      - Added in option to set initial stellar type, allowing for any of { MS HeMS HeWD COWD ONeWD NS BH }
-
-const std::string VERSION_STRING = "02.27.01";
-=======
 // 02.27.01     IM - Feb 3, 2021     - Defect repair:
 //                                      - Fixed condition for envelope type when using ENVELOPE_STATE_PRESCRIPTION::FIXED_TEMPERATURE (previously, almost all envelopes were incorrecctly declared radiative)
 // 02.27.02     IM - Feb 3, 2021     - Defect repair:
 //                                      - Fixed mass change on forced envelope loss in response to issue # 743
+// 02.27.03     RTW - Jan 18, 2021   - Enhancements:
+//                                      - Added in option to set initial stellar type, allowing for any of { MS HeMS HeWD COWD ONeWD NS BH }
 
-const std::string VERSION_STRING = "02.27.02";
->>>>>>> 4afde704
+const std::string VERSION_STRING = "02.27.03";
 
 # endif // __changelog_h__