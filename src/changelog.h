# ifndef __changelog_h__
# define __changelog_h__

// =====================================================================
// 
// COMPAS Changelog
// 
// =====================================================================
// 
// 02.00.00      JR - Sep 17, 2019 - Initial commit of new version
// 02.00.01      JR - Sep 20, 2019 - Fix compiler warnings. Powwow fixes
// 02.00.02      JR - Sep 21, 2019 - Make code clang-compliant
// 02.00.03      IM - Sep 23, 2019 - Added fstream include
// 02.01.00      JR - Oct 01, 2019 - Support for Chemically Homogeneous Evolution
// 02.02.00      JR - Oct 01, 2019 - Support for Grids - both SSE and BSE
// 02.02.01      JR - Oct 01, 2019 - Changed BaseBinaryStar code to assume tidal locking only if CHE is enabled
// 02.02.02      JR - Oct 07, 2019 - Defect repairs:
//                                       SSE iteration (increment index - Grids worked, range of values wasn't incrementing)
//                                       Errors service (FIRST_IN_FUNCTION errors sometimes printed every time)
//                                       Added code for both SSE and BSE so that specified metallicities be clamped to [0.0, 1.0].  What are reasonable limits?
//                                   Errors service performance enhancement (clean deleted stellar objects from catalog)
//                                   Changed way binary constituent stars masses equilibrated (they now retain their ZAMS mass, but (initial) mass and mass0 changes)
//                                   Add initial stellar type variable - and to some record definitions
//                                   Added change history and version number to constants.h
// 02.02.03      JR - Oct 09, 2019 - Defect repairs:
//                                       Initialised all BaseStar.m_Supernova elements (some had not been initialised)
//                                       Fixed regression in BaseStar.cpp (INITIAL_STELLAR_TYPE & INITIAL_STELLAR_TYPE_NAME in StellarPropertyValue())
//                                   Added max iteration check to Newton-Raphson method in SolveKeplersEquation (see constant MAX_KEPLER_ITERATIONS)
// 02.02.04      JR - Oct 09, 2019 - Defect repairs:
//                                       SN kick direction calculation corrected
//                                       Boolean value output corrected
//                                       Typos fixed
// 02.02.05      JR - Oct 10, 2019 - Defect repairs:
//                                       Determination of Chemically Homogeneous star fixed (threshold calculation)
//                                       Removed checks for RLOF to/from CH stars
//                                       Typos fixed
// 02.02.06      JR - Oct 11, 2019 - Renamed class "CHE" - now class "CH"
//                                   Updated CHE documentation
//                                   Added m_MassesEquilibrated variable to BaseBinaryStar
// 02.02.07      JR - Oct 20, 2019 - Defect repairs:
//                                       CEE printing systems post-stripping - github issue - reworked CE details/pre/post CE - partial fix (BindingEnergy remaining)
//                                       Added RANDOM_SEED to Options::OptionValue() (omitted erroneously)
//                                   Added m_SecondaryTooSmallForDCO variable to BaseBinaryStar - and to some record definitions
//                                   Added m_StellarMergerAtBirth variable to BaseBinaryStar - and to some record definitions
//                                   Added allow-rlof-at-birth program option
//                                       If CHE enabled, or allow-rlof-at-birth option is true, binaries that have one or both stars
//                                       in RLOF at birth will have masses equilibrated, radii recalculated, orbit circularised, and
//                                       semi-major axis recalculated, while conserving angular momentum - then allowed to evolve
//                                   Added allow-touching-at-birth program option
//                                       Binaries that have stars touching at birth (check is done after any equilibration and
//                                       recalculation of radius and separation is done) are allowed to evolve.  Evolve() function
//                                       immediately checks for merger at birth, flags status as such and stops evolution.
//                                   Documentation updated (see updated doc for detailed explanation of new program options)
// 02.03.00      JR - Oct 25, 2019 - Defect repairs:
//                                       removed extraneous delimiter at end of log file records
//                                   Added '--version' option
//                                   Changed minor version number - should have been done at last release - we'll grant the '--version' option minor release status...
// 02.03.01      JR - Nov 04, 2019 - Defect repair:
//                                       removed erroneous initialisation of m_CEDetails.alpha from BaseBinaryStar::SetRemainingCommonValues()
//                                       (CE Alpha was always being initialised to 0.0 regardless of program options)
// 02.03.02      JR - Nov 25, 2019 - Defect repairs:
//                                       added check for active log file before closing in Log::Stop()
//                                       added CH stars to MAIN_SEQUENCE and ALL_MAIN_SEQUENCE initializer_lists defined in constants.h
//                                       moved InitialiseMassTransfer() outside 'if' - now called even if not using mass transfer - sets some flags we might need
//                                       added code to recalculate rlof if CH stars are equilibrated in BaseBinaryStar constructor
//                                   Enhancements:
//                                       moved KROUPA constants from AIS class to constants.h
//                                       moved CalculateCDFKroupa() function from AIS class to BaseBinaryStar class
//                                       added m_CHE variable to BaseStar class - also selectable for printing
//                                       added explicit check to ResolveCommonEnvelope() to merge binary if the donor is a main sequence star
//                                   Chemically Homogeneous Evolution changes:
//                                       added check to CheckMassTransfer() in BaseBinaryStar.cpp to merge if CH+CH and touching - avoid CEE
//                                       added code to InitialiseMassTransfer() in BaseBinaryStar.cpp to equilibrate and possibly merge if both CH stars in RLOF
// (Unchanged)   IM - Nov 29, 2019 - Defect repairs:
//                                       changed Disbound -> Unbounded in header strings in constants.h
//                                       left one line in default/example grid file (Grid.txt)
//                                       fix default PPISN mass limit in python submit: 65 Msol -> 60 Msol
// 02.03.03      JR - Dec 04, 2019 - Defect repairs:
//                                       added code to UpdateAttributesAndAgeOneTimestep() in Star.cpp to recalculate stellar attributes after switching to new stellar type
//                                       (addresses discontinuous transitions e.g. CH -> HeMS)
//                                       changed IsPulsationalPairInstabilitySN() in GiantBranch.cpp to call IsPairInstabilitySN() instead of set MASSLESS_REMNANT if remnant mass <= 0.0
//                                       changed CalculateSNKickVelocity() in BaseStar.cpp to set m_SupernovaDetails.kickVelocity correctly after adjusting for fallback
// 02.03.04      FSB - Dec 04, 2019 - Defect repairs:
//                                       fixed bug in Fryer+2012 CalculateGravitationalRemnantMassadded() function to compare baryon mass of star remnant with
//  									                   baryon mass of MaximumNeutronStarMass instead of just MaximumNeutronStarMass. 
//                                       added m_BaryonicMassOfMaximumNeutronStarMass to BaseStar.h and BaseStar.cpp
// 02.03.05      JR - Dec 05, 2019 - Defect repairs:
//                                       fixed EvolveSingleStars() in main.cpp to print correct initial mass
//                                       fixed TPAGB::CalculateCOCoreMassAtPhaseEnd() - added conditional
// 02.04.00      JR - Dec 18, 2019 - New functionality:
//                                       added columns to BSE grid functionality: Kick_Velocity_1(&2), Kick_Theta_1(&2), Kick_Phi_1(&2), Kick_Mean_Anomaly_1(&2).  Updated documentation.
//                                   Changed functionality:
//                                       removed compiler version checks from Makefile - they seemed to only work for native Ubuntu and were more of a nuisance than anything...  (old version exists as Makefile-checks)
//                                   Defect repairs:
//                                       added recalculation of gbParams Mx & Lx in HeHG calculateGbParams()
//                                       created HeHG::CalculateGBParams_Static() and GiantBranch::CalculateGBParams_Static(), called from EAGB::ResolveEnvelopeLoss() to facilitate calculation of attributes for new stellar type before actually switching.  Needed to rewrite some other functions as static.  Note: this needs to be revisited and a more elegant solution implemented.
//                                       added CalculateRadiusAndStellarTypeOnPhase() for HeHG and HeGBstars, and changed call to calculateRadiusOnPhase() to CalculateRadiusAndStellarTypeOnPhase() in BaseStar::EvolveOnPhase().  This allows for HeHG and HeGB stars to change stellar type based on radius (previously missed).
//                                       set M = McBAGB for EAGB & TPAGB only (was being set for all types >= TPAGB)
//                                       added extra print detailed in BaseBinaryStar:Evolve() - sometimes missing a switch type in detailed output if only 1 timestep
//                                       swapped heading strings for ANY_STAR_PROPERTY::IS_ECSN and ANY_STAR_PROPERTY::IS_USSN (now correct)
//                                       removed condition in BaseBinaryStar::EvaluateSupernovae().  ResolveSupernova() is now called for all stellar types (not sure what I was thinking originally. I'm sure I had a good reason - or maybe I was just tired...)
//                                       changed name of GiantBranch::CalculateProtoCoreMass() to GiantBranch::CalculateProtoCoreMassDelayed() and changed calls to the function
//                                       swapped order of calculations of ePrime (CalculateOrbitalEccentricityPostSupernova()) and m_SemiMajorAxisPrime (CalculateSemiMajorAxisPostSupernova()) in BaseBinaryStar::ResolveSupernova().  Improper order was causing wrong value of m_SeminMajorAxisPrime to be used in calculation of ePrime
//                                       set m_Disbound = true appropriately in BaseBinaryStar::Evolve() (note: m_Disbound will change name to m_Unbound soon...)
//                                       changed return value of CHeB::DetermineEnvelopeType() to CONVECTIVE.  Left CHeB DetermineEnvelopeTypeHurley2002() as RADIATIVE (used in BinaryConstituentStar::CalculateSynchronisationTimescale())
//                                       changed BINARY_PROPERTY::ORBITAL_VELOCITY to BINARY_PROPERTY::ORBITAL_VELOCITY_PRE_2ND_SUPERNOVA in BSE_SUPERNOVAE_REC (6th value printed)
//                                       added p_Erase parameter to Log::CloseStandardFile(); changed Log::CloseAllStandardFiles() to call Log::CloseStandardFile() with p_Erase=false and erase entire map after all files closed (prevent coredump when closing all files)
//                                       added ResolveSupernova() to ONeWD.h - ONeWD stars were previously not checking for SN
//                                       fixed BaseBinaryStar::InitialiseMassTransfer() - star1 was being updated instead of star2 for CH + CH stars when CHE enabled
// 02.04.01      JR - Dec 23, 2019 - Defect repairs:
//                                       Removed SN_EVENT::SN - all occurrences of SN_EVENT::SN replaced by SN_EVENT::CCSN.
//                                           The current SN event ("Is"), and past SN event ("Experienced") are now bit maps (implemented as Enum Classes).  Each can have any of the values: CCSN, ECSN, PISN, PPSIN, USSN, RUNAWAY, RECYCLED_NS, and RLOF_ONTO_NS.  See definition of SN_EVENT Enum Class in constants.h for implementation and explanation.  
//                                       Updated variables selectable for printing:
//                                           Added ANY_STAR_PROPERTY::SN_TYPE (STAR_PROPERTY, SUPERNOVA_PROPERTY, COMPANION_PROPERTY (should always be SN_EVENT::NONE for companion star))
//                                           Added ANY_STAR_PROPERTY::EXPERIENCED_SN_TYPE (STAR_PROPERTY, SUPERNOVA_PROPERTY, COMPANION_PROPERTY)
//                                           All of ANY_STAR_PROPERTY::{CCSN, ECSN, PISN, PPISN, USSN} now selectable
//                                           Removed ANY_STAR_PROPERTY::SN - no longer selectable for printing (replaced by CCSN)
//                                           Updated documentation
//                                       Changed default record specifications for logfiles BSE_DOUBLE_COMPACT_OBJECTS_REC and BSE_SUPERNOVAE_REC
//                                           Removed the individual SN_EVENT columns for both "Is" and "Experienced" conditions (e.g. CCSN, ECSN etc)
//                                           "Is*" and "Experienced*" columns replaced with SN_TYPE & Experienced_SN_TYPE columns that record the SN event type (e.g. CCSN, ECSN, PPSN, PPSIN, USSN).  
//                                           RUNAWAY, RECYCLED_NS, and RLOF_ONTO_NS are still reported in separate, individual columns.
//                                       Added workaround for non-existent CHeB blue loop.  See description in CHeB::CalculateTimescales()
//                                       Removed binary star "survived" flag - it is always the NOT of the "unbound" flag
//                                       Changed initialisation function for HeGB stars (HeGB::Initialise() in HeGB.h) to NOT recalculate m_Age if evolving from HeHG -> HeGB 
//                                       Removed initialisation of m_Age (to 0.0) from COWD::Initialise() in COWD.h
//                                   Changed behaviour:  
//                                       Changed binary star "disbound" flag to "unbound" flag.  Changed all occurrences of "disbound" to "unbound".  Changed "unbound" header flag to "Unbound"
// 02.04.02      JR - Jan 06, 2020 - Defect repairs:
//                                       Added IsPISN() & IsPPISN() to IsSNEvent()
//                                       Fixed check for SN event at top of BaseBinaryStar::ResolveSupenova()
//                                       Changed BaseBinaryStar::EvaluateSupernovae() to more closely match legacy code behaviour (see notes in function description):
//                                          Added p_Calculate2ndSN parameter to determine if 2nd supernova needs to be resolved
//                                          Clear star2 current SN event if necessary
//                                          Check m_SemiMajorAxisPrime value prior to SN events (viz. new aPrime variable)
//                                       Fixed timestep initialisation in BaseStar::CalculateConvergedTimestepZetaNuclear()  (was negative)
//                                       Fixed m_Age calculation in FGB::ResolveEnvelopeLoss()
//                                       Added CalculateInitialSupernovaMass() to NS.h - was setting M = 5.0 for >= ONeWD, should be ONeWD only (introduced in fix in v04.02.00)
//                                       Changed NS functions to return Radius in Rsol instead of km:
//                                          Added function NS:CalculateRadiusOnPhaseInKM_Static() (returns radius in km)
//                                          Changed NS:CalculateRadiusOnPhase_Static() to return Rsol
//                                          Added CalculateRadiusOnPhase() for NS (ns.h) - returns Rsol 
//                                   Changed behaviour:  
//                                       Print detailed output record whenever stellartype changes (after star 2 if both change)
// (Unchanged)   LK - Jan 10, 2020 - Defect repairs:
//                                       Added missing includes to Star.cpp, utils.h and utils.cpp (required for some compiler versions)
// 02.05.00      JR - Jan 23, 2020 - New functionality:
//                                       Grid files:
//                                          Added kick velocity magnitude random number to BSE grid file - see docs re Grids
//                                          Added range check for Kick_Mean_Anomaly_1 and Kick_Mean_Anomaly_2 ([0.0, 2pi)) in BSE grid file
//                                          Cleaned up SSE & BSE grid file code
//                                       Added m_LBVphaseFlag variable to BaseStar class; also added ANY_STAR_PROPERTY::LBV_PHASE_FLAG print variable.
//                                   Deleted functionality:  
//                                       Removed IndividualSystem option and related options - this can now be achieved via a grid file
//                                          Update pythonSubmitDefault.py to remove individual system related parameters
//                                   Changed behaviour:
//                                       Removed check for Options->Quiet() around simulation ended and cpu/wall time displays at end of EvolveSingleStars() and EvolveBinaryStars() in main.cpp
//                                   Defect repairs:
//                                       Removed erroneous check for CH stars in BaseBinaryStar::EvaluateBinary()
//                                       Fix for issue #46 (lower the minimum value of McSN in star.cpp from Mch to 1.38)
//                                          Changed 'MCH' to 'MECS' in 
//                                             BaseStar::CalculateMaximumCoreMassSN()
//                                             GiantBranch::CalculateCoreMassAtSupernova_Static
// 02.05.01      FSB - Jan 27, 2020 -Enhancement:
//                                       Cleaned up default printed headers and parameters constants.h:
//                                           - removed double parameters that were printed in multiple output files 
//                                           - changed some of the header names to more clear / consistent names
//                                           - added some comments in the default printing below for headers that we might want to remove in the near future
// 02.05.02      JR - Feb 21, 2020 - Defect repairs:
//                                       - fixed issue #31: zRocheLobe function does not use angular momentum loss
//                                       - fixed default logfile path (defaulted to '/' instead of './')
//                                       - changed default CE_ZETA_PRESCRIPTION to SOBERMAN (was STARTRACK which is no longer supported)
// 02.05.03      JR - Feb 21, 2020 - Defect repairs:
//                                       - removed extraneous debug print statement from Log.cpp
// 02.05.04      JR - Feb 23, 2020 - Defect repairs:
//                                       - fixed regression introduced in v02.05.00 that incread DNS rate ten-fold
//                                           - changed parameter from m_SupernovaDetails.initialKickParameters.velocityRandom to m_SupernovaDetails.kickVelocityRandom in call to DrawSNKickVelocity() in BaseStar::CalculateSNKickVelocity()
//                                       - reinstated STAR_1_PROPERTY::STELLAR_TYPE and STAR_2_PROPERTY::STELLAR_TYPE in BSE_SYSTEM_PARAMETERS_REC
// 02.05.05      JR - Feb 27, 2020 - Defect repair:
//                                       - fixed age resetting to 0.0 for MS_GT_07 stars after CH star spins down and switches to MS_GT_07
//                                           - ensure m_Age = 0.0 in constructor for BaseStar
//                                           - remove m_Age = 0.0 from Initialise() in MS_gt.07.h 
// 02.05.06      JR - Mar 02, 2020 - Defect repair:
//                                       - fixed m_MassesEquilibrated and associated functions - was erroneously typed as DOUBLE - now BOOL
//                                   Added/changed functionality:
//                                       - added m_MassesEquilibratedAtBirth variable to class BaseBinaryStar and associated property BINARY_PROPERTY::MASSES_EQUILIBRATED_AT_BIRTH
//                                       - tidied up pythonSubmitDefault.py a little:
//                                             - set grid_filename = None (was '' which worked, but None is correct)
//                                             - set logfile_definitions = None (was '' which worked, but None is correct)
//                                             - added logfile names - set to None (COMPAS commandline arguments already exist for these - introduced in v02.00.00)
// 02.05.07      JR - Mar 08, 2020 - Defect repair:
//                                       - fixed circularisation equation in BaseBinaryStar::InitialiseMassTransfer() - now takes new mass values into account
// 02.06.00      JR - Mar 10, 2020 - Changed functionality:
//                                       - removed RLOF printing code & associated pythonSubmitDefault.py options
// 02.06.01      JR - Mar 11, 2020 - Defect repair:
//                                       - removed extraneous debug print statement from Log.cpp (was previously removed in v02.05.03 but we backed-out the change...)
// 02.06.02      JR - Mar 15, 2020 - Defect repairs:
//                                       - removed commented RLOF printing lines in constant.h (somehow that was lost in some out of sync git merges...)
//                                       - removed commented options no longer used from Options.h and Options.cpp
//                                       - fixed units headers in constants.h - there are now no blank units headers, so SPACE delimited files now parse ok (multiple spaces should be treated as a single space)
//                                       - changed file extension for TAB delimited files to 'tsv'
//                                       - removed "useImportanceSampling" option - not used in code
//                                       - fixed typo in zeta-calculation-every-timestep option in Options.cpp
//                                       - removed redundant OPTIONS->MassTransferCriticalMassRatioHeliumGiant() from qcritflag if statement in BaseBinaryStar::CalculateMassTransfer()
//                                       - fixed OPTIONS->FixedMetallicity() - always returned true, now returns actual value
//                                       - fixed OPTIONS->OutputPathString() - was always returning raw option instead of fully qualified path
//                                       - changed the following in BaseBinaryStar::SetRemainingCommonValues() - erroneously not ported from legacy code:
//                                           (a) m_JLoss = OPTIONS->MassTransferJloss();
//                                           (b) m_FractionAccreted = OPTIONS->MassTransferFractionAccreted();
//                                           (both were being set to default value of 0.0)
//                                       - added OPTIONS->ZetaAdiabaticArbitrary() - option existed, but Options code had no function to retrieve value
//                                       - added OPTIONS->MassTransferFractionAccreted() to options - erroneously not ported from legacy code
//                                   Changed functionality:
//                                       - all options now have default values, and those values will be displayed in the help text (rather than string constants which may be incorrect)
//                                       - boolean options can now be provided with an argument (e.g. --massTransfer false)
//                                       - added ProgramOptionDetails() to Options.cpp and OPTIONS->OptionsDetails() in preparation for change in output functionality
// 02.07.00      JR - Mar 16, 2020 - New/changed functionality:
//                                       - COMPAS Logfiles are created in a (newly created) directory - this way they are all kept together
//                                       - new command line option 'output-container' implemented (also in pythonSubmitDefault.py) - this option allows the user to specify the name of the log files container directory (default is 'COMPAS_Output')
//                                       - if detailed log files are created they will be created in a directory named 'Detailed_Output' within the container directory
//                                       - a run details file named 'Run_details' is created in the container directory.  The file records the run details:
//                                             - COMPAS version
//                                             - date & time of run
//                                             - timing details (wall time, CPU seconds)
//                                             - the command line options and parameters used:
//                                                   - the value of options and an indication of whether the option was supplied by the user or the default value was used
//                                                   - other parameters - calculated/determined - are recorded
//                                   Defect repair:
//                                       - changed "--outut" option name to "--outpuPath" in stringCommands in pythonSubmitDefault.py
// 02.08.00		  AVG - Mar 17, 2020 - Changed functionality:
//  									                   - removed post-newtonian spin evolution	code & associated pythonSubmitDefault.py options
//  									                   - removed only_double_compact_objects code & associated pythonSubmitDefault.py options
//  									                   - removed tides code & associated pythonSubmitDefault.py options
//  									                   - removed deprecated options from pythonSubmitDefault.py options
//  									                   - renamed options: mass transfer, iterations -> timestep-iterations
//  									                   - commented AIS Options until fully implemented
// 02.08.01      JR - Mar 18, 2020 - Defect repairs:
//                                      - restored initialisation of AIS options in Options.cpp (AIS now defaults off instead of on)
//                                      - fixed retrieval of values for:
//                                            - ANY_STAR_PROPERTY::LAMBDA_KRUCKOW_BOTTOM, 
//                                            - ANY_STAR_PROPERTY::LAMBDA_KRUCKOW_MIDDLE, and 
//                                            - ANY_STAR_PROPERTY::LAMBDA_KRUCKOW_TOP 
//                                         in BaseStar::StellarPropertyValue().  Were all previously retrieving same value as ANY_STAR_PROPERTY::LAMBDA_KRUCKOW
//                                      - fixed some comments in BAseBinaryStar.cpp (lines 2222 and 2468, "de Mink" -> "HURLEY")
//                                      - fixed description (in comments) of BinaryConstituentStar::SetPostCEEValues() (erroneously had "pre" instead of "post" - in comments only, not code)
//                                      - fixed description of BaseStar::DrawKickDirection()
// 02.08.02      JR - Mar 27, 2020 - Defect repairs:
//                                      - fixed issue #158 RocheLobe_1<CE == RocheLobe_2<CE always
//                                      - fixed issue #160 Circularisation timescale incorrectly calculated
//                                      - fixed issue #161 Splashscreen printed twice - now only prints once
//                                      - fixed issue #162 OPTIONS->UseFixedUK() always returns FALSE.  Now returns TRUE if user supplies a fixed kick velocity via --fix-dimensionless-kick-velocity command line option
// 02.08.03      JR - Mar 28, 2020 - Defect repairs:
//                                      - fixed typo in BaseBinaryStar::ResolveCommonEnvelopeEvent() when calculating circularisation timescale in the case where star2 is the donor: star1Copy was erroneously used instead of star2Copy; changed to star2Copy
//                                      - changed circularisation timescale of binary to be minimum of constituent stars circularisation timescales, clamped to (0.0, infinity)
// 02.09.00      JR - Mar 30, 2020 - Minor enhancements:
//                                      - tightened the conditions under which we allow over-contact binaries - enabling CHE is no longer a sufficient condition after this change: the allow-rlof-at-birth option must also be specified (ussue #164)
//                                      - added printing of number of stars (for SSE) or binaries (for BSE) created to both stdout and Run_Details (issue #165)
//                                      - enhanced grid processing code in main.cpp to better handle TAB characters
// 02.09.01      JR - Mar 30, 2020 - Defect repair:
//                                      - OPTIONS->UseFixedUK() returns TRUE when user supplies -ve value via --fix-dimensionless-kick-velocity.  Now return TRUE iff the user supplies a value >=0 via --fix-dimensionless-kick-velocity
// 02.09.02      DC - Mar 30, 2020 - Defect repairs:
//                                      - Pulsar code fixed by correcting unit of NS radius in NS.cpp (added KM_TO_M constant in constants.h as a part of this),
//                                      correcting initialisation of pulsar birth parameters from GiantBranch.cpp to NS.cpp, adding an extra condition for isolated evolution when the companion loses mass but the NS does not accrete 
//                                      - option MACLEOD was printing wrongly as MACLEOD+2014 for user options, hence corrected it to MACLEOD in Options.cpp
// 02.09.03      JR - Apr 01, 2020 - Defect repairs:
//                                      - reinstated assignment of "prev" values in BaseBinaryStar::EvaluateBinary() (where call to ResolveTides() was removed).  Fixes low DNS count introduced in v02.08.00 caused by removal of ResolveTides() function (and call)
//                                      - commented option --logfile-BSE-be-binaries to match Be-Binary options commented by AVG in v02.08.00
// 02.09.04      JR - Apr 03, 2020 - Defect repair:
//                                      - removed IsUSSN() from IsSNEvent() definition in BinaryConstituentStar.cpp (USSN flag indicates just US, not USSN. Needs to be tidied-up properly)
// 02.09.05	     IM - Apr 03, 2020 - Defect repair:
//  		                            - fixed timescale calculation issue for newly created HeHG stars (from stripped EAGB stars); fixes drop in CO core mass
// 02.09.06      JR - Apr 07, 2020 - Defect repair:
//                                      - corrected calculation in return statement for Rand::Random(const double p_Lower, const double p_Upper) (issue #201)
//                                      - corrected calculation in return statement for Rand::RandomInt(const double p_Lower, const double p_Upper) (issue #201)
// 02.09.07      SS - Apr 07, 2020 - Change eccentricity, semi major axis and orbital velocity pre-2nd supernove to just pre-supernova everywhere in the code
// 02.09.08      SS - Apr 07, 2020 - Update zetaMainSequence=2.0 and zetaHertzsprungGap=6.5 in Options::SetToFiducialValues
// 02.09.09      JR - Apr 11, 2020 - Defect repair:
//                                      - restored property names in COMPASUnorderedMap<STAR_PROPERTY, std::string> STAR_PROPERTY_LABEL in constants.h (issue #218) (was causing logfile definitions files to be parsed incorrectly)
// 02.09.10	     IM - Apr 12, 2020 - Minor enhancement: added Mueller & Mandel 2020 remnant mass and kick prescription, MULLERMANDEL
//  			                     Defect repair: corrected spelling of output help string for MULLER2016 and MULLER2016MAXWELLIAN
// 02.10.01	     IM - Apr 14, 2020 - Minor enhancement: 
//  				                            - moved code so that SSE will also sample SN kicks, following same code branch as BSE 
// 02.10.02      SS - Apr 16, 2020 - Bug Fix for issue #105 ; core and envelope masses for HeHG and TPAGB stars
// 02.10.03      JR - Apr 17, 2020 - Defect repair:
//                                      - added LBV and WR winds to SSE (issue #223)
// 02.10.04	     IM - Apr 25, 2020 - Minor enhancement: moved Mueller & Mandel prescription constants to constants.h, other cleaning of this option
// 02.10.05      JR - Apr 26, 2020 - Enhancements:
//                                      - Issue #239 - added actual random seed to Run_Details
//                                      - Issue #246 - changed Options.cpp to ignore --single-star-mass-max if --single-star-mass-steps = 1.  Already does in main.cpp.
// 02.10.06      JR - Apr 26, 2020 - Defect repair:
//                                      - Issue #233 - corrected cicularisation formalae used in both BaseBinartStar constructors
// 02.11.00      JR - Apr 27, 2020 - Enhancement:
//                                      - Issue #238 - add supernova kick functionality to SSE grid file (+ updated docs)
//                                   Defect repairs:
//                                      - fixed typo in Options.h: changed '#include "rand.h" to '#include "Rand.h"
//                                      - fixed printing of actual random seed in Run_Details file (moved to Log.cpp from Options.cpp: initial random seed is set after options are set)
// 02.11.01	     IM - May 20, 2020 - Defect repair: 
//                                      - changed max NS mass for MULLERMANDEL prescription to a self-consistent value
// 02.11.02      IM - Jun 15, 2020 - Defect repair:
//                                      - added constants CBUR1 and CBUR2 to avoid hardcoded limits for He core masses leading to partially degenerate CO cores
// 02.11.03     RTW - Jun 20, 2020 - Enhancement:
//                                      - Issue #264 - fixed mass transfer printing bug 
// 02.11.04      JR - Jun 25, 2020 - Defect repairs:
//                                      - Issue #260 - Corrected recalculation of ZAMS values after eqilibration and cicularisation at birth when using grid files
//                                      - Issue #266 - Corrected calculation in BaseBinaryStar::SampleInitialMassDistribution() for KROUPA IMF distribution
//                                      - Issue #275 - Previous stellar type not set when stellar type is switched mid-timestep - now fixed
// 02.11.05      IM - Jun 26, 2020 - Defect repair:
//  				                    - Issue #280 - Stars undergoing RLOF at ZAMS after masses are equalised were removed from run even if AllowRLOFatZAMS set
// 02.12.00      IM - Jun 29, 2020 - Defect repair:
//                                      - Issue 277 - move UpdateAttributesAndAgeOneTimestepPreamble() to after ResolveSupernova() to avoid inconsistency
// 02.12.01      IM - Jul 18, 2020 - Enhancement:
//                                      - Starting to clean up mass transfer functionality
// 02.12.02      IM - Jul 23, 2020 - Enhancement:
//                                      - Change to thermal timescale MT for both donor and accretor to determine MT stability
// 02.12.03      IM - Jul 23, 2020 - Enhancement:
//                                      - Introduced a new ENVELOPE_STATE_PRESCRIPTION to deal with different prescriptions for convective vs. radiative envelopes (no actual behaviour changes yet for ENVELOPE_STATE_PRESCRIPTION::LEGACY);
//                                      - Removed unused COMMON_ENVELOPE_PRESCRIPTION
// 02.12.04      IM - Jul 24, 2020 - Enhancement:
//                                      - Changed temperatures to be written in Kelvin (see issue #278)
// 02.12.05      IM - Jul 25, 2020 - Enhancement:
//                                      - Added definition of FIXED_TEMPERATURE prescription to DetermineEnvelopeType()
//                                      - Removed unnecessary (and inaccurate) numerical zeta Roche lobe calculation
// 02.12.06      IM - Jul 26, 2020 - Enhancement:
//                                      - Extended use of zetaRadiativeEnvelopeGiant (formerley zetaHertzsprungGap) for all radiative envelope giant-like stars
// 02.12.07      IM - Jul 26, 2020 - Defect repair:
//                                      - Issue 295: do not engage in mass transfer if the binary is unbound
// 02.12.08   	AVG - Jul 26, 2020 - Defect repair:
//                                      - Issue #269: legacy bug in eccentric RLOF leading to a CEE
// 02.12.09      IM - Jul 30, 2020 - Enhancement:
//                                      - Cleaning of BaseBinaryStar::CalculateMassTransferOrbit(); dispensed with mass-transfer-prescription option
// 02.13.00      IM - Aug 2, 2020  - Enhancements and defect repairs:
//                                      - Simplified timescale calculations in BaseBinaryStar
//                                      - Replaced Fast Phase Case A MT and regular RLOF MT from non-envelope stars with a single function based on a root solver rather than random guesses (significantly improves accuracy)
//                                      - Removed all references to fast phase case A MT
//                                      - Corrected failure to update stars in InitialiseMassTransfer if orbit circularised on mass transfer
//                                      - Corrected incorrect timestep calculation for HeHG stars
// 02.13.01     AVG - Aug 6, 2020  - Defect repair:
//  									- Issue #267: Use radius of the star instead of Roche-lobe radius throughout ResolveCommonEnvelopeEvent()
// 02.13.02      IM - Aug 8, 2020  - Enhancements and defect repairs:
//                                      - Simplified random draw from Maxwellian distribution to use gsl libraries
//                                      - Fixed mass transfer with fixed accretion rate
//                                      - Cleaned up code and removed unused code
//                                      - Updated documentation
// 02.13.03       IM - Aug 9, 2020  - Enhancements and defect repairs:
//                                      - Use total core mass rather than He core mass in calls to CalculateZAdiabtic (see Issue #300)
//                                      - Set He core mass to equal the CO core mass when the He shell is stripped (see issue #277)
//                                      - Ultra-stripped SNe are set at core collapse (do not confusingly refer to stripped stars as previously, see issue #189)
// 02.13.04       IM - Aug 14, 2020 - Enhancements and defect repairs:
//                                      - Catch exception in boost root finder for mass transfer (resolve issue #317)
//                                      - Update core masses during Initialisation of HG and HeHG stars to be consistent with Hurley models
//                                      - Avoid division by zero in mass transfer rates of WDs
//                                      - Remove POSTITNOTE remnant mass prescription
// 02.13.05       IM - Aug 16, 2020 - Enhancements and defect repairs:
//                                      - General code cleaning
//                                      - Removed some redundant variables (e.g., m_EnvMass, which can be computed from m_Mass and m_CoreMass)
//                                      - Removed calculations of ZetaThermal and ZetaNuclear (these were previously incorrect because they relied on the evolution of a stellar copy which reverted to BaseStar and therefore didn't have the correct behaviour)
//                                      - Fixed CalculateZadiabatic to use ZetaAdiabaticArbitrary rather than ZetaThermalArbitrary; removed the latter
//                                      - Capped He core mass gain during shell H burning for CHeB and TPAGB stars, whose on-phase evolution now ends promptly when this limit is reached; this change also resolves issue #315 (higher mass SN remnants than total stellar mass)
// 02.13.06     AVG - Aug 20, 2020  - Defect repair:
//  									- Issue #229: Corrected fitting parameters in Muller 16 SN kick function
// 02.13.07      IM - Aug 20, 2020  - Enhancements:
//                                      - ONeWDs can now undergo ECSN if their mass rises above MECS=1.38 solar masses (previously, they could only undergo CCSN on rising above 1.38 solar masses).  ONeWD::CalculateInitialSupernovaMass now returns MCBUR1 rather than 5.0 to ensure this happens
//                                      - BaseStar::CalculateMaximumCoreMassSN() has been removed - it is superfluous since  GiantBranch::CalculateCoreMassAtSupernova_Static does the same thing
//                                      - Some misleading comments in TPAGB dealing with SNe have been clarified
//                                      - Option to set MCBUR1 [minimum core mass at base of the AGB to avoid fully degenerate CO core formation] to a value different from the Hurley default of 1.6 solar masses added, Issue #65 resolved
//                                      - Removed unused Options::SetToFiducialValues()
//                                      - Documentation updated
// 02.13.08       JR - Aug 20, 2020 - Code cleanup:
//                                      - moved BaseStar::SolveKeplersEquation() to utils
//                                      - changed call to (now) utils::SolveKeplersEquation() in BaseStar::CalculateSNAnomalies() to accept tuple with error and show error/warning as necessary
//                                      - removed call to std::cerr from utils::SolveQuadratic() - now returns error if equation has no real roots
//                                      - changed call to utils::SolveQuadratic() in GiantBranch::CalculateGravitationalRemnantMass() to accept tuple with error and show warning as necessary
//                                      - changed RadiusEqualsRocheLobeFunctor() in BinaryBaseStar.h to not use the SHOW_WARN macro (can't uset ObjectId() function inside a templated function - no object)
//                                      - changed COMMANDLINE_STATUS to PROGRAM_STATUS (better description)
//                                      - moved ERROR:NONE to top of enum in constants.h (so ERROR = 0 = NONE - makes more sense...)
//                                      - added new program option '--enable-warnings' to enable warning messages (via SHOW_WARN macros).  Default is false.  SHOW_WARN macros were previously #undefined
// 02.13.09     RTW - Aug 21, 2020  - Code cleanup:
// 									    - Created changelog.txt and moved content over from constants.h
// 									    - Changed OrbitalVelocity to OrbitalAngularVelocity where that parameter was misnamed
// 									    - Changed Pre/PostSNeOrbitalVelocity to OrbitalVelocityPre/PostSN for consistency
// 									    - Added and updated physical conversion constants for clarity (e.g MSOL to MSOL_TO_KG)
// 									    - Removed ID from output files, it is confusing and superseded by SEED
// 									    - Removed 'Total' from TotalOrbital(Energy/AngularMomentum)
// 									    - Typos
// 02.13.10     IM - Aug 21, 2020   - Enhancement:
//                                      - Added caseBBStabilityPrescription in lieu of forceCaseBBBCStabilityFlag and alwaysStableCaseBBBCFlag to give more options for case BB/BC MT stability (issue #32)
// 02.13.11     IM - Aug 22, 2020   - Enhancement:
//                                      - Removed several stored options (e.g., m_OrbitalAngularVelocity, m_StarToRocheLobeRadiusRatio, etc.) to recompute them on an as-needed basis
//                                      - Removed some inf values in detailed outputs
//                                      - Slight speed-ups where feasible
//                                      - Shift various calculations to only be performed when needed, at printing, and give consistent values there (e.g., OmegaBreak, which was never updated previously)
//                                      - Remove a number of internal variables
//                                      - Declare functions constant where feasible
//                                      - Remove options to calculate Zetas and Lambdas at every timestep; variables that only appear in detailed outputs should not be computed at every timestep in a standard run
//                                      - Update documentation
//                                      - Remove postCEE binding energy (meaningless and wasn't re-computed, anyway)
// 02.13.12     IM - Aug 23, 2020   - Enhancement:
//                                      - More cleaning, removed some of the unnecessary prime quantities like m_SemiMajorAxisPrime, m_EccentricityPrime, etc.
//                                      - Thermal timescales are now correctly computed after the CE phase
//                                      - Detailed output passes a set of self-consistency checks (issue #288)
// 02.13.13     JR - Aug 23, 2020   - Defect repairs:
//                                      - Fixed debugging and logging macros in LogMacros.h
// 02.13.14     IM - Aug 29, 2020   - Defect repairs:
//                                      - Address issue #306 by removing detailed printing of merged binaries
//                                      - Address issue #70 by stopping evolution if the binary is touching
//                                      - Check for merged binaries rather than just touching binaries in Evaluate
//                                      - Minor cleaning (e.g., removed unnecessary CheckMassTransfer, which just repeated the work of CalculateMassTransfer but with a confusing name)
// 02.13.15     IM - Aug 30, 2020   - Defect repairs:
//                                      - Fixed issue #347: CalculateMassTransferOrbit was not correctly accounting for the MT_THERMALLY_LIMITED_VARIATION::RADIUS_TO_ROCHELOBE option
//                                      - Assorted very minor cleaning, including comments
// 02.14.00     IM - Aug 30, 2020   - Enhancement:
//                                      - Recreate RLOF printing (resolve issue #212)
// 02.14.01     ML - Sep 05, 2020   - Code cleanup:
//                                      - Issue #354 - Combine HYDROGEN_RICH and HYDROGEN_POOR supernova output variables into a single boolean variable IS_HYDROGEN_POOR 
// 02.15.00     JR - Sep 09, 2020   - Enhancements and related code cleanup:
//                                      - implemented "DETAILED_OUTPUT" folder inside "COMPAS_Output" container for SSE output
//                                      - SSE Parameters files moved to "DETAILED_OUTPUT" folder (they are analogous to BSE_Detailed_Output files)
//                                      - implemented SSE Switch Log and BSE Switch Log files (record written at the time of stellar type switch - see documentation)
//                                      - implemented SSE Supernova log file - see documentation (issue #253)
//                                      - added TIMESCALE_MS as a valid property in BaseStar::StellarPropertyValue().  The TIMESCALE_MS value in the SSE_Parameters file was being printed as "ERROR!" and nobody noticed :-)  It now prints correctly.
// 02.15.01     RS - Sep 10, 2020   - Enhancement
//                                       - added profiling option to keep track of repeated pow() calls
// 02.15.02     IM - Sep 11, 2020   - Defect repair
//                                       - changed ultra-stripped HeHG and HeGB stars to immediately check for supernovae before collapsing into WDs; this resolves issue #367
// 02.15.03     RTW - Sep 11, 2020   - Code cleanup:
//                                      - Set all references to kick "velocity" to magnitude. This is more correct, and will help distinguish from system and component vector velocities later
// 02.15.04     JR - Sep 11, 2020   - Enhancement
//                                       - refactored profiling code
//                                          - profiling code can now be #defined away for production build
//                                          - added options (via #defines) to profiling code: counts only (no CPU spinning), and print calling function name
//                                       - removed profiling program option
// 02.15.05     JR - Sep 12, 2020   - Code cleanup
//                                       - removed superfluous (and broken) #define guard around profiling.cpp
//                                       - minor change to profiling output (moved header and trailer to better place)
// 02.15.06     IM - Sep 12, 2020   - Defect repair
//                                       - Changed BaseBinaryStar::ResolveSupernova to account only for mass lost by the exploding binary during the SN when correcting the orbit
//                                       - Delayed supernova of ultra-stripped stars so that the orbit is adjusted in response to mass transfer first, before the SN happens
// 02.15.07     RTW - Sep 13, 2020   - Enhancement:
//                                      - Issue #12 - Move enhancement STROOPWAFEL from Legacy COMPAS to new COMPAS
//                                      - Issue #18 - double check STROOPWAFEL works in newCOMPAS
//                                      - Issue #154 - Test compatibility of CompasHPC and BSE_Grid.txt
//                                      - Added in combined functionality of Stroopwafel and pythonSubmit, with support for HPC runs
// 02.15.08     IM - Sep 14, 2020   - Defect repair:
//                                      - Issue #375 Error in Hurley remnant mass calculation
// 02.15.09     RTW - Oct 1, 2020   - Code cleanup:
//                                      - Rewrote ResolveSupernova to match Pfahl, Rappaport, Podsiadlowski 2002, and to allow for vector addition of system and component velocities
//                                      - Changed meaning of Supernova_State (see Docs)
//                                      - PostSN parameters have been removed
//                                      - SN phi has been redefined
// 02.15.10     IM - Oct 3, 2020    - Code cleanup:
//                                      - Removed some unnecessary internal variables and functions (m_TotalMass, m_TotalMassPrev, m_ReducedMass, m_ReducedMassPrev, m_TotalAngularMomentumPrev, CalculateAngularMomentumPrev(), EvaluateBinaryPreamble(),...
//                                      - Cleaned up some unclear comments
//                                      - ResolveCoreCollapseSN() no longer takes the Fryer engine as an argument (Fryer is just one of many possible prescriptions)
// 02.15.11     IM - Oct 3, 2020    - Defect repair and code cleanup:
//                                      - Fixed a number of defects in single stellar evolution (Github issues #381, 382, 383, 384, 385)
//                                      - The Fryer SN engine (delayed vs rapid) is no longer passed around, but read in directly in CalculateRemnantMassByFryer2012()
// 02.15.12     IM - Oct 5, 2020    - Enhancement
//                                      - Added timestep-multiplier option to adjust SSE and BSE timesteps relative to default
//                                      - Added eccentricity printing to RLOF logging
//                                      - Adjusted pythonSubmitDefault.py to include PESSIMISTIC CHE
//                                      - Updated documentation
// 02.15.13     JR - Oct 8, 2020    - Defect repair:
//                                      - Added checks for maximum time and timesteps to SSE code- issue #394
// 02.15.14     IM - Oct 8, 2020    - Defect repair:
//                                      - Added checks for dividing by zero when calculating fractional change in radius
// 02.15.15     IM - Oct 8, 2020    - Defect repair:
//                                      - Added safeguards for R<R_core in radius perturbation for small-envelope stars, complete addressing issue #394
// 02.15.16     RTW - Oct 14, 2020  - Code cleanup
//                                      - Changed separation to semiMajorAxis in RLOF and BeBinary properties
// 02.15.17     IM - Oct 16, 2020   - Defect repair and code cleanup:
//                                      - Issue 236 fixed: SN printing correctly enabled for all SNe
//                                      - Minor code cleaning: Cleaned up EvaluateSupernovae(), removed unnecessary m_Merged variable
// 02.15.18     RTW - Oct 22, 2020  - Code cleanup
//                                      - Removed redundant 'default' extension from files in the "defaults/" folder, and fixed references in the documentation.
//                                      - Added in '0' buffers to the Wall Times output to match the HH:MM:SS format
// 02.15.19     IM - Oct 23, 2020   - Enhancements
//                                      - Continue evolving DCOs until merger if EvolvePulsars is on (Issue #167)
//                                      - Removed m_SecondaryTooSmallForDCO (Issue #337)
// 02.15.20     RTW - Nov 03, 2020  - Code cleanup
//                                      - Removed unnecessary supernova phi rotation - it was added to agree with Simon's original definition, and to allow for seeds to reproduce the same SN final orbit. 
//                                      -   Removing it means seeds won't reproduce the same systems before and after, but populations are unaffected.
// 02.16.00     JR - Nov 03, 2020   - Enhancements
//                                      - Implemented new grid file functionality (see discussion in issue #412); updated docs - see docs (doc v2.3 has new documentation)
//
//                                      - Added all options to printing functionality: all options can now be selected for printing, 
//                                        either in the default log record specifications, or at runtime via the logfile-definitions option
//
//                                      - 'CHE_Option' header string changed to 'CHE_Mode'.  A few typos fixed in header strings.
//
//                                      - Added options
//                                          - initial-mass                          initial mass for single star (SSE)
//                                          - initial-mass-1                        initial mass for primary (BSE)
//                                          - initial-mass-2                        initial mass for secondary (BSE)
//                                          - semi-major-axis, a                    initial semi-major axis (BSE)
//                                          - orbital-period                        initial orbital period – only used if ‘semi-major-axis’ not specified
//                                          - eccentricity, e                       initial eccentricity (BSE)
//                                          - mode                                  mode of evolution: SSE or BSE (default is BSE)
//                                          - number-of-systems                     number of systems (single stars/binary stars) to evolve
//                                          - kick-magnitude-random                 kick magnitude random number for the star (SSE): used to draw the kick magnitude
//                                          - kick-magnitude                        the (drawn) kick magnitude for the star (SSE)
//                                          - kick-magnitude-random-1               kick magnitude random number for the primary star (BSE): used to draw the kick magnitude
//                                          - kick-magnitude-1                      the (drawn) kick magnitude for the primary star (BSE)
//                                          - kick-theta-1                          the angle between the orbital plane and the ’z’ axis of the supernova vector for the primary star (BSE)
//                                          - kick-phi-1                            the angle between ’x’ and ’y’, both in the orbital plane of the supernova vector, for the primary star (BSE)
//                                          - kick-mean-anomaly-1                   the mean anomaly at the instant of the supernova for the primary star (BSE)
//                                          - kick-magnitude-random-2               kick magnitude random number for the secondary star (BSE): used to draw the kick magnitude
//                                          - kick-magnitude-2                      the (drawn) kick magnitude for the secondary star (BSE)
//                                          - kick-theta-2                          the angle between the orbital plane and the ’z’ axis of the supernova vector for the secondary star (BSE)
//                                          - kick-phi-2                            the angle between ’x’ and ’y’, both in the orbital plane of the supernova vector, for the secondary star (BSE)
//                                          - kick-mean-anomaly-2                   the mean anomaly at the instant of the supernova for the secondary star (BSE)
//                                          - muller-mandel-kick-multiplier-BH      scaling prefactor for BH kicks when using 'MULLERMANDEL'
//                                          - muller-mandel-kick-multiplier-NS      scaling prefactor for NS kicks when using 'MULLERMANDEL'
//                                          - switchlog                             replaces ‘BSEswitchLog’ and ‘SSEswitchLog’
//                                          - logfile-rlof-parameters               replaces ‘logfile-BSE-rlof-parameters’
//                                          - logfile-common-envelopes              replaces ‘logfile-BSE-common-envelopes’
//                                          - logfile-detailed-output               replaces ‘logfile-BSE-detailed-output’, and now also used for SSE
//                                          - logfile-double-compact-objects		replaces ‘logfile-BSE-double-compact-objects’
//                                          - logfile-pulsar-evolution              replaces ‘logfile-BSE-pulsar-evolution’
//                                          - logfile-supernovae                    replaces ‘logfile-BSE-supernovae’ and ‘logfile-SSE-supernova’
//                                          - logfile-switch-log                    replaces ‘logfile-BSE-switch-log’ and ‘logfile-SSE-switch-log’
//                                          - logfile-system-parameters             replaces ‘logfile-BSE-system-parameters’
//
//                                      - Removed options
//                                          - number-of-binaries                    replaced by ‘number-of-systems’ for both SSE and BSE
//                                          - single-star-min                       replaced by ‘initial-mass’ and ‘number-of-stars’
//                                          - single-star-max                       replaced by ‘initial-mass’ and ‘number-of-stars’
//                                          - single-star-mass-steps                replaced by ‘initial-mass’ and ‘number-of-stars’
//                                          - BSEswitchLog                          replaced by ‘switchlog’
//                                          - SSEswitchLog                          replaced by ‘switchlog’
//                                          - logfile-BSE-rlof-parameters           replaced by ‘logfile-rlof-parameters’
//                                          - logfile-BSE-common-envelopes          replaced by ‘logfile-common-envelopes’
//                                          - logfile-BSE-detailed-output           replaced by ‘logfile-detailed-output’
//                                          - logfile-BSE-double-compact-objects    replaced by ‘logfile-double-compact-objects’
//                                          - logfile-BSE-pulsar-evolution          replaced by ‘logfile-pulsar-evolution’
//                                          - logfile-BSE-supernovae                replaced by ‘logfile-supernovae’
//                                          - logfile-SSE-supernova                 replaced by ‘logfile-supernovae’
//                                          - logfile-BSE-switch-log                replaced by ‘logfile-switch-log’
//                                          - logfile-SSE-switch-log                replaced by ‘logfile-switch-log’
//                                          - logfile-BSE-system-parameters         replaced by ‘logfile-system-parameters’
//
//                                      - Overloaded Options – these options are context-aware and are used for both SSE and BSE:
//                                          - number-of-systems                     specifies the number of systems (single stars/binary stars) to evolve
//                                          - detailed-output                       switches detailed output on/off for SSE or BSE
//                                          - switchlog                             enables the switch log for SSE or BSE
//                                          - logfile-detailed-ouput                defines filename for SSE or BSE detailed output file
//                                          - logfile-supernovae                    defines filename for SSE or BSE supernovae file
//                                          - logfile-switch-log                    defines filename for SSE or BSE switch log file
// 02.16.01     JR - Nov 04, 2020   - Enhancement
//                                      - changed switchlog implementation so that a single switchlog file is created per run
//                                        (see Issue #387 - note: single '--switch-log' option (shared SSE/BSE) implemented in v02.16.00)
// 02.16.02     IM - Nov 05, 2020   - Enhancements, Defect repairs
//                                      - Updated MT stability criteria for HeMS stars (Issue #425) to use MS zeta value
//                                      - Corrected baryon number for HeWD to match Hurley prescription (Issue #416)
//                                      - Corrected calculation of core mass after 2nd dredge-up (Issue #419)
//                                      - Corrected calculation of minimum radius on CHeB (Issue #420)
// 02.16.03     JR - Nov 08, 2020   - Defect repairs, Enhancements
//                                      - Issue #308
//                                          - added constant for minimum initial mass, maximum initial mass, minim metallicity and maximum metallicity to constants.h
//                                          - added checks to options code (specifically Options::OptionValues::CheckAndSetOptions()) to check option values for
//                                            initial mass and metallicity against constraints in constants.h
//                                      - Issue #342
//                                          - replaced header string suffixes '_1', '_2', '_SN', and '_CP' with '(1)', '(2)', '(SN)', and '(CP)' respectively
//                                          - now header strings ending in '(1)' indicate the value is for Star_1, '(2) for Star_2, '(SN)' for the supernova, and '(CP)' the companion
//                                      - Issue #351
//                                          - moved flags RECYCLED_NS and RLOF_ONTO_NS from SN_EVENT enum - now flags in BinaryConstiuentStar class
//                                          - removed RUNAWAY flag from SN_EVENT enum - removed entirely from code (not required)
//                                      - Issue #362
//                                          - changed header strings for RZAMS (radius at ZAMS) to 'Radius@ZAMS' - now consistent with MZAMS (mass at ZAMS - 'Mass@ZAMS')
//                                      - Issue #363
//                                          - made header strings for Lambdas uniform (all now start with 'Lambda_')
//                                      - Issue #409
//                                          - removed SN_THETA and SN_PHI from default SSE_SUPERNOVAE_REC (don't apply to SSE)
//                                      - Fixed defect that caused semi-major axis to be drawn from distribution rather than calculated from supplied orbital period
//                                        (moved check and calculation from options.cpp to BaseBinaryStar.cpp)
// 02.17.00     JR - Nov 10, 2020   - Enhancement, defect repairs, code cleanup
//                                      - Added SSE System Parameters file
//                                          - records initial parameters and result (final stellar type) 
//                                          - useful when detailed output is not required
//                                      - Fix for Issue #439
//                                      - Fixed typo in LogfileSwitchLog() in Options.h - only affected situation where user specified switchlog filename (overriding default filename)
//                                      - Removed m_LBVfactor variable from BaseBinaryStar - never used in BSE code
//                                      - Removed m_LBVfactor variable from BaseStar - use OPTIONS->LuminousBlueVariableFactor()
//                                      - Removed m_WolfRayetFactor variable from BaseBinaryStar - never used in BSE code
//                                      - Removed m_LBVfactor variable from BaseStar - use OPTIONS->WolfRayetFactor()
// 02.17.01     RTW - Nov 10, 2020  - Enhancement:
//                                      - Added in Schneider 2020 remnant mass prescriptions (standard and alternative)
//                                      - Added parameter MassTransferDonorHistory, as required for above prescription, which tracks the MT donor type (from which the MT Case can be established)
// 02.17.02     RTW - Nov 13, 2020  - Enhancement:
//                                      - Cleaned up the demo plotting routine so that the plot produced is the plot we use in the methods paper
// 02.17.03     JR - Nov 13, 2020   - Enhancements, code cleanup
//                                      - Added metallicity-distribution option: available distributions are ZSOLAR and LOGUNIFORM (see documentation)
//                                          - Added metallicity-min and metallicity-max options (for metallicity-distribution option)
//                                          - Metallicity is sampled if not explicitly specified via the --metallicity option - this was existing functionality, but
//                                            no distribution was implemented: sampling always returned ZSOLAR.  This change adds the LOGUNIFORM distribution, and 'formalises' the ZSOLAR 'distribution'.
//                                      - Added MASS to default SSE_SYSTEM_PARAMETERS_REC
//                                      - Removed AIS code
//                                      - Removed variable 'alpha' from BinaryCEDetails struct - use OPTIONS->CommonEnvelopeAlpha()
//                                          - Removed BINARY_PROPERTY::COMMON_ENVELOPE_ALPHA - use PROGRAM_OPTION::COMMON_ENVELOPE_ALPHA
//                                      - Issue #443: removed eccentricity distribution options FIXED, IMPORTANCE & THERMALISE (THERMALISE = THERMAL, which remains) 
// 02.17.04     JR - Nov 14, 2020   - Defect repairs
//                                      - Added CalculateRadiusOnPhase() and CalculateLuminosityOnPhase() to class BH (increases DNS yield)
//                                      - Added metallicity to sampling conditions in BaseBinaryStar constructor (should have been done when LOGUNIFORM metallicity distribution added)
// 02.17.05     TW - Nov 16, 2020   - Defect repairs
//                                      - Issue #444
//                                          - Fixed typo in synchronisation timescale
// 02.17.06     RTW - Nov 17, 2020  - Bug fix:
//                                      - Fixed Schneider remnant mass inversion from logRemnantMass^10 to 10^logRemnantMass, added some comments in the same section
// 02.17.07     TW - Nov 17, 2020   - Enhancements, code cleanup
//                                      - Issue #431
//                                          - Added option to change LBV wind prescription: choices are NONE, HURLEY_ADD, HURLEY and BELCYZNSKI
//                                      - Replaced numbers with constants for luminosity and temperature limits in mass loss
//                                      - Consolidated checks of luminosity for NJ winds within function
//                                      - NOTE: the above makes sure luminosity is checked before applying NJ winds for MS stars, this was not previously the case but I think it should be
// 02.17.08     JR - Nov 19, 2020   - Enhancements, code cleanup
//                                      - Added orbital-period-distribution option (see note in Options.cpp re orbital period option)
//                                      - Added mass-ratio option
//                                      - Updated default pythonSubmit to reflect new options, plus some previous omissions (by me...)
//                                      - Minor typo/formatting changes throughout
//                                      - Updated docs for new options, plus some typos/fixes/previous omissions
// 02.17.09     RTW - Nov 20, 2020  - Bug fix:
//                                      - Removed corner case for MT_hist=8 stars in the Schneider prescription (these should be considered Ultra-stripped)
// 02.17.10     RTW - Nov 25, 2020  - Enhancement:
//                                      - Cleaned up Schneider remnant mass function (now uses PPOW), and set the HeCore mass as an upper limit to the remnant mass
// 02.17.11     LVS - Nov 27, 2020  - Enhancements:
//                                      - Added option to vary all winds with OverallWindMassLossMultiplier
// 02.17.12     TW - Dec 9, 2020    - Enhancement, code cleanup, bug fix
//                                      - Issue #463
//                                          - Changed variable names from dml, dms etc. to rate_XX where XX is the mass loss recipe
//                                          - No longer overwrite variables with next mass loss recipe for clarity
//                                      - Added a new option to check the photon tiring limit during mass loss (default false for now)
//                                      - Added a new class variable to track the dominant mass loss rate at each timestep
// 02.17.13     JR - Dec 11, 2020   - Defect repair
//                                      - uncomment initialisations of mass transfer critical mass ratios in Options.cpp (erroneously commented in v02.16.00)
// 02.17.14     TW - Dec 16, 2020   - Bug fix
//                                      - fix behaviour at fLBV=0 (had been including other winds but should just ignore them)
// 02.17.15     JR - Dec 17, 2020   - Code and architecture cleanup
//                                      - Architecture changes:
//                                          - Added Remnants class    - inherits from HeGB class
//                                          - Added WhiteDwarfs class - inherits from Remnants class; most of the WD code moved from HeWD, COWD and ONeWD to WhiteDwarfs class
//                                          - Changed HeWD class      - inherits from WhiteDwarfs class (COWD still inherits from HeWD; ONeWD from COWD)
//                                          - Change NS class         - inherits from Remnants class; code added/moved as necessary
//                                          - Change BH class         - inherits from Remnants class; code added/moved as necessary
//                                          - Change MR class         - inherits from Remnants class; code added/moved as necessary
//                                      - Code cleanup:
//                                          - added "const" to many functions (mostly SSE code) that dont modify class variables ("this") (still much to do, but this is a start)
//                                          - added "virtual" to GiantBranch::CalculateCoreMassAtBAGB() and BaseStar::CalculateTemperatureAtPhaseEnd()
//                                              - will have no impact given where they are called, but the keyword should be there (in case of future changes)
//                                          - changed hard-coded header suffixes from _1 -> (1), _2 -> (2)
//                                      - Added call to main() to seed random number generator with seed = 0 before options are processed (and user specified seed is know).  Ensures repeatability.
//                                      - Changed "timestep below minimum" warnings in Star.cpp to be displayed only if --enable-warnings is specified
// 02.17.16     JR - Dec 17, 2020   - Code cleanup
//                                      - Removed "virtual" from GiantBranch::CalculateCoreMassAtBAGB() (incorrectly added in v02.17.15 - I was right the first time)
//                                      - Removed "const" from Remnants::ResolveMassLoss() (inadvertently added in v02.17.15)
//                                      - Removed declarations of variables m_ReducedMass, m_ReducedMassPrev, m_TotalMass, and m_TotalMassPrevfrom BaseBinaryStar.h (cleanup begun in v02.15.10 - these declarations were missed)
// 02.17.17     RTW - Dec 17, 2020  - Code cleanup
//                                      - Removed MassTransferCase related variables in favor of MassTransferDonorHist
// 02.17.18     JR - Dec 18, 2020   - Defect repair
//                                      - Typo in options code for option --switch-log: "switchlog" was incorrectly used instead of "switch-log"
// 02.17.19     LVS - Dec 19, 2020  - Enhancements:
//                                      - Added option to vary winds of cool stars (with T < VINK_MASS_LOSS_MINIMUM_TEMP) via a CoolWindMassLossMultiplier
// 02.18.00     JR - Jan 08, 2021   - Enhancement:
//                                      - Added support for HDF5 logfiles (see notes at top of log.h)
//                                      - Added 'logfile-type' option; allowed values are HDF5, CSV, TSV, TXT; default is HDF5
//                                      - Added 'hdf5-chunk-size' option - specifies the HDF5 chunk size (number of dataset entries)
//                                      - Added 'hdf5-buffer-size' option - specifies the HDF5 IO buffer size (number of chunks)
//                                      - Removed 'logfile-delimiter' option - delimiter now set by logfile type (--logfile-type option described above)
//                                      - Changed header strings containing '/' character: '/' replaced by '|' (header strings become dataset names in HDF5 files, and '/' is a path delimiter...)
// 02.18.01     SS - Jan 11, 2021   - Defect repair
//                                      - Added check if binary is bound when evolving unbound binaries
// 02.18.02     JR - Jan 12, 2021   - Defect repair:
//                                      - Changed "hdf5_chunk_size = 5000" to "hdf5_chunk_size = 100000" in default pythonSubmit (inadvertently left at 5000 after some tests...)
// 02.18.03     SS - Jan 19, 2021   - Enhancement:
// 									    - Added check for neutron star mass against maximum neutron star mass. 
//									      If a neutron star exceeds this mass it should collapse to a black hole. 
//                                        This can be relevant for neutron stars accreting, e.g. during common envelope evolution
// 02.18.04     IM - Jan 28, 2021   - Enhancement:
//                                      - NS to BH collapse preserves mass (see discussion in #514)
//                                      - Fixed comment typo
// 02.18.05     JR - Jan 29, 2021   - Defect repair:
//                                      - Honour '--evolve-unbound-systems' option when specified in a grid file (see issue #519)
//                                      - Honour '--evolve-pulsars' option when specified in a grid file (same as issue #519)
//                                      - Added "maximum-evolution-time", "maximum-number-timestep-iterations", and "timestep-multiplier" to m_GridLineExcluded vector in Options.h (previous oversight)
// 02.18.06     SS - Feb 1, 2021    - Defect repair:
//                                      - Make COMPAS use --neutrino-mass-loss-BH-formation options (resolves issue #453)
// 02.18.07     JR - Feb 18, 2021   - Enhancement:
//                                      - Added 'rotational-frequency' option so users can specify initial rotational frequency of SSE star
//                                      - Added 'rotational-frequency-1' and 'rotational-frequency-2' options so users can specify initial rotational frequency of both BSE stars
//                                      - Changed units of rotational frequencies written to logfiles (omega, omega_break, omega_ZAMS) from rotations per year to Hz
//                                      - Changed program option header strings containing '_1' and '_2' to '(1)' and '(2)' for consistency
// 02.18.08     JR - Feb 26, 2021   - Defect repairs:
//                                      - Remove stray diagnostic print from BaseStar constructor in BaseStar.cpp
//                                      - Fix for issue #530 - some commandline options ignored when a grid file is used
//                                          - the issue here was case-sensitive vs case-insensitive matches (asking BOOST to do case-insensitive matches for option names doesn't propagate to all matches BOOST does...)
//                                          - the options affected were all options that have mixed-case names:
//
//                                              - case-BB-stability-prescription
//                                              - kick-magnitude-sigma-CCSN-BH
//                                              - kick-magnitude-sigma-CCSN-NS
//                                              - kick-magnitude-sigma-ECSN
//                                              - kick-magnitude-sigma-USSN
//                                              - mass-transfer-thermal-limit-C
//                                              - muller-mandel-kick-multiplier-BH
//                                              - muller-mandel-kick-multiplier-NS
//                                              - neutrino-mass-loss-BH-formation
//                                              - neutrino-mass-loss-BH-formation-value
//                                              - PISN-lower-limit
//                                              - PISN-upper-limit
//                                              - PPI-lower-limit
//                                              - PPI-upper-limit
// 02.18.09     ML - Mar 22, 2021   - Defect repair:
//                                      - Correct polynomial evaluation of Nanjing lambda's for EAGB and TPAGB stellar types.
// 02.18.10     LVS - Apr 06, 2021   - Enhancement:
//                                      - Added PPISN prescription option - Farmer 2019
// 02.19.00     JR - Apr 20, 2021   - Enhancements and Defect Repairs:
//                                      - Enhancements:
//                                          - Added option to enable users to add program options values to BSE/SSE system parameters files
//                                              - option is '--add-options-to-sysparms', allowed values are {ALWAYS, GRID, NEVER}.  See docs for details.
//                                          - Included "Run_Details" file in HDF5 output file if logfile type = HDF5.  The text Run_Details file still exists
//                                            so users can still easily look at the contents of the Run_Details file - this enhancements adds a copy of the
//                                            Run_Details file to the HDF5 output file.
//
//                                      - Defect Repairs:
//                                          - fixed a few previously unnoticed typos in PROGRAM_OPTION map in constamts.h, and in Options::OptionValue() function.
//                                            Fairly benign since they had't been noticed, but needed to be fixed.
//
//                                      Modified h5copy.py (in postProcessing/Folders/H5/PythonScripts) so that groups (COMPAS files) will not be copied
//                                      if the group exists in the destination file but has a different number of datasets (columns) from the group in
//                                      the source file.
//
//                                      Also provided h5view.py - an HDF5 file viewer for COMPAS HDF5 files (in postProcessing/Folders/H5/PythonScripts).  See
//                                      documentation as top of source file for details.
// 02.19.01     JR - Apr 30, 2021   - Enhancements and Defect Repairs:
//                                      - Enhancements:
//                                          - changed chunk size for HDF5 files to HDF5_MINIMUM_CHUNK_SIZE for Run_Details group in COMPAS_Output and for detailed output files.
//                                              - Run_Details is a small file, and detailed output files are generally a few thousand records rather than hundreds of thousands, 
//                                                so a smaller chunk size wastes less space and doesn't impact performance significantly
//
//                                      - Defect Repairs:
//                                          - fixed issue #548 - HDF5 detailed output files not created when random-seed specified in a grid file
//                                          - fixed defect where records in HDF5 output files would be duplicated if the number of systems exceeded the HDF5 chunk size
//                                            being used (the default chunk size is 100000 - that might explain why this problem hasn't been reported)
//
//                                      Modified h5view.py (in postProcessing/Folders/H5/PythonScripts) to handle detailed output files
// 02.19.02     LVS - May 04, 2021   - Defect Repairs:
//                                      - Avoid possibility of exceeding total mass in Farmer PPISN prescription
// 02.19.03     TW - May 18, 2021    - Enhancement:
//                                      - Change default LBV wind prescription to HURLEY_ADD
// 02.19.04     JR - May 24, 2021    - Defect Repair:
//                                      - Fixed incrementing of random seed and binary id when grid file contains sets/ranges
//
//                                      Modified h5view.py (in postProcessing/Folders/H5/PythonScripts) to print number of unique seeds (where relevant) in summary output
// 02.20.00     IM - June 14, 2021  - Enhancement:
//                                      - Port defaults from preProcessing/pythonSubmit.py to options.cpp
//                                      - Minor fixes (e.g., documentation)
// 02.20.01     JR - June 21, 2021  - Defect repair:
//                                      - Fix for issue #585: add formatted value and delimiter to logrecord string in Log.h (defect introduced in v02.18.00; only affected SSE_Supernovae logfile)
// 02.20.02     JR - July 26, 2021  - Defect repair:
//                                      - Add HDF5 support to logging code for SSE/BSE switch log files.  Support for HDF5 switch files was inadvertently not added when HDF5 file support as added in v02.18.00 for all standard log files.  Switch log files are 'special' (they have extra columns, not part of the 'standard' log file functionality), and that was missed.
//                                      - Also removed '-lsz' from Makefile and Makefile.docker - library not required
// 02.21.00     JR - July 28, 2021  - Enhancement and Defect Repairs:
//                                      - Added code to copy any grid file and/or logfile-definitions file specified to output container.
//                                      - Copying a large grid file could take time, and take up much space, so added new program option '--store-input-files' which is TRUE by default.  If FALSE, neither the grid file (if specified) nor the logfile-definitions file (if specified) will be copied to the output container (if TRUE, both will be copied (if specified)).
//                                      - Fixed issue #600: changed pythonSubmit.py to treat fully-qualified grid filenames and fully-qualified logfile-definitions filenames correctly (i.e. don't add CWD if the filename is already fully-qualified).
//                                      - Fixed issue #601: changed pythonSubmit.py to put all boolean parameters on the commandline, with "True" or "False" value.
// 02.21.01     RTW - Aug 21, 2021  - Defect Repair:
//                                      - PrintRLOFProperties now gets called immediately before and after the call to EvaluateBinary so that the changes reflect only BSE changes.
//                                      - The function call has also been tidied up to take an argument specifying whether the call was made before or after the MT took place.
// 02.22.00     JR - Aug 26, 2021   - Enhancement:
//                                      - Added functionality to allow users to select a range of lines from the grid file (if specified) to process.  Added program options --grid-start-line and --grid-lines-to-process - see documentation for details.
// 02.22.01     JR - Sep 11, 2021   - Defect repair:
//                                      - Fix for issue #615: defaults for calculated/drawn program options now calculated after random seed is set for the system being evolved.
// 02.22.02     IM - Oct 4, 2021    - Defecr repair:
//                                      - Removed unnecessary IsPrimary() / BecomePrimary() functionality, fixed incorrect MassTransferTrackerHistory (see issue #605)
// 02.22.03     IM - Oct 4, 2022    - Defect repair:
//                                      - Corrected Eddington mass accretion limits, issue #612 (very minor change for WDs and NSs, factor of a few increase for BHs)
// 02.23.00 FSB/JR - Oct 11, 2021   - Enhancement:
//                                      - updated kelvin-helmholtz (thermal) timescale calculation with more accurate pre-factor and updated documentation.
//                                      - rationalised parameters of, and calls to, CalculateThermalTimescale()
// 02.23.01     JR - Oct 11, 2021   - Code cleanup:
//                                      - Typo fixed in version for changes made on October 11, 2021
//                                      - Changed KROUPA_POWER to SALPETER_POWER in utils:SampleInitialMass(); Removed KROUPA_POWER from constants.h
//                                      - Removed p_Id parameter from SSE/BSE switchlog functions - leftover from debugging
//                                      - Added CHEMICALLY_HOMOGENEOUS_MAIN_SEQUENCE property to SSE_SYSTEM_PARAMETERS_REC and BSE_SYSTEM_PARAMETERS_REC (both stars)
//                                      - Tidied up some parameters etc. to better comply with COMPAS coding guidelines
//                                      - Typo fixed in preProcessing/COMPAS_Output_Definitions.txt
// 02.24.00     JR - Oct 12, 2021   - Minor enhancements/optimisations:
//                                      - Added BaseStar::CalculateThermalMassAcceptanceRate() as a first-pass to address issue #595 - can be changed/expanded as required
//                                      - Changed BaseBinaryStar::CalculateTimeToCoalescence() to use Mandel 2021 https://iopscience.iop.org/article/10.3847/2515-5172/ac2d35, eq 5 to address issue #538
// 02.24.01     RTW - Oct 13, 2021  - Enhancements:
//                                      - Added units uniformly to the --help input descriptions
//                                      - Removed the BeBinary- and RLOF-specific random seeds (which were attributes of the events and were printed with e.g <MT) and replaced with system random seed
//                                      - In CE output, changed MASS_2_FINAL (which was sort of a wrapper for core mass) for MASS_2_POST_COMMON_ENVELOPE
//                                      - Removed SN kick angles from SystemParameters output (they are duplicated in SN output) and changed true_anomaly to mean_anomaly in BSE SN output
//                                      - Cosmetic typo fixes and added consistency, in the Event_Counter parameters and some function definitions
//                                      - Added *.eps, *.png to gitignore
// 02.24.02     JR - Oct 13, 2021   - Minor fixes:
//                                      - Fixed a few typos in header strings
//                                      - Changed true_anomaly to mean_anomaly in SSE SN output
// 02.25.00     JR - Oct 30, 2021   - Enhancements and minor fixes:
//                                      - Added ability for users to annotate log files via new program options '--notes-hdrs' and '--notes'.  See docs for details. 
//                                      - Added a shorthand notation for vector program options (e.g. annotations, log-classes, debug-classes).  See docs for details.
//                                      - Added '--notes-hdrs' and '--notes' to pythonSubmit.py (default = None for both)
//                                      - Added HDF5 support to Log::GetLogStandardRecord() (return value) and Log::LogStandardRecord() (input parameter).  This only matters
//                                        to SSE Supernovae file - for delayed writes.  The original implementation may have resulted in minor discrepanicies in SSE Supernovae
//                                        log records, (because of when the values were sampled (i.e. mid-timestep, or end of timestep)), which would only have been evident if
//                                        HDF5 files were compared to e.g. CSV files for the same binary - CSV, TSV, and TXT files had values sampled mid-timestep, HDF5 files 
//                                        at end of timestep).
//                                      - Added Log::Write() and Log::Put() for HDF5 files (better implementation - worked around in original implementation)
//                                      - Added additional checks for bad string -> number conversions throughout (for stoi(), stod(), etc.)
//                                      - Performance enhancement to BaseBinaryStar::CalculateTimeToCoalescence() (return early if e = 0.0)
//                                      - Fixed a few typos in comments
// 02.25.01     IM - Nov 1, 2021    -  Enhancements:
//                                      - Introduced common-envelope-allow-radiative-envelope-survive and common-envelope-allow-immediate-rlof-post-ce-survive options
//                                      - Addresses issue # 637
// 02.25.02     JR - Nov 1 , 2021    - Minor fixes:
//                                      - reinstated "_n" suffix for BSE detailed filenames (inadvertently removed in v02.25.00)
//                                      - updated pythonSubmit files:
//                                          preProcessing/pythonSubmit.py
//                                          examples/methods_paper_plots/detailed_evolution/pythonSubmitDemo.py
//                                          examples/methods_paper_plots/chirpmass_distribution/pythonSubmit.py
//                                          examples/methods_paper_plots/fig_5_HR_diagram/pythonSubmit.py
//                                          examples/methods_paper_plots/fig_6_max_R/pythonSubmit.py
//                                          examples/methods_paper_plots/fig_8_initial_core_final_mass_relations/pythonSubmitDefaults.py
//                                          examples/methods_paper_plots/fig_8_initial_core_final_mass_relations/pythonSubmitFryerRapid.py
//                                          examples/methods_paper_plots/fig_8_initial_core_final_mass_relations/pythonSubmitMandelMueller.py
// 02.25.03     JR - Nov 1 , 2021    - Minor fixes:
//                                      - fixed typo in Options.cpp for option --common-envelope-allow-immediate-RLOF-post-CE-survive (was typed common-envelope-allow-immediate-RLOF-post-CE_survive)
//                                      - fixed typo in Options.cpp for option --common-envelope-allow-radiative-envelope-survive (was typed common-envelope-allow-radiative-envelope-surive)
//                                        (neither of these caused problems because Boost matches only as many characters as necessary to determine the option name - would have if the names were not unique up to the typos)
// 02.25.04     IM - Nov 4, 2021     - Minor fixes
//                                      - More surive->survive typo fixes in python files to address issue #660
//                                      - Documentation edits to reflect new options common-envelope-allow-radiative-envelope-survive and common-envelope-allow-immediate-rlof-post-ce-survive options
// 02.25.05     IM - Nov 4, 2021     - Defect repair:
//                                      - Changed GiantBranch::CalculateRemnantMassByMullerMandel() to ensure that the remnant mass is no greater than the He core mass
// 02.25.06     IM - Nov 7, 2021     - Enhancements:
//                                      - Clarified program option documentation
//                                      - Removed unused CUSTOM semi-major axis initial distribution
//                                      - Removed unused STARTRACK zeta prescription
// 02.25.07     IM - Nov 12, 2021    - Defect repair:
//                                      - Changed EAGB::CalculateLuminosityOnPhase() and EAGB::CalculateLuminosityAtPhaseEnd() to use the helium core mass rather than the CO core mass (see Eq. in second paragraph of section 5.4 of Hurley+, 2000); this fixes a downward step in luminosity and radius on transition to EAGB
// 02.25.08     JR - Nov 15, 2021    - Defect repair:
//                                      - Fixed error introduced in v02.25.00: Added HDF5 support to GetLogStandardRecord().
//                                        Defect introduced was omission of code for HDF5 file support if a specified property is supplied to GetLogStandardRecord(), causing a boost::bad_get error.
//                                        The defect only affected HDF5 SSE_Supernovae files.  This fix adds the omitted code.
//                                      - Changed Options::PrintOptionHelp() to print help (-h/--h) to stdout instead of stderr.
// 02.25.09     IM - Nov 16, 2021    - Defect repair:
//                                      -Revert EAGB treatment to 02.25.06 until a proper fix is introduced
// 02.25.10     JR - Nov 19, 2021    - Defect repairs:
//                                      - clamp timestep returned in BaseStar::CalculateTimestep() to NUCLEAR_MINIMUM_TIMESTEP
//                                      - change NUCLEAR_MINIMUM_TIMESTEP to 1 year (from 100 years) in constants.h
// 02.26.00     IM - Nov 30, 2021    - Defect repairs:
//                                      - only decrease effective initial mass for HG and HeHG stars on mass loss when this decrease would not drive an unphysical decrease in the core mass
//                                      - change mass comparisons (e.g., mass vs. He flash mass threshold) to compare effective initial mass rather than current mass
//                                      - minor code and comment cleanup
// 02.26.01     IM - Dec 5, 2021     - Defect repair, Code cleanup:
//                                      - Removed redundant function ResolveRemnantAfterEnvelopeLoss (ResolveEnvelopeLoss is sufficient)
//                                      - Cleaned / updated ResolveEnvelopeLoss
//                                      - Fixed issue with masses and types of remnants formed from stripped HG stars
// 02.26.02     RTW - Dec 17, 2021   - Defect repair, Code cleanup:
//                                      - Changed all occurrences of PPOW(base, 1.0/3.0) with std::cbrt, as the former could not handle negative bases
//                                      - Changed all occurrences of sqrt with std::sqrt for consistency with the above change
// 02.26.03     IM - Jan 10, 2022    - Defect repair, code cleanup:
//                                      - Cleaned up treatment of HG donors having CONVECTIVE envelopes in LEGACY; fixed an issues with CEs from HG donors introduced in 02.25.01 
// 02.27.00     ML - Jan 12, 2022    - Enhancements:
//                                      - Add enhanced Nanjing lambda option that continuously extrapolates beyond radial range
//                                      - Add Nanjing lambda option to switch between calculation using rejuvenated mass and true birth mass
//                                      - Add Nanjing lambda mass and metallicity interpolation options
//                                      - No change in default behaviour
// 02.27.01     IM - Feb 3, 2022     - Defect repair:
//                                      - Fixed condition for envelope type when using ENVELOPE_STATE_PRESCRIPTION::FIXED_TEMPERATURE (previously, almost all envelopes were incorrecctly declared radiative)
// 02.27.02     IM - Feb 3, 2022     - Defect repair:
//                                      - Fixed mass change on forced envelope loss in response to issue # 743
// 02.27.03     JR - Feb 8, 2022     - Defect repair:
//                                      - Fix for issue # 745 - logfile definition records not updated correctly when using logfile-definitions file (see issue for details)
// 02.27.04     RTW - Feb 15, 2022   - Defect repair:
//                                      - Fix for issue # 761 - USSNe not occurring. See issue for details.
// 02.27.05     IRS - Feb 17, 2022   - Enhancements:
//                                      - Add function HasOnlyOneOf, which returns true if a binary has only one component in the list of stellar types passed, and false if neither or both are in the list
//                                      - Add function IsHMXRBinary, which returns true if HasOnlyOneOf(Black hole, Neutron star) and the companion radius is > 80% of the Roche Lobe radius
//                                      - Add flag --hmxr-binaries, which tells COMPAS to store binaries in BSE_RLOF output file if IsHMXRBinary
//                                      - Add columns for pre- and post-timestep ratio of stars to Roche Lobe radius to BSE_RLOF output file (addressing issue #746)
//                                      - Changed variables named rocheLobeTracker, roche_lobe_tracker etc. to starToRocheLobeRadiusRatio, star_to_roche_lobe_radius_ratio, etc. for clarity
// 02.27.06     SS - Apr 5, 2022     -  Defect repair:
//                                      - Fixed StarTrack PPISN prescription, previously it was doing the same thing as the COMPAS PPISN prescription.
// 02.27.07     RTW - Apr 5, 2022    - Defect repair:
//                                      - Fix for issue # 773 - ONeWD not forming due to incorrect mass comparison in TPAGB. 
// 02.27.08     RTW - Apr 12, 2022   - Defect repair:
//                                      - Fix for issue # 783 - Some mergers involving a massive star were not logged properly in BSE_RLOF, whenever a jump in radius due to changing stellar type within ResolveMassChanges was much greater than the separation.
// 02.27.09     VK - Apr 25, 2022    - Minor Enhancement:
//                                      - Converted constant: MULLERMANDEL_SIGMAKICK into an option: --muller-mandel-sigma-kick
// 02.28.00     Lvs - May 11, 2022   - Enhancements:
//                                      - Introduced new remnant mass prescription: Fryer+ 2022, adding new options --fryer-22-fmix and --fryer-22-mcrit
// 02.29.00     RTW - May 5, 2022    - Enhancement:
//                                      - Fix for issue # 596 - New option to allow for H rich ECSN (defaults to false). This removes non-interacting ECSN progenitors from contributing to the single pulsar population.
// 02.30.00     RTW - May 8, 2022    - Enhancement
//                                      - Added MACLEOD_LINEAR specific angular momentum gamma loss prescription for stable mass transfer
// 02.31.00     IM - May 14, 2022    - Enhancement
//                                      - Added option retain-core-mass-during-caseA-mass-transfer to preserve a larger donor core mass following case A MT, set equal to the expected core mass of a newly formed HG star with mass equal to that of the donor, scaled by the fraction of its MS lifetime
//                                      - Code and comment cleaning
// 02.31.01     RTW - May 16, 2022   - Defect repair:
//                                      - Fixed help string for H rich ECSN option implemented in v2.29.99
// 02.31.02     JR - May 18, 2022    - Defect repairs:
//                                      - Fixed STAR_PROPERTY_LABEL entries in contsants.h for INITIAL_STELLAR_TYPE and INITIAL_STELLAR_TYPE_NAME - both missing the prefix "INITIAL_".
//                                        Only caused a problem if a user wanted to add either of those to the logfile-definitions file - but since they are in the system parameters files (SSE and BSE)
//                                        by default encountering the problem would probably be unlikely.
//                                      - Fixed error identifier in Log::UpdateAllLogfileRecordSpecs() - was (incorrectly) ERROR::UNKNOWN_BINARY_PROPERTY, now (correctly) ERROR::UNKNOWN_STELLAR_PROPERTY 
// 02.31.03     RTW - May 20, 2022   - Defect repair:
//                                      - Fixed MS+MS unstable MT not getting flagged as a CEE
// 02.31.04     RTW - June 10, 2022  - Enhancements
//                                      - Fixed MT_TRACKER values to be clearer and complementary to each other
//                                      - Updated the relevant section in the detailed plotter that uses MT_TRACKER values
//                                      - Removed end states from detailed plotter (Merger, DCO, Unbound) so that they don't over compress the rest
// 02.31.05     RTW - July 25, 2022  - Defect repair:
//                                      - Renamed option '--allow-H-rich-ECSN' to 'allow-non-stripped-ECSN'
//                                      - Fixed check for non-interacting ECSN progenitors to consider MT history instead of H-richness
// 02.31.06     RTW - Aug 2, 2022    - Enhancement:
//                                      - Added stellar merger to default BSE_RLOF output
// 02.31.07     IM - August 1, 2022  - Defect repair:
//                                      - Print to DetailedOutput after merger, addresses https://github.com/TeamCOMPAS/COMPAS/issues/825
//                                      - Ensures no ONeWDs are formed with masses above Chandrasekhar mass
//                                      - Minor comment tweaks and a bit of defensive programming
// 02.31.08     RTW - Aug 3, 2022    - Enhancement:
//                                      - Added Accretion Induced Collapse (AIC) of ONeWD as another type of SN
// 02.31.09     RTW - Aug 9, 2022    - Enhancement:
//                                      - Max evolution time and max number of timesteps now read in from gridline as well as commandline
// 02.31.10     RTW - Aug 12, 2022   - Enhancement:
//                                      - Added option to set the Temperature boundary between convective/radiative giant envelopes
// 02.32.00     JR - Aug 27, 2022    - Enhancement & minor cleanup:
//                                      - Add 'record type' functionality to all standard log files
//                                      - Add/rationalise calls to PrintDetailedOutput() for binary systems
//                                          - remove m_PrintExtraDetailedOutput variable (and associated code) from BaseBinaryStar class
//                                      - Add new option for each standard log file to allow specification of which record types to print
//                                          - see e.g. '--logfile-detailed-output-record-types'
//                                      - Online documentation updated for record types and new options
//                                      - Detailed ploter changed to work with record type column (thanks RTW)
//                                      - Added new section to online documentation: 'What's new'
//                                          - documented record types changes in this new section
//                                      - Minor cleanup:
//                                          - minor formatting and typo fixes (src + docs)
//                                          - removed IncrementOmega() function from the BaseStar and Star classes (anti-patterm and no longer used - if it ever was)
//                                          - tidied up description of MainSequence::UpdateMinimumCoreMass()
// 02.33.00     RTW - Aug 13, 2022   - Enhancement:
//                                      - Added critical mass ratios from Claeys+ 2014 for determining if MT is unstable
//                                      - Cleaned up stability check functions in BaseBinaryStar.cpp for clarity, and to allow for critical mass ratios to be checked correctly
// 02.33.01     RTW - Sep 26, 2022   - Defect repair:
//                                      - Fixed interpolation of MACLEOD_LINEAR gamma for specific angular momentum. Previously interpolated on the gamma value, now interpolates in orbital separation
// 02.33.02      IM - Nov 27, 2022   - Defect repair:
//                                      - Fixed ignored value of input radius when computing the thermal timescale, relevant if using Roche lobe radius instead (issue #853)
//                                      - Cleaned code and comments around the use of MT_THERMALLY_LIMITED_VARIATION::RADIUS_TO_ROCHELOBE vs. C_FACTOR (issue #850)
// 02.34.00      IM - Nov 28, 2022   - Enhancement:
//                                      - Adding framework for Hirai & Mandel 2-stage common envelope formalism
//                                          (placeholders for now -- will have identical results to default version)
//                                      - Placed Dewi CE prescription on parity with others
// 02.34.01     RTW - Nov 30, 2022   - Defect repair:
//                                      - Fixed Time<MT and Time>MT calls in BSE_RLOF. Previously, they were identical. Now, Time<MT correctly reflects the previous time.
// 02.34.02     JR - Nov 30, 2022    - Defect repair:
//                                      - Fixed problem with no content in switchlog files (issue #870 - introduced in v2.32.00).
//                                      - Changed conditional statement in HG::ResolveEnvelopeLoss() and FGB::ResolveEnvelopeLoss() to be consistent with other stellar types ('>' -> '>=').
// 02.34.03     NRS - Jan 9, 2023    - Defect repair:
//                                      - Fixed units for post-CEE semi-major axis in CEE logs (issue #876).
// 02.34.04     RTW - Jan 31, 2023   - Enhancement:
//                                      - Added SN orbit inclination angle to BSE_SUPERNOVAE output
// 02.34.05     JR - Jan 29, 2023    - Code cleanup:
//                                      - Addressed issue #888 - replaced class variables m_LogMetallicityXi, m_LogMetallicitySigma, and m_LogMetallicityRho in BaseStar with getter functions.
// 02.34.06     IM - Feb 1, 2023     - Bug fixes:
//                                      - Re-enabled ResolveMassLoss() for Remnants so that Mdot is correctly reset
//                                      - Set Mdot to 0 in BaseBinaryStar::CalculateWindsMassLoss() when winds are turned off while the binary is in mass trensfer
//                                      - Removed Dutch winds for Remnants
//                                      - Fixed typo in NS::CalculateLuminosityOnPhase_Static()
//                                      - Minor code cleaning
// 02.35.00     RTW - Dec 8, 2022    - Enhancement:
//                                      - Added critical mass ratios from Ge+ 2020 for determining if MT is unstable
// 02.35.01     RTW - Feb 12, 2022   - Enhancement:
//                                      - Added post-SN orbital inclination vector to the output-able BINARY_PROPERTIES (not included in output, by default). 
// 02.35.02     JR - Feb 19, 2023    - Minor change and defect repair:
//                                      - Changed units of ROCHE_LOBE_RADIUS_1 and ROCHE_LOBE_RADIUS_2 from orbital separation to RSOL
//                                      - Changed header string for ROCHE_LOBE_RADIUS_1 from "RocheLobe(1)|a" to "RocheLobe(1)" - ditto for ROCHE_LOBE_RADIUS_2
//                                      - removed STAR_TO_ROCHE_LOBE_RADIUS_RATIO_1 ("Radius(1)|RL")and STAR_TO_ROCHE_LOBE_RADIUS_RATIO_2 ("Radius(2)|RL") from
//                                        the default output for BSE_DETAILED_OUTPUT_REC (can be calculated from other values in the default output)
//                                      - changed plot_detailed_evolution.py to accommodate the removal of STAR_TO_ROCHE_LOBE_RADIUS_RATIO_1 and 
//                                        STAR_TO_ROCHE_LOBE_RADIUS_RATIO_2 from the default output
//                                      - changed online documentation to reflect:
//                                           (a) removal of STAR_TO_ROCHE_LOBE_RADIUS_RATIO_1 and STAR_TO_ROCHE_LOBE_RADIUS_RATIO_2 from the default output
//                                           (b) change of header strings for ROCHE_LOBE_RADIUS_1 and ROCHE_LOBE_RADIUS_2 (units already (accidentally...) correct)
//                                      - fixed minor defect in call to m_Accretor->CalculateMassAcceptanceRate() in BaseBinaryStar::CalculateMassTransfer()
//                                        (only affected runs with mass-transfer-thermal-limit-accretor = RADIUS_TO_ROCHELOBE)
// 02.35.03     LvS - Feb 27, 2023   - Enhancement:
//                                      - Added mass accretion prescription during CE following model 2 from van Son + 2020
// 02.36.00     JR - Mar 15, 2023    - Enhancement, minor defect repairs:
//                                      - Addressed issue #797 - implemented functionality to create YAML file.  Two new options (--create-YAML-file and --YAML-template).  See documentation for details.
//                                      - Modified runSubmit.py to work with new yaml file format (i.e. all options could be commented...)
//                                      - Minor defect repairs in options code
//                                      - Minor fixes to online documentation; also clarified make arguments
// 02.36.01     JR - Mar 20, 2023    - Documentation:
//                                      - Updated documentation for YAML files.
//                                      - Modified YAML template to include notice regarding commented lines in default YAML file.
// 02.37.00     NR,RTW - Mar 26, 2023 - Enhancement:
//                                      - Added functionality for WDs to accrete in different regimes. 
//                                          - This applies to each WD subtype individually, though there is some overlap between COWDs and ONeWDs.
//                                          - Also involves tracking the WD shell mass, to account for shell burning that later increases the WD mass.
//                                          - Includes possible instability, and merger if the donor is a giant, as well as new SN types, 
//                                          - AIC (accretion induced collapse), SNIA (Type Ia), and HeSD (Helium shell detonation). 
//                                      - Tangential but related changes:
//                                          - Cleaned up the call to EddingtonCriticalRate, puttting it in BaseStar along with the optional prefactor.
//                                          - Moved NS radius and luminosity calls into NS.h from elsewhere in the code.
// 02.37.01     JR - Mar 27, 2023    - Defect repair:
//                                      - Updated changelog.h and whats-new.rst to correctly reflect changes to the code and version numbers after a bad fix for merge conflicts
//                                      - Changed "DD" to "HeSD" as appropriate
//                                      - A couple of code-cleanups
// 02.37.02     JR - Mar 27, 2023    - Defect repair:
//                                      - Changed yaml.h to include <algorithm> and <chrono> - not including them causes docker build to fail.
// 02.37.03     IM - Apr 8, 2023     - Defect repair:
//                                      - Resolved issue #855 by using Mass0 rather than Mass to determine ages and timescales
// 02.38.01     IM - Apr 16, 2023    - Enhancement:
//                                      - Added option to eject the convective envelope by pulsations (ExpelConvectiveEnvelopeAboveLuminosityThreshold)
//                                          if log10(m_Luminosity/m_Mass) exceeds LuminosityToMassThreshold
// 02.38.02     NR - Apr 20, 2023    - Defect repair:
//                                      - Added missing const in WD files which was generating warnings when compiling.
//                                   - Enhancement:
//                                      - Added QCRIT_PRESCRIPTION::HURLEY_HJELLMING_WEBBINK based on Hurley+ 2002 and its corresponding documentation.
// 02.38.03     IM - Apr 20, 2023    - Enhancement:
//                                      - Updated defaults following #957
// 02.38.04     IM - Apr 20, 2023    - Enhancement:
//                                      - Included Picker et al. (2023, in prep.) fits for the convective envelope mass in the TWO_STAGE common envelope treatment
// 02.38.05     YS - May 10, 2023    - Updates and changes to NS.cpp:
//                                      - Added NS::ChooseTimeStep(). Detailed time step description and reasoning can be found in NS.cpp
//                                      - Added output options (not default): PULSAR_BIRTH_PERIOD and PULSAR_BIRTH_SPIN_DOWN_RATE, which output the birth spin period and period derivative of a pulsar
//                                      - Updated codes on pulsar evolution, solving the problem of pulsars not evolving properly. This is written in cgs. 
//                                      - Added NS::SpinDownIsolatedPulsar(), describes single pulsar spinning down with magnetic braking. 
//                                          This is later used in NS::UpdateMagneticFieldAndSpin()
//                                      - m_PulsarDetails.spinDownRate was described as Pdot (s s^-1), when it is in fact f-dot(rad s^-2). This is now corrected. 
//                                      - In BSE_Pulsar_Evolution file, the pulsar parameters at birth were not recorded. 
//                                          Pulsar was also evolved an additional time step here with unspecified size.
//                                          Fix to this problem is done by setting the PULSAR_RECORD_TYPE:
//                                           (a) if record_type = 1 (DEFAULT), these are the initial values of the pulsar set at birth
//                                           (b) if record_type = 3 (POST_BINARY_TIMESTEP), these describe normal pulsar evolution
//                                      - Another caveat:
//                                         pulsar recycling mechanisms are not yet fully implemented, so COMPAS cannot produce MSPs for the time being; more updates to come.
// 02.38.06     JR - Jun 04, 2023    - Defect repair:
//                                      - Fixed "hides overloaded virtual function" warnings.
//                                      - Added "-Woverloaded-virtual" to compiler flags to enable warnings for g++ on linux systems.
// 02.38.07     JR - Jun 04, 2023    - Defect repair:
//                                      - Fix for issue #958 - evolving unbound systems that contain two compact objects.  Also added BINARY_PROPERTY::UNBOUND 
//                                        to BSE Detailed Output file default record.
//                                      - Changed makefile to be POSIX compliant for .o suffix rule.  No need to change docker Makefile - it is already POSIX compliant.
//                                         - since GNU Make 4.3 a warning is issued for suffix rules that include prerequisites - in our case the .o rule on line 125:
//                                           "Makefile:125: warning: ignoring prerequisites on suffix rule definition" - and in future releases it will become an error.
// 02.38.08     NRS - Jun 22, 2023   - Defect repair:
//                                      - Changed documentation to  match default value of m_EvolveUnboundSystems (TRUE).
//                                   - Enhancement:
//                                      - Added --evolve-double-white-dwarfs option to allow evolution of DWD systems (FALSE by default).
// 02.39.00     JR - Jul 04, 2023    - Enhancement, a little code cleanup:
//                                      - Record and expose m_EvolutionStatus for both BaseStar and BaseBinaryStar as a variable available for selection
//                                        for printing.  m_EvolutionStatus records the final evolution status - the reason evolution was stopped.  This was
//                                        already printed to the console for each star or binary, and is now available to be recorded in the log files.
//                                      - Add 'Evolution_Status' column to both SSE and BSE default system parameters records, and record m_EvolutionStatus there. 
//                                      - Fixed a few typos, a little code cleanup.
// 02.39.01     LC - Sep 01, 2023    - Defect repair:
//                                      - Fix for issue #945 - made HeSD SN types a sub-class of SNIA types.
// 02.40.00     JDM - Sep 29, 2023   - Enhancement:
//                                      - Added 'FLEXIBLE2023' option to --mass-loss-prescription. Recover previous defaults via 'BELCZYNSKI2010' option. this applies the following prescriptions:
//                                          - Added --OB-mass-loss program option.
//                                          - Added --RSG-mass-loss.
//                                          - Added --VMS-mass-loss.
//                                          - Added --WR-mass-loss.
// 02.41.00     JR - Nov 02, 2023    - Enhancement, a little cleanup:
//                                      - Added naive tides implementation.  Functionality enabled with new option `--enable-tides`.  Default is no tides.
//                                      - Fixed CalculateOrbitalAngularMomentum() (now uses eccentricity)
//                                      - Added links to online documentation to splash string
//                                      - Constants 'G1' and 'G_SN' renamed to 'G_AU_Msol_yr' and 'G_km_Msol_s' respectively
// 02.41.01     JR - Dec 11, 2023    - Defect repair, a little code cleanup:
//                                      - Fix for issue #1022 - incorrect index used for last array entry.
//                                      - A little code cleanup
// 02.41.02     JR - Dec 15, 2023    - Defect repair:
//                                      - 2.41.00 backed-out the changes made in 2.40.00 - this puts them back
//                                      - Calling it a defect repair so we get a new version number - just in case we need it...
// 02.41.03     JR - Dec 28, 2023    - Defect repair:
//                                      - Fix for issue #1034
//                                      - This fix changes the functions
//                                           . BaseBinaryStar::CalculateAngularMomentum(), 
//                                           . BaseBinaryStar::CalculateTotalEnergy(), and
//                                           . BaseStar::AngularMomentum()
//                                        to use moment of inertia rather than gyration radius.
//                                        This fix changes CalculateMomentOfInertia to properly implement Hurley et al., 2000 eq 109  
//                                        This fix also removes CalculateGyrationRadius() from all classes, and changes code that called CalculateGyrationRadius().
//                                        These changes have wider implications than just issue #1034 and may change DCO yields slightly.
//                                      - Removed some unused functions.
//                                      - Change to functionality (noted above) noted in 'What's New' online documentation page
// 02.41.04     JR - Dec 30, 2023    - Defect repair:
//                                      - Fix for issue #1048
// 02.41.05     YS - Jan 31, 2024    - Bug fix:
//                                      - Fix for issue #1058: fixing calculation of pulsar spin period
// 02.41.06     JR - Feb 10, 2024    - Defect repair:
//                                      - Fix for issue #1057:
//                                            HeMS::CalculateMomentOfInertia() falls back to MainSequence::CalculateMomentOfInertia()
//                                            HeHG::CalculateMomentOfInertia() falls back to GiantBranch::CalculateMomentOfInertia()
//                                      - Added sanity checks for mass and luminosity where necessary in variants of CalculateRadiusOnPhase_Static()
// 02.42.00     JR - Feb 20, 2024    - Enhancements, defect repair, a little cleanup
//                                      - added `timesteps-filename` option to allow users to provide preset timesteps for both SSE and BSE
//                                      - updated documentation for new option; updated `What's New`
//                                      - SSE vs BSE consistency: modified SSE to evolve a single star exactly as the primary in a wide binary with small companion
//                                      - quantised timesteps to an integral multiple of 1E-12Myr - new constant `TIMESTEP_QUANTUM` in constants.h
//                                      - little bit of code cleanup
//                                      - added warning for stellar type switch not taken - just a diagnostic for now
// 02.42.01     JR - Feb 25, 2024    - Defect repair
//                                      - fix for issue 1066 - see issue/PR for explanation
//                                      - cleaned up root solvers OmegaAfterSynchronisation(), MassLossToFitInsideRocheLobe(), and Mass0ToMatchDesiredCoreMass(), and their respective functors
//                                      - MassLossToFitInsideRocheLobe(), and Mass0ToMatchDesiredCoreMass() now return -1.0 if no acceptable root found
//                                      - calling code for MassLossToFitInsideRocheLobe() and Mass0ToMatchDesiredCoreMass() now handles -ve return:
//                                           - if MassLossToFitInsideRocheLobe() returns -ve value (i.e. no root found), the binary immediately enters a CE phase
//                                           - if Mass0ToMatchDesiredCoreMass() returns -ve value (i.e. no root found), an arbitrary value is used for core mass (see code for value)
// 02.42.02    RTW - Mar 21, 2024    - Minor edits:
//                                      - Defect repair : Added explicit definition `bool isUnstable = false` to avoid confusion in BaseBinaryStar.cpp
//                                      - Defect repair : Fixed erroneous core mass values in ResolveSNIa in WhiteDwarfs.cpp. Was previously 0 for all core masses. 
//                                      - Enhancement: Added output parameter TZAMS for internal variable m_TZAMS
// 02.43.00    RTW - Mar 29, 2024    - Enhancement:
//                                      - Added Hirai pulsar rocket kick, and related options
// 02.43.01    SS - Apr 8, 2024      - Defect repair
//                                      - Fix CalculateMassLossRateBjorklundEddingtonFactor to use LSOLW (in SI) rather than LSOL (in cgs)        
// 02.43.02    JR - Apr 15, 2024     - Defect repair
//                                      - Fix for issue #1074 - SSE Supernova records duplicated
// 02.43.03    IM - Apr 15, 2024     - Enhancement
//                                      - Updated fits for the mass and binding energy of the outer convective envelope based on Picker, Hirai, Mandel (2024)
//                                      - Added functionality for CalculateConvectiveEnvelopeMass(), CalculateConvectiveCoreMass(), CalculateConvectiveCoreRadius()
//                                   - Defect repair
//                                      - Fixes to CalculateRadialExtentConvectiveEnvelope(), comments
// 02.43.04    JR - Apr 20, 2024     - Defect repair, some code cleanup:
//                                      - Defect repair: Issue #1084 - modified code to record desired persistence of objects so that cloned stars don't participate in logging etc.
//                                      - Removed some unused code (as a result of the defect repair)
//                                      - Some Code cleanup
// 02.43.05    JR - Apr 21, 2024     - Defect repair, some code cleanup:
//                                      - Last piece of no logging for clones - this prevents ephemeral clones from writing to or clearing the SSE SN stash.
// 02.44.00    VK - Apr 04, 2024     - Enhancement:
//                                      - Added realistic tides to binary evolution, based on the formalism described in Kapil et al. (2024). Functionality enabled by setting the new option `--tides-prescription` to the value `KAPIL2024` (default is `NONE`)
//                                      - Removed old option `--enable-tides`, which can now be enabled by setting `--tides-prescription PERFECT`.
//                                      - Dynamcial tides implementation follows Zahn, 1977, Kushnir et al., 2017, and Ahuir et al., 2021.
//                                      - Equilibrium tides implementation follows Barker, 2020.
//                                      - Secular evolution under the effect of tides follows Zahn, 1977, Eqs. (3.6) to (3.8)
// 02.44.01    JR - May 02, 2024     - Defect repairs, some code cleanup:
//                                      - defect repairs to address issues #978 and #1075 (discontinuous radius evolution/fluctuating radii)
//                                           - the repairs made here are an attempt to ensure that COMPAS stellar evolution matches Hurley sse stellar evolution
//                                           - see issue #978 for details of changes made and the reasons for the changes, as well as results of tests of the changes
//                                      - a little code cleanup
// 02.44.02    JR - May 03, 2024     - Defect repair:
//                                      - change to the core mass calculations at phase end for the CHeB phase - uses method from Hurley sse code rather Hurley et al. 2000
//                                        prior to this change the CHeB core mass at phase end was > mass (which in turn caused a spike in luminosity and Teff).
// 02.44.03    IM - May 06, 2024     - Defect repair, enhancement, minor cleanup:
//                                      - updated Picker et al. (2024) coefficients for the 2-stage CE prescription
//                                      - optimisticCE is now recorded only if the binary avoided merger (see issue #1014)
// 02.44.04    IM - May 06, 2024     - Defect repair:
//                                      - removed (incorrect) calculation of nuclear timescale (see issue #430)
//                                      - replaced ApplyBlackHoleKicks() with ReweightBlackHoleKicksByMass() and now applying it only to BHs (see issue #1027)
//                                      - set PISN massless remnant mass to zero (see issue #1051)
// 02.44.05    JR - May 07, 2024     - Defect repair:
//                                      - fix for HG-CHeB transition for low metallicities
// 02.45.00    JR - May 09, 2024     - Enhancements:
//                                      - changed compiler standard from c++11 to c++17 in Makefile - see issue #984
//                                        (Tested ok with Ubuntu v20.04, g++ v11.04, and boost v1.74; and macOS v14.1.1, clang v15.0.0, and boost v1.85.)
//                                      - added check for boost version to allow for deprecated filesystem option
//                                      - added `requirements.in` file to online docs to specify requirements for latest dependencies
// 02.46.00    IM - May 13, 2024     - Enhancements, defect repair:
//                                      - added options --radial-change-fraction and --mass-change-fraction, as approximate desired fractional changes in stellar radius and mass on phase when setting SSE and BSE timesteps
//                                      - the recommended values for both parameters are 0.005, but the default remains 0, which reproduces previous timestep choices
//                                      - mass transfer from main sequence donors (including HeMS) can now proceed on nuclear timescales -- approximated as the radial expansion timescales -- if equilibrium zetas are greater than Roche lobe zetas
//                                      - removed the fixed constant MULLERMANDEL_MAXNS; instead, OPTIONS->MaximumNeutronStarMass() is used for consistency (see issue #1114)
//                                      - corrected return units of CalculateRadialExpansionTimescale() to Myr
//                                      - added option --natal-kick-for-PPISN; if set to true, PPISN remnants receive the same natal kick as other CCSN, otherwise (default) they receive no natal kick
//                                      - updated documentation
// 02.46.01    IM - May 15, 2024     - Defect repair
//                                      - Corrected CalculateConvectiveCoreRadius()
//                                      - Minor documentation and comment fixes
// 02.46.02    VK - May 15, 2024     - Defect repair
//                                      - Corrected CalculateImKlmEquilibrium()
//                                      - Minor grammatical correction in tides documentation
// 02.46.03    IM - May 15, 2024     - Enhancements
//                                      - Create a new function, CalculateNuclearMassLossRate(), to compute the nuclear mass loss rate rather than CalculateRadialExpansionTimescale(), which can be unreliable during mass transfer
//                                      - Update BaseBinaryStar::CalculateMassTransfer() to use this function and to correctly evaluate m_AccretionFraction and the corresponding zetaRocheLobe
// 02.46.04    IM - May 16, 2024     - Defect repair
//                                      - Repaired a bug in GiantBranch::CalculateRemnantMassByMullerMandel() that could cause an infinite loop (see issue #1127)
// 02.46.05    JR - May 16, 2024     - Defect repair, minor cleanup:
//                                      - fix for issue #744 - GB parameters `p` and `q` calculated differently for naked helium stars (see issue for details)
//                                      - changed name of `ResolveEnvelopeLoss()` parameter `p_NoCheck` to `p_Force` (it is required, and now we understand why... see issue #873)
//                                      - some code cleanup
// 02.47.00    IM - May 18, 2024     - Defect repair and enhancement
//                                      - Equilibrium zeta and radial response of MS stars to mass loss are now calculated using CalculateRadiusOnPhase() rather than by cloning
//                                      - MassLossToFitInsideRocheLobe() and associated functor updated, work more efficiently, no longer artificially fail, and also use CalculateRadiusOnPhase()
//                                      - Nuclear timescale mass transfer limited to accrete only the smaller of the desired total MT and rate*dt on a timestep of size dt
//                                      - ROOT_ABS_TOLERANCE increased to avoid artificial failures on round-off errors
//                                      - code cleanup and bug repairs elsewhere
// 02.47.01    IM - May 20, 2024     - Defect repair
//                                      - Renamed the version of CalculateRadiusOnPhase() that takes in mass and tau as arguments into CalculateRadiusOnPhaseTau() to avoid clash with the version that takes in mass and luminosity as arguments
// 02.48.00    RTW - May 22, 2024    - Enhancements
//                                      - Added separate options for MacLeod Linear AM loss for degenerate vs non-degenerate accretors
//                                         - options added: `--mass-transfer-jloss-macleod-linear-fraction-degen` and `--mass-transfer-jloss-macleod-linear-fraction-non-degen`
// 02.48.01    JR - May 24, 2024     - Defect repairs
//                                      - Changed functionality of `output-path` option to create missing directories in the path (see issue #998 - technically not a defect, but close enough)
//                                      - Fixed incorrect default values for options `--mass-transfer-jloss-macleod-linear-fraction-degen` and `--mass-transfer-jloss-macleod-linear-fraction-non-degen`
//                                      - Changed BaseStar::UpdateAttributesAndAgeOneTimestepPreamble() so timescales are not recalculated when we know dT = 0
//                                      - Added documentation for log file record type
//                                      - Added "Quick Links" to documentation
//                                      - Updated "What's New"
// 02.49.00    RTW - May 24, 2024    - Enhancement:
//                                      - Updated the Ge et al. 2020 table for critical mass ratios, to include new values calculated for fully non-conservative MT. 
//                                      - Modified the critical mass ratio calculator to interpolate between the fully conservative and fully non-conservative values,
//                                      - albeit with fixed AM loss (isotropic re-emission).
// 02.49.01    IM - May 25, 2024     - Defect repair:
//                                      - AIC now happens only when the mass of an ONeWD exceeds MCS, the Chandrasekhar mass, which requires accretion onto the WD (see Issue # #1138)
// 02.49.02    VK - June 11, 2024    - Defect repairs:
//                                      - Fixed the sign of IW dissipation in dynamical tides to follow (2,2) mode synchronization.
//                                      - Changed the definitions of beta and gamma in dynamical tides to be consistent with tri-layered stellar structures as well as bi-layered.
//                                      - Fixed the definition of epsilon in IW dynamical tides to follow Ogilvie (2013) Eq. (42)
// 02.49.03    VK - June 13, 2024    - Code cleanup:
//                                      - Removed confusing definition of `one_minus_beta` in Dynamical tides code.
// 02.49.04    IM - June 19, 2024    - Defect repair, enhancement:
//                                      - Corrected check for nuclear timescale (slow case A) mass transfer
//                                      - Reduced MAXIMUM_MASS_TRANSFER_FRACTION_PER_STEP to 0.0001 to improve accuracy of orbital separation updates following mass transfer
//                                      - Corrected temperature units in Picker formula for Tonset used in the calculation of the convective envelope mass
//                                      - Code cleanup
// 02.49.05    IM - June 22, 2024    - Enhancement:
//                                      - Replaced fixed-step, first-order integrator for orbital change after mass transfer with an adaptive-step, higher-order ODE integrator for improved speed and accuracy
// 02.49.06    JDM - July 01, 2024   - Defect repairs:
//                                      - Changed the VERY_MASSIVE_MINIMUM_MASS threshold to use m_Mass (current), rather than m_ZAMS.                                      
//                                      - Lowered VINK_MASS_LOSS_MINIMUM_TEMP from 12.5 to 8kK, to eliminate the short interval during CHeB when WR winds were active between the RSG and OB temperature ranges, at low Z.
// 02.50.00    IM - July 03, 2024    - Enhancement:
//                                      - Change TPAGB::IsSupernova() so that stars with base of AGB core masses below MCBUR1 remain on the TPAGB until they make WDs; remove ResolveTypeIIaSN() functionality.
//                                      - Add --evolve-main-sequence-mergers option which allows for main sequence merger products to continue evolution
//                                      - Update HG::CalculateRadialExtentConvectiveEnvelope() to use a combination of Hurley & Picker to avoid excessively high convective envelope densities
// 02.50.01    JR - July 04, 2024    - Defect repair:
//                                      - Fix for issue #1160: added prefix "PO_" to all program option header strings to differentiate from stellar/binary properties.
// 03.00.00    JR - June 24, 2024    - Enhancements, defect repairs, deprecations, code cleanup:
//                                         1. implementation of more coherent and robust error handling
//                                         2. added source files (all are .h file, so the makefile does not need to change)
//                                            The added source files are mostly the result of separating out sections of the constants.h file.
//                                            I believe it had become too unwieldy, and sectioning it out seemed to be the reasonable thing to do.
//                                            I broke constants.h into 5 separate files:
//                                               a. constants.h    - pretty-much just contains constants now
//                                               b. typedefs.h     - an existing file, but I moved the enum class declarations and associated label maps, except those that pertain directly to logging, from constants.h to typedefs.h
//                                               c. LogTypedefs.h  - new file containing logging-related type definitions, including things like definitions of the default record composition for the various log files
//                                               d. ErrorCatalog.h - new file containing the COMPAS error catalog - this where symbolic names for errors are defined, and contains the mapping from symbolic name to error string
//                                               e. EnumHash.h     - contains the hash function for enum class types
//                                         3. deprecation of some program options, and some program option values
//                                         4. fixed what I believe was a defect in `utils::SolveKeplersEquation()` that was causing erroneous "out-of-bounds" warnings for the eccentric anomaly
//                                         5. added debug functionality to show stack trace and halt the program - see the discussion and implementation of the SIGUSR2 signal handler in `main.cpp`.
//                                         6. removed BaseBinaryStar class variable m_UK and associated printing functionality - this is trivial to compute in post-processing
//                                         7. corrected the Hurley remnant mass prescription CalculateRemnantMass_Static() to handle black hole formation
//                                         8. code cleanup (including removal of unused BE Binaries code)
// 03.00.01    IM - July 28, 2024    - Enhancements, defect repairs, code cleanup:
//                                      - Fixed coefficient typo in HeWD::DetermineAccretionRegime()
//                                      - Added the function MESAZAMSHeliumFractionByMetallicity() to compute the ZAMS He mass fraction in the same way as MESA default
//                                      - Always allow radiative-envelope donors to survive CE in the TWO_STAGE CE formalism (with documentation clarification)
//                                      - Set the maximum convective envelope mass to the total envelope mass for intermediate mass stars, where the Picker+ (2024) fits are invalid
//                                      - Stop evolution on massless remnant + remnant, regardless of --evolve-main-sequence-merger-products (no further evolution expected)
//                                      - Corrected rejuvenation of main sequence merger products
// 03.00.02   IM - Aug 7, 2024      - Enhancements, defect repairs, code cleanup:
//                                      - Continue evolution of main sequence merger products beyond the main sequence
//                                      - Remove spurious print statement
//                                      - Typo fixes
// 03.00.03   JR - Aug 21, 2024     - Defect repair:
//                                      - Fix for issue 1184: Segmentation Fault (Core Dumped) Encountered in COMPAS V3.0 with "--common-envelope-formalism TWO_STAGE"
// 03.00.04   JR - Aug 22, 2024     - Defect repair:
//                                      - Fix for issue #1182: Switch log issue
// 03.00.05   JR - Aug 22, 2024     - Defect repair:
//                                      - Reinstate correctly functioning code for floating-point error handling for Linux
//                                      - Disable floating-point error handling for MacOS - until I can figure out how to
//                                        make it work properly for both INTEL and ARM architectures.
// 03.01.00   APB - Aug 24, 2024    - Enhancement:
//                                      - Implemented gravitational radiation at each timestep of binary evolution. Available with new '--emit-gravitational-radiation' option.  Updates time step dynamically if required.
// 03.01.01   JR - Aug 24, 2024     - Defect repair:
//                                      - Fix bad merge - use this version instead of v03.01.00
// 03.01.02   JR - Aug 24, 2024     - Defect repair, code cleanup:
//                                      - Fix for issue #1179: Remove unsupported option value (FIXED) for options PULSAR_BIRTH_SPIN_PERIOD_DISTRIBUTION and PULSAR_BIRTH_MAGNETIC_FIELD_DISTRIBUTION
//                                      - Remove BeBinary-related code (mostly already commented)
//                                      - Fix typos in comments in BaseBinaryStar.cpp
// 03.01.03   JR - Aug 27, 2024     - Defect repair, code cleanup:
//                                      - Fix for issue #1202: Missing system in system parameters file when using range
//                                      - Remove extraneous references to "kick_direction" in LogTypedefs.h (added in error in v03.00.00)
// 03.01.04   SS - Aug 28, 2024     - Enhancement:
//                                      - Add Hendriks+23 pulsational pair instability prescription 
// 03.01.05   JDM - Aug 30, 2024    - Defect repair, minor cleanup:
//                                      - Related to issue #502: added HG to allowed RSG stellar type check, preventing GB winds from being applied during HG.
//                                      - Changed all "FLEXIBLE2023" naming to "MERRITT2024"
// 03.01.06   JR - Aug 30, 2024     - Enhancement:
//                                      - Added functionality to allow users to specify if WD-binaries should be included in the BSE DCO file
//                                        New option: --include-WD-binaries-as-DCO
//                                        See "What's New" and option documentation for details.
//                                        (Issue #1170)
//                                      - added deprecation notice for '--mass-loss-prescription NONE' (should use ZERO) - missed in v03.00.00
// 03.01.07   JDM - Sep 05, 2024    - Defect repair:
//                                      - Set wind mass loss for remnants to zero. 
// 03.01.08   JR - Sep 06, 2024     - Defect repair, typo fixes:
//                                      - Fix for issue #1219: Option --black-hole-kicks-mode (aka --black-hole-kicks) ignored
//                                      - Fixed some stray typos
// 03.01.09   IM - Sep 07, 2024     - Defect repair:
//                                      - Fix for issue #1218: increased default MULLERMANDEL_REMNANT_MASS_MAX_ITERATIONS, but on failure to find a solution,
//                                          indicating a narrow range, just pick a midpoint; remove associated error
//                                      - Corrected --mass-loss-prescription description in documentation
// 03.02.00   IM - Sep 19, 2024     - Defect repair, cleanup, documentation
//                                      - Continue evolution on merger at birth (stars touching) if --resolve-main-sequence-merger
//                                      - Change behavior of Sabhahit+ 2023 VMS winds to default to current OB wind prescription if Gamma threshold is not met
//                                      - Add recording of MASS_TRANSFER_TIMESCALE (NONE, NUCLEAR, THERMAL, CE), resolving issue #1217
//                                      - Correct (re-)setting of MassLossRateInRLOF, resolving issue #1225
//                                      - Correct behaviour of the second stage of 2-stage CE to first transfer mass from the star that initiated RLOF (see #1215)
//                                      - Correct behaviour of the second stage of 2-stage CE to ensure that the accretor's mass is correctly adjusted
//                                      - Update Picker convective envelope mass fit to equal the maximum convective envelope mass when the star is on the AGB
//                                      - Apply the HG prescription for the convective envelope mass to the entire GB to ensure it evolves smoothly
//                                      - Resolve issue #1213: updated treatment of 2-stage common envelope for intermediate mass stars, to smoothly reduce from
//                                              Hirai & Mandel above 8 solar masses to classical "full envelope" removal for stars below 2 solar masses
//                                      - Correct code comments, update documentation where it fell behind
// 03.02.01   LvS - Sep 23, 2024     - Defect repair:
//                                      - Fixed buggy behaviour of wolf-rayet-multiplier 
// 03.03.00   SS - Sep 24, 2024      - Enhancement:
//                                      - Improvements to modelling of chemically homogeneous evolution
//                                      - New options: --enable-rotationally-enhanced-mass-loss,
//                                        --enhance-CHE-lifetimes-luminosities, --scale-CHE-mass-loss-with-surface-helium-abundance,
//                                        --scale-terminal-wind-velocity-with-metallicity-power
//                                      - To facilitate --scale-CHE-mass-loss-with-surface-helium-abundance, added basic tracking of 
//                                        surface and core hydrogen and helium abundances.
//                                        See "What's New" and option documentation for details
<<<<<<< HEAD

const std::string VERSION_STRING = "03.03.00";
=======
//

const std::string VERSION_STRING = "03.03.00";
>>>>>>> dev
>>>>>>> bf435220

# endif // __changelog_h__<|MERGE_RESOLUTION|>--- conflicted
+++ resolved
@@ -1316,14 +1316,9 @@
 //                                      - To facilitate --scale-CHE-mass-loss-with-surface-helium-abundance, added basic tracking of 
 //                                        surface and core hydrogen and helium abundances.
 //                                        See "What's New" and option documentation for details
-<<<<<<< HEAD
+//
+
 
 const std::string VERSION_STRING = "03.03.00";
-=======
-//
-
-const std::string VERSION_STRING = "03.03.00";
->>>>>>> dev
->>>>>>> bf435220
 
 # endif // __changelog_h__