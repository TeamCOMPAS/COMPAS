# ifndef __changelog_h__
# define __changelog_h__

// =====================================================================
// 
// COMPAS Changelog
// 
// =====================================================================
// 
// 02.00.00      JR - Sep 17, 2019 - Initial commit of new version
// 02.00.01      JR - Sep 20, 2019 - Fix compiler warnings. Powwow fixes
// 02.00.02      JR - Sep 21, 2019 - Make code clang-compliant
// 02.00.03      IM - Sep 23, 2019 - Added fstream include
// 02.01.00      JR - Oct 01, 2019 - Support for Chemically Homogeneous Evolution
// 02.02.00      JR - Oct 01, 2019 - Support for Grids - both SSE and BSE
// 02.02.01      JR - Oct 01, 2019 - Changed BaseBinaryStar code to assume tidal locking only if CHE is enabled
// 02.02.02      JR - Oct 07, 2019 - Defect repairs:
//                                       SSE iteration (increment index - Grids worked, range of values wasn't incrementing)
//                                       Errors service (FIRST_IN_FUNCTION errors sometimes printed every time)
//                                       Added code for both SSE and BSE so that specified metallicities be clamped to [0.0, 1.0].  What are reasonable limits?
//                                   Errors service performance enhancement (clean deleted stellar objects from catalog)
//                                   Changed way binary constituent stars masses equilibrated (they now retain their ZAMS mass, but (initial) mass and mass0 changes)
//                                   Add initial stellar type variable - and to some record definitions
//                                   Added change history and version number to constants.h
// 02.02.03      JR - Oct 09, 2019 - Defect repairs:
//                                       Initialised all BaseStar.m_Supernova elements (some had not been initialised)
//                                       Fixed regression in BaseStar.cpp (INITIAL_STELLAR_TYPE & INITIAL_STELLAR_TYPE_NAME in StellarPropertyValue())
//                                   Added max iteration check to Newton-Raphson method in SolveKeplersEquation (see constant MAX_KEPLER_ITERATIONS)
// 02.02.04      JR - Oct 09, 2019 - Defect repairs:
//                                       SN kick direction calculation corrected
//                                       Boolean value output corrected
//                                       Typos fixed
// 02.02.05      JR - Oct 10, 2019 - Defect repairs:
//                                       Determination of Chemically Homogeneous star fixed (threshold calculation)
//                                       Removed checks for RLOF to/from CH stars
//                                       Typos fixed
// 02.02.06      JR - Oct 11, 2019 - Renamed class "CHE" - now class "CH"
//                                   Updated CHE documentation
//                                   Added m_MassesEquilibrated variable to BaseBinaryStar
// 02.02.07      JR - Oct 20, 2019 - Defect repairs:
//                                       CEE printing systems post-stripping - github issue - reworked CE details/pre/post CE - partial fix (BindingEnergy remaining)
//                                       Added RANDOM_SEED to Options::OptionValue() (omitted erroneously)
//                                   Added m_SecondaryTooSmallForDCO variable to BaseBinaryStar - and to some record definitions
//                                   Added m_StellarMergerAtBirth variable to BaseBinaryStar - and to some record definitions
//                                   Added allow-rlof-at-birth program option
//                                       If CHE enabled, or allow-rlof-at-birth option is true, binaries that have one or both stars
//                                       in RLOF at birth will have masses equilibrated, radii recalculated, orbit circularised, and
//                                       semi-major axis recalculated, while conserving angular momentum - then allowed to evolve
//                                   Added allow-touching-at-birth program option
//                                       Binaries that have stars touching at birth (check is done after any equilibration and
//                                       recalculation of radius and separation is done) are allowed to evolve.  Evolve() function
//                                       immediately checks for merger at birth, flags status as such and stops evolution.
//                                   Documentation updated (see updated doc for detailed explanation of new program options)
// 02.03.00      JR - Oct 25, 2019 - Defect repairs:
//                                       removed extraneous delimiter at end of log file records
//                                   Added '--version' option
//                                   Changed minor version number - should have been done at last release - we'll grant the '--version' option minor release status...
// 02.03.01      JR - Nov 04, 2019 - Defect repair:
//                                       removed erroneous initialisation of m_CEDetails.alpha from BaseBinaryStar::SetRemainingCommonValues()
//                                       (CE Alpha was always being initialised to 0.0 regardless of program options)
// 02.03.02      JR - Nov 25, 2019 - Defect repairs:
//                                       added check for active log file before closing in Log::Stop()
//                                       added CH stars to MAIN_SEQUENCE and ALL_MAIN_SEQUENCE initializer_lists defined in constants.h
//                                       moved InitialiseMassTransfer() outside 'if' - now called even if not using mass transfer - sets some flags we might need
//                                       added code to recalculate rlof if CH stars are equilibrated in BaseBinaryStar constructor
//                                   Enhancements:
//                                       moved KROUPA constants from AIS class to constants.h
//                                       moved CalculateCDFKroupa() function from AIS class to BaseBinaryStar class
//                                       added m_CHE variable to BaseStar class - also selectable for printing
//                                       added explicit check to ResolveCommonEnvelope() to merge binary if the donor is a main sequence star
//                                   Chemically Homogeneous Evolution changes:
//                                       added check to CheckMassTransfer() in BaseBinaryStar.cpp to merge if CH+CH and touching - avoid CEE
//                                       added code to InitialiseMassTransfer() in BaseBinaryStar.cpp to equilibrate and possibly merge if both CH stars in RLOF
// (Unchanged)   IM - Nov 29, 2019 - Defect repairs:
//                                       changed Disbound -> Unbounded in header strings in constants.h
//                                       left one line in default/example grid file (Grid.txt)
//                                       fix default PPISN mass limit in python submit: 65 Msol -> 60 Msol
// 02.03.03      JR - Dec 04, 2019 - Defect repairs:
//                                       added code to UpdateAttributesAndAgeOneTimestep() in Star.cpp to recalculate stellar attributes after switching to new stellar type
//                                       (addresses discontinuous transitions e.g. CH -> HeMS)
//                                       changed IsPulsationalPairInstabilitySN() in GiantBranch.cpp to call IsPairInstabilitySN() instead of set MASSLESS_REMNANT if remnant mass <= 0.0
//                                       changed CalculateSNKickVelocity() in BaseStar.cpp to set m_SupernovaDetails.kickVelocity correctly after adjusting for fallback
// 02.03.04      FSB - Dec 04, 2019 - Defect repairs:
//                                       fixed bug in Fryer+2012 CalculateGravitationalRemnantMassadded() function to compare baryon mass of star remnant with
//  									                   baryon mass of MaximumNeutronStarMass instead of just MaximumNeutronStarMass. 
//                                       added m_BaryonicMassOfMaximumNeutronStarMass to BaseStar.h and BaseStar.cpp
// 02.03.05      JR - Dec 05, 2019 - Defect repairs:
//                                       fixed EvolveSingleStars() in main.cpp to print correct initial mass
//                                       fixed TPAGB::CalculateCOCoreMassAtPhaseEnd() - added conditional
// 02.04.00      JR - Dec 18, 2019 - New functionality:
//                                       added columns to BSE grid functionality: Kick_Velocity_1(&2), Kick_Theta_1(&2), Kick_Phi_1(&2), Kick_Mean_Anomaly_1(&2).  Updated documentation.
//                                   Changed functionality:
//                                       removed compiler version checks from Makefile - they seemed to only work for native Ubuntu and were more of a nuisance than anything...  (old version exists as Makefile-checks)
//                                   Defect repairs:
//                                       added recalculation of gbParams Mx & Lx in HeHG calculateGbParams()
//                                       created HeHG::CalculateGBParams_Static() and GiantBranch::CalculateGBParams_Static(), called from EAGB::ResolveEnvelopeLoss() to facilitate calculation of attributes for new stellar type before actually switching.  Needed to rewrite some other functions as static.  Note: this needs to be revisited and a more elegant solution implemented.
//                                       added CalculateRadiusAndStellarTypeOnPhase() for HeHG and HeGBstars, and changed call to calculateRadiusOnPhase() to CalculateRadiusAndStellarTypeOnPhase() in BaseStar::EvolveOnPhase().  This allows for HeHG and HeGB stars to change stellar type based on radius (previously missed).
//                                       set M = McBAGB for EAGB & TPAGB only (was being set for all types >= TPAGB)
//                                       added extra print detailed in BaseBinaryStar:Evolve() - sometimes missing a switch type in detailed output if only 1 timestep
//                                       swapped heading strings for ANY_STAR_PROPERTY::IS_ECSN and ANY_STAR_PROPERTY::IS_USSN (now correct)
//                                       removed condition in BaseBinaryStar::EvaluateSupernovae().  ResolveSupernova() is now called for all stellar types (not sure what I was thinking originally. I'm sure I had a good reason - or maybe I was just tired...)
//                                       changed name of GiantBranch::CalculateProtoCoreMass() to GiantBranch::CalculateProtoCoreMassDelayed() and changed calls to the function
//                                       swapped order of calculations of ePrime (CalculateOrbitalEccentricityPostSupernova()) and m_SemiMajorAxisPrime (CalculateSemiMajorAxisPostSupernova()) in BaseBinaryStar::ResolveSupernova().  Improper order was causing wrong value of m_SeminMajorAxisPrime to be used in calculation of ePrime
//                                       set m_Disbound = true appropriately in BaseBinaryStar::Evolve() (note: m_Disbound will change name to m_Unbound soon...)
//                                       changed return value of CHeB::DetermineEnvelopeType() to CONVECTIVE.  Left CHeB DetermineEnvelopeTypeHurley2002() as RADIATIVE (used in BinaryConstituentStar::CalculateSynchronisationTimescale())
//                                       changed BINARY_PROPERTY::ORBITAL_VELOCITY to BINARY_PROPERTY::ORBITAL_VELOCITY_PRE_2ND_SUPERNOVA in BSE_SUPERNOVAE_REC (6th value printed)
//                                       added p_Erase parameter to Log::CloseStandardFile(); changed Log::CloseAllStandardFiles() to call Log::CloseStandardFile() with p_Erase=false and erase entire map after all files closed (prevent coredump when closing all files)
//                                       added ResolveSupernova() to ONeWD.h - ONeWD stars were previously not checking for SN
//                                       fixed BaseBinaryStar::InitialiseMassTransfer() - star1 was being updated instead of star2 for CH + CH stars when CHE enabled
// 02.04.01      JR - Dec 23, 2019 - Defect repairs:
//                                       Removed SN_EVENT::SN - all occurrences of SN_EVENT::SN replaced by SN_EVENT::CCSN.
//                                           The current SN event ("Is"), and past SN event ("Experienced") are now bit maps (implemented as Enum Classes).  Each can have any of the values: CCSN, ECSN, PISN, PPSIN, USSN, RUNAWAY, RECYCLED_NS, and RLOF_ONTO_NS.  See definition of SN_EVENT Enum Class in constants.h for implementation and explanation.  
//                                       Updated variables selectable for printing:
//                                           Added ANY_STAR_PROPERTY::SN_TYPE (STAR_PROPERTY, SUPERNOVA_PROPERTY, COMPANION_PROPERTY (should always be SN_EVENT::NONE for companion star))
//                                           Added ANY_STAR_PROPERTY::EXPERIENCED_SN_TYPE (STAR_PROPERTY, SUPERNOVA_PROPERTY, COMPANION_PROPERTY)
//                                           All of ANY_STAR_PROPERTY::{CCSN, ECSN, PISN, PPISN, USSN} now selectable
//                                           Removed ANY_STAR_PROPERTY::SN - no longer selectable for printing (replaced by CCSN)
//                                           Updated documentation
//                                       Changed default record specifications for logfiles BSE_DOUBLE_COMPACT_OBJECTS_REC and BSE_SUPERNOVAE_REC
//                                           Removed the individual SN_EVENT columns for both "Is" and "Experienced" conditions (e.g. CCSN, ECSN etc)
//                                           "Is*" and "Experienced*" columns replaced with SN_TYPE & Experienced_SN_TYPE columns that record the SN event type (e.g. CCSN, ECSN, PPSN, PPSIN, USSN).  
//                                           RUNAWAY, RECYCLED_NS, and RLOF_ONTO_NS are still reported in separate, individual columns.
//                                       Added workaround for non-existent CHeB blue loop.  See description in CHeB::CalculateTimescales()
//                                       Removed binary star "survived" flag - it is always the NOT of the "unbound" flag
//                                       Changed initialisation function for HeGB stars (HeGB::Initialise() in HeGB.h) to NOT recalculate m_Age if evolving from HeHG -> HeGB 
//                                       Removed initialisation of m_Age (to 0.0) from COWD::Initialise() in COWD.h
//                                   Changed behaviour:  
//                                       Changed binary star "disbound" flag to "unbound" flag.  Changed all occurrences of "disbound" to "unbound".  Changed "unbound" header flag to "Unbound"
// 02.04.02      JR - Jan 06, 2020 - Defect repairs:
//                                       Added IsPISN() & IsPPISN() to IsSNEvent()
//                                       Fixed check for SN event at top of BaseBinaryStar::ResolveSupenova()
//                                       Changed BaseBinaryStar::EvaluateSupernovae() to more closely match legacy code behaviour (see notes in function description):
//                                          Added p_Calculate2ndSN parameter to determine if 2nd supernova needs to be resolved
//                                          Clear star2 current SN event if necessary
//                                          Check m_SemiMajorAxisPrime value prior to SN events (viz. new aPrime variable)
//                                       Fixed timestep initialisation in BaseStar::CalculateConvergedTimestepZetaNuclear()  (was negative)
//                                       Fixed m_Age calculation in FGB::ResolveEnvelopeLoss()
//                                       Added CalculateInitialSupernovaMass() to NS.h - was setting M = 5.0 for >= ONeWD, should be ONeWD only (introduced in fix in v04.02.00)
//                                       Changed NS functions to return Radius in Rsol instead of km:
//                                          Added function NS:CalculateRadiusOnPhaseInKM_Static() (returns radius in km)
//                                          Changed NS:CalculateRadiusOnPhase_Static() to return Rsol
//                                          Added CalculateRadiusOnPhase() for NS (ns.h) - returns Rsol 
//                                   Changed behaviour:  
//                                       Print detailed output record whenever stellartype changes (after star 2 if both change)
// (Unchanged)   LK - Jan 10, 2020 - Defect repairs:
//                                       Added missing includes to Star.cpp, utils.h and utils.cpp (required for some compiler versions)
// 02.05.00      JR - Jan 23, 2020 - New functionality:
//                                       Grid files:
//                                          Added kick velocity magnitude random number to BSE grid file - see docs re Grids
//                                          Added range check for Kick_Mean_Anomaly_1 and Kick_Mean_Anomaly_2 ([0.0, 2pi)) in BSE grid file
//                                          Cleaned up SSE & BSE grid file code
//                                       Added m_LBVphaseFlag variable to BaseStar class; also added ANY_STAR_PROPERTY::LBV_PHASE_FLAG print variable.
//                                   Deleted functionality:  
//                                       Removed IndividualSystem option and related options - this can now be achieved via a grid file
//                                          Update pythonSubmitDefault.py to remove individual system related parameters
//                                   Changed behaviour:
//                                       Removed check for Options->Quiet() around simulation ended and cpu/wall time displays at end of EvolveSingleStars() and EvolveBinaryStars() in main.cpp
//                                   Defect repairs:
//                                       Removed erroneous check for CH stars in BaseBinaryStar::EvaluateBinary()
//                                       Fix for issue #46 (lower the minimum value of McSN in star.cpp from Mch to 1.38)
//                                          Changed 'MCH' to 'MECS' in 
//                                             BaseStar::CalculateMaximumCoreMassSN()
//                                             GiantBranch::CalculateCoreMassAtSupernova_Static
// 02.05.01      FSB - Jan 27, 2020 -Enhancement:
//                                       Cleaned up default printed headers and parameters constants.h:
//                                           - removed double parameters that were printed in multiple output files 
//                                           - changed some of the header names to more clear / consistent names
//                                           - added some comments in the default printing below for headers that we might want to remove in the near future
// 02.05.02      JR - Feb 21, 2020 - Defect repairs:
//                                       - fixed issue #31: zRocheLobe function does not use angular momentum loss
//                                       - fixed default logfile path (defaulted to '/' instead of './')
//                                       - changed default CE_ZETA_PRESCRIPTION to SOBERMAN (was STARTRACK which is no longer supported)
// 02.05.03      JR - Feb 21, 2020 - Defect repairs:
//                                       - removed extraneous debug print statement from Log.cpp
// 02.05.04      JR - Feb 23, 2020 - Defect repairs:
//                                       - fixed regression introduced in v02.05.00 that incread DNS rate ten-fold
//                                           - changed parameter from m_SupernovaDetails.initialKickParameters.velocityRandom to m_SupernovaDetails.kickVelocityRandom in call to DrawSNKickVelocity() in BaseStar::CalculateSNKickVelocity()
//                                       - reinstated STAR_1_PROPERTY::STELLAR_TYPE and STAR_2_PROPERTY::STELLAR_TYPE in BSE_SYSTEM_PARAMETERS_REC
// 02.05.05      JR - Feb 27, 2020 - Defect repair:
//                                       - fixed age resetting to 0.0 for MS_GT_07 stars after CH star spins down and switches to MS_GT_07
//                                           - ensure m_Age = 0.0 in constructor for BaseStar
//                                           - remove m_Age = 0.0 from Initialise() in MS_gt.07.h 
// 02.05.06      JR - Mar 02, 2020 - Defect repair:
//                                       - fixed m_MassesEquilibrated and associated functions - was erroneously typed as DOUBLE - now BOOL
//                                   Added/changed functionality:
//                                       - added m_MassesEquilibratedAtBirth variable to class BaseBinaryStar and associated property BINARY_PROPERTY::MASSES_EQUILIBRATED_AT_BIRTH
//                                       - tidied up pythonSubmitDefault.py a little:
//                                             - set grid_filename = None (was '' which worked, but None is correct)
//                                             - set logfile_definitions = None (was '' which worked, but None is correct)
//                                             - added logfile names - set to None (COMPAS commandline arguments already exist for these - introduced in v02.00.00)
// 02.05.07      JR - Mar 08, 2020 - Defect repair:
//                                       - fixed circularisation equation in BaseBinaryStar::InitialiseMassTransfer() - now takes new mass values into account
// 02.06.00      JR - Mar 10, 2020 - Changed functionality:
//                                       - removed RLOF printing code & associated pythonSubmitDefault.py options
// 02.06.01      JR - Mar 11, 2020 - Defect repair:
//                                       - removed extraneous debug print statement from Log.cpp (was previously removed in v02.05.03 but we backed-out the change...)
// 02.06.02      JR - Mar 15, 2020 - Defect repairs:
//                                       - removed commented RLOF printing lines in constant.h (somehow that was lost in some out of sync git merges...)
//                                       - removed commented options no longer used from Options.h and Options.cpp
//                                       - fixed units headers in constants.h - there are now no blank units headers, so SPACE delimited files now parse ok (multiple spaces should be treated as a single space)
//                                       - changed file extension for TAB delimited files to 'tsv'
//                                       - removed "useImportanceSampling" option - not used in code
//                                       - fixed typo in zeta-calculation-every-timestep option in Options.cpp
//                                       - removed redundant OPTIONS->MassTransferCriticalMassRatioHeliumGiant() from qcritflag if statement in BaseBinaryStar::CalculateMassTransfer()
//                                       - fixed OPTIONS->FixedMetallicity() - always returned true, now returns actual value
//                                       - fixed OPTIONS->OutputPathString() - was always returning raw option instead of fully qualified path
//                                       - changed the following in BaseBinaryStar::SetRemainingCommonValues() - erroneously not ported from legacy code:
//                                           (a) m_JLoss = OPTIONS->MassTransferJloss();
//                                           (b) m_FractionAccreted = OPTIONS->MassTransferFractionAccreted();
//                                           (both were being set to default value of 0.0)
//                                       - added OPTIONS->ZetaAdiabaticArbitrary() - option existed, but Options code had no function to retrieve value
//                                       - added OPTIONS->MassTransferFractionAccreted() to options - erroneously not ported from legacy code
//                                   Changed functionality:
//                                       - all options now have default values, and those values will be displayed in the help text (rather than string constants which may be incorrect)
//                                       - boolean options can now be provided with an argument (e.g. --massTransfer false)
//                                       - added ProgramOptionDetails() to Options.cpp and OPTIONS->OptionsDetails() in preparation for change in output functionality
// 02.07.00      JR - Mar 16, 2020 - New/changed functionality:
//                                       - COMPAS Logfiles are created in a (newly created) directory - this way they are all kept together
//                                       - new command line option 'output-container' implemented (also in pythonSubmitDefault.py) - this option allows the user to specify the name of the log files container directory (default is 'COMPAS_Output')
//                                       - if detailed log files are created they will be created in a directory named 'Detailed_Output' within the container directory
//                                       - a run details file named 'Run_details' is created in the container directory.  The file records the run details:
//                                             - COMPAS version
//                                             - date & time of run
//                                             - timing details (wall time, CPU seconds)
//                                             - the command line options and parameters used:
//                                                   - the value of options and an indication of whether the option was supplied by the user or the default value was used
//                                                   - other parameters - calculated/determined - are recorded
//                                   Defect repair:
//                                       - changed "--outut" option name to "--outpuPath" in stringCommands in pythonSubmitDefault.py
// 02.08.00		  AVG - Mar 17, 2020 - Changed functionality:
//  									                   - removed post-newtonian spin evolution	code & associated pythonSubmitDefault.py options
//  									                   - removed only_double_compact_objects code & associated pythonSubmitDefault.py options
//  									                   - removed tides code & associated pythonSubmitDefault.py options
//  									                   - removed deprecated options from pythonSubmitDefault.py options
//  									                   - renamed options: mass transfer, iterations -> timestep-iterations
//  									                   - commented AIS Options until fully implemented
// 02.08.01      JR - Mar 18, 2020 - Defect repairs:
//                                      - restored initialisation of AIS options in Options.cpp (AIS now defaults off instead of on)
//                                      - fixed retrieval of values for:
//                                            - ANY_STAR_PROPERTY::LAMBDA_KRUCKOW_BOTTOM, 
//                                            - ANY_STAR_PROPERTY::LAMBDA_KRUCKOW_MIDDLE, and 
//                                            - ANY_STAR_PROPERTY::LAMBDA_KRUCKOW_TOP 
//                                         in BaseStar::StellarPropertyValue().  Were all previously retrieving same value as ANY_STAR_PROPERTY::LAMBDA_KRUCKOW
//                                      - fixed some comments in BAseBinaryStar.cpp (lines 2222 and 2468, "de Mink" -> "HURLEY")
//                                      - fixed description (in comments) of BinaryConstituentStar::SetPostCEEValues() (erroneously had "pre" instead of "post" - in comments only, not code)
//                                      - fixed description of BaseStar::DrawKickDirection()
// 02.08.02      JR - Mar 27, 2020 - Defect repairs:
//                                      - fixed issue #158 RocheLobe_1<CE == RocheLobe_2<CE always
//                                      - fixed issue #160 Circularisation timescale incorrectly calculated
//                                      - fixed issue #161 Splashscreen printed twice - now only prints once
//                                      - fixed issue #162 OPTIONS->UseFixedUK() always returns FALSE.  Now returns TRUE if user supplies a fixed kick velocity via --fix-dimensionless-kick-velocity command line option
// 02.08.03      JR - Mar 28, 2020 - Defect repairs:
//                                      - fixed typo in BaseBinaryStar::ResolveCommonEnvelopeEvent() when calculating circularisation timescale in the case where star2 is the donor: star1Copy was erroneously used instead of star2Copy; changed to star2Copy
//                                      - changed circularisation timescale of binary to be minimum of constituent stars circularisation timescales, clamped to (0.0, infinity)
// 02.09.00      JR - Mar 30, 2020 - Minor enhancements:
//                                      - tightened the conditions under which we allow over-contact binaries - enabling CHE is no longer a sufficient condition after this change: the allow-rlof-at-birth option must also be specified (ussue #164)
//                                      - added printing of number of stars (for SSE) or binaries (for BSE) created to both stdout and Run_Details (issue #165)
//                                      - enhanced grid processing code in main.cpp to better handle TAB characters
// 02.09.01      JR - Mar 30, 2020 - Defect repair:
//                                      - OPTIONS->UseFixedUK() returns TRUE when user supplies -ve value via --fix-dimensionless-kick-velocity.  Now return TRUE iff the user supplies a value >=0 via --fix-dimensionless-kick-velocity
// 02.09.02      DC - Mar 30, 2020 - Defect repairs:
//                                      - Pulsar code fixed by correcting unit of NS radius in NS.cpp (added KM_TO_M constant in constants.h as a part of this),
//                                      correcting initialisation of pulsar birth parameters from GiantBranch.cpp to NS.cpp, adding an extra condition for isolated evolution when the companion loses mass but the NS does not accrete 
//                                      - option MACLEOD was printing wrongly as MACLEOD+2014 for user options, hence corrected it to MACLEOD in Options.cpp
// 02.09.03      JR - Apr 01, 2020 - Defect repairs:
//                                      - reinstated assignment of "prev" values in BaseBinaryStar::EvaluateBinary() (where call to ResolveTides() was removed).  Fixes low DNS count introduced in v02.08.00 caused by removal of ResolveTides() function (and call)
//                                      - commented option --logfile-BSE-be-binaries to match Be-Binary options commented by AVG in v02.08.00
// 02.09.04      JR - Apr 03, 2020 - Defect repair:
//                                      - removed IsUSSN() from IsSNEvent() definition in BinaryConstituentStar.cpp (USSN flag indicates just US, not USSN. Needs to be tidied-up properly)
// 02.09.05	     IM - Apr 03, 2020 - Defect repair:
//  		                            - fixed timescale calculation issue for newly created HeHG stars (from stripped EAGB stars); fixes drop in CO core mass
// 02.09.06      JR - Apr 07, 2020 - Defect repair:
//                                      - corrected calculation in return statement for Rand::Random(const double p_Lower, const double p_Upper) (issue #201)
//                                      - corrected calculation in return statement for Rand::RandomInt(const double p_Lower, const double p_Upper) (issue #201)
// 02.09.07      SS - Apr 07, 2020 - Change eccentricity, semi major axis and orbital velocity pre-2nd supernove to just pre-supernova everywhere in the code
// 02.09.08      SS - Apr 07, 2020 - Update zetaMainSequence=2.0 and zetaHertzsprungGap=6.5 in Options::SetToFiducialValues
// 02.09.09      JR - Apr 11, 2020 - Defect repair:
//                                      - restored property names in COMPASUnorderedMap<STAR_PROPERTY, std::string> STAR_PROPERTY_LABEL in constants.h (issue #218) (was causing logfile definitions files to be parsed incorrectly)
// 02.09.10	     IM - Apr 12, 2020 - Minor enhancement: added Mueller & Mandel 2020 remnant mass and kick prescription, MULLERMANDEL
//  			                     Defect repair: corrected spelling of output help string for MULLER2016 and MULLER2016MAXWELLIAN
// 02.10.01	     IM - Apr 14, 2020 - Minor enhancement: 
//  				                            - moved code so that SSE will also sample SN kicks, following same code branch as BSE 
// 02.10.02      SS - Apr 16, 2020 - Bug Fix for issue #105 ; core and envelope masses for HeHG and TPAGB stars
// 02.10.03      JR - Apr 17, 2020 - Defect repair:
//                                      - added LBV and WR winds to SSE (issue #223)
// 02.10.04	     IM - Apr 25, 2020 - Minor enhancement: moved Mueller & Mandel prescription constants to constants.h, other cleaning of this option
// 02.10.05      JR - Apr 26, 2020 - Enhancements:
//                                      - Issue #239 - added actual random seed to Run_Details
//                                      - Issue #246 - changed Options.cpp to ignore --single-star-mass-max if --single-star-mass-steps = 1.  Already does in main.cpp.
// 02.10.06      JR - Apr 26, 2020 - Defect repair:
//                                      - Issue #233 - corrected cicularisation formalae used in both BaseBinartStar constructors
// 02.11.00      JR - Apr 27, 2020 - Enhancement:
//                                      - Issue #238 - add supernova kick functionality to SSE grid file (+ updated docs)
//                                   Defect repairs:
//                                      - fixed typo in Options.h: changed '#include "rand.h" to '#include "Rand.h"
//                                      - fixed printing of actual random seed in Run_Details file (moved to Log.cpp from Options.cpp: initial random seed is set after options are set)
// 02.11.01	     IM - May 20, 2020 - Defect repair: 
//                                      - changed max NS mass for MULLERMANDEL prescription to a self-consistent value
// 02.11.02      IM - Jun 15, 2020 - Defect repair:
//                                      - added constants CBUR1 and CBUR2 to avoid hardcoded limits for He core masses leading to partially degenerate CO cores
// 02.11.03     RTW - Jun 20, 2020 - Enhancement:
//                                      - Issue #264 - fixed mass transfer printing bug 
// 02.11.04      JR - Jun 25, 2020 - Defect repairs:
//                                      - Issue #260 - Corrected recalculation of ZAMS values after eqilibration and cicularisation at birth when using grid files
//                                      - Issue #266 - Corrected calculation in BaseBinaryStar::SampleInitialMassDistribution() for KROUPA IMF distribution
//                                      - Issue #275 - Previous stellar type not set when stellar type is switched mid-timestep - now fixed
// 02.11.05      IM - Jun 26, 2020 - Defect repair:
//  				                    - Issue #280 - Stars undergoing RLOF at ZAMS after masses are equalised were removed from run even if AllowRLOFatZAMS set
// 02.12.00      IM - Jun 29, 2020 - Defect repair:
//                                      - Issue 277 - move UpdateAttributesAndAgeOneTimestepPreamble() to after ResolveSupernova() to avoid inconsistency
// 02.12.01      IM - Jul 18, 2020 - Enhancement:
//                                      - Starting to clean up mass transfer functionality
// 02.12.02      IM - Jul 23, 2020 - Enhancement:
//                                      - Change to thermal timescale MT for both donor and accretor to determine MT stability
// 02.12.03      IM - Jul 23, 2020 - Enhancement:
//                                      - Introduced a new ENVELOPE_STATE_PRESCRIPTION to deal with different prescriptions for convective vs. radiative envelopes (no actual behaviour changes yet for ENVELOPE_STATE_PRESCRIPTION::LEGACY);
//                                      - Removed unused COMMON_ENVELOPE_PRESCRIPTION
// 02.12.04      IM - Jul 24, 2020 - Enhancement:
//                                      - Changed temperatures to be written in Kelvin (see issue #278)
// 02.12.05      IM - Jul 25, 2020 - Enhancement:
//                                      - Added definition of FIXED_TEMPERATURE prescription to DetermineEnvelopeType()
//                                      - Removed unnecessary (and inaccurate) numerical zeta Roche lobe calculation
// 02.12.06      IM - Jul 26, 2020 - Enhancement:
//                                      - Extended use of zetaRadiativeEnvelopeGiant (formerley zetaHertzsprungGap) for all radiative envelope giant-like stars
// 02.12.07      IM - Jul 26, 2020 - Defect repair:
//                                      - Issue 295: do not engage in mass transfer if the binary is unbound
// 02.12.08   	AVG - Jul 26, 2020 - Defect repair:
//                                      - Issue #269: legacy bug in eccentric RLOF leading to a CEE
// 02.12.09      IM - Jul 30, 2020 - Enhancement:
//                                      - Cleaning of BaseBinaryStar::CalculateMassTransferOrbit(); dispensed with mass-transfer-prescription option
// 02.13.00      IM - Aug 2, 2020  - Enhancements and defect repairs:
//                                      - Simplified timescale calculations in BaseBinaryStar
//                                      - Replaced Fast Phase Case A MT and regular RLOF MT from non-envelope stars with a single function based on a root solver rather than random guesses (significantly improves accuracy)
//                                      - Removed all references to fast phase case A MT
//                                      - Corrected failure to update stars in InitialiseMassTransfer if orbit circularised on mass transfer
//                                      - Corrected incorrect timestep calculation for HeHG stars
// 02.13.01     AVG - Aug 6, 2020  - Defect repair:
//  									- Issue #267: Use radius of the star instead of Roche-lobe radius throughout ResolveCommonEnvelopeEvent()
// 02.13.02      IM - Aug 8, 2020  - Enhancements and defect repairs:
//                                      - Simplified random draw from Maxwellian distribution to use gsl libraries
//                                      - Fixed mass transfer with fixed accretion rate
//                                      - Cleaned up code and removed unused code
//                                      - Updated documentation
// 02.13.03       IM - Aug 9, 2020  - Enhancements and defect repairs:
//                                      - Use total core mass rather than He core mass in calls to CalculateZAdiabtic (see Issue #300)
//                                      - Set He core mass to equal the CO core mass when the He shell is stripped (see issue #277)
//                                      - Ultra-stripped SNe are set at core collapse (do not confusingly refer to stripped stars as previously, see issue #189)
// 02.13.04       IM - Aug 14, 2020 - Enhancements and defect repairs:
//                                      - Catch exception in boost root finder for mass transfer (resolve issue #317)
//                                      - Update core masses during Initialisation of HG and HeHG stars to be consistent with Hurley models
//                                      - Avoid division by zero in mass transfer rates of WDs
//                                      - Remove POSTITNOTE remnant mass prescription
// 02.13.05       IM - Aug 16, 2020 - Enhancements and defect repairs:
//                                      - General code cleaning
//                                      - Removed some redundant variables (e.g., m_EnvMass, which can be computed from m_Mass and m_CoreMass)
//                                      - Removed calculations of ZetaThermal and ZetaNuclear (these were previously incorrect because they relied on the evolution of a stellar copy which reverted to BaseStar and therefore didn't have the correct behaviour)
//                                      - Fixed CalculateZadiabatic to use ZetaAdiabaticArbitrary rather than ZetaThermalArbitrary; removed the latter
//                                      - Capped He core mass gain during shell H burning for CHeB and TPAGB stars, whose on-phase evolution now ends promptly when this limit is reached; this change also resolves issue #315 (higher mass SN remnants than total stellar mass)
// 02.13.06     AVG - Aug 20, 2020  - Defect repair:
//  									- Issue #229: Corrected fitting parameters in Muller 16 SN kick function
// 02.13.07      IM - Aug 20, 2020  - Enhancements:
//                                      - ONeWDs can now undergo ECSN if their mass rises above MECS=1.38 solar masses (previously, they could only undergo CCSN on rising above 1.38 solar masses).  ONeWD::CalculateInitialSupernovaMass now returns MCBUR1 rather than 5.0 to ensure this happens
//                                      - BaseStar::CalculateMaximumCoreMassSN() has been removed - it is superfluous since  GiantBranch::CalculateCoreMassAtSupernova_Static does the same thing
//                                      - Some misleading comments in TPAGB dealing with SNe have been clarified
//                                      - Option to set MCBUR1 [minimum core mass at base of the AGB to avoid fully degenerate CO core formation] to a value different from the Hurley default of 1.6 solar masses added, Issue #65 resolved
//                                      - Removed unused Options::SetToFiducialValues()
//                                      - Documentation updated
// 02.13.08       JR - Aug 20, 2020 - Code cleanup:
//                                      - moved BaseStar::SolveKeplersEquation() to utils
//                                      - changed call to (now) utils::SolveKeplersEquation() in BaseStar::CalculateSNAnomalies() to accept tuple with error and show error/warning as necessary
//                                      - removed call to std::cerr from utils::SolveQuadratic() - now returns error if equation has no real roots
//                                      - changed call to utils::SolveQuadratic() in GiantBranch::CalculateGravitationalRemnantMass() to accept tuple with error and show warning as necessary
//                                      - changed RadiusEqualsRocheLobeFunctor() in BinaryBaseStar.h to not use the SHOW_WARN macro (can't uset ObjectId() function inside a templated function - no object)
//                                      - changed COMMANDLINE_STATUS to PROGRAM_STATUS (better description)
//                                      - moved ERROR:NONE to top of enum in constants.h (so ERROR = 0 = NONE - makes more sense...)
//                                      - added new program option '--enable-warnings' to enable warning messages (via SHOW_WARN macros).  Default is false.  SHOW_WARN macros were previously #undefined
// 02.13.09     RTW - Aug 21, 2020  - Code cleanup:
// 									    - Created changelog.txt and moved content over from constants.h
// 									    - Changed OrbitalVelocity to OrbitalAngularVelocity where that parameter was misnamed
// 									    - Changed Pre/PostSNeOrbitalVelocity to OrbitalVelocityPre/PostSN for consistency
// 									    - Added and updated physical conversion constants for clarity (e.g MSOL to MSOL_TO_KG)
// 									    - Removed ID from output files, it is confusing and superseded by SEED
// 									    - Removed 'Total' from TotalOrbital(Energy/AngularMomentum)
// 									    - Typos
// 02.13.10     IM - Aug 21, 2020   - Enhancement:
//                                      - Added caseBBStabilityPrescription in lieu of forceCaseBBBCStabilityFlag and alwaysStableCaseBBBCFlag to give more options for case BB/BC MT stability (issue #32)
// 02.13.11     IM - Aug 22, 2020   - Enhancement:
//                                      - Removed several stored options (e.g., m_OrbitalAngularVelocity, m_StarToRocheLobeRadiusRatio, etc.) to recompute them on an as-needed basis
//                                      - Removed some inf values in detailed outputs
//                                      - Slight speed-ups where feasible
//                                      - Shift various calculations to only be performed when needed, at printing, and give consistent values there (e.g., OmegaBreak, which was never updated previously)
//                                      - Remove a number of internal variables
//                                      - Declare functions constant where feasible
//                                      - Remove options to calculate Zetas and Lambdas at every timestep; variables that only appear in detailed outputs should not be computed at every timestep in a standard run
//                                      - Update documentation
//                                      - Remove postCEE binding energy (meaningless and wasn't re-computed, anyway)
// 02.13.12     IM - Aug 23, 2020   - Enhancement:
//                                      - More cleaning, removed some of the unnecessary prime quantities like m_SemiMajorAxisPrime, m_EccentricityPrime, etc.
//                                      - Thermal timescales are now correctly computed after the CE phase
//                                      - Detailed output passes a set of self-consistency checks (issue #288)
// 02.13.13     JR - Aug 23, 2020   - Defect repairs:
//                                      - Fixed debugging and logging macros in LogMacros.h
// 02.13.14     IM - Aug 29, 2020   - Defect repairs:
//                                      - Address issue #306 by removing detailed printing of merged binaries
//                                      - Address issue #70 by stopping evolution if the binary is touching
//                                      - Check for merged binaries rather than just touching binaries in Evaluate
//                                      - Minor cleaning (e.g., removed unnecessary CheckMassTransfer, which just repeated the work of CalculateMassTransfer but with a confusing name)
// 02.13.15     IM - Aug 30, 2020   - Defect repairs:
//                                      - Fixed issue #347: CalculateMassTransferOrbit was not correctly accounting for the MT_THERMALLY_LIMITED_VARIATION::RADIUS_TO_ROCHELOBE option
//                                      - Assorted very minor cleaning, including comments
// 02.14.00     IM - Aug 30, 2020   - Enhancement:
//                                      - Recreate RLOF printing (resolve issue #212)
// 02.14.01     ML - Sep 05, 2020   - Code cleanup:
//                                      - Issue #354 - Combine HYDROGEN_RICH and HYDROGEN_POOR supernova output variables into a single boolean variable IS_HYDROGEN_POOR 
// 02.15.00     JR - Sep 09, 2020   - Enhancements and related code cleanup:
//                                      - implemented "DETAILED_OUTPUT" folder inside "COMPAS_Output" container for SSE output
//                                      - SSE Parameters files moved to "DETAILED_OUTPUT" folder (they are analogous to BSE_Detailed_Output files)
//                                      - implemented SSE Switch Log and BSE Switch Log files (record written at the time of stellar type switch - see documentation)
//                                      - implemented SSE Supernova log file - see documentation (issue #253)
//                                      - added TIMESCALE_MS as a valid property in BaseStar::StellarPropertyValue().  The TIMESCALE_MS value in the SSE_Parameters file was being printed as "ERROR!" and nobody noticed :-)  It now prints correctly.
// 02.15.01     RS - Sep 10, 2020   - Enhancement
//                                       - added profiling option to keep track of repeated pow() calls
// 02.15.02     IM - Sep 11, 2020   - Defect repair
//                                       - changed ultra-stripped HeHG and HeGB stars to immediately check for supernovae before collapsing into WDs; this resolves issue #367
// 02.15.03     RTW - Sep 11, 2020   - Code cleanup:
//                                      - Set all references to kick "velocity" to magnitude. This is more correct, and will help distinguish from system and component vector velocities later
// 02.15.04     JR - Sep 11, 2020   - Enhancement
//                                       - refactored profiling code
//                                          - profiling code can now be #defined away for production build
//                                          - added options (via #defines) to profiling code: counts only (no CPU spinning), and print calling function name
//                                       - removed profiling program option
// 02.15.05     JR - Sep 12, 2020   - Code cleanup
//                                       - removed superfluous (and broken) #define guard around profiling.cpp
//                                       - minor change to profiling output (moved header and trailer to better place)
// 02.15.06     IM - Sep 12, 2020   - Defect repair
//                                       - Changed BaseBinaryStar::ResolveSupernova to account only for mass lost by the exploding binary during the SN when correcting the orbit
//                                       - Delayed supernova of ultra-stripped stars so that the orbit is adjusted in response to mass transfer first, before the SN happens
// 02.15.07     RTW - Sep 13, 2020   - Enhancement:
//                                      - Issue #12 - Move enhancement STROOPWAFEL from Legacy COMPAS to new COMPAS
//                                      - Issue #18 - double check STROOPWAFEL works in newCOMPAS
//                                      - Issue #154 - Test compatibility of CompasHPC and BSE_Grid.txt
//                                      - Added in combined functionality of Stroopwafel and pythonSubmit, with support for HPC runs
// 02.15.08     IM - Sep 14, 2020   - Defect repair:
//                                      - Issue #375 Error in Hurley remnant mass calculation
// 02.15.09     RTW - Oct 1, 2020   - Code cleanup:
//                                      - Rewrote ResolveSupernova to match Pfahl, Rappaport, Podsiadlowski 2002, and to allow for vector addition of system and component velocities
//                                      - Changed meaning of Supernova_State (see Docs)
//                                      - PostSN parameters have been removed
//                                      - SN phi has been redefined
// 02.15.10     IM - Oct 3, 2020    - Code cleanup:
//                                      - Removed some unnecessary internal variables and functions (m_TotalMass, m_TotalMassPrev, m_ReducedMass, m_ReducedMassPrev, m_TotalAngularMomentumPrev, CalculateAngularMomentumPrev(), EvaluateBinaryPreamble(),...
//                                      - Cleaned up some unclear comments
//                                      - ResolveCoreCollapseSN() no longer takes the Fryer engine as an argument (Fryer is just one of many possible prescriptions)
// 02.15.11     IM - Oct 3, 2020    - Defect repair and code cleanup:
//                                      - Fixed a number of defects in single stellar evolution (Github issues #381, 382, 383, 384, 385)
//                                      - The Fryer SN engine (delayed vs rapid) is no longer passed around, but read in directly in CalculateRemnantMassByFryer2012()
// 02.15.12     IM - Oct 5, 2020    - Enhancement
//                                      - Added timestep-multiplier option to adjust SSE and BSE timesteps relative to default
//                                      - Added eccentricity printing to RLOF logging
//                                      - Adjusted pythonSubmitDefault.py to include PESSIMISTIC CHE
//                                      - Updated documentation
// 02.15.13     JR - Oct 8, 2020    - Defect repair:
//                                      - Added checks for maximum time and timesteps to SSE code- issue #394
// 02.15.14     IM - Oct 8, 2020    - Defect repair:
//                                      - Added checks for dividing by zero when calculating fractional change in radius
// 02.15.15     IM - Oct 8, 2020    - Defect repair:
//                                      - Added safeguards for R<R_core in radius perturbation for small-envelope stars, complete addressing issue #394
// 02.15.16     RTW - Oct 14, 2020  - Code cleanup
//                                      - Changed separation to semiMajorAxis in RLOF and BeBinary properties
// 02.15.17     IM - Oct 16, 2020   - Defect repair and code cleanup:
//                                      - Issue 236 fixed: SN printing correctly enabled for all SNe
//                                      - Minor code cleaning: Cleaned up EvaluateSupernovae(), removed unnecessary m_Merged variable
// 02.15.18     RTW - Oct 22, 2020  - Code cleanup
//                                      - Removed redundant 'default' extension from files in the "defaults/" folder, and fixed references in the documentation.
//                                      - Added in '0' buffers to the Wall Times output to match the HH:MM:SS format
// 02.15.19     IM - Oct 23, 2020   - Enhancements
//                                      - Continue evolving DCOs until merger if EvolvePulsars is on (Issue #167)
//                                      - Removed m_SecondaryTooSmallForDCO (Issue #337)
// 02.15.20     RTW - Nov 03, 2020  - Code cleanup
//                                      - Removed unnecessary supernova phi rotation - it was added to agree with Simon's original definition, and to allow for seeds to reproduce the same SN final orbit. 
//                                      -   Removing it means seeds won't reproduce the same systems before and after, but populations are unaffected.
// 02.16.00     JR - Nov 03, 2020   - Enhancements
//                                      - Implemented new grid file functionality (see discussion in issue #412); updated docs - see docs (doc v2.3 has new documentation)
//
//                                      - Added all options to printing functionality: all options can now be selected for printing, 
//                                        either in the default log record specifications, or at runtime via the logfile-definitions option
//
//                                      - 'CHE_Option' header string changed to 'CHE_Mode'.  A few typos fixed in header strings.
//
//                                      - Added options
//                                          - initial-mass                          initial mass for single star (SSE)
//                                          - initial-mass-1                        initial mass for primary (BSE)
//                                          - initial-mass-2                        initial mass for secondary (BSE)
//                                          - semi-major-axis, a                    initial semi-major axis (BSE)
//                                          - orbital-period                        initial orbital period – only used if ‘semi-major-axis’ not specified
//                                          - eccentricity, e                       initial eccentricity (BSE)
//                                          - mode                                  mode of evolution: SSE or BSE (default is BSE)
//                                          - number-of-systems                     number of systems (single stars/binary stars) to evolve
//                                          - kick-magnitude-random                 kick magnitude random number for the star (SSE): used to draw the kick magnitude
//                                          - kick-magnitude                        the (drawn) kick magnitude for the star (SSE)
//                                          - kick-magnitude-random-1               kick magnitude random number for the primary star (BSE): used to draw the kick magnitude
//                                          - kick-magnitude-1                      the (drawn) kick magnitude for the primary star (BSE)
//                                          - kick-theta-1                          the angle between the orbital plane and the ’z’ axis of the supernova vector for the primary star (BSE)
//                                          - kick-phi-1                            the angle between ’x’ and ’y’, both in the orbital plane of the supernova vector, for the primary star (BSE)
//                                          - kick-mean-anomaly-1                   the mean anomaly at the instant of the supernova for the primary star (BSE)
//                                          - kick-magnitude-random-2               kick magnitude random number for the secondary star (BSE): used to draw the kick magnitude
//                                          - kick-magnitude-2                      the (drawn) kick magnitude for the secondary star (BSE)
//                                          - kick-theta-2                          the angle between the orbital plane and the ’z’ axis of the supernova vector for the secondary star (BSE)
//                                          - kick-phi-2                            the angle between ’x’ and ’y’, both in the orbital plane of the supernova vector, for the secondary star (BSE)
//                                          - kick-mean-anomaly-2                   the mean anomaly at the instant of the supernova for the secondary star (BSE)
//                                          - muller-mandel-kick-multiplier-BH      scaling prefactor for BH kicks when using 'MULLERMANDEL'
//                                          - muller-mandel-kick-multiplier-NS      scaling prefactor for NS kicks when using 'MULLERMANDEL'
//                                          - switchlog                             replaces ‘BSEswitchLog’ and ‘SSEswitchLog’
//                                          - logfile-rlof-parameters               replaces ‘logfile-BSE-rlof-parameters’
//                                          - logfile-common-envelopes              replaces ‘logfile-BSE-common-envelopes’
//                                          - logfile-detailed-output               replaces ‘logfile-BSE-detailed-output’, and now also used for SSE
//                                          - logfile-double-compact-objects		replaces ‘logfile-BSE-double-compact-objects’
//                                          - logfile-pulsar-evolution              replaces ‘logfile-BSE-pulsar-evolution’
//                                          - logfile-supernovae                    replaces ‘logfile-BSE-supernovae’ and ‘logfile-SSE-supernova’
//                                          - logfile-switch-log                    replaces ‘logfile-BSE-switch-log’ and ‘logfile-SSE-switch-log’
//                                          - logfile-system-parameters             replaces ‘logfile-BSE-system-parameters’
//
//                                      - Removed options
//                                          - number-of-binaries                    replaced by ‘number-of-systems’ for both SSE and BSE
//                                          - single-star-min                       replaced by ‘initial-mass’ and ‘number-of-stars’
//                                          - single-star-max                       replaced by ‘initial-mass’ and ‘number-of-stars’
//                                          - single-star-mass-steps                replaced by ‘initial-mass’ and ‘number-of-stars’
//                                          - BSEswitchLog                          replaced by ‘switchlog’
//                                          - SSEswitchLog                          replaced by ‘switchlog’
//                                          - logfile-BSE-rlof-parameters           replaced by ‘logfile-rlof-parameters’
//                                          - logfile-BSE-common-envelopes          replaced by ‘logfile-common-envelopes’
//                                          - logfile-BSE-detailed-output           replaced by ‘logfile-detailed-output’
//                                          - logfile-BSE-double-compact-objects    replaced by ‘logfile-double-compact-objects’
//                                          - logfile-BSE-pulsar-evolution          replaced by ‘logfile-pulsar-evolution’
//                                          - logfile-BSE-supernovae                replaced by ‘logfile-supernovae’
//                                          - logfile-SSE-supernova                 replaced by ‘logfile-supernovae’
//                                          - logfile-BSE-switch-log                replaced by ‘logfile-switch-log’
//                                          - logfile-SSE-switch-log                replaced by ‘logfile-switch-log’
//                                          - logfile-BSE-system-parameters         replaced by ‘logfile-system-parameters’
//
//                                      - Overloaded Options – these options are context-aware and are used for both SSE and BSE:
//                                          - number-of-systems                     specifies the number of systems (single stars/binary stars) to evolve
//                                          - detailed-output                       switches detailed output on/off for SSE or BSE
//                                          - switchlog                             enables the switch log for SSE or BSE
//                                          - logfile-detailed-ouput                defines filename for SSE or BSE detailed output file
//                                          - logfile-supernovae                    defines filename for SSE or BSE supernovae file
//                                          - logfile-switch-log                    defines filename for SSE or BSE switch log file
// 02.16.01     JR - Nov 04, 2020   - Enhancement
//                                      - changed switchlog implementation so that a single switchlog file is created per run
//                                        (see Issue #387 - note: single '--switch-log' option (shared SSE/BSE) implemented in v02.16.00)
// 02.16.02     IM - Nov 05, 2020   - Enhancements, Defect repairs
//                                      - Updated MT stability criteria for HeMS stars (Issue #425) to use MS zeta value
//                                      - Corrected baryon number for HeWD to match Hurley prescription (Issue #416)
//                                      - Corrected calculation of core mass after 2nd dredge-up (Issue #419)
//                                      - Corrected calculation of minimum radius on CHeB (Issue #420)
// 02.16.03     JR - Nov 08, 2020   - Defect repairs, Enhancements
//                                      - Issue #308
//                                          - added constant for minimum initial mass, maximum initial mass, minim metallicity and maximum metallicity to constants.h
//                                          - added checks to options code (specifically Options::OptionValues::CheckAndSetOptions()) to check option values for
//                                            initial mass and metallicity against constraints in constants.h
//                                      - Issue #342
//                                          - replaced header string suffixes '_1', '_2', '_SN', and '_CP' with '(1)', '(2)', '(SN)', and '(CP)' respectively
//                                          - now header strings ending in '(1)' indicate the value is for Star_1, '(2) for Star_2, '(SN)' for the supernova, and '(CP)' the companion
//                                      - Issue #351
//                                          - moved flags RECYCLED_NS and RLOF_ONTO_NS from SN_EVENT enum - now flags in BinaryConstiuentStar class
//                                          - removed RUNAWAY flag from SN_EVENT enum - removed entirely from code (not required)
//                                      - Issue #362
//                                          - changed header strings for RZAMS (radius at ZAMS) to 'Radius@ZAMS' - now consistent with MZAMS (mass at ZAMS - 'Mass@ZAMS')
//                                      - Issue #363
//                                          - made header strings for Lambdas uniform (all now start with 'Lambda_')
//                                      - Issue #409
//                                          - removed SN_THETA and SN_PHI from default SSE_SUPERNOVAE_REC (don't apply to SSE)
//                                      - Fixed defect that caused semi-major axis to be drawn from distribution rather than calculated from supplied orbital period
//                                        (moved check and calculation from options.cpp to BaseBinaryStar.cpp)
// 02.17.00     JR - Nov 10, 2020   - Enhancement, defect repairs, code cleanup
//                                      - Added SSE System Parameters file
//                                          - records initial parameters and result (final stellar type) 
//                                          - useful when detailed output is not required
//                                      - Fix for Issue #439
//                                      - Fixed typo in LogfileSwitchLog() in Options.h - only affected situation where user specified switchlog filename (overriding default filename)
//                                      - Removed m_LBVfactor variable from BaseBinaryStar - never used in BSE code
//                                      - Removed m_LBVfactor variable from BaseStar - use OPTIONS->LuminousBlueVariableFactor()
//                                      - Removed m_WolfRayetFactor variable from BaseBinaryStar - never used in BSE code
//                                      - Removed m_LBVfactor variable from BaseStar - use OPTIONS->WolfRayetFactor()
// 02.17.01     RTW - Nov 10, 2020  - Enhancement:
//                                      - Added in Schneider 2020 remnant mass prescriptions (standard and alternative)
//                                      - Added parameter MassTransferDonorHistory, as required for above prescription, which tracks the MT donor type (from which the MT Case can be established)
// 02.17.02     RTW - Nov 13, 2020  - Enhancement:
//                                      - Cleaned up the demo plotting routine so that the plot produced is the plot we use in the methods paper
// 02.17.03     JR - Nov 13, 2020   - Enhancements, code cleanup
//                                      - Added metallicity-distribution option: available distributions are ZSOLAR and LOGUNIFORM (see documentation)
//                                          - Added metallicity-min and metallicity-max options (for metallicity-distribution option)
//                                          - Metallicity is sampled if not explicitly specified via the --metallicity option - this was existing functionality, but
//                                            no distribution was implemented: sampling always returned ZSOLAR.  This change adds the LOGUNIFORM distribution, and 'formalises' the ZSOLAR 'distribution'.
//                                      - Added MASS to default SSE_SYSTEM_PARAMETERS_REC
//                                      - Removed AIS code
//                                      - Removed variable 'alpha' from BinaryCEDetails struct - use OPTIONS->CommonEnvelopeAlpha()
//                                          - Removed BINARY_PROPERTY::COMMON_ENVELOPE_ALPHA - use PROGRAM_OPTION::COMMON_ENVELOPE_ALPHA
//                                      - Issue #443: removed eccentricity distribution options FIXED, IMPORTANCE & THERMALISE (THERMALISE = THERMAL, which remains) 
// 02.17.04     JR - Nov 14, 2020   - Defect repairs
//                                      - Added CalculateRadiusOnPhase() and CalculateLuminosityOnPhase() to class BH (increases DNS yield)
//                                      - Added metallicity to sampling conditions in BaseBinaryStar constructor (should have been done when LOGUNIFORM metallicity distribution added)
// 02.17.05     TW - Nov 16, 2020   - Defect repairs
//                                      - Issue #444
//                                          - Fixed typo in synchronisation timescale
// 02.17.06     RTW - Nov 17, 2020  - Bug fix:
//                                      - Fixed Schneider remnant mass inversion from logRemnantMass^10 to 10^logRemnantMass, added some comments in the same section
// 02.17.07     TW - Nov 17, 2020   - Enhancements, code cleanup
//                                      - Issue #431
//                                          - Added option to change LBV wind prescription: choices are NONE, HURLEY_ADD, HURLEY and BELCYZNSKI
//                                      - Replaced numbers with constants for luminosity and temperature limits in mass loss
//                                      - Consolidated checks of luminosity for NJ winds within function
//                                      - NOTE: the above makes sure luminosity is checked before applying NJ winds for MS stars, this was not previously the case but I think it should be
// 02.17.08     JR - Nov 19, 2020   - Enhancements, code cleanup
//                                      - Added orbital-period-distribution option (see note in Options.cpp re orbital period option)
//                                      - Added mass-ratio option
//                                      - Updated default pythonSubmit to reflect new options, plus some previous omissions (by me...)
//                                      - Minor typo/formatting changes throughout
//                                      - Updated docs for new options, plus some typos/fixes/previous omissions
// 02.17.09     RTW - Nov 20, 2020  - Bug fix:
//                                      - Removed corner case for MT_hist=8 stars in the Schneider prescription (these should be considered Ultra-stripped)
// 02.17.10     RTW - Nov 25, 2020  - Enhancement:
//                                      - Cleaned up Schneider remnant mass function (now uses PPOW), and set the HeCore mass as an upper limit to the remnant mass
// 02.17.11     LVS - Nov 27, 2020  - Enhancements:
//                                      - Added option to vary all winds with OverallWindMassLossMultiplier
// 02.17.12     TW - Dec 9, 2020    - Enhancement, code cleanup, bug fix
//                                      - Issue #463
//                                          - Changed variable names from dml, dms etc. to rate_XX where XX is the mass loss recipe
//                                          - No longer overwrite variables with next mass loss recipe for clarity
//                                      - Added a new option to check the photon tiring limit during mass loss (default false for now)
//                                      - Added a new class variable to track the dominant mass loss rate at each timestep
// 02.17.13     JR - Dec 11, 2020   - Defect repair
//                                      - uncomment initialisations of mass transfer critical mass ratios in Options.cpp (erroneously commented in v02.16.00)
// 02.17.14     TW - Dec 16, 2020   - Bug fix
//                                      - fix behaviour at fLBV=0 (had been including other winds but should just ignore them)
// 02.17.15     JR - Dec 17, 2020   - Code and architecture cleanup
//                                      - Architecture changes:
//                                          - Added Remnants class    - inherits from HeGB class
//                                          - Added WhiteDwarfs class - inherits from Remnants class; most of the WD code moved from HeWD, COWD and ONeWD to WhiteDwarfs class
//                                          - Changed HeWD class      - inherits from WhiteDwarfs class (COWD still inherits from HeWD; ONeWD from COWD)
//                                          - Change NS class         - inherits from Remnants class; code added/moved as necessary
//                                          - Change BH class         - inherits from Remnants class; code added/moved as necessary
//                                          - Change MR class         - inherits from Remnants class; code added/moved as necessary
//                                      - Code cleanup:
//                                          - added "const" to many functions (mostly SSE code) that dont modify class variables ("this") (still much to do, but this is a start)
//                                          - added "virtual" to GiantBranch::CalculateCoreMassAtBAGB() and BaseStar::CalculateTemperatureAtPhaseEnd()
//                                              - will have no impact given where they are called, but the keyword should be there (in case of future changes)
//                                          - changed hard-coded header suffixes from _1 -> (1), _2 -> (2)
//                                      - Added call to main() to seed random number generator with seed = 0 before options are processed (and user specified seed is know).  Ensures repeatability.
//                                      - Changed "timestep below minimum" warnings in Star.cpp to be displayed only if --enable-warnings is specified
// 02.17.16     JR - Dec 17, 2020   - Code cleanup
//                                      - Removed "virtual" from GiantBranch::CalculateCoreMassAtBAGB() (incorrectly added in v02.17.15 - I was right the first time)
//                                      - Removed "const" from Remnants::ResolveMassLoss() (inadvertently added in v02.17.15)
//                                      - Removed declarations of variables m_ReducedMass, m_ReducedMassPrev, m_TotalMass, and m_TotalMassPrevfrom BaseBinaryStar.h (cleanup begun in v02.15.10 - these declarations were missed)
// 02.17.17     RTW - Dec 17, 2020  - Code cleanup
//                                      - Removed MassTransferCase related variables in favor of MassTransferDonorHist
// 02.17.18     JR - Dec 18, 2020   - Defect repair
//                                      - Typo in options code for option --switch-log: "switchlog" was incorrectly used instead of "switch-log"
// 02.17.19     LVS - Dec 19, 2020  - Enhancements:
//                                      - Added option to vary winds of cool stars (with T < VINK_MASS_LOSS_MINIMUM_TEMP) via a CoolWindMassLossMultiplier
// 02.18.00     JR - Jan 08, 2021   - Enhancement:
//                                      - Added support for HDF5 logfiles (see notes at top of log.h)
//                                      - Added 'logfile-type' option; allowed values are HDF5, CSV, TSV, TXT; default is HDF5
//                                      - Added 'hdf5-chunk-size' option - specifies the HDF5 chunk size (number of dataset entries)
//                                      - Added 'hdf5-buffer-size' option - specifies the HDF5 IO buffer size (number of chunks)
//                                      - Removed 'logfile-delimiter' option - delimiter now set by logfile type (--logfile-type option described above)
//                                      - Changed header strings containing '/' character: '/' replaced by '|' (header strings become dataset names in HDF5 files, and '/' is a path delimiter...)
// 02.18.01     SS - Jan 11, 2021   - Defect repair
//                                      - Added check if binary is bound when evolving unbound binaries
// 02.18.02     JR - Jan 12, 2021   - Defect repair:
//                                      - Changed "hdf5_chunk_size = 5000" to "hdf5_chunk_size = 100000" in default pythonSubmit (inadvertently left at 5000 after some tests...)
// 02.18.03     SS - Jan 19, 2021   - Enhancement:
// 									    - Added check for neutron star mass against maximum neutron star mass. 
//									      If a neutron star exceeds this mass it should collapse to a black hole. 
//                                        This can be relevant for neutron stars accreting, e.g. during common envelope evolution
// 02.18.04     IM - Jan 28, 2021   - Enhancement:
//                                      - NS to BH collapse preserves mass (see discussion in #514)
//                                      - Fixed comment typo
// 02.18.05     JR - Jan 29, 2021   - Defect repair:
//                                      - Honour '--evolve-unbound-systems' option when specified in a grid file (see issue #519)
//                                      - Honour '--evolve-pulsars' option when specified in a grid file (same as issue #519)
//                                      - Added "maximum-evolution-time", "maximum-number-timestep-iterations", and "timestep-multiplier" to m_GridLineExcluded vector in Options.h (previous oversight)
// 02.18.06     SS - Feb 1, 2021    - Defect repair:
//                                      - Make COMPAS use --neutrino-mass-loss-BH-formation options (resolves issue #453)
// 02.18.07     JR - Feb 18, 2021   - Enhancement:
//                                      - Added 'rotational-frequency' option so users can specify initial rotational frequency of SSE star
//                                      - Added 'rotational-frequency-1' and 'rotational-frequency-2' options so users can specify initial rotational frequency of both BSE stars
//                                      - Changed units of rotational frequencies written to logfiles (omega, omega_break, omega_ZAMS) from rotations per year to Hz
//                                      - Changed program option header strings containing '_1' and '_2' to '(1)' and '(2)' for consistency
// 02.18.08     JR - Feb 26, 2021   - Defect repairs:
//                                      - Remove stray diagnostic print from BaseStar constructor in BaseStar.cpp
//                                      - Fix for issue #530 - some commandline options ignored when a grid file is used
//                                          - the issue here was case-sensitive vs case-insensitive matches (asking BOOST to do case-insensitive matches for option names doesn't propagate to all matches BOOST does...)
//                                          - the options affected were all options that have mixed-case names:
//
//                                              - case-BB-stability-prescription
//                                              - kick-magnitude-sigma-CCSN-BH
//                                              - kick-magnitude-sigma-CCSN-NS
//                                              - kick-magnitude-sigma-ECSN
//                                              - kick-magnitude-sigma-USSN
//                                              - mass-transfer-thermal-limit-C
//                                              - muller-mandel-kick-multiplier-BH
//                                              - muller-mandel-kick-multiplier-NS
//                                              - neutrino-mass-loss-BH-formation
//                                              - neutrino-mass-loss-BH-formation-value
//                                              - PISN-lower-limit
//                                              - PISN-upper-limit
//                                              - PPI-lower-limit
//                                              - PPI-upper-limit
// 02.18.09     ML - Mar 22, 2021   - Defect repair:
//                                      - Correct polynomial evaluation of Nanjing lambda's for EAGB and TPAGB stellar types.
// 02.18.10     LVS - Apr 06, 2021   - Enhancement:
//                                      - Added PPISN prescription option - Farmer 2019
// 02.19.00     JR - Apr 20, 2021   - Enhancements and Defect Repairs:
//                                      - Enhancements:
//                                          - Added option to enable users to add program options values to BSE/SSE system parameters files
//                                              - option is '--add-options-to-sysparms', allowed values are {ALWAYS, GRID, NEVER}.  See docs for details.
//                                          - Included "Run_Details" file in HDF5 output file if logfile type = HDF5.  The text Run_Details file still exists
//                                            so users can still easily look at the contents of the Run_Details file - this enhancements adds a copy of the
//                                            Run_Details file to the HDF5 output file.
//
//                                      - Defect Repairs:
//                                          - fixed a few previously unnoticed typos in PROGRAM_OPTION map in constamts.h, and in Options::OptionValue() function.
//                                            Fairly benign since they had't been noticed, but needed to be fixed.
//
//                                      Modified h5copy.py (in postProcessing/Folders/H5/PythonScripts) so that groups (COMPAS files) will not be copied
//                                      if the group exists in the destination file but has a different number of datasets (columns) from the group in
//                                      the source file.
//
//                                      Also provided h5view.py - an HDF5 file viewer for COMPAS HDF5 files (in postProcessing/Folders/H5/PythonScripts).  See
//                                      documentation as top of source file for details.
// 02.19.01     JR - Apr 30, 2021   - Enhancements and Defect Repairs:
//                                      - Enhancements:
//                                          - changed chunk size for HDF5 files to HDF5_MINIMUM_CHUNK_SIZE for Run_Details group in COMPAS_Output and for detailed output files.
//                                              - Run_Details is a small file, and detailed output files are generally a few thousand records rather than hundreds of thousands, 
//                                                so a smaller chunk size wastes less space and doesn't impact performance significantly
//
//                                      - Defect Repairs:
//                                          - fixed issue #548 - HDF5 detailed output files not created when random-seed specified in a grid file
//                                          - fixed defect where records in HDF5 output files would be duplicated if the number of systems exceeded the HDF5 chunk size
//                                            being used (the default chunk size is 100000 - that might explain why this problem hasn't been reported)
//
//                                      Modified h5view.py (in postProcessing/Folders/H5/PythonScripts) to handle detailed output files
// 02.19.02     LVS - May 04, 2021   - Defect Repairs:
//                                      - Avoid possibility of exceeding total mass in Farmer PPISN prescription
// 02.19.03     TW - May 18, 2021    - Enhancement:
//                                      - Change default LBV wind prescription to HURLEY_ADD
// 02.19.04     JR - May 24, 2021    - Defect Repair:
//                                      - Fixed incrementing of random seed and binary id when grid file contains sets/ranges
//
//                                      Modified h5view.py (in postProcessing/Folders/H5/PythonScripts) to print number of unique seeds (where relevant) in summary output
// 02.20.00     IM - June 14, 2021  - Enhancement:
//                                      - Port defaults from preProcessing/pythonSubmit.py to options.cpp
//                                      - Minor fixes (e.g., documentation)
// 02.20.01     JR - June 21, 2021  - Defect repair:
//                                      - Fix for issue #585: add formatted value and delimiter to logrecord string in Log.h (defect introduced in v02.18.00; only affected SSE_Supernovae logfile)
// 02.20.02     JR - July 26, 2021  - Defect repair:
//                                      - Add HDF5 support to logging code for SSE/BSE switch log files.  Support for HDF5 switch files was inadvertently not added when HDF5 file support as added in v02.18.00 for all standard log files.  Switch log files are 'special' (they have extra columns, not part of the 'standard' log file functionality), and that was missed.
//                                      - Also removed '-lsz' from Makefile and Makefile.docker - library not required
// 02.21.00     JR - July 28, 2021  - Enhancement and Defect Repairs:
//                                      - Added code to copy any grid file and/or logfile-definitions file specified to output container.
//                                      - Copying a large grid file could take time, and take up much space, so added new program option '--store-input-files' which is TRUE by default.  If FALSE, neither the grid file (if specified) nor the logfile-definitions file (if specified) will be copied to the output container (if TRUE, both will be copied (if specified)).
//                                      - Fixed issue #600: changed pythonSubmit.py to treat fully-qualified grid filenames and fully-qualified logfile-definitions filenames correctly (i.e. don't add CWD if the filename is already fully-qualified).
//                                      - Fixed issue #601: changed pythonSubmit.py to put all boolean parameters on the commandline, with "True" or "False" value.
// 02.21.01     RTW - Aug 21, 2021  - Defect Repair:
//                                      - PrintRLOFProperties now gets called immediately before and after the call to EvaluateBinary so that the changes reflect only BSE changes.
//                                      - The function call has also been tidied up to take an argument specifying whether the call was made before or after the MT took place.
// 02.22.00     JR - Aug 26, 2021   - Enhancement:
//                                      - Added functionality to allow users to select a range of lines from the grid file (if specified) to process.  Added program options --grid-start-line and --grid-lines-to-process - see documentation for details.
// 02.22.01     JR - Sep 11, 2021   - Defect repair:
//                                      - Fix for issue #615: defaults for calculated/drawn program options now calculated after random seed is set for the system being evolved.
// 02.22.02     IM - Oct 4, 2021    - Defecr repair:
//                                      - Removed unnecessary IsPrimary() / BecomePrimary() functionality, fixed incorrect MassTransferTrackerHistory (see issue #605)
// 02.22.03     IM - Oct 4, 2022    - Defect repair:
//                                      - Corrected Eddington mass accretion limits, issue #612 (very minor change for WDs and NSs, factor of a few increase for BHs)
// 02.23.00 FSB/JR - Oct 11, 2021   - Enhancement:
//                                      - updated kelvin-helmholtz (thermal) timescale calculation with more accurate pre-factor and updated documentation.
//                                      - rationalised parameters of, and calls to, CalculateThermalTimescale()
// 02.23.01     JR - Oct 11, 2021   - Code cleanup:
//                                      - Typo fixed in version for changes made on October 11, 2021
//                                      - Changed KROUPA_POWER to SALPETER_POWER in utils:SampleInitialMass(); Removed KROUPA_POWER from constants.h
//                                      - Removed p_Id parameter from SSE/BSE switchlog functions - leftover from debugging
//                                      - Added CHEMICALLY_HOMOGENEOUS_MAIN_SEQUENCE property to SSE_SYSTEM_PARAMETERS_REC and BSE_SYSTEM_PARAMETERS_REC (both stars)
//                                      - Tidied up some parameters etc. to better comply with COMPAS coding guidelines
//                                      - Typo fixed in preProcessing/COMPAS_Output_Definitions.txt
// 02.24.00     JR - Oct 12, 2021   - Minor enhancements/optimisations:
//                                      - Added BaseStar::CalculateThermalMassAcceptanceRate() as a first-pass to address issue #595 - can be changed/expanded as required
//                                      - Changed BaseBinaryStar::CalculateTimeToCoalescence() to use Mandel 2021 https://iopscience.iop.org/article/10.3847/2515-5172/ac2d35, eq 5 to address issue #538
// 02.24.01     RTW - Oct 13, 2021  - Enhancements:
//                                      - Added units uniformly to the --help input descriptions
//                                      - Removed the BeBinary- and RLOF-specific random seeds (which were attributes of the events and were printed with e.g <MT) and replaced with system random seed
//                                      - In CE output, changed MASS_2_FINAL (which was sort of a wrapper for core mass) for MASS_2_POST_COMMON_ENVELOPE
//                                      - Removed SN kick angles from SystemParameters output (they are duplicated in SN output) and changed true_anomaly to mean_anomaly in BSE SN output
//                                      - Cosmetic typo fixes and added consistency, in the Event_Counter parameters and some function definitions
//                                      - Added *.eps, *.png to gitignore
// 02.24.02     JR - Oct 13, 2021   - Minor fixes:
//                                      - Fixed a few typos in header strings
//                                      - Changed true_anomaly to mean_anomaly in SSE SN output
// 02.25.00     JR - Oct 30, 2021   - Enhancements and minor fixes:
//                                      - Added ability for users to annotate log files via new program options '--notes-hdrs' and '--notes'.  See docs for details. 
//                                      - Added a shorthand notation for vector program options (e.g. annotations, log-classes, debug-classes).  See docs for details.
//                                      - Added '--notes-hdrs' and '--notes' to pythonSubmit.py (default = None for both)
//                                      - Added HDF5 support to Log::GetLogStandardRecord() (return value) and Log::LogStandardRecord() (input parameter).  This only matters
//                                        to SSE Supernovae file - for delayed writes.  The original implementation may have resulted in minor discrepanicies in SSE Supernovae
//                                        log records, (because of when the values were sampled (i.e. mid-timestep, or end of timestep)), which would only have been evident if
//                                        HDF5 files were compared to e.g. CSV files for the same binary - CSV, TSV, and TXT files had values sampled mid-timestep, HDF5 files 
//                                        at end of timestep).
//                                      - Added Log::Write() and Log::Put() for HDF5 files (better implementation - worked around in original implementation)
//                                      - Added additional checks for bad string -> number conversions throughout (for stoi(), stod(), etc.)
//                                      - Performance enhancement to BaseBinaryStar::CalculateTimeToCoalescence() (return early if e = 0.0)
//                                      - Fixed a few typos in comments
// 02.25.01     IM - Nov 1, 2021    -  Enhancements:
//                                      - Introduced common-envelope-allow-radiative-envelope-survive and common-envelope-allow-immediate-rlof-post-ce-survive options
//                                      - Addresses issue # 637
// 02.25.02     JR - Nov 1 , 2021    - Minor fixes:
//                                      - reinstated "_n" suffix for BSE detailed filenames (inadvertently removed in v02.25.00)
//                                      - updated pythonSubmit files:
//                                          preProcessing/pythonSubmit.py
//                                          examples/methods_paper_plots/detailed_evolution/pythonSubmitDemo.py
//                                          examples/methods_paper_plots/chirpmass_distribution/pythonSubmit.py
//                                          examples/methods_paper_plots/fig_5_HR_diagram/pythonSubmit.py
//                                          examples/methods_paper_plots/fig_6_max_R/pythonSubmit.py
//                                          examples/methods_paper_plots/fig_8_initial_core_final_mass_relations/pythonSubmitDefaults.py
//                                          examples/methods_paper_plots/fig_8_initial_core_final_mass_relations/pythonSubmitFryerRapid.py
//                                          examples/methods_paper_plots/fig_8_initial_core_final_mass_relations/pythonSubmitMandelMueller.py
// 02.25.03     JR - Nov 1 , 2021    - Minor fixes:
//                                      - fixed typo in Options.cpp for option --common-envelope-allow-immediate-RLOF-post-CE-survive (was typed common-envelope-allow-immediate-RLOF-post-CE_survive)
//                                      - fixed typo in Options.cpp for option --common-envelope-allow-radiative-envelope-survive (was typed common-envelope-allow-radiative-envelope-surive)
//                                        (neither of these caused problems because Boost matches only as many characters as necessary to determine the option name - would have if the names were not unique up to the typos)
// 02.25.04     IM - Nov 4, 2021     - Minor fixes
//                                      - More surive->survive typo fixes in python files to address issue #660
//                                      - Documentation edits to reflect new options common-envelope-allow-radiative-envelope-survive and common-envelope-allow-immediate-rlof-post-ce-survive options
// 02.25.05     IM - Nov 4, 2021     - Defect repair:
//                                      - Changed GiantBranch::CalculateRemnantMassByMullerMandel() to ensure that the remnant mass is no greater than the He core mass
// 02.25.06     IM - Nov 7, 2021     - Enhancements:
//                                      - Clarified program option documentation
//                                      - Removed unused CUSTOM semi-major axis initial distribution
//                                      - Removed unused STARTRACK zeta prescription
// 02.25.07     IM - Nov 12, 2021    - Defect repair:
//                                      - Changed EAGB::CalculateLuminosityOnPhase() and EAGB::CalculateLuminosityAtPhaseEnd() to use the helium core mass rather than the CO core mass (see Eq. in second paragraph of section 5.4 of Hurley+, 2000); this fixes a downward step in luminosity and radius on transition to EAGB
// 02.25.08     JR - Nov 15, 2021    - Defect repair:
//                                      - Fixed error introduced in v02.25.00: Added HDF5 support to GetLogStandardRecord().
//                                        Defect introduced was omission of code for HDF5 file support if a specified property is supplied to GetLogStandardRecord(), causing a boost::bad_get error.
//                                        The defect only affected HDF5 SSE_Supernovae files.  This fix adds the omitted code.
//                                      - Changed Options::PrintOptionHelp() to print help (-h/--h) to stdout instead of stderr.
// 02.25.09     IM - Nov 16, 2021    - Defect repair:
//                                      -Revert EAGB treatment to 02.25.06 until a proper fix is introduced
// 02.25.10     JR - Nov 19, 2021    - Defect repairs:
//                                      - clamp timestep returned in BaseStar::CalculateTimestep() to NUCLEAR_MINIMUM_TIMESTEP
//                                      - change NUCLEAR_MINIMUM_TIMESTEP to 1 year (from 100 years) in constants.h
// 02.26.00     IM - Nov 30, 2021    - Defect repairs:
//                                      - only decrease effective initial mass for HG and HeHG stars on mass loss when this decrease would not drive an unphysical decrease in the core mass
//                                      - change mass comparisons (e.g., mass vs. He flash mass threshold) to compare effective initial mass rather than current mass
//                                      - minor code and comment cleanup
// 02.26.01     IM - Dec 5, 2021     - Defect repair, Code cleanup:
//                                      - Removed redundant function ResolveRemnantAfterEnvelopeLoss (ResolveEnvelopeLoss is sufficient)
//                                      - Cleaned / updated ResolveEnvelopeLoss
//                                      - Fixed issue with masses and types of remnants formed from stripped HG stars
// 02.26.02     RTW - Dec 17, 2021   - Defect repair, Code cleanup:
//                                      - Changed all occurrences of PPOW(base, 1.0/3.0) with std::cbrt, as the former could not handle negative bases
//                                      - Changed all occurrences of sqrt with std::sqrt for consistency with the above change
// 02.26.03     IM - Jan 10, 2022    - Defect repair, code cleanup:
//                                      - Cleaned up treatment of HG donors having CONVECTIVE envelopes in LEGACY; fixed an issues with CEs from HG donors introduced in 02.25.01 
// 02.27.00     ML - Jan 12, 2022    - Enhancements:
//                                      - Add enhanced Nanjing lambda option that continuously extrapolates beyond radial range
//                                      - Add Nanjing lambda option to switch between calculation using rejuvenated mass and true birth mass
//                                      - Add Nanjing lambda mass and metallicity interpolation options
//                                      - No change in default behaviour
// 02.27.01     IM - Feb 3, 2022     - Defect repair:
//                                      - Fixed condition for envelope type when using ENVELOPE_STATE_PRESCRIPTION::FIXED_TEMPERATURE (previously, almost all envelopes were incorrecctly declared radiative)
// 02.27.02     IM - Feb 3, 2022     - Defect repair:
//                                      - Fixed mass change on forced envelope loss in response to issue # 743
// 02.27.03     JR - Feb 8, 2022     - Defect repair:
//                                      - Fix for issue # 745 - logfile definition records not updated correctly when using logfile-definitions file (see issue for details)
// 02.27.04     RTW - Feb 15, 2022   - Defect repair:
//                                      - Fix for issue # 761 - USSNe not occurring. See issue for details.
// 02.27.05     IRS - Feb 17, 2022   - Enhancements:
//                                      - Add function HasOnlyOneOf, which returns true if a binary has only one component in the list of stellar types passed, and false if neither or both are in the list
//                                      - Add function IsHMXRBinary, which returns true if HasOnlyOneOf(Black hole, Neutron star) and the companion radius is > 80% of the Roche Lobe radius
//                                      - Add flag --hmxr-binaries, which tells COMPAS to store binaries in BSE_RLOF output file if IsHMXRBinary
//                                      - Add columns for pre- and post-timestep ratio of stars to Roche Lobe radius to BSE_RLOF output file (addressing issue #746)
//                                      - Changed variables named rocheLobeTracker, roche_lobe_tracker etc. to starToRocheLobeRadiusRatio, star_to_roche_lobe_radius_ratio, etc. for clarity
// 02.27.06     SS - Apr 5, 2022     -  Defect repair:
//                                      - Fixed StarTrack PPISN prescription, previously it was doing the same thing as the COMPAS PPISN prescription.
// 02.27.07     RTW - Apr 5, 2022    - Defect repair:
//                                      - Fix for issue # 773 - ONeWD not forming due to incorrect mass comparison in TPAGB. 
// 02.27.08     RTW - Apr 12, 2022   - Defect repair:
//                                      - Fix for issue # 783 - Some mergers involving a massive star were not logged properly in BSE_RLOF, whenever a jump in radius due to changing stellar type within ResolveMassChanges was much greater than the separation.
// 02.27.09     VK - Apr 25, 2022    - Minor Enhancement:
//                                      - Converted constant: MULLERMANDEL_SIGMAKICK into an option: --muller-mandel-sigma-kick
// 02.28.00     Lvs - May 11, 2022   - Enhancements:
//                                      - Introduced new remnant mass prescription: Fryer+ 2022, adding new options --fryer-22-fmix and --fryer-22-mcrit
// 02.29.00     RTW - May 5, 2022    - Enhancement:
//                                      - Fix for issue # 596 - New option to allow for H rich ECSN (defaults to false). This removes non-interacting ECSN progenitors from contributing to the single pulsar population.
// 02.30.00     RTW - May 8, 2022    - Enhancement
//                                      - Added MACLEOD_LINEAR specific angular momentum gamma loss prescription for stable mass transfer
// 02.31.00     IM - May 14, 2022    - Enhancement
//                                      - Added option retain-core-mass-during-caseA-mass-transfer to preserve a larger donor core mass following case A MT, set equal to the expected core mass of a newly formed HG star with mass equal to that of the donor, scaled by the fraction of its MS lifetime
//                                      - Code and comment cleaning
// 02.31.01     RTW - May 16, 2022   - Defect repair:
//                                      - Fixed help string for H rich ECSN option implemented in v2.29.99
// 02.31.02     JR - May 18, 2022    - Defect repairs:
//                                      - Fixed STAR_PROPERTY_LABEL entries in contsants.h for INITIAL_STELLAR_TYPE and INITIAL_STELLAR_TYPE_NAME - both missing the prefix "INITIAL_".
//                                        Only caused a problem if a user wanted to add either of those to the logfile-definitions file - but since they are in the system parameters files (SSE and BSE)
//                                        by default encountering the problem would probably be unlikely.
//                                      - Fixed error identifier in Log::UpdateAllLogfileRecordSpecs() - was (incorrectly) ERROR::UNKNOWN_BINARY_PROPERTY, now (correctly) ERROR::UNKNOWN_STELLAR_PROPERTY 
// 02.31.03     RTW - May 20, 2022   - Defect repair:
//                                      - Fixed MS+MS unstable MT not getting flagged as a CEE
// 02.31.04     RTW - June 10, 2022  - Enhancements
//                                      - Fixed MT_TRACKER values to be clearer and complementary to each other
//                                      - Updated the relevant section in the detailed plotter that uses MT_TRACKER values
//                                      - Removed end states from detailed plotter (Merger, DCO, Unbound) so that they don't over compress the rest
// 02.31.05     RTW - July 25, 2022  - Defect repair:
//                                      - Renamed option '--allow-H-rich-ECSN' to 'allow-non-stripped-ECSN'
//                                      - Fixed check for non-interacting ECSN progenitors to consider MT history instead of H-richness
// 02.31.06     RTW - Aug 2, 2022    - Enhancement:
//                                      - Added stellar merger to default BSE_RLOF output
// 02.31.07     IM - August 1, 2022  - Defect repair:
//                                      - Print to DetailedOutput after merger, addresses https://github.com/TeamCOMPAS/COMPAS/issues/825
//                                      - Ensures no ONeWDs are formed with masses above Chandrasekhar mass
//                                      - Minor comment tweaks and a bit of defensive programming
// 02.31.08     RTW - Aug 3, 2022    - Enhancement:
//                                      - Added Accretion Induced Collapse (AIC) of ONeWD as another type of SN
// 02.31.09     RTW - Aug 9, 2022    - Enhancement:
//                                      - Max evolution time and max number of timesteps now read in from gridline as well as commandline
// 02.31.10     RTW - Aug 12, 2022   - Enhancement:
//                                      - Added option to set the Temperature boundary between convective/radiative giant envelopes
// 02.32.00     JR - Aug 27, 2022    - Enhancement & minor cleanup:
//                                      - Add 'record type' functionality to all standard log files
//                                      - Add/rationalise calls to PrintDetailedOutput() for binary systems
//                                          - remove m_PrintExtraDetailedOutput variable (and associated code) from BaseBinaryStar class
//                                      - Add new option for each standard log file to allow specification of which record types to print
//                                          - see e.g. '--logfile-detailed-output-record-types'
//                                      - Online documentation updated for record types and new options
//                                      - Detailed ploter changed to work with record type column (thanks RTW)
//                                      - Added new section to online documentation: 'What's new'
//                                          - documented record types changes in this new section
//                                      - Minor cleanup:
//                                          - minor formatting and typo fixes (src + docs)
//                                          - removed IncrementOmega() function from the BaseStar and Star classes (anti-patterm and no longer used - if it ever was)
//                                          - tidied up description of MainSequence::UpdateMinimumCoreMass()
// 02.33.00     RTW - Aug 13, 2022   - Enhancement:
//                                      - Added critical mass ratios from Claeys+ 2014 for determining if MT is unstable
//                                      - Cleaned up stability check functions in BaseBinaryStar.cpp for clarity, and to allow for critical mass ratios to be checked correctly
// 02.33.01     RTW - Sep 26, 2022   - Defect repair:
//                                      - Fixed interpolation of MACLEOD_LINEAR gamma for specific angular momentum. Previously interpolated on the gamma value, now interpolates in orbital separation
// 02.33.02      IM - Nov 27, 2022   - Defect repair:
//                                      - Fixed ignored value of input radius when computing the thermal timescale, relevant if using Roche lobe radius instead (issue #853)
//                                      - Cleaned code and comments around the use of MT_THERMALLY_LIMITED_VARIATION::RADIUS_TO_ROCHELOBE vs. C_FACTOR (issue #850)
// 02.34.00      IM - Nov 28, 2022   - Enhancement:
//                                      - Adding framework for Hirai & Mandel 2-stage common envelope formalism
//                                          (placeholders for now -- will have identical results to default version)
//                                      - Placed Dewi CE prescription on parity with others
// 02.34.01     RTW - Nov 30, 2022   - Defect repair:
//                                      - Fixed Time<MT and Time>MT calls in BSE_RLOF. Previously, they were identical. Now, Time<MT correctly reflects the previous time.
// 02.34.02     JR - Nov 30, 2022    - Defect repair:
//                                      - Fixed problem with no content in switchlog files (issue #870 - introduced in v2.32.00).
//                                      - Changed conditional statement in HG::ResolveEnvelopeLoss() and FGB::ResolveEnvelopeLoss() to be consistent with other stellar types ('>' -> '>=').
// 02.34.03     NRS - Jan 9, 2023    - Defect repair:
//                                      - Fixed units for post-CEE semi-major axis in CEE logs (issue #876).
// 02.34.04     RTW - Jan 31, 2023   - Enhancement:
//                                      - Added SN orbit inclination angle to BSE_SUPERNOVAE output
// 02.34.05     JR - Jan 29, 2023    - Code cleanup:
//                                      - Addressed issue #888 - replaced class variables m_LogMetallicityXi, m_LogMetallicitySigma, and m_LogMetallicityRho in BaseStar with getter functions.
// 02.34.06     IM - Feb 1, 2023     - Bug fixes:
//                                      - Re-enabled ResolveMassLoss() for Remnants so that Mdot is correctly reset
//                                      - Set Mdot to 0 in BaseBinaryStar::CalculateWindsMassLoss() when winds are turned off while the binary is in mass trensfer
//                                      - Removed Dutch winds for Remnants
//                                      - Fixed typo in NS::CalculateLuminosityOnPhase_Static()
//                                      - Minor code cleaning
// 02.35.00     RTW - Dec 8, 2022    - Enhancement:
//                                      - Added critical mass ratios from Ge+ 2020 for determining if MT is unstable
// 02.35.01     RTW - Feb 12, 2022   - Enhancement:
//                                      - Added post-SN orbital inclination vector to the output-able BINARY_PROPERTIES (not included in output, by default). 
// 02.35.02     JR - Feb 19, 2023    - Minor change and defect repair:
//                                      - Changed units of ROCHE_LOBE_RADIUS_1 and ROCHE_LOBE_RADIUS_2 from orbital separation to RSOL
//                                      - Changed header string for ROCHE_LOBE_RADIUS_1 from "RocheLobe(1)|a" to "RocheLobe(1)" - ditto for ROCHE_LOBE_RADIUS_2
//                                      - removed STAR_TO_ROCHE_LOBE_RADIUS_RATIO_1 ("Radius(1)|RL")and STAR_TO_ROCHE_LOBE_RADIUS_RATIO_2 ("Radius(2)|RL") from
//                                        the default output for BSE_DETAILED_OUTPUT_REC (can be calculated from other values in the default output)
//                                      - changed plot_detailed_evolution.py to accommodate the removal of STAR_TO_ROCHE_LOBE_RADIUS_RATIO_1 and 
//                                        STAR_TO_ROCHE_LOBE_RADIUS_RATIO_2 from the default output
//                                      - changed online documentation to reflect:
//                                           (a) removal of STAR_TO_ROCHE_LOBE_RADIUS_RATIO_1 and STAR_TO_ROCHE_LOBE_RADIUS_RATIO_2 from the default output
//                                           (b) change of header strings for ROCHE_LOBE_RADIUS_1 and ROCHE_LOBE_RADIUS_2 (units already (accidentally...) correct)
//                                      - fixed minor defect in call to m_Accretor->CalculateMassAcceptanceRate() in BaseBinaryStar::CalculateMassTransfer()
//                                        (only affected runs with mass-transfer-thermal-limit-accretor = RADIUS_TO_ROCHELOBE)
// 02.35.03     LvS - Feb 27, 2023   - Enhancement:
//                                      - Added mass accretion prescription during CE following model 2 from van Son + 2020
// 02.36.00     JR - Mar 15, 2023    - Enhancement, minor defect repairs:
//                                      - Addressed issue #797 - implemented functionality to create YAML file.  Two new options (--create-YAML-file and --YAML-template).  See documentation for details.
//                                      - Modified runSubmit.py to work with new yaml file format (i.e. all options could be commented...)
//                                      - Minor defect repairs in options code
//                                      - Minor fixes to online documentation; also clarified make arguments
// 02.36.01     JR - Mar 20, 2023    - Documentation:
//                                      - Updated documentation for YAML files.
//                                      - Modified YAML template to include notice regarding commented lines in default YAML file.
// 02.37.00     NR,RTW - Mar 26, 2023 - Enhancement:
//                                      - Added functionality for WDs to accrete in different regimes. 
//                                          - This applies to each WD subtype individually, though there is some overlap between COWDs and ONeWDs.
//                                          - Also involves tracking the WD shell mass, to account for shell burning that later increases the WD mass.
//                                          - Includes possible instability, and merger if the donor is a giant, as well as new SN types, 
//                                          - AIC (accretion induced collapse), SNIA (Type Ia), and HeSD (Helium shell detonation). 
//                                      - Tangential but related changes:
//                                          - Cleaned up the call to EddingtonCriticalRate, puttting it in BaseStar along with the optional prefactor.
//                                          - Moved NS radius and luminosity calls into NS.h from elsewhere in the code.
// 02.37.01     JR - Mar 27, 2023    - Defect repair:
//                                      - Updated changelog.h and whats-new.rst to correctly reflect changes to the code and version numbers after a bad fix for merge conflicts
//                                      - Changed "DD" to "HeSD" as appropriate
//                                      - A couple of code-cleanups
// 02.37.02     JR - Mar 27, 2023    - Defect repair:
//                                      - Changed yaml.h to include <algorithm> and <chrono> - not including them causes docker build to fail.
// 02.37.03     IM - Apr 8, 2023     - Defect repair:
//                                      - Resolved issue #855 by using Mass0 rather than Mass to determine ages and timescales
// 02.38.01     IM - Apr 16, 2023    - Enhancement:
//                                      - Added option to eject the convective envelope by pulsations (ExpelConvectiveEnvelopeAboveLuminosityThreshold)
//                                          if log10(m_Luminosity/m_Mass) exceeds LuminosityToMassThreshold
// 02.38.02     NR - Apr 20, 2023    - Defect repair:
//                                      - Added missing const in WD files which was generating warnings when compiling.
//                                   - Enhancement:
//                                      - Added QCRIT_PRESCRIPTION::HURLEY_HJELLMING_WEBBINK based on Hurley+ 2002 and its corresponding documentation.
// 02.38.03     IM - Apr 20, 2023    - Enhancement:
//                                      - Updated defaults following #957
// 02.38.04     IM - Apr 20, 2023    - Enhancement:
//                                      - Included Picker et al. (2023, in prep.) fits for the convective envelope mass in the TWO_STAGE common envelope treatment
// 02.38.05     YS - May 10, 2023    - Updates and changes to NS.cpp:
//                                      - Added NS::ChooseTimeStep(). Detailed time step description and reasoning can be found in NS.cpp
//                                      - Added output options (not default): PULSAR_BIRTH_PERIOD and PULSAR_BIRTH_SPIN_DOWN_RATE, which output the birth spin period and period derivative of a pulsar
//                                      - Updated codes on pulsar evolution, solving the problem of pulsars not evolving properly. This is written in cgs. 
//                                      - Added NS::SpinDownIsolatedPulsar(), describes single pulsar spinning down with magnetic braking. 
//                                          This is later used in NS::UpdateMagneticFieldAndSpin()
//                                      - m_PulsarDetails.spinDownRate was described as Pdot (s s^-1), when it is in fact f-dot(rad s^-2). This is now corrected. 
//                                      - In BSE_Pulsar_Evolution file, the pulsar parameters at birth were not recorded. 
//                                          Pulsar was also evolved an additional time step here with unspecified size.
//                                          Fix to this problem is done by setting the PULSAR_RECORD_TYPE:
//                                           (a) if record_type = 1 (DEFAULT), these are the initial values of the pulsar set at birth
//                                           (b) if record_type = 3 (POST_BINARY_TIMESTEP), these describe normal pulsar evolution
//                                      - Another caveat:
//                                         pulsar recycling mechanisms are not yet fully implemented, so COMPAS cannot produce MSPs for the time being; more updates to come.
// 02.38.06     JR - Jun 04, 2023    - Defect repair:
//                                      - Fixed "hides overloaded virtual function" warnings.
//                                      - Added "-Woverloaded-virtual" to compiler flags to enable warnings for g++ on linux systems.
// 02.38.07     JR - Jun 04, 2023    - Defect repair:
//                                      - Fix for issue #958 - evolving unbound systems that contain two compact objects.  Also added BINARY_PROPERTY::UNBOUND 
//                                        to BSE Detailed Output file default record.
//                                      - Changed makefile to be POSIX compliant for .o suffix rule.  No need to change docker Makefile - it is already POSIX compliant.
//                                         - since GNU Make 4.3 a warning is issued for suffix rules that include prerequisites - in our case the .o rule on line 125:
//                                           "Makefile:125: warning: ignoring prerequisites on suffix rule definition" - and in future releases it will become an error.
// 02.38.08     NRS - Jun 22, 2023   - Defect repair:
//                                      - Changed documentation to  match default value of m_EvolveUnboundSystems (TRUE).
//                                   - Enhancement:
//                                      - Added --evolve-double-white-dwarfs option to allow evolution of DWD systems (FALSE by default).
// 02.39.00     JR - Jul 04, 2023    - Enhancement, a little code cleanup:
//                                      - Record and expose m_EvolutionStatus for both BaseStar and BaseBinaryStar as a variable available for selection
//                                        for printing.  m_EvolutionStatus records the final evolution status - the reason evolution was stopped.  This was
//                                        already printed to the console for each star or binary, and is now available to be recorded in the log files.
//                                      - Add 'Evolution_Status' column to both SSE and BSE default system parameters records, and record m_EvolutionStatus there. 
//                                      - Fixed a few typos, a little code cleanup.
// 02.39.01     LC - Sep 01, 2023    - Defect repair:
//                                      - Fix for issue #945 - made HeSD SN types a sub-class of SNIA types.
// 02.40.00     JDM - Sep 29, 2023   - Enhancement:
//                                      - Added 'FLEXIBLE2023' option to --mass-loss-prescription. Recover previous defaults via 'BELCZYNSKI2010' option. this applies the following prescriptions:
//                                          - Added --OB-mass-loss program option.
//                                          - Added --RSG-mass-loss.
//                                          - Added --VMS-mass-loss.
//                                          - Added --WR-mass-loss.
// 02.41.00     JR - Nov 02, 2023    - Enhancement, a little cleanup:
//                                      - Added naive tides implementation.  Functionality enabled with new option `--enable-tides`.  Default is no tides.
//                                      - Fixed CalculateOrbitalAngularMomentum() (now uses eccentricity)
//                                      - Added links to online documentation to splash string
//                                      - Constants 'G1' and 'G_SN' renamed to 'G_AU_Msol_yr' and 'G_km_Msol_s' respectively
// 02.41.01     JR - Dec 11, 2023    - Defect repair, a little code cleanup:
//                                      - Fix for issue #1022 - incorrect index used for last array entry.
//                                      - A little code cleanup
// 02.41.02     JR - Dec 15, 2023    - Defect repair:
//                                      - 2.41.00 backed-out the changes made in 2.40.00 - this puts them back
//                                      - Calling it a defect repair so we get a new version number - just in case we need it...
// 02.41.03     JR - Dec 28, 2023    - Defect repair:
//                                      - Fix for issue #1034
//                                      - This fix changes the functions
//                                           . BaseBinaryStar::CalculateAngularMomentum(), 
//                                           . BaseBinaryStar::CalculateTotalEnergy(), and
//                                           . BaseStar::AngularMomentum()
//                                        to use moment of inertia rather than gyration radius.
//                                        This fix changes CalculateMomentOfInertia to properly implement Hurley et al., 2000 eq 109  
//                                        This fix also removes CalculateGyrationRadius() from all classes, and changes code that called CalculateGyrationRadius().
//                                        These changes have wider implications than just issue #1034 and may change DCO yields slightly.
//                                      - Removed some unused functions.
//                                      - Change to functionality (noted above) noted in 'What's New' online documentation page
// 02.41.04     JR - Dec 30, 2023    - Defect repair:
//                                      - Fix for issue #1048
// 02.41.05     YS - Jan 31, 2024    - Bug fix:
//                                      - Fix for issue #1058: fixing calculation of pulsar spin period
// 02.41.06     JR - Feb 10, 2024    - Defect repair:
//                                      - Fix for issue #1057:
//                                            HeMS::CalculateMomentOfInertia() falls back to MainSequence::CalculateMomentOfInertia()
//                                            HeHG::CalculateMomentOfInertia() falls back to GiantBranch::CalculateMomentOfInertia()
//                                      - Added sanity checks for mass and luminosity where necessary in variants of CalculateRadiusOnPhase_Static()
// 02.42.00     JR - Jan 08, 2024    - Enhancements, defect repair, a little cleanup
//                                      - added `timesteps-filename` option to allow users to provide preset timesteps for both SSE and BSE
//                                      - updated documentation for new option; updated `What's New`
//                                      - SSE vs BSE consistency: modified SSE to evolve a single star exactly as the primary in a wide binary with small companion
//                                      - quantised timesteps to an integral multiple of 1E-12Myr - new constant `TIMESTEP_QUANTUM` in constants.h
//                                      - little bit of code cleanup
//                                      - added warning for stellar type switch not taken - just a diagnostic for now
// 02.42.01     JR - Jan 21, 2024    - Defect repair
//                                      - fix for issue 1066 - see issue/PR for explanation
//                                      - cleaned up root solvers OmegaAfterSynchronisation(), MassLossToFitInsideRocheLobe(), and Mass0ToMatchDesiredCoreMass(), and their respective functors
//                                      - MassLossToFitInsideRocheLobe(), and Mass0ToMatchDesiredCoreMass() now return -1.0 if no acceptable root found
//                                      - calling code for MassLossToFitInsideRocheLobe() and Mass0ToMatchDesiredCoreMass() now handles -ve return:
//                                           - if MassLossToFitInsideRocheLobe() returns -ve value (i.e. no root found), the binary immediately enters a CE phase
//                                           - if Mass0ToMatchDesiredCoreMass() returns -ve value (i.e. no root found), an arbitrary value is used for core mass (see code for value)
<<<<<<< HEAD
// 02.43.00     RTW - Jan 8, 2023    - Enhancements:
//                                      - Added in option to set initial stellar type, allowing for any of { MS HeMS HeWD COWD ONeWD NS BH }

const std::string VERSION_STRING = "02.43.00";
=======
// 02.42.02    RTW - Mar 21, 2024    - Minor edits:
//                                      - Defect repair : Added explicit definition `bool isUnstable = false` to avoid confusion in BaseBinaryStar.cpp
//                                      - Defect repair : Fixed erroneous core mass values in ResolveSNIa in WhiteDwarfs.cpp. Was previously 0 for all core masses. 
//                                      - Enhancement: Added output parameter TZAMS for internal variable m_TZAMS

const std::string VERSION_STRING = "02.42.02";
>>>>>>> f90c3325

# endif // __changelog_h__<|MERGE_RESOLUTION|>--- conflicted
+++ resolved
@@ -1109,18 +1109,13 @@
 //                                      - calling code for MassLossToFitInsideRocheLobe() and Mass0ToMatchDesiredCoreMass() now handles -ve return:
 //                                           - if MassLossToFitInsideRocheLobe() returns -ve value (i.e. no root found), the binary immediately enters a CE phase
 //                                           - if Mass0ToMatchDesiredCoreMass() returns -ve value (i.e. no root found), an arbitrary value is used for core mass (see code for value)
-<<<<<<< HEAD
-// 02.43.00     RTW - Jan 8, 2023    - Enhancements:
-//                                      - Added in option to set initial stellar type, allowing for any of { MS HeMS HeWD COWD ONeWD NS BH }
-
-const std::string VERSION_STRING = "02.43.00";
-=======
 // 02.42.02    RTW - Mar 21, 2024    - Minor edits:
 //                                      - Defect repair : Added explicit definition `bool isUnstable = false` to avoid confusion in BaseBinaryStar.cpp
 //                                      - Defect repair : Fixed erroneous core mass values in ResolveSNIa in WhiteDwarfs.cpp. Was previously 0 for all core masses. 
 //                                      - Enhancement: Added output parameter TZAMS for internal variable m_TZAMS
+// 02.43.00    RTW - Mar 26, 2023    - Enhancements:
+//                                      - Added in option to set initial stellar type, allowing for any of { MS HeMS HeWD COWD ONeWD NS BH }
 
-const std::string VERSION_STRING = "02.42.02";
->>>>>>> f90c3325
+const std::string VERSION_STRING = "02.43.00";
 
 # endif // __changelog_h__