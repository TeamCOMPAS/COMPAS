# ifndef __changelog_h__
# define __changelog_h__

// =====================================================================
// 
// COMPAS Changelog
// 
// =====================================================================
// 
// 02.00.00      JR - Sep 17, 2019 - Initial commit of new version
// 02.00.01      JR - Sep 20, 2019 - Fix compiler warnings. Powwow fixes
// 02.00.02      JR - Sep 21, 2019 - Make code clang-compliant
// 02.00.03      IM - Sep 23, 2019 - Added fstream include
// 02.01.00      JR - Oct 01, 2019 - Support for Chemically Homogeneous Evolution
// 02.02.00      JR - Oct 01, 2019 - Support for Grids - both SSE and BSE
// 02.02.01      JR - Oct 01, 2019 - Changed BaseBinaryStar code to assume tidal locking only if CHE is enabled
// 02.02.02      JR - Oct 07, 2019 - Defect repairs:
//                                       SSE iteration (increment index - Grids worked, range of values wasn't incrementing)
//                                       Errors service (FIRST_IN_FUNCTION errors sometimes printed every time)
//                                       Added code for both SSE and BSE so that specified metallicities be clamped to [0.0, 1.0].  What are reasonable limits?
//                                   Errors service performance enhancement (clean deleted stellar objects from catalog)
//                                   Changed way binary constituent stars masses equilibrated (they now retain their ZAMS mass, but (initial) mass and mass0 changes)
//                                   Add initial stellar type variable - and to some record definitions
//                                   Added change history and version number to constants.h
// 02.02.03      JR - Oct 09, 2019 - Defect repairs:
//                                       Initialised all BaseStar.m_Supernova elements (some had not been initialised)
//                                       Fixed regression in BaseStar.cpp (INITIAL_STELLAR_TYPE & INITIAL_STELLAR_TYPE_NAME in StellarPropertyValue())
//                                   Added max iteration check to Newton-Raphson method in SolveKeplersEquation (see constant MAX_KEPLER_ITERATIONS)
// 02.02.04      JR - Oct 09, 2019 - Defect repairs:
//                                       SN kick direction calculation corrected
//                                       Boolean value output corrected
//                                       Typos fixed
// 02.02.05      JR - Oct 10, 2019 - Defect repairs:
//                                       Determination of Chemically Homogeneous star fixed (threshold calculation)
//                                       Removed checks for RLOF to/from CH stars
//                                       Typos fixed
// 02.02.06      JR - Oct 11, 2019 - Renamed class "CHE" - now class "CH"
//                                   Updated CHE documentation
//                                   Added m_MassesEquilibrated variable to BaseBinaryStar
// 02.02.07      JR - Oct 20, 2019 - Defect repairs:
//                                       CEE printing systems post-stripping - github issue - reworked CE details/pre/post CE - partial fix (BindingEnergy remaining)
//                                       Added RANDOM_SEED to Options::OptionValue() (omitted erroneously)
//                                   Added m_SecondaryTooSmallForDCO variable to BaseBinaryStar - and to some record definitions
//                                   Added m_StellarMergerAtBirth variable to BaseBinaryStar - and to some record definitions
//                                   Added allow-rlof-at-birth program option
//                                       If CHE enabled, or allow-rlof-at-birth option is true, binaries that have one or both stars
//                                       in RLOF at birth will have masses equilibrated, radii recalculated, orbit circularised, and
//                                       semi-major axis recalculated, while conserving angular momentum - then allowed to evolve
//                                   Added allow-touching-at-birth program option
//                                       Binaries that have stars touching at birth (check is done after any equilibration and
//                                       recalculation of radius and separation is done) are allowed to evolve.  Evolve() function
//                                       immediately checks for merger at birth, flags status as such and stops evolution.
//                                   Documentation updated (see updated doc for detailed explanation of new program options)
// 02.03.00      JR - Oct 25, 2019 - Defect repairs:
//                                       removed extraneous delimiter at end of log file records
//                                   Added '--version' option
//                                   Changed minor version number - should have been done at last release - we'll grant the '--version' option minor release status...
// 02.03.01      JR - Nov 04, 2019 - Defect repair:
//                                       removed erroneous initialisation of m_CEDetails.alpha from BaseBinaryStar::SetRemainingCommonValues()
//                                       (CE Alpha was alwas being initialised to 0.0 regardless of program options)
// 02.03.02      JR - Nov 25, 2019 - Defect repairs:
//                                       added check for active log file before closing in Log::Stop()
//                                       added CH stars to MAIN_SEQUENCE and ALL_MAIN_SEQUENCE initializer_lists defined in constants.h
//                                       moved InitialiseMassTransfer() outside 'if' - now called even if not using mass transfer - sets some flags we might need
//                                       added code to recalculate rlof if CH stars are equilibrated in BaseBinaryStar constructor
//                                   Enhancements:
//                                       moved KROUPA constants from AIS class to constants.h
//                                       moved CalculateCDFKroupa() function from AIS class to BaseBinaryStar class
//                                       added m_CHE variable to BaseStar class - also selectable for printing
//                                       added explicit check to ResolveCommonEnvelope() to merge binary if the donor is a main sequence star
//                                   Chemically Homogeneous Evolution changes:
//                                       added check to CheckMassTransfer() in BaseBinaryStar.cpp to merge if CH+CH and touching - avoid CEE
//                                       added code to InitialiseMassTransfer() in BaseBinaryStar.cpp to equilibrate and possibly merge if both CH stars in RLOF
// (Unchanged)   IM - Nov 29, 2019 - Defect repairs:
//                                       changed Disbound -> Unbounded in header strings in constants.h
//                                       left one line in default/example grid file (Grid.txt)
//                                       fix default PPISN mass limit in python submit: 65 Msol -> 60 Msol
// 02.03.03      JR - Dec 04, 2019 - Defect repairs:
//                                       added code to UpdateAttributesAndAgeOneTimestep() in Star.cpp to recalculate stellar attributes after switching to new stellar type
//                                       (addresses discontinuous transitions e.g. CH -> HeMS)
//                                       changed IsPulsationalPairInstabilitySN() in GiantBranch.cpp to call IsPairInstabilitySN() instead of set MASSLESS_REMNANT if remnant mass <= 0.0
//                                       changed CalculateSNKickVelocity() in BaseStar.cpp to set m_SupernovaDetails.kickVelocity correctly after adjusting for fallback
// 02.03.04      FSB - Dec 04, 2019 - Defect repairs:
//                                       fixed bug in Fryer+2012 CalculateGravitationalRemnantMassadded() function to compare baryon mass of star remnant with
//  									                   baryon mass of MaximumNeutronStarMass instead of just MaximumNeutronStarMass. 
//                                       added m_BaryonicMassOfMaximumNeutronStarMass to BaseStar.h and BaseStar.cpp
// 02.03.05      JR - Dec 05, 2019 - Defect repairs:
//                                       fixed EvolveSingleStars() in main.cpp to print correct initial mass
//                                       fixed TPAGB::CalculateCOCoreMassAtPhaseEnd() - added conditional
// 02.04.00      JR - Dec 18, 2019 - New functionality:
//                                       added columns to BSE grid functionality: Kick_Velocity_1(&2), Kick_Theta_1(&2), Kick_Phi_1(&2), Kick_Mean_Anomaly_1(&2).  Updated documentation.
//                                   Changed functionality:
//                                       removed compiler version checks from Makefile - they seemed to only work for native Ubuntu and were more of a nuisance than anything...  (old version exists as Makefile-checks)
//                                   Defect repairs:
//                                       added recalculation of gbParams Mx & Lx in HeHG calculateGbParams()
//                                       created HeHG::CalculateGBParams_Static() and GiantBranch::CalculateGBParams_Static(), called from EAGB::ResolveEnvelopeLoss() to facilitate calculation of attributes for new stellar type before actually switching.  Needed to rewrite some other functions as static.  Note: this needs to be revisited and a more elegant solution implemented.
//                                       added CalculateRadiusAndStellarTypeOnPhase() for HeHG and HeGBstars, and changed call to calculateRadiusOnPhase() to CalculateRadiusAndStellarTypeOnPhase() in BaseStar::EvolveOnPhase().  This allows for HeHG and HeGB stars to change stellar type based on radius (previously missed).
//                                       set M = McBAGB for EAGB & TPAGB only (was being set for all types >= TPAGB)
//                                       added extra print detailed in BaseBinaryStar:Evolve() - sometimes missing a switch type in detailed output if only 1 timestep
//                                       swapped heading strings for ANY_STAR_PROPERTY::IS_ECSN and ANY_STAR_PROPERTY::IS_USSN (now correct)
//                                       removed condition in BaseBinaryStar::EvaluateSupernovae().  ResolveSupernova() is now called for all stellar types (not sure what I was thinking orginally. I'm sure I had a good reason - or maybe I was just tired...)
//                                       changed name of GiantBranch::CalculateProtoCoreMass() to GiantBranch::CalculateProtoCoreMassDelayed() and changed calls to the function
//                                       swapped order of calculations of ePrime (CalculateOrbitalEccentricityPostSupernova()) and m_SemiMajorAxisPrime (CalculateSemiMajorAxisPostSupernova()) in BaseBinaryStar::ResolveSupernova().  Improper order was causing wrong value of m_SeminMajorAxisPrime to be used in calculation of ePrime
//                                       set m_Disbound = true appropriately in BaseBinaryStar::Evolve() (note: m_Disbound will change name to m_Unbound soon...)
//                                       changed return value of CHeB::DetermineEnvelopeType() to CONVECTIVE.  Left CHeB DetermineEnvelopeTypeHurley2002() as RADIATIVE (used in BinaryConstituentStar::CalculateSynchronisationTimescale())
//                                       changed BINARY_PROPERTY::ORBITAL_VELOCITY to BINARY_PROPERTY::ORBITAL_VELOCITY_PRE_2ND_SUPERNOVA in BSE_SUPERNOVAE_REC (6th value printed)
//                                       added p_Erase parameter to Log::CloseStandardFile(); changed Log::CloseAllStandardFiles() to call Log::CloseStandardFile() with p_Erase=false and erase entire map after all files closed (prevent coredump when closing all files)
//                                       added ResolveSupernova() to ONeWD.h - ONeWD stars were previously not checking for SN
//                                       fixed BaseBinaryStar::InitialiseMassTransfer() - star1 was being updated instead of star2 for CH + CH stars when CHE enabled
// 02.04.01      JR - Dec 23, 2019 - Defect repairs:
//                                       Removed SN_EVENT::SN - all occurences of SN_EVENT::SN replaced by SN_EVENT::CCSN.
//                                           The current SN event ("Is"), and past SN event ("Experienced") are now bit maps (implemented as Enum Classes).  Each can have any of the values: CCSN, ECSN, PISN, PPSIN, USSN, RUNAWAY, RECYCLED_NS, and RLOF_ONTO_NS.  See definition of SN_EVENT Enum Class in constants.h for implementation and explanation.  
//                                       Updated variables selectable for printing:
//                                           Added ANY_STAR_PROPERTY::SN_TYPE (STAR_PROPERTY, SUPERNOVA_PROPERTY, COMPANION_PROPERTY (should always be SN_EVENT::NONE for companion star))
//                                           Added ANY_STAR_PROPERTY::EXPERIENCED_SN_TYPE (STAR_PROPERTY, SUPERNOVA_PROPERTY, COMPANION_PROPERTY)
//                                           All of ANY_STAR_PROPERTY::{CCSN, ECSN, PISN, PPISN, USSN} now selectable
//                                           Removed ANY_STAR_PROPERTY::SN - no longer selectable for printing (replaced by CCSN)
//                                           Updated documentation
//                                       Changed default record specifications for logfiles BSE_DOUBLE_COMPACT_OBJECTS_REC and BSE_SUPERNOVAE_REC
//                                           Removed the individual SN_EVENT columns for both "Is" and "Experienced" conditions (e.g. CCSN, ECSN etc)
//                                           "Is*" and "Experienced*" columns replaced with SN_TYPE & Experienced_SN_TYPE columns that record the SN event type (e.g. CCSN, ECSN, PPSN, PPSIN, USSN).  
//                                           RUNAWAY, RECYCLED_NS, and RLOF_ONTO_NS are still reported in separate, individual columns.
//                                       Added workaround for non-existent CHeB blue loop.  See description in CHeB::CalculateTimescales()
//                                       Removed binary star "survived" flag - it is always the NOT of the "unbound" flag
//                                       Changed initialisation function for HeGB stars (HeGB::Initialise() in HeGB.h) to NOT recalculate m_Age if evolving from HeHG -> HeGB 
//                                       Removed initialisation of m_Age (to 0.0) from COWD::Initialise() in COWD.h
//                                   Changed behaviour:  
//                                       Changed binary star "disbound" flag to "unbound" flag.  Changed all occurences of "disbound" to "unbound".  Changed "unbound" header flag to "Unbound"
// 02.04.02      JR - Jan 06, 2020 - Defect repairs:
//                                       Added IsPISN() & IsPPISN() to IsSNEvent()
//                                       Fixed check for SN event at top of BaseBinaryStar::ResolveSupenova()
//                                       Changed BaseBinaryStar::EvaluateSupernovae() to more closely match legacy code behaviour (see notes in function description):
//                                          Added p_Calculate2ndSN parameter to determine if 2nd supernova needs to be resolved
//                                          Clear star2 current SN event if necessary
//                                          Check m_SemiMajorAxisPrime value prior to SN events (viz. new aPrime variable)
//                                       Fixed timestep initialisation in BaseStar::CalculateConvergedTimestepZetaNuclear()  (was negative)
//                                       Fixed m_Age calculation in FGB::ResolveEnvelopeLoss()
//                                       Added CalculateInitialSupernovaMass() to NS.h - was setting M = 5.0 for >= ONeWD, should be ONeWD only (introduced in fix in v04.02.00)
//                                       Changed NS functions to return Radius in Rsol instead of km:
//                                          Added function NS:CalculateRadiusOnPhaseInKM_Static() (returns radius in km)
//                                          Changed NS:CalculateRadiusOnPhase_Static() to return Rsol
//                                          Added CalculateRadiusOnPhase() for NS (ns.h) - returns Rsol 
//                                   Changed behaviour:  
//                                       Print detailed output record whenever stellartype changes (after star 2 if both change)
// (Unchanged)   LK - Jan 10, 2020 - Defect repairs:
//                                       Added missing includes to Star.cpp, utils.h and utils.cpp (required for some compiler versions)
// 02.05.00      JR - Jan 23, 2020 - New functionality:
//                                       Grid files:
//                                          Added kick velocity magnitude random number to BSE grid file - see docs re Grids
//                                          Added range check for Kick_Mean_Anomaly_1 and Kick_Mean_Anomaly_2 ([0.0, 2pi)) in BSE grid file
//                                          Cleaned up SSE & BSE grid file code
//                                       Added m_LBVphaseFlag variable to BaseStar class; also added ANY_STAR_PROPERTY::LBV_PHASE_FLAG print variable.
//                                   Deleted functionality:  
//                                       Removed IndividualSystem option and related options - this can now be achieved via a grid file
//                                          Update pythonSubmitDefault.py to remove individual system related parameters
//                                   Changed behaviour:
//                                       Removed check for Options->Quiet() around simulation ended and cpu/wall time displays at end of EvolveSingleStars() and EvolveBinaryStars() in main.cpp
//                                   Defect repairs:
//                                       Removed erroneous check for CH stars in BaseBinaryStar::EvaluateBinary()
//                                       Fix for issue #46 (lower the minimum value of McSN in star.cpp from Mch to 1.38)
//                                          Changed 'MCH' to 'MECS' in 
//                                             BaseStar::CalculateMaximumCoreMassSN()
//                                             GiantBranch::CalculateCoreMassAtSupernova_Static
// 02.05.01      FSB - Jan 27, 2020 -Enhancement:
//                                       Cleaned up default printed headers and parameters constants.h:
//                                           - removed double parameters that were printed in multiple output files 
//                                           - changed some of the header names to more clear / consistent names
//                                           - added some comments in the default printing below for headers that we might want to remove in the near future
// 02.05.02      JR - Feb 21, 2020 - Defect repairs:
//                                       - fixed issue #31: zRocheLobe function does not use angular momentum loss
//                                       - fixed default logfile path (defaulted to '/' instead of './')
//                                       - changed default CE_ZETA_PRESCRIPTION to SOBERMAN (was STARTRACK which is no longer supported)
// 02.05.03      JR - Feb 21, 2020 - Defect repairs:
//                                       - removed extraneous debug print statement from Log.cpp
// 02.05.04      JR - Feb 23, 2020 - Defect repairs:
//                                       - fixed regression introduced in v02.05.00 that incread DNS rate ten-fold
//                                           - changed parameter from m_SupernovaDetails.initialKickParameters.velocityRandom to m_SupernovaDetails.kickVelocityRandom in call to DrawSNKickVelocity() in BaseStar::CalculateSNKickVelocity()
//                                       - reinstated STAR_1_PROPERTY::STELLAR_TYPE and STAR_2_PROPERTY::STELLAR_TYPE in BSE_SYSTEM_PARAMETERS_REC
// 02.05.05      JR - Feb 27, 2020 - Defect repair:
//                                       - fixed age resetting to 0.0 for MS_GT_07 stars after CH star spins down and switches to MS_GT_07
//                                           - ensure m_Age = 0.0 in constructor for BaseStar
//                                           - remove m_Age = 0.0 from Initialise() in MS_gt.07.h 
// 02.05.06      JR - Mar 02, 2020 - Defect repair:
//                                       - fixed m_MassesEquilibrated and associated functions - was erroneously typed as DOUBLE - now BOOL
//                                   Added/changed functionality:
//                                       - added m_MassesEquilibratedAtBirth variable to class BaseBinaryStar and associated property BINARY_PROPERTY::MASSES_EQUILIBRATED_AT_BIRTH
//                                       - tidied up pythonSubmitDefault.py a little:
//                                             - set grid_filename = None (was '' which worked, but None is correct)
//                                             - set logfile_definitions = None (was '' which worked, but None is correct)
//                                             - added logfile names - set to None (COMPAS commandline arguments already exist for these - introduced in v02.00.00)
// 02.05.07      JR - Mar 08, 2020 - Defect repair:
//                                       - fixed circularisation equation in BaseBinaryStar::InitialiseMassTransfer() - now takes new mass values into account
// 02.06.00      JR - Mar 10, 2020 - Changed functionality:
//                                       - removed RLOF printing code & associated pythonSubmitDefault.py options
// 02.06.01      JR - Mar 11, 2020 - Defect repair:
//                                       - removed extraneous debug print statement from Log.cpp (was previously removed in v02.05.03 but we backed-out the change...)
// 02.06.02      JR - Mar 15, 2020 - Defect repairs:
//                                       - removed commented RLOF printing lines in constant.h (somehow that was lost in some out of sync git merges...)
//                                       - removed commented options no longer used from Options.h and Options.cpp
//                                       - fixed units headers in constants.h - there are now no blank units headers, so SPACE delimited files now parse ok (multiple spaces should be treated as a single space)
//                                       - changed file extention for TAB delimited files to 'tsv'
//                                       - removed "useImportanceSampling" option - not used in code
//                                       - fixed typo in zeta-calculation-every-timestep option in Options.cpp
//                                       - removed redundant OPTIONS->MassTransferCriticalMassRatioHeliumGiant() from qcritflag if statement in BaseBinaryStar::CalculateMassTransfer()
//                                       - fixed OPTIONS->FixedMetallicity() - always returned true, now returns actual value
//                                       - fixed OPTIONS->OutputPathString() - was always returning raw option instead of fully qualified path
//                                       - changed the following in BaseBinaryStar::SetRemainingCommonValues() - erroneously not ported from legacy code:
//                                           (a) m_JLoss = OPTIONS->MassTransferJloss();
//                                           (b) m_FractionAccreted = OPTIONS->MassTransferFractionAccreted();
//                                           (both were being set to default value of 0.0)
//                                       - added OPTIONS->ZetaAdiabaticArbitrary() - option existed, but Options code had no function to retrieve value
//                                       - added OPTIONS->MassTransferFractionAccreted() to options - erroneously not ported from legacy code
//                                   Changed functionality:
//                                       - all options now have default values, and those values will be displayed in the help text (rather than string constants which may be incorrect)
//                                       - boolean options can now be provided with an argument (e.g. --massTransfer false)
//                                       - added ProgramOptionDetails() to Options.cpp and OPTIONS->OptionsDetails() in preparation for change in output functionality
// 02.07.00      JR - Mar 16, 2020 - New/changed functionality:
//                                       - COMPAS Logfiles are created in a (newly created) directory - this way they are all kept together
//                                       - new command line option 'output-container' implemented (also in pythonSubmitDefault.py) - this option allows the user to specify the name of the log files container directory (default is 'COMPAS_Output')
//                                       - if detailed log files are created they will be created in a directory named 'Detailed_Output' within the container directory
//                                       - a run details file named 'Run_details' is created in the container directory.  The file records the run details:
//                                             - COMPAS version
//                                             - date & time of run
//                                             - timing details (wall time, CPU seconds)
//                                             - the command line options and parameters used:
//                                                   - the value of options and an indication of whether the option was supplied by the user or the default value was used
//                                                   - other parameters - calculated/determined - are recorded
//                                   Defect repair:
//                                       - changed "--outut" option name to "--outpuPath" in stringCommands in pythonSubmitDefault.py
// 02.08.00		  AVG - Mar 17, 2020 - Changed functionality:
//  									                   - removed post-newtonian spin evolution	code & associated pythonSubmitDefault.py options
//  									                   - removed only_double_compact_objects code & associated pythonSubmitDefault.py options
//  									                   - removed tides code & associated pythonSubmitDefault.py options
//  									                   - removed deprecated options from pythonSubmitDefault.py options
//  									                   - renamed options: mass transfer, iterations -> timestep-iterations
//  									                   - commented AIS Options until fully implemented
// 02.08.01      JR - Mar 18, 2020 - Defect repairs:
//                                      - restored initialisation of AIS options in Options.cpp (AIS now defaults off instead of on)
//                                      - fixed retrieval of values for:
//                                            - ANY_STAR_PROPERTY::LAMBDA_KRUCKOW_BOTTOM, 
//                                            - ANY_STAR_PROPERTY::LAMBDA_KRUCKOW_MIDDLE, and 
//                                            - ANY_STAR_PROPERTY::LAMBDA_KRUCKOW_TOP 
//                                         in BaseStar::StellarPropertyValue().  Were all previously retrieving same value as ANY_STAR_PROPERTY::LAMBDA_KRUCKOW
//                                      - fixed some comments in BAseBinaryStar.cpp (lines 2222 and 2468, "de Mink" -> "HURLEY")
//                                      - fixed description (in comments) of BinaryConstituentStar::SetPostCEEValues() (erroneously had "pre" instead of "post" - in comments only, not code)
//                                      - fixed description of BaseStar::DrawKickDirection()
// 02.08.02      JR - Mar 27, 2020 - Defect repairs:
//                                      - fixed issue #158 RocheLobe_1<CE == RocheLobe_2<CE always
//                                      - fixed issue #160 Circularisation timescale incorrectly calculated
//                                      - fixed issue #161 Splashscreen printed twice - now only prints once
//                                      - fixed issue #162 OPTIONS->UseFixedUK() always returns FALSE.  Now returns TRUE if user supplies a fixed kick velocity via --fix-dimensionless-kick-velocity command line option
// 02.08.03      JR - Mar 28, 2020 - Defect repairs:
//                                      - fixed typo in BaseBinaryStar::ResolveCommonEnvelopeEvent() when calculating circularisation timescale in the case where star2 is the donor: star1Copy was errorneously used instead of star2Copy; changed to star2Copy
//                                      - changed circularisation timescale of binary to be minimum of constituent stars circularisation timescales, clamped to (0.0, infinity)
// 02.09.00      JR - Mar 30, 2020 - Minor enhancements:
//                                      - tightened the conditions under which we allow over-contact binaries - enabling CHE is no longer a sufficient condition after this change: the allow-rlof-at-birth option must also be specified (ussue #164)
//                                      - added printing of number of stars (for SSE) or binaries (for BSE) created to both stdout and Run_Details (issue #165)
//                                      - enhanced grid processing code in main.cpp to better handle TAB characters
// 02.09.01      JR - Mar 30, 2020 - Defect repair:
//                                      - OPTIONS->UseFixedUK() returns TRUE when user supplies -ve value via --fix-dimensionless-kick-velocity.  Now return TRUE iff the user supplies a value >=0 via --fix-dimensionless-kick-velocity
// 02.09.02      DC - Mar 30, 2020 - Defect repairs:
//                                      - Pulsar code fixed by correcting unit of NS radius in NS.cpp (added KM_TO_M constant in constants.h as a part of this),
//                                      correcting initialisation of pulsar birth parameters from GiantBranch.cpp to NS.cpp, adding an extra condition for isolated evolution when the companion loses mass but the NS does not accrete 
//                                      - option MACLEOD was printing wrongly as MACLEOD+2014 for user options, hence corrected it to MACLEOD in Options.cpp
// 02.09.03      JR - Apr 01, 2020 - Defect repairs:
//                                      - reinstated assignment of "prev" values in BaseBinaryStar::EvaluateBinary() (where call to ResolveTides() was removed).  Fixes low DNS count introduced in v02.08.00 caused by removal of ResolveTides() function (and call)
//                                      - commented option --logfile-BSE-be-binaries to match Be-Binary options commented by AVG in v02.08.00
// 02.09.04      JR - Apr 03, 2020 - Defect repair:
//                                      - removed IsUSSN() from IsSNEvent() definition in BinaryConstituentStar.cpp (USSN flag indicates just US, not USSN. Needs to be tidied-up properly)
// 02.09.05	     IM - Apr 03, 2020 - Defect repair:
//  		                            - fixed timescale calculation issue for newly created HeHG stars (from stripped EAGB stars); fixes drop in CO core mass
// 02.09.06      JR - Apr 07, 2020 - Defect repair:
//                                      - corrected calculation in return statement for Rand::Random(const double p_Lower, const double p_Upper) (issue #201)
//                                      - corrected calculation in return statement for Rand::RandomInt(const double p_Lower, const double p_Upper) (issue #201)
// 02.09.07      SS - Apr 07, 2020 - Change eccentricity, semi major axis and orbital velocity pre-2nd supernove to just pre-supernova everywhere in the code
// 02.09.08      SS - Apr 07, 2020 - Update zetaMainSequence=2.0 and zetaHertzsprungGap=6.5 in Options::SetToFiducialValues
// 02.09.09      JR - Apr 11, 2020 - Defect repair:
//                                      - restored property names in COMPASUnorderedMap<STAR_PROPERTY, std::string> STAR_PROPERTY_LABEL in constants.h (issue #218) (was causing logfile definitions files to be parsed incorrectly)
// 02.09.10	     IM - Apr 12, 2020 - Minor enhancement: added Mueller & Mandel 2020 remnant mass and kick prescription, MULLERMANDEL
//  			                     Defect repair: corrected spelling of output help string for MULLER2016 and MULLER2016MAXWELLIAN
// 02.10.01	     IM - Apr 14, 2020 - Minor enhancement: 
//  				                            - moved code so that SSE will also sample SN kicks, following same code branch as BSE 
// 02.10.02      SS - Apr 16, 2020 - Bug Fix for issue #105 ; core and envelope masses for HeHG and TPAGB stars
// 02.10.03      JR - Apr 17, 2020 - Defect repair:
//                                      - added LBV and WR winds to SSE (issue #223)
// 02.10.04	     IM - Apr 25, 2020 - Minor enhancement: moved Mueller & Mandel prescription constants to constants.h, other cleaning of this option
// 02.10.05      JR - Apr 26, 2020 - Enhancements:
//                                      - Issue #239 - added actual random seed to Run_Details
//                                      - Issue #246 - changed Options.cpp to ignore --single-star-mass-max if --single-star-mass-steps = 1.  Already does in main.cpp.
// 02.10.06      JR - Apr 26, 2020 - Defect repair:
//                                      - Issue #233 - corrected cicularisation formalae used in both BaseBinartStar constructors
// 02.11.00      JR - Apr 27, 2020 - Enhancement:
//                                      - Issue #238 - add supernova kick functionality to SSE grid file (+ updated docs)
//                                   Defect repairs:
//                                      - fixed typo in Options.h: changed '#include "rand.h" to '#include "Rand.h"
//                                      - fixed printing of actual random seed in Run_Details file (moved to Log.cpp from Options.cpp: initial random seed is set after options are set)
// 02.11.01	     IM - May 20, 2020 - Defect repair: 
//                                      - changed max NS mass for MULLERMANDEL prescription to a self-consistent value
// 02.11.02      IM - Jun 15, 2020 - Defect repair:
//                                      - added constants CBUR1 and CBUR2 to avoid hardcoded limits for He core masses leading to partially degenerate CO cores
// 02.11.03     RTW - Jun 20, 2020 - Enhancement:
//                                      - Issue #264 - fixed mass transfer printing bug 
// 02.11.04      JR - Jun 25, 2020 - Defect repairs:
//                                      - Issue #260 - Corrected recalculation of ZAMS values after eqilibration and cicularisation at birth when using grid files
//                                      - Issue #266 - Corrected calculation in BaseBinaryStar::SampleInitialMassDistribution() for KROUPA IMF distribution
//                                      - Issue #275 - Previous stellar type not set when stellar type is switched mid-timestep - now fixed
// 02.11.05      IM - Jun 26, 2020 - Defect repair:
//  				                    - Issue #280 - Stars undergoing RLOF at ZAMS after masses are equalised were removed from run even if AllowRLOFatZAMS set
// 02.12.00      IM - Jun 29, 2020 - Defect repair:
//                                      - Issue 277 - move UpdateAttributesAndAgeOneTimestepPreamble() to after ResolveSupernova() to avoid inconsistency
// 02.12.01      IM - Jul 18, 2020 - Enhancement:
//                                      - Starting to clean up mass transfer functionality
// 02.12.02      IM - Jul 23, 2020 - Enhancement:
//                                      - Change to thermal timescale MT for both donor and accretor to determine MT stability
// 02.12.03      IM - Jul 23, 2020 - Enhancement:
//                                      - Introduced a new ENVELOPE_STATE_PRESCRIPTION to deal with different prescriptions for convective vs. radiative envelopes (no actual behaviour changes yet for ENVELOPE_STATE_PRESCRIPTION::LEGACY);
//                                      - Removed unused COMMON_ENVELOPE_PRESCRIPTION
// 02.12.04      IM - Jul 24, 2020 - Enhancement:
//                                      - Changed temperatures to be written in Kelvin (see issue #278)
// 02.12.05      IM - Jul 25, 2020 - Enhancement:
//                                      - Added definition of FIXED_TEMPERATURE prescription to DetermineEnvelopeType()
//                                      - Removed unnecessary (and inaccurate) numerical zeta Roche lobe calculation
// 02.12.06      IM - Jul 26, 2020 - Enhancement:
//                                      - Extended use of zetaRadiativeEnvelopeGiant (formerley zetaHertzsprungGap) for all radiative envelope giant-like stars
// 02.12.07      IM - Jul 26, 2020 - Defect repair:
//                                      - Issue 295: do not engage in mass transfer if the binary is unbound
// 02.12.08   	AVG - Jul 26, 2020 - Defect repair:
//                                      - Issue #269: legacy bug in eccentric RLOF leading to a CEE
// 02.12.09      IM - Jul 30, 2020 - Enhancement:
//                                      - Cleaning of BaseBinaryStar::CalculateMassTransferOrbit(); dispensed with mass-transfer-prescription option
// 02.13.00      IM - Aug 2, 2020  - Enhancements and defect repairs:
//                                      - Simplified timescale calculations in BaseBinaryStar
//                                      - Replaced Fast Phase Case A MT and regular RLOF MT from non-envelope stars with a single function based on a root solver rather than random guesses (significantly improves accuracy)
//                                      - Removed all references to fast phase case A MT
//                                      - Corrected failure to update stars in InitialiseMassTransfer if orbit circularised on mass transfer
//                                      - Corrected incorrect timestep calculation for HeHG stars
// 02.13.01     AVG - Aug 6, 2020  - Defect repair:
//  									- Issue #267: Use radius of the star instead of Roche-lobe radius throughout ResolveCommonEnvelopeEvent()
// 02.13.02      IM - Aug 8, 2020  - Enhancements and defect repairs:
//                                      - Simplified random draw from Maxwellian distribution to use gsl libraries
//                                      - Fixed mass transfer with fixed accretion rate
//                                      - Cleaned up code and removed unused code
//                                      - Updated documentation
// 02.13.03       IM - Aug 9, 2020  - Enhancements and defect repairs:
//                                      - Use total core mass rather than He core mass in calls to CalculateZAdiabtic (see Issue #300)
//                                      - Set He core mass to equal the CO core mass when the He shell is stripped (see issue #277)
//                                      - Ultra-stripped SNe are set at core collapse (do not confusingly refer to stripped stars as previously, see issue #189)
// 02.13.04       IM - Aug 14, 2020 - Enhancements and defect repairs:
//                                      - Catch exception in boost root finder for mass transfer (resolve issue #317)
//                                      - Update core masses during Initialisation of HG and HeHG stars to be consistent with Hurley models
//                                      - Avoid division by zero in mass transfer rates of WDs
//                                      - Remove POSTITNOTE remnant mass prescription
// 02.13.05       IM - Aug 16, 2020 - Enhancements and defect repairs:
//                                      - General code cleaning
//                                      - Removed some redundant variables (e.g., m_EnvMass, which can be computed from m_Mass and m_CoreMass)
//                                      - Removed calculations of ZetaThermal and ZetaNuclear (these were previously incorrect because they relied on the evolution of a stellar copy which reverted to BaseStar and therefore didn't have the correct behaviour)
//                                      - Fixed CalculateZadiabatic to use ZetaAdiabaticArbitrary rather than ZetaThermalArbitrary; removed the latter
//                                      - Capped He core mass gain during shell H burning for CHeB and TPAGB stars, whose on-phase evolution now ends promptly when this limit is reached; this change also resolves issue #315 (higher mass SN remnants than total stellar mass)
// 02.13.06     AVG - Aug 20, 2020  - Defect repair:
//  									- Issue #229: Corrected fitting parameters in Muller 16 SN kick function
// 02.13.07      IM - Aug 20, 2020  - Enhancements:
//                                      - ONeWDs can now undergo ECSN if their mass rises above MECS=1.38 solar masses (previously, they could only undergo CCSN on rising above 1.38 solar masses).  ONeWD::CalculateInitialSupernovaMass now returns MCBUR1 rather than 5.0 to ensure this happens
//                                      - BaseStar::CalculateMaximumCoreMassSN() has been removed - it is superfluous since  GiantBranch::CalculateCoreMassAtSupernova_Static does the same thing
//                                      - Some misleading comments in TPAGB dealing with SNe have been clarified
//                                      - Option to set MCBUR1 [minimum core mass at base of the AGB to avoid fully degenerate CO core formation] to a value different from the Hurley default of 1.6 solar masses added, Issue #65 resolved
//                                      - Removed unused Options::SetToFiducialValues()
//                                      - Documentation updated
// 02.13.08       JR - Aug 20, 2020 - Code cleanup:
//                                      - moved BaseStar::SolveKeplersEquation() to utils
//                                      - changed call to (now) utils::SolveKeplersEquation() in BaseStar::CalculateSNAnomalies() to accept tuple with error and show error/warning as necessary
//                                      - removed call to std::cerr from utils::SolveQuadratic() - now returns error if equation has no real roots
//                                      - changed call to utils::SolveQuadratic() in GiantBranch::CalculateGravitationalRemnantMass() to accept tuple with error and show warning as necessary
//                                      - changed RadiusEqualsRocheLobeFunctor() in BinaryBaseStar.h to not use the SHOW_WARN macro (can't uset ObjectId() function inside a templated function - no object)
//                                      - changed COMMANDLINE_STATUS to PROGRAM_STATUS (better description)
//                                      - moved ERROR:NONE to top of enum in constants.h (so ERROR = 0 = NONE - makes more sense...)
//                                      - added new program option '--enable-warnings' to enable warning messages (via SHOW_WARN macros).  Default is false.  SHOW_WARN macros were previously #undefined
// 02.13.09     RTW - Aug 21, 2020  - Code cleanup:
// 									    - Created changelog.txt and moved content over from constants.h
// 									    - Changed OrbitalVelocity to OrbitalAngularVelocity where that parameter was misnamed
// 									    - Changed Pre/PostSNeOrbitalVelocity to OrbitalVelocityPre/PostSN for consistency
// 									    - Added and updated physical conversion constants for clarity (e.g MSOL to MSOL_TO_KG)
// 									    - Removed ID from output files, it is confusing and superceeded by SEED
// 									    - Removed 'Total' from TotalOrbital(Energy/AngularMomentum)
// 									    - Typos
// 02.13.10     IM - Aug 21, 2020   - Enhancement:
//                                      - Added caseBBStabilityPrescription in lieu of forceCaseBBBCStabilityFlag and alwaysStableCaseBBBCFlag to give more options for case BB/BC MT stability (issue #32)
// 02.13.11     IM - Aug 22, 2020   - Enhancement:
//                                      - Removed several stored options (e.g., m_OrbitalAngularVelocity, m_RocheLobeTracker, etc.) to recompute them on an as-needed basis
//                                      - Removed some inf values in detailed outputs
//                                      - Slight speed-ups where feasible
//                                      - Shift various calculations to only be performed when needed, at printing, and give consistent values there (e.g., OmegaBreak, which was never updated previously)
//                                      - Remove a number of internal variables
//                                      - Declare functions constant where feasible
//                                      - Remove options to calculate Zetas and Lambdas at every timestep; variables that only appear in detailed outputs should not be computed at every timestep in a standard run
//                                      - Update documentation
//                                      - Remove postCEE binding energy (meaningless and wasn't re-computed, anyway)
// 02.13.12     IM - Aug 23, 2020   - Enhancement:
//                                      - More cleaning, removed some of the unnecessary prime quantities like m_SemiMajorAxisPrime, m_EccentricityPrime, etc.
//                                      - Thermal timescales are now correctly computed after the CE phase
//                                      - Detailed output passes a set of self-consistency checks (issue #288)
// 02.13.13     JR - Aug 23, 2020   - Defect repairs:
//                                      - Fixed debugging and logging macros in LogMacros.h
// 02.13.14     IM - Aug 29, 2020   - Defect repairs:
//                                      - Address issue #306 by removing detailed printing of merged binaries
//                                      - Address issue #70 by stopping evolution if the binary is touching
//                                      - Check for merged binaries rather than just touching binaries in Evaluate
//                                      - Minor cleaning (e.g., removed unnecessary CheckMassTransfer, which just repeated the work of CalculateMassTransfer but with a confusing name)
// 02.13.15     IM - Aug 30, 2020   - Defect repairs:
//                                      - Fixed issue #347: CalculateMassTransferOrbit was not correctly accounting for the MT_THERMALLY_LIMITED_VARIATION::RADIUS_TO_ROCHELOBE option
//                                      - Assorted very minor cleaning, including comments
// 02.14.00     IM - Aug 30, 2020   - Enhancement:
//                                      - Recreate RLOF printing (resolve issue #212)
// 02.14.01     ML - Sep 05, 2020   - Code cleanup:
//                                      - Issue #354 - Combine HYDROGEN_RICH and HYDROGEN_POOR supernova output variables into a single boolean variable IS_HYDROGEN_POOR 
// 02.15.00     JR - Sep 09, 2020   - Enhancements and related code cleanup:
//                                      - implemented "DETAILED_OUTPUT" folder inside "COMPAS_Output" container for SSE output
//                                      - SSE Parameters files moved to "DETAILED_OUTPUT" folder (they are analogous to BSE_Detailed_Output files)
//                                      - implemented SSE Switch Log and BSE Switch Log files (record written at the time of stellar type switch - see documentation)
//                                      - implemented SSE Supernova log file - see documentation (issue #253)
//                                      - added TIMESCALE_MS as a valid property in BaseStar::StellarPropertyValue().  The TIMESCALE_MS value in the SSE_Parameters file was being printed as "ERROR!" and nobody noticed :-)  It now prints correctly.
// 02.15.01     RS - Sep 10, 2020   - Enhancement
//                                       - added profiling option to keep track of repeated pow() calls
// 02.15.02     IM - Sep 11, 2020   - Defect repair
//                                       - changed ultra-stripped HeHG and HeGB stars to immediately check for supernovae before collapsing into WDs; this resolves issue #367
// 02.15.03     RTW - Sep 11, 2020   - Code cleanup:
//                                      - Set all references to kick "velocity" to magnitude. This is more correct, and will help distinguish from system and component vector velocities later
// 02.15.04     JR - Sep 11, 2020   - Enhancement
//                                       - refactored profiling code
//                                          - profiling code can now be #defined away for production build
//                                          - added options (via #defines) to profiling code: counts only (no CPU spinning), and print calling function name
//                                       - removed profiling program option
// 02.15.05     JR - Sep 12, 2020   - Code cleanup
//                                       - removed superfluous (and broken) #define guard around profiling.cpp
//                                       - minor change to profiling output (moved header and trailer to better place)
// 02.15.06     IM - Sep 12, 2020   - Defect repair
//                                       - Changed BaseBinaryStar::ResolveSupernova to account only for mass lost by the exploding binary during the SN when correcting the orbit
//                                       - Delayed supernova of ultra-stripped stars so that the orbit is adjusted in response to mass transfer first, before the SN happens
// 02.15.07     RTW - Sep 13, 2020   - Enhancement:
//                                      - Issue #12 - Move enhancement STROOPWAFEL from Legacy COMPAS to new COMPAS
//                                      - Issue #18 - double check STROOPWAFEL works in newCOMPAS
//                                      - Issue #154 - Test compatibility of CompasHPC and BSE_Grid.txt
//                                      - Added in combined functionaltiy of Stroopwafel and pythonSubmit, with support for HPC runs
// 02.15.08     IM - Sep 14, 2020   - Defect repair:
//                                      - Issue #375 Error in Hurley remnant mass calculation
// 02.15.09     RTW - Oct 1, 2020   - Code cleanup:
//                                      - Rewrote ResolveSupernova to match Pfahl, Rappaport, Podsiadlowski 2002, and to allow for vector addition of system and component velocities
//                                      - Changed meaning of Supernova_State (see Docs)
//                                      - PostSN parameters have been removed
//                                      - SN phi has been redefined
// 02.15.10     IM - Oct 3, 2020    - Code cleanup:
//                                      - Removed some unnecessary internal variables and functions (m_TotalMass, m_TotalMassPrev, m_ReducedMass, m_ReducedMassPrev, m_TotalAngularMomentumPrev, CalculateAngularMomentumPrev(), EvaluateBinaryPreamble(),...
//                                      - Cleaned up some unclear comments
//                                      - ResolveCoreCollapseSN() no longer takes the Fryer engine as an argument (Fryer is just one of many possible prescriptions)
// 02.15.11     IM - Oct 3, 2020    - Defect repair and code cleanup:
//                                      - Fixed a number of defects in single stellar evolution (Github issues #381, 382, 383, 384, 385)
//                                      - The Fryer SN engine (delayed vs rapid) is no longer passed around, but read in directly in CalculateRemnantMassByFryer2012()
// 02.15.12     IM - Oct 5, 2020    - Enhancement
//                                      - Added timestep-multiplier option to adjust SSE and BSE timesteps relative to default
//                                      - Added eccentricity printing to RLOF logging
//                                      - Adjusted pythonSubmitDefault.py to include PESSIMISTIC CHE
//                                      - Updated documentation
// 02.15.13     JR - Oct 8, 2020    - Defect repair:
//                                      - Added checks for maximum time and timesteps to SSE code- issue #394
// 02.15.14     IM - Oct 8, 2020    - Defect repair:
//                                      - Added checks for dividing by zero when calculating fractional change in radius
// 02.15.15     IM - Oct 8, 2020    - Defect repair:
//                                      - Added safeguards for R<R_core in radius perturbation for small-envelope stars, complete addressing issue #394
// 02.15.16     RTW - Oct 14, 2020  - Code cleanup
//                                      - Changed separation to semiMajorAxis in RLOF and BeBinary properties
// 02.15.17     IM - Oct 16, 2020   - Defect repair and code cleanup:
//                                      - Issue 236 fixed: SN printing correctly enabled for all SNe
//                                      - Minor code cleaning: Cleaned up EvaluateSupernovae(), removed unnecessary m_Merged variable
// 02.15.18     RTW - Oct 22, 2020  - Code cleanup
//                                      - Removed redundant 'default' extension from files in the "defaults/" folder, and fixed references in the documentation.
//                                      - Added in '0' buffers to the Wall Times output to match the HH:MM:SS format
// 02.15.19     IM - Oct 23, 2020   - Enhancements
//                                      - Continue evolving DCOs until merger if EvolvePulsars is on (Issue #167)
//                                      - Removed m_SecondaryTooSmallForDCO (Issue #337)
// 02.15.20     RTW - Nov 03, 2020  - Code cleanup
//                                      - Removed unnecessary supernova phi rotation - it was added to agree with Simon's original definition, and to allow for seeds to reproduce the same SN final orbit. 
//                                      -   Removing it means seeds won't reproduce the same systems before and after, but populations are unaffected.
// 02.16.00     JR - Nov 03, 2020   - Enhancements
//                                      - Implemented new grid file functionality (see discussion in issue #412); updated docs - see docs (doc v2.3 has new documentation)
//
//                                      - Added all options to printing functionality: all options can now be selected for printing, 
//                                        either in the default log record specifications, or at runtime via the logfile-definitions option
//
//                                      - 'CHE_Option' header string changed to 'CHE_Mode'.  A few typos fixed in header strings.
//
//                                      - Added options
//                                          - initial-mass                          initial mass for single star (SSE)
//                                          - initial-mass-1                        initial mass for primary (BSE)
//                                          - initial-mass-2                        initial mass for secondary (BSE)
//                                          - semi-major-axis, a                    initial semi-major axis (BSE)
//                                          - orbital-period                        initial orbital period – only used if ‘semi-major-axis’ not specified
//                                          - eccentricity, e                       initial eccentricity (BSE)
//                                          - mode                                  mode of evolution: SSE or BSE (default is BSE)
//                                          - number-of-systems                     number of systems (single stars/binary stars) to evolve
//                                          - kick-magnitude-random                 kick magnitude random number for the star (SSE): used to draw the kick magnitude
//                                          - kick-magnitude                        the (drawn) kick magnitude for the star (SSE)
//                                          - kick-magnitude-random-1               kick magnitude random number for the primary star (BSE): used to draw the kick magnitude
//                                          - kick-magnitude-1                      the (drawn) kick magnitude for the primary star (BSE)
//                                          - kick-theta-1                          the angle between the orbital plane and the ’z’ axis of the supernova vector for the primary star (BSE)
//                                          - kick-phi-1                            the angle between ’x’ and ’y’, both in the orbital plane of the supernova vector, for the primary star (BSE)
//                                          - kick-mean-anomaly-1                   the mean anomaly at the instant of the supernova for the primary star (BSE)
//                                          - kick-magnitude-random-2               kick magnitude random number for the secondary star (BSE): used to draw the kick magnitude
//                                          - kick-magnitude-2                      the (drawn) kick magnitude for the secondary star (BSE)
//                                          - kick-theta-2                          the angle between the orbital plane and the ’z’ axis of the supernova vector for the secondary star (BSE)
//                                          - kick-phi-2                            the angle between ’x’ and ’y’, both in the orbital plane of the supernova vector, for the secondary star (BSE)
//                                          - kick-mean-anomaly-2                   the mean anomaly at the instant of the supernova for the secondary star (BSE)
//                                          - muller-mandel-kick-multiplier-BH      scaling prefactor for BH kicks when using 'MULLERMANDEL'
//                                          - muller-mandel-kick-multiplier-NS      scaling prefactor for NS kicks when using 'MULLERMANDEL'
//                                          - switchlog                             replaces ‘BSEswitchLog’ and ‘SSEswitchLog’
//                                          - logfile-rlof-parameters               replaces ‘logfile-BSE-rlof-parameters’
//                                          - logfile-common-envelopes              replaces ‘logfile-BSE-common-envelopes’
//                                          - logfile-detailed-output               replaces ‘logfile-BSE-detailed-output’, and now also used for SSE
//                                          - logfile-double-compact-objects		replaces ‘logfile-BSE-double-compact-objects’
//                                          - logfile-pulsar-evolution              replaces ‘logfile-BSE-pulsar-evolution’
//                                          - logfile-supernovae                    replaces ‘logfile-BSE-supernovae’ and ‘logfile-SSE-supernova’
//                                          - logfile-switch-log                    replaces ‘logfile-BSE-switch-log’ and ‘logfile-SSE-switch-log’
//                                          - logfile-system-parameters             replaces ‘logfile-BSE-system-parameters’
//
//                                      - Removed options
//                                          - number-of-binaries                    replaced by ‘number-of-systems’ for both SSE and BSE
//                                          - single-star-min                       replaced by ‘initial-mass’ and ‘number-of-stars’
//                                          - single-star-max                       replaced by ‘initial-mass’ and ‘number-of-stars’
//                                          - single-star-mass-steps                replaced by ‘initial-mass’ and ‘number-of-stars’
//                                          - BSEswitchLog                          replaced by ‘switchlog’
//                                          - SSEswitchLog                          replaced by ‘switchlog’
//                                          - logfile-BSE-rlof-parameters           replaced by ‘logfile-rlof-parameters’
//                                          - logfile-BSE-common-envelopes          replaced by ‘logfile-common-envelopes’
//                                          - logfile-BSE-detailed-output           replaced by ‘logfile-detailed-output’
//                                          - logfile-BSE-double-compact-objects    replaced by ‘logfile-double-compact-objects’
//                                          - logfile-BSE-pulsar-evolution          replaced by ‘logfile-pulsar-evolution’
//                                          - logfile-BSE-supernovae                replaced by ‘logfile-supernovae’
//                                          - logfile-SSE-supernova                 replaced by ‘logfile-supernovae’
//                                          - logfile-BSE-switch-log                replaced by ‘logfile-switch-log’
//                                          - logfile-SSE-switch-log                replaced by ‘logfile-switch-log’
//                                          - logfile-BSE-system-parameters         replaced by ‘logfile-system-parameters’
//
//                                      - Overloaded Options – these options are context-aware and are used for both SSE and BSE:
//                                          - number-of-systems                     specifies the number of systems (single stars/binary stars) to evolve
//                                          - detailed-output                       switches detailed output on/off for SSE or BSE
//                                          - switchlog                             enables the switch log for SSE or BSE
//                                          - logfile-detailed-ouput                defines filename for SSE or BSE detailed output file
//                                          - logfile-supernovae                    defines filename for SSE or BSE supernovae file
//                                          - logfile-switch-log                    defines filename for SSE or BSE switch log file
// 02.16.01     JR - Nov 04, 2020   - Enhancement
//                                      - changed switchlog implementation so that a single switchlog file is created per run
//                                        (see Issue #387 - note: single '--switch-log' option (shared SSE/BSE) implemented in v02.16.00)
// 02.16.02     IM - Nov 05, 2020   - Enhancements, Defect repairs
//                                      - Updated MT stability criteria for HeMS stars (Issue #425) to use MS zeta value
//                                      - Corrected baryon number for HeWD to match Hurley prescription (Issue #416)
//                                      - Corrected calculation of core mass after 2nd dredge-up (Issue #419)
//                                      - Corrected calculation of minimum radius on CHeB (Issue #420)
// 02.16.03     JR - Nov 08, 2020   - Defect repairs, Enhancements
//                                      - Issue #308
//                                          - added constant for minimum initial mass, maximum initial mass, minim metallicity and maximum metallicity to constants.h
//                                          - added checks to options code (specifically Options::OptionValues::CheckAndSetOptions()) to check option values for
//                                            initial mass and metallicity against constraints in constants.h
//                                      - Issue #342
//                                          - replaced header string suffixes '_1', '_2', '_SN', and '_CP' with '(1)', '(2)', '(SN)', and '(CP)' respectively
//                                          - now header strings ending in '(1)' indicate the value is for Star_1, '(2) for Star_2, '(SN)' for the supernova, and '(CP)' the companion
//                                      - Issue #351
//                                          - moved flags RECYCLED_NS and RLOF_ONTO_NS fron SN_EVENT enum - now flags in BinaryConstiuentStar class
//                                          - removed RUNAWAY flag from SN_EVENT enum - removed entirely from code (not required)
//                                      - Issue #362
//                                          - changed header strings for RZAMS (radius at ZAMS) to 'Radius@ZAMS' - now consistent with MZAMS (mass at ZAMS - 'Mass@ZAMS')
//                                      - Issue #363
//                                          - made header strings for Lambdas uniform (all now start with 'Lambda_')
//                                      - Issue #409
//                                          - removed SN_THETA and SN_PHI from default SSE_SUPERNOVAE_REC (don't apply to SSE)
//                                      - Fixed defect that caused semi-major axis to be drawn from distribution rather than calculated from supplied orbital period
//                                        (moved check and calculation from options.cpp to BaseBinaryStar.cpp)
// 02.17.00     JR - Nov 10, 2020   - Enhancement, defect repairs, code cleanup
//                                      - Added SSE System Parameters file
//                                          - records initial parameters and result (final stellar type) 
//                                          - useful when detailed output is not required
//                                      - Fix for Issue #439
//                                      - Fixed typo in LogfileSwitchLog() in Options.h - only affected situation where user specified switchlog filename (overriding default filename)
//                                      - Removed m_LBVfactor variable from BaseBinaryStar - never used in BSE code
//                                      - Removed m_LBVfactor variable from BaseStar - use OPTIONS->LuminousBlueVariableFactor()
//                                      - Removed m_WolfRayetFactor variable from BaseBinaryStar - never used in BSE code
//                                      - Removed m_LBVfactor variable from BaseStar - use OPTIONS->WolfRayetFactor()
// 02.17.01     RTW - Nov 10, 2020  - Enhancement:
//                                      - Added in Schneider 2020 remnant mass prescriptions (standard and alternative)
//                                      - Added parameter MassTransferDonorHistory, as required for above prescription, which tracks the MT donor type (from which the MT Case can be established)
// 02.17.02     RTW - Nov 13, 2020  - Enhancement:
//                                      - Cleaned up the demo plotting routine so that the plot produced is the plot we use in the methods paper
// 02.17.03     JR - Nov 13, 2020   - Enhancements, code cleanup
//                                      - Added metallicity-distribution option: available distributions are ZSOLAR and LOGUNIFORM (see documentation)
//                                          - Added metallicity-min and metallicity-max options (for metallicity-distribution option)
//                                          - Metallicity is sampled if not explicitly specified via the --metallicity option - this was existing functionality, but
//                                            no distribution was implemented: sampling always returned ZSOLAR.  This change adds the LOGUNIFORM distribution, and 'formalises' the ZSOLAR 'distribution'.
//                                      - Added MASS to default SSE_SYSTEM_PARAMETERS_REC
//                                      - Removed AIS code
//                                      - Removed variable 'alpha' from BinaryCEDetails struct - use OPTIONS->CommonEnvelopeAlpha()
//                                          - Removed BINARY_PROPERTY::COMMON_ENVELOPE_ALPHA - use PROGRAM_OPTION::COMMON_ENVELOPE_ALPHA
//                                      - Issue #443: removed eccentricity distribution options FIXED, IMPORTANCE & THERMALISE (THERMALISE = THERMAL, which remains) 
// 02.17.04     JR - Nov 14, 2020   - Defect repairs
//                                      - Added CalculateRadiusOnPhase() and CalculateLuminosityOnPhase() to class BH (increases DNS yield)
//                                      - Added metallicity to sampling conditions in BaseBinaryStar constructor (should have been done when LOGUNIFORM metallicity distribution added)
// 02.17.05     TW - Nov 16, 2020   - Defect repairs
//                                      - Issue #444
//                                          - Fixed typo in synchronisation timescale
// 02.17.06     RTW - Nov 17, 2020  - Bug fix:
//                                      - Fixed Schneider remnant mass inversion from logRemnantMass^10 to 10^logRemnantMass, added some comments in the same section
// 02.17.07     TW - Nov 17, 2020   - Enhancements, code cleanup
//                                      - Issue #431
//                                          - Added option to change LBV wind prescription: choices are NONE, HURLEY_ADD, HURLEY and BELCYZNSKI
//                                      - Replaced numbers with constants for luminosity and temperature limits in mass loss
//                                      - Consolidated checks of luminosity for NJ winds within function
//                                      - NOTE: the above makes sure luminosity is checked before applying NJ winds for MS stars, this was not previously the case but I think it should be
// 02.17.08     JR - Nov 19, 2020   - Enhancements, code cleanup
//                                      - Added orbital-period-distribution option (see not in Options.cpp re orbital period option)
//                                      - Added mass-ratio option
//                                      - Updated default pythonSubmit to reflect new options, plus some previous omissions (by me...)
//                                      - Minor typo/formatting changes throughout
//                                      - Updated docs for new options, plus some typos/fixes/previous omissions
// 02.17.09     RTW - Nov 20, 2020  - Bug fix:
//                                      - Removed corner case for MT_hist=8 stars in the Schneider prescription (these should be considered Ultra-stripped)
<<<<<<< HEAD
// 02.17.10     TW - Nov 21, 2020   - Enhancement, code cleanup, bug fix
//                                      - Issue #463
//                                          - Changed variable names from dml, dms etc. to rate_XX where XX is the mass loss recipe
//                                          - No longer overwrite variables with next mass loss recipe for clarity
//                                      - Added a new option to check the photon tiring limit during mass loss
//                                      - Added a new class variable to track the dominant mass loss rate at each timestep

const std::string VERSION_STRING = "02.17.10";
=======
// 02.17.10     RTW - Nov 25, 2020  - Enhancement:
//                                      - Cleaned up Schneider remnant mass function (now uses PPOW), and set the HeCore mass as an upper limit to the remnant mass
// 02.17.11     LVS - Nov 27, 2020  - Enhancements:
//                                      - Added option to vary all winds with OverallWindMassLossMultiplier
//
//

const std::string VERSION_STRING = "02.17.11";
>>>>>>> e986587a

# endif // __changelog_h__<|MERGE_RESOLUTION|>--- conflicted
+++ resolved
@@ -619,24 +619,17 @@
 //                                      - Updated docs for new options, plus some typos/fixes/previous omissions
 // 02.17.09     RTW - Nov 20, 2020  - Bug fix:
 //                                      - Removed corner case for MT_hist=8 stars in the Schneider prescription (these should be considered Ultra-stripped)
-<<<<<<< HEAD
-// 02.17.10     TW - Nov 21, 2020   - Enhancement, code cleanup, bug fix
-//                                      - Issue #463
-//                                          - Changed variable names from dml, dms etc. to rate_XX where XX is the mass loss recipe
-//                                          - No longer overwrite variables with next mass loss recipe for clarity
-//                                      - Added a new option to check the photon tiring limit during mass loss
-//                                      - Added a new class variable to track the dominant mass loss rate at each timestep
-
-const std::string VERSION_STRING = "02.17.10";
-=======
 // 02.17.10     RTW - Nov 25, 2020  - Enhancement:
 //                                      - Cleaned up Schneider remnant mass function (now uses PPOW), and set the HeCore mass as an upper limit to the remnant mass
 // 02.17.11     LVS - Nov 27, 2020  - Enhancements:
 //                                      - Added option to vary all winds with OverallWindMassLossMultiplier
-//
-//
+// 02.17.12     TW - Dec 9, 2020    - Enhancement, code cleanup, bug fix
+//                                      - Issue #463
+//                                          - Changed variable names from dml, dms etc. to rate_XX where XX is the mass loss recipe
+//                                          - No longer overwrite variables with next mass loss recipe for clarity
+//                                      - Added a new option to check the photon tiring limit during mass loss (default false for now)
+//                                      - Added a new class variable to track the dominant mass loss rate at each timestep
 
-const std::string VERSION_STRING = "02.17.11";
->>>>>>> e986587a
+const std::string VERSION_STRING = "02.17.12";
 
 # endif // __changelog_h__