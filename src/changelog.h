--- conflicted
+++ resolved
@@ -572,7 +572,6 @@
 //                                          - removed SN_THETA and SN_PHI from default SSE_SUPERNOVAE_REC (don't apply to SSE)
 //                                      - Fixed defect that caused semi-major axis to be drawn from distribution rather than calculated from supplied orbital period
 //                                        (moved check and calculation from options.cpp to BaseBinaryStar.cpp)
-<<<<<<< HEAD
 // 02.17.00     JR - Nov 10, 2020   - Enhancement, defect repairs, code cleanup
 //                                      - Added SSE System Parameters file
 //                                          - records initial parameters and result (final stellar type) 
@@ -583,15 +582,10 @@
 //                                      - Removed m_LBVfactor variable from BaseStar - use OPTIONS->LuminousBlueVariableFactor()
 //                                      - Removed m_WolfRayetFactor variable from BaseBinaryStar - never used in BSE code
 //                                      - Removed m_LBVfactor variable from BaseStar - use OPTIONS->WolfRayetFactor()
-
-
-const std::string VERSION_STRING = "02.17.00";
-=======
-// 02.16.04     RTW - Nov 10, 2020   - Enhancement:
+// 02.17.01     RTW - Nov 10, 2020   - Enhancement:
 //                                      - Added in Schneider 2020 remnant mass prescriptions (standard and alternative)
 //                                      - Added parameter MassTransferDonorHistory, as required for above prescription, which tracks the MT donor type (from which the MT Case can be established)
 
-const std::string VERSION_STRING = "02.16.04";
->>>>>>> 217c89b0
+const std::string VERSION_STRING = "02.17.01";
 
 # endif // __changelog_h__