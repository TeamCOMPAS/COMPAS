--- conflicted
+++ resolved
@@ -968,19 +968,15 @@
 //                                      - Removed Dutch winds for Remnants
 //                                      - Fixed typo in NS::CalculateLuminosityOnPhase_Static()
 //                                      - Minor code cleaning
-<<<<<<< HEAD
-// 02.35.00     JR - Feb 14, 2023    - Enhancement, minor defect repairs:
+// 02.35.00     RTW - Dec 8, 2022    - Enhancement:
+//                                      - Added critical mass ratios from Ge+ 2020 for determining if MT is unstable
+// 02.36.00     JR - Feb 14, 2023    - Enhancement, minor defect repairs:
 //                                      - Addressed issue #797 - implemented functionality to create YAML file.  Two new options (--create-YAML-file and --YAML-template).  See documentation for details.
+//                                      - Modifed runSubmit.py to work with new yaml file format (i.e. all options could be commented...)
 //                                      - Minor defect repairs in options code
 //                                      - Minor fixes to online documentation; also clarified make arguments
 
-const std::string VERSION_STRING = "02.35.00";
-=======
-// 02.35.00     RTW - Dec 8, 2022    - Enhancement:
-//                                      - Added critical mass ratios from Ge+ 2020 for determining if MT is unstable
+const std::string VERSION_STRING = "02.36.00";
 
-const std::string VERSION_STRING = "02.35.00";
-
->>>>>>> d5b24aea
 
 # endif // __changelog_h__