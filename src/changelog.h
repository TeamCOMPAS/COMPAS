--- conflicted
+++ resolved
@@ -420,14 +420,10 @@
 //                                      - added TIMESCALE_MS as a valid property in BaseStar::StellarPropertyValue().  The TIMESCALE_MS value in the SSE_Parameters file was being printed as "ERROR!" and nobody noticed :-)  It now prints correctly.
 // 02.15.01     RS - Sep 10, 2020   - Enhancement
 //                                       - added profiling option to keep track of repeated pow() calls
-<<<<<<< HEAD
-// 02.15.02     RW - Sep 10, 2020   - Code cleanup:
-//                                      - Set all references to kick "velocity" to magnitude. This is more correct, and will help distinguish from system and component vector velocities later
-=======
 // 02.15.02     IM - Sep 11, 2020   - Defect repair
 //                                       - changed ultra-stripped HeHG and HeGB stars to immediately check for supernovae before collapsing into WDs; this resolves issue #367
->>>>>>> 791d55d1
-
-const std::string VERSION_STRING = "02.15.02";
+// 02.15.03     RW - Sep 11, 2020   - Code cleanup:
+//                                      - Set all references to kick "velocity" to magnitude. This is more correct, and will help distinguish from system and component vector velocities later
+const std::string VERSION_STRING = "02.15.03";
 
 # endif // __changelog_h__