# ifndef __changelog_h__
# define __changelog_h__

// =====================================================================
// 
// COMPAS Changelog
// 
// =====================================================================
// 
// 02.00.00      JR - Sep 17, 2019 - Initial commit of new version
// 02.00.01      JR - Sep 20, 2019 - Fix compiler warnings. Powwow fixes
// 02.00.02      JR - Sep 21, 2019 - Make code clang-compliant
// 02.00.03      IM - Sep 23, 2019 - Added fstream include
// 02.01.00      JR - Oct 01, 2019 - Support for Chemically Homogeneous Evolution
// 02.02.00      JR - Oct 01, 2019 - Support for Grids - both SSE and BSE
// 02.02.01      JR - Oct 01, 2019 - Changed BaseBinaryStar code to assume tidal locking only if CHE is enabled
// 02.02.02      JR - Oct 07, 2019 - Defect repairs:
//                                       SSE iteration (increment index - Grids worked, range of values wasn't incrementing)
//                                       Errors service (FIRST_IN_FUNCTION errors sometimes printed every time)
//                                       Added code for both SSE and BSE so that specified metallicities be clamped to [0.0, 1.0].  What are reasonable limits?
//                                   Errors service performance enhancement (clean deleted stellar objects from catalog)
//                                   Changed way binary constituent stars masses equilibrated (they now retain their ZAMS mass, but (initial) mass and mass0 changes)
//                                   Add initial stellar type variable - and to some record definitions
//                                   Added change history and version number to constants.h
// 02.02.03      JR - Oct 09, 2019 - Defect repairs:
//                                       Initialised all BaseStar.m_Supernova elements (some had not been initialised)
//                                       Fixed regression in BaseStar.cpp (INITIAL_STELLAR_TYPE & INITIAL_STELLAR_TYPE_NAME in StellarPropertyValue())
//                                   Added max iteration check to Newton-Raphson method in SolveKeplersEquation (see constant MAX_KEPLER_ITERATIONS)
// 02.02.04      JR - Oct 09, 2019 - Defect repairs:
//                                       SN kick direction calculation corrected
//                                       Boolean value output corrected
//                                       Typos fixed
// 02.02.05      JR - Oct 10, 2019 - Defect repairs:
//                                       Determination of Chemically Homogeneous star fixed (threshold calculation)
//                                       Removed checks for RLOF to/from CH stars
//                                       Typos fixed
// 02.02.06      JR - Oct 11, 2019 - Renamed class "CHE" - now class "CH"
//                                   Updated CHE documentation
//                                   Added m_MassesEquilibrated variable to BaseBinaryStar
// 02.02.07      JR - Oct 20, 2019 - Defect repairs:
//                                       CEE printing systems post-stripping - github issue - reworked CE details/pre/post CE - partial fix (BindingEnergy remaining)
//                                       Added RANDOM_SEED to Options::OptionValue() (omitted erroneously)
//                                   Added m_SecondaryTooSmallForDCO variable to BaseBinaryStar - and to some record definitions
//                                   Added m_StellarMergerAtBirth variable to BaseBinaryStar - and to some record definitions
//                                   Added allow-rlof-at-birth program option
//                                       If CHE enabled, or allow-rlof-at-birth option is true, binaries that have one or both stars
//                                       in RLOF at birth will have masses equilibrated, radii recalculated, orbit circularised, and
//                                       semi-major axis recalculated, while conserving angular momentum - then allowed to evolve
//                                   Added allow-touching-at-birth program option
//                                       Binaries that have stars touching at birth (check is done after any equilibration and
//                                       recalculation of radius and separation is done) are allowed to evolve.  Evolve() function
//                                       immediately checks for merger at birth, flags status as such and stops evolution.
//                                   Documentation updated (see updated doc for detailed explanation of new program options)
// 02.03.00      JR - Oct 25, 2019 - Defect repairs:
//                                       removed extraneous delimiter at end of log file records
//                                   Added '--version' option
//                                   Changed minor version number - should have been done at last release - we'll grant the '--version' option minor release status...
// 02.03.01      JR - Nov 04, 2019 - Defect repair:
//                                       removed erroneous initialisation of m_CEDetails.alpha from BaseBinaryStar::SetRemainingCommonValues()
//                                       (CE Alpha was always being initialised to 0.0 regardless of program options)
// 02.03.02      JR - Nov 25, 2019 - Defect repairs:
//                                       added check for active log file before closing in Log::Stop()
//                                       added CH stars to MAIN_SEQUENCE and ALL_MAIN_SEQUENCE initializer_lists defined in constants.h
//                                       moved InitialiseMassTransfer() outside 'if' - now called even if not using mass transfer - sets some flags we might need
//                                       added code to recalculate rlof if CH stars are equilibrated in BaseBinaryStar constructor
//                                   Enhancements:
//                                       moved KROUPA constants from AIS class to constants.h
//                                       moved CalculateCDFKroupa() function from AIS class to BaseBinaryStar class
//                                       added m_CHE variable to BaseStar class - also selectable for printing
//                                       added explicit check to ResolveCommonEnvelope() to merge binary if the donor is a main sequence star
//                                   Chemically Homogeneous Evolution changes:
//                                       added check to CheckMassTransfer() in BaseBinaryStar.cpp to merge if CH+CH and touching - avoid CEE
//                                       added code to InitialiseMassTransfer() in BaseBinaryStar.cpp to equilibrate and possibly merge if both CH stars in RLOF
// (Unchanged)   IM - Nov 29, 2019 - Defect repairs:
//                                       changed Disbound -> Unbounded in header strings in constants.h
//                                       left one line in default/example grid file (Grid.txt)
//                                       fix default PPISN mass limit in python submit: 65 Msol -> 60 Msol
// 02.03.03      JR - Dec 04, 2019 - Defect repairs:
//                                       added code to UpdateAttributesAndAgeOneTimestep() in Star.cpp to recalculate stellar attributes after switching to new stellar type
//                                       (addresses discontinuous transitions e.g. CH -> HeMS)
//                                       changed IsPulsationalPairInstabilitySN() in GiantBranch.cpp to call IsPairInstabilitySN() instead of set MASSLESS_REMNANT if remnant mass <= 0.0
//                                       changed CalculateSNKickVelocity() in BaseStar.cpp to set m_SupernovaDetails.kickVelocity correctly after adjusting for fallback
// 02.03.04      FSB - Dec 04, 2019 - Defect repairs:
//                                       fixed bug in Fryer+2012 CalculateGravitationalRemnantMassadded() function to compare baryon mass of star remnant with
//  									                   baryon mass of MaximumNeutronStarMass instead of just MaximumNeutronStarMass. 
//                                       added m_BaryonicMassOfMaximumNeutronStarMass to BaseStar.h and BaseStar.cpp
// 02.03.05      JR - Dec 05, 2019 - Defect repairs:
//                                       fixed EvolveSingleStars() in main.cpp to print correct initial mass
//                                       fixed TPAGB::CalculateCOCoreMassAtPhaseEnd() - added conditional
// 02.04.00      JR - Dec 18, 2019 - New functionality:
//                                       added columns to BSE grid functionality: Kick_Velocity_1(&2), Kick_Theta_1(&2), Kick_Phi_1(&2), Kick_Mean_Anomaly_1(&2).  Updated documentation.
//                                   Changed functionality:
//                                       removed compiler version checks from Makefile - they seemed to only work for native Ubuntu and were more of a nuisance than anything...  (old version exists as Makefile-checks)
//                                   Defect repairs:
//                                       added recalculation of gbParams Mx & Lx in HeHG calculateGbParams()
//                                       created HeHG::CalculateGBParams_Static() and GiantBranch::CalculateGBParams_Static(), called from EAGB::ResolveEnvelopeLoss() to facilitate calculation of attributes for new stellar type before actually switching.  Needed to rewrite some other functions as static.  Note: this needs to be revisited and a more elegant solution implemented.
//                                       added CalculateRadiusAndStellarTypeOnPhase() for HeHG and HeGBstars, and changed call to calculateRadiusOnPhase() to CalculateRadiusAndStellarTypeOnPhase() in BaseStar::EvolveOnPhase().  This allows for HeHG and HeGB stars to change stellar type based on radius (previously missed).
//                                       set M = McBAGB for EAGB & TPAGB only (was being set for all types >= TPAGB)
//                                       added extra print detailed in BaseBinaryStar:Evolve() - sometimes missing a switch type in detailed output if only 1 timestep
//                                       swapped heading strings for ANY_STAR_PROPERTY::IS_ECSN and ANY_STAR_PROPERTY::IS_USSN (now correct)
//                                       removed condition in BaseBinaryStar::EvaluateSupernovae().  ResolveSupernova() is now called for all stellar types (not sure what I was thinking originally. I'm sure I had a good reason - or maybe I was just tired...)
//                                       changed name of GiantBranch::CalculateProtoCoreMass() to GiantBranch::CalculateProtoCoreMassDelayed() and changed calls to the function
//                                       swapped order of calculations of ePrime (CalculateOrbitalEccentricityPostSupernova()) and m_SemiMajorAxisPrime (CalculateSemiMajorAxisPostSupernova()) in BaseBinaryStar::ResolveSupernova().  Improper order was causing wrong value of m_SeminMajorAxisPrime to be used in calculation of ePrime
//                                       set m_Disbound = true appropriately in BaseBinaryStar::Evolve() (note: m_Disbound will change name to m_Unbound soon...)
//                                       changed return value of CHeB::DetermineEnvelopeType() to CONVECTIVE.  Left CHeB DetermineEnvelopeTypeHurley2002() as RADIATIVE (used in BinaryConstituentStar::CalculateSynchronisationTimescale())
//                                       changed BINARY_PROPERTY::ORBITAL_VELOCITY to BINARY_PROPERTY::ORBITAL_VELOCITY_PRE_2ND_SUPERNOVA in BSE_SUPERNOVAE_REC (6th value printed)
//                                       added p_Erase parameter to Log::CloseStandardFile(); changed Log::CloseAllStandardFiles() to call Log::CloseStandardFile() with p_Erase=false and erase entire map after all files closed (prevent coredump when closing all files)
//                                       added ResolveSupernova() to ONeWD.h - ONeWD stars were previously not checking for SN
//                                       fixed BaseBinaryStar::InitialiseMassTransfer() - star1 was being updated instead of star2 for CH + CH stars when CHE enabled
// 02.04.01      JR - Dec 23, 2019 - Defect repairs:
//                                       Removed SN_EVENT::SN - all occurrences of SN_EVENT::SN replaced by SN_EVENT::CCSN.
//                                           The current SN event ("Is"), and past SN event ("Experienced") are now bit maps (implemented as Enum Classes).  Each can have any of the values: CCSN, ECSN, PISN, PPSIN, USSN, RUNAWAY, RECYCLED_NS, and RLOF_ONTO_NS.  See definition of SN_EVENT Enum Class in constants.h for implementation and explanation.  
//                                       Updated variables selectable for printing:
//                                           Added ANY_STAR_PROPERTY::SN_TYPE (STAR_PROPERTY, SUPERNOVA_PROPERTY, COMPANION_PROPERTY (should always be SN_EVENT::NONE for companion star))
//                                           Added ANY_STAR_PROPERTY::EXPERIENCED_SN_TYPE (STAR_PROPERTY, SUPERNOVA_PROPERTY, COMPANION_PROPERTY)
//                                           All of ANY_STAR_PROPERTY::{CCSN, ECSN, PISN, PPISN, USSN} now selectable
//                                           Removed ANY_STAR_PROPERTY::SN - no longer selectable for printing (replaced by CCSN)
//                                           Updated documentation
//                                       Changed default record specifications for logfiles BSE_DOUBLE_COMPACT_OBJECTS_REC and BSE_SUPERNOVAE_REC
//                                           Removed the individual SN_EVENT columns for both "Is" and "Experienced" conditions (e.g. CCSN, ECSN etc)
//                                           "Is*" and "Experienced*" columns replaced with SN_TYPE & Experienced_SN_TYPE columns that record the SN event type (e.g. CCSN, ECSN, PPSN, PPSIN, USSN).  
//                                           RUNAWAY, RECYCLED_NS, and RLOF_ONTO_NS are still reported in separate, individual columns.
//                                       Added workaround for non-existent CHeB blue loop.  See description in CHeB::CalculateTimescales()
//                                       Removed binary star "survived" flag - it is always the NOT of the "unbound" flag
//                                       Changed initialisation function for HeGB stars (HeGB::Initialise() in HeGB.h) to NOT recalculate m_Age if evolving from HeHG -> HeGB 
//                                       Removed initialisation of m_Age (to 0.0) from COWD::Initialise() in COWD.h
//                                   Changed behaviour:  
//                                       Changed binary star "disbound" flag to "unbound" flag.  Changed all occurrences of "disbound" to "unbound".  Changed "unbound" header flag to "Unbound"
// 02.04.02      JR - Jan 06, 2020 - Defect repairs:
//                                       Added IsPISN() & IsPPISN() to IsSNEvent()
//                                       Fixed check for SN event at top of BaseBinaryStar::ResolveSupenova()
//                                       Changed BaseBinaryStar::EvaluateSupernovae() to more closely match legacy code behaviour (see notes in function description):
//                                          Added p_Calculate2ndSN parameter to determine if 2nd supernova needs to be resolved
//                                          Clear star2 current SN event if necessary
//                                          Check m_SemiMajorAxisPrime value prior to SN events (viz. new aPrime variable)
//                                       Fixed timestep initialisation in BaseStar::CalculateConvergedTimestepZetaNuclear()  (was negative)
//                                       Fixed m_Age calculation in FGB::ResolveEnvelopeLoss()
//                                       Added CalculateInitialSupernovaMass() to NS.h - was setting M = 5.0 for >= ONeWD, should be ONeWD only (introduced in fix in v04.02.00)
//                                       Changed NS functions to return Radius in Rsol instead of km:
//                                          Added function NS:CalculateRadiusOnPhaseInKM_Static() (returns radius in km)
//                                          Changed NS:CalculateRadiusOnPhase_Static() to return Rsol
//                                          Added CalculateRadiusOnPhase() for NS (ns.h) - returns Rsol 
//                                   Changed behaviour:  
//                                       Print detailed output record whenever stellartype changes (after star 2 if both change)
// (Unchanged)   LK - Jan 10, 2020 - Defect repairs:
//                                       Added missing includes to Star.cpp, utils.h and utils.cpp (required for some compiler versions)
// 02.05.00      JR - Jan 23, 2020 - New functionality:
//                                       Grid files:
//                                          Added kick velocity magnitude random number to BSE grid file - see docs re Grids
//                                          Added range check for Kick_Mean_Anomaly_1 and Kick_Mean_Anomaly_2 ([0.0, 2pi)) in BSE grid file
//                                          Cleaned up SSE & BSE grid file code
//                                       Added m_LBVphaseFlag variable to BaseStar class; also added ANY_STAR_PROPERTY::LBV_PHASE_FLAG print variable.
//                                   Deleted functionality:  
//                                       Removed IndividualSystem option and related options - this can now be achieved via a grid file
//                                          Update pythonSubmitDefault.py to remove individual system related parameters
//                                   Changed behaviour:
//                                       Removed check for Options->Quiet() around simulation ended and cpu/wall time displays at end of EvolveSingleStars() and EvolveBinaryStars() in main.cpp
//                                   Defect repairs:
//                                       Removed erroneous check for CH stars in BaseBinaryStar::EvaluateBinary()
//                                       Fix for issue #46 (lower the minimum value of McSN in star.cpp from Mch to 1.38)
//                                          Changed 'MCH' to 'MECS' in 
//                                             BaseStar::CalculateMaximumCoreMassSN()
//                                             GiantBranch::CalculateCoreMassAtSupernova_Static
// 02.05.01      FSB - Jan 27, 2020 -Enhancement:
//                                       Cleaned up default printed headers and parameters constants.h:
//                                           - removed double parameters that were printed in multiple output files 
//                                           - changed some of the header names to more clear / consistent names
//                                           - added some comments in the default printing below for headers that we might want to remove in the near future
// 02.05.02      JR - Feb 21, 2020 - Defect repairs:
//                                       - fixed issue #31: zRocheLobe function does not use angular momentum loss
//                                       - fixed default logfile path (defaulted to '/' instead of './')
//                                       - changed default CE_ZETA_PRESCRIPTION to SOBERMAN (was STARTRACK which is no longer supported)
// 02.05.03      JR - Feb 21, 2020 - Defect repairs:
//                                       - removed extraneous debug print statement from Log.cpp
// 02.05.04      JR - Feb 23, 2020 - Defect repairs:
//                                       - fixed regression introduced in v02.05.00 that incread DNS rate ten-fold
//                                           - changed parameter from m_SupernovaDetails.initialKickParameters.velocityRandom to m_SupernovaDetails.kickVelocityRandom in call to DrawSNKickVelocity() in BaseStar::CalculateSNKickVelocity()
//                                       - reinstated STAR_1_PROPERTY::STELLAR_TYPE and STAR_2_PROPERTY::STELLAR_TYPE in BSE_SYSTEM_PARAMETERS_REC
// 02.05.05      JR - Feb 27, 2020 - Defect repair:
//                                       - fixed age resetting to 0.0 for MS_GT_07 stars after CH star spins down and switches to MS_GT_07
//                                           - ensure m_Age = 0.0 in constructor for BaseStar
//                                           - remove m_Age = 0.0 from Initialise() in MS_gt.07.h 
// 02.05.06      JR - Mar 02, 2020 - Defect repair:
//                                       - fixed m_MassesEquilibrated and associated functions - was erroneously typed as DOUBLE - now BOOL
//                                   Added/changed functionality:
//                                       - added m_MassesEquilibratedAtBirth variable to class BaseBinaryStar and associated property BINARY_PROPERTY::MASSES_EQUILIBRATED_AT_BIRTH
//                                       - tidied up pythonSubmitDefault.py a little:
//                                             - set grid_filename = None (was '' which worked, but None is correct)
//                                             - set logfile_definitions = None (was '' which worked, but None is correct)
//                                             - added logfile names - set to None (COMPAS commandline arguments already exist for these - introduced in v02.00.00)
// 02.05.07      JR - Mar 08, 2020 - Defect repair:
//                                       - fixed circularisation equation in BaseBinaryStar::InitialiseMassTransfer() - now takes new mass values into account
// 02.06.00      JR - Mar 10, 2020 - Changed functionality:
//                                       - removed RLOF printing code & associated pythonSubmitDefault.py options
// 02.06.01      JR - Mar 11, 2020 - Defect repair:
//                                       - removed extraneous debug print statement from Log.cpp (was previously removed in v02.05.03 but we backed-out the change...)
// 02.06.02      JR - Mar 15, 2020 - Defect repairs:
//                                       - removed commented RLOF printing lines in constant.h (somehow that was lost in some out of sync git merges...)
//                                       - removed commented options no longer used from Options.h and Options.cpp
//                                       - fixed units headers in constants.h - there are now no blank units headers, so SPACE delimited files now parse ok (multiple spaces should be treated as a single space)
//                                       - changed file extension for TAB delimited files to 'tsv'
//                                       - removed "useImportanceSampling" option - not used in code
//                                       - fixed typo in zeta-calculation-every-timestep option in Options.cpp
//                                       - removed redundant OPTIONS->MassTransferCriticalMassRatioHeliumGiant() from qcritflag if statement in BaseBinaryStar::CalculateMassTransfer()
//                                       - fixed OPTIONS->FixedMetallicity() - always returned true, now returns actual value
//                                       - fixed OPTIONS->OutputPathString() - was always returning raw option instead of fully qualified path
//                                       - changed the following in BaseBinaryStar::SetRemainingCommonValues() - erroneously not ported from legacy code:
//                                           (a) m_JLoss = OPTIONS->MassTransferJloss();
//                                           (b) m_FractionAccreted = OPTIONS->MassTransferFractionAccreted();
//                                           (both were being set to default value of 0.0)
//                                       - added OPTIONS->ZetaAdiabaticArbitrary() - option existed, but Options code had no function to retrieve value
//                                       - added OPTIONS->MassTransferFractionAccreted() to options - erroneously not ported from legacy code
//                                   Changed functionality:
//                                       - all options now have default values, and those values will be displayed in the help text (rather than string constants which may be incorrect)
//                                       - boolean options can now be provided with an argument (e.g. --massTransfer false)
//                                       - added ProgramOptionDetails() to Options.cpp and OPTIONS->OptionsDetails() in preparation for change in output functionality
// 02.07.00      JR - Mar 16, 2020 - New/changed functionality:
//                                       - COMPAS Logfiles are created in a (newly created) directory - this way they are all kept together
//                                       - new command line option 'output-container' implemented (also in pythonSubmitDefault.py) - this option allows the user to specify the name of the log files container directory (default is 'COMPAS_Output')
//                                       - if detailed log files are created they will be created in a directory named 'Detailed_Output' within the container directory
//                                       - a run details file named 'Run_details' is created in the container directory.  The file records the run details:
//                                             - COMPAS version
//                                             - date & time of run
//                                             - timing details (wall time, CPU seconds)
//                                             - the command line options and parameters used:
//                                                   - the value of options and an indication of whether the option was supplied by the user or the default value was used
//                                                   - other parameters - calculated/determined - are recorded
//                                   Defect repair:
//                                       - changed "--outut" option name to "--outpuPath" in stringCommands in pythonSubmitDefault.py
// 02.08.00		  AVG - Mar 17, 2020 - Changed functionality:
//  									                   - removed post-newtonian spin evolution	code & associated pythonSubmitDefault.py options
//  									                   - removed only_double_compact_objects code & associated pythonSubmitDefault.py options
//  									                   - removed tides code & associated pythonSubmitDefault.py options
//  									                   - removed deprecated options from pythonSubmitDefault.py options
//  									                   - renamed options: mass transfer, iterations -> timestep-iterations
//  									                   - commented AIS Options until fully implemented
// 02.08.01      JR - Mar 18, 2020 - Defect repairs:
//                                      - restored initialisation of AIS options in Options.cpp (AIS now defaults off instead of on)
//                                      - fixed retrieval of values for:
//                                            - ANY_STAR_PROPERTY::LAMBDA_KRUCKOW_BOTTOM, 
//                                            - ANY_STAR_PROPERTY::LAMBDA_KRUCKOW_MIDDLE, and 
//                                            - ANY_STAR_PROPERTY::LAMBDA_KRUCKOW_TOP 
//                                         in BaseStar::StellarPropertyValue().  Were all previously retrieving same value as ANY_STAR_PROPERTY::LAMBDA_KRUCKOW
//                                      - fixed some comments in BAseBinaryStar.cpp (lines 2222 and 2468, "de Mink" -> "HURLEY")
//                                      - fixed description (in comments) of BinaryConstituentStar::SetPostCEEValues() (erroneously had "pre" instead of "post" - in comments only, not code)
//                                      - fixed description of BaseStar::DrawKickDirection()
// 02.08.02      JR - Mar 27, 2020 - Defect repairs:
//                                      - fixed issue #158 RocheLobe_1<CE == RocheLobe_2<CE always
//                                      - fixed issue #160 Circularisation timescale incorrectly calculated
//                                      - fixed issue #161 Splashscreen printed twice - now only prints once
//                                      - fixed issue #162 OPTIONS->UseFixedUK() always returns FALSE.  Now returns TRUE if user supplies a fixed kick velocity via --fix-dimensionless-kick-velocity command line option
// 02.08.03      JR - Mar 28, 2020 - Defect repairs:
//                                      - fixed typo in BaseBinaryStar::ResolveCommonEnvelopeEvent() when calculating circularisation timescale in the case where star2 is the donor: star1Copy was erroneously used instead of star2Copy; changed to star2Copy
//                                      - changed circularisation timescale of binary to be minimum of constituent stars circularisation timescales, clamped to (0.0, infinity)
// 02.09.00      JR - Mar 30, 2020 - Minor enhancements:
//                                      - tightened the conditions under which we allow over-contact binaries - enabling CHE is no longer a sufficient condition after this change: the allow-rlof-at-birth option must also be specified (ussue #164)
//                                      - added printing of number of stars (for SSE) or binaries (for BSE) created to both stdout and Run_Details (issue #165)
//                                      - enhanced grid processing code in main.cpp to better handle TAB characters
// 02.09.01      JR - Mar 30, 2020 - Defect repair:
//                                      - OPTIONS->UseFixedUK() returns TRUE when user supplies -ve value via --fix-dimensionless-kick-velocity.  Now return TRUE iff the user supplies a value >=0 via --fix-dimensionless-kick-velocity
// 02.09.02      DC - Mar 30, 2020 - Defect repairs:
//                                      - Pulsar code fixed by correcting unit of NS radius in NS.cpp (added KM_TO_M constant in constants.h as a part of this),
//                                      correcting initialisation of pulsar birth parameters from GiantBranch.cpp to NS.cpp, adding an extra condition for isolated evolution when the companion loses mass but the NS does not accrete 
//                                      - option MACLEOD was printing wrongly as MACLEOD+2014 for user options, hence corrected it to MACLEOD in Options.cpp
// 02.09.03      JR - Apr 01, 2020 - Defect repairs:
//                                      - reinstated assignment of "prev" values in BaseBinaryStar::EvaluateBinary() (where call to ResolveTides() was removed).  Fixes low DNS count introduced in v02.08.00 caused by removal of ResolveTides() function (and call)
//                                      - commented option --logfile-BSE-be-binaries to match Be-Binary options commented by AVG in v02.08.00
// 02.09.04      JR - Apr 03, 2020 - Defect repair:
//                                      - removed IsUSSN() from IsSNEvent() definition in BinaryConstituentStar.cpp (USSN flag indicates just US, not USSN. Needs to be tidied-up properly)
// 02.09.05	     IM - Apr 03, 2020 - Defect repair:
//  		                            - fixed timescale calculation issue for newly created HeHG stars (from stripped EAGB stars); fixes drop in CO core mass
// 02.09.06      JR - Apr 07, 2020 - Defect repair:
//                                      - corrected calculation in return statement for Rand::Random(const double p_Lower, const double p_Upper) (issue #201)
//                                      - corrected calculation in return statement for Rand::RandomInt(const double p_Lower, const double p_Upper) (issue #201)
// 02.09.07      SS - Apr 07, 2020 - Change eccentricity, semi major axis and orbital velocity pre-2nd supernove to just pre-supernova everywhere in the code
// 02.09.08      SS - Apr 07, 2020 - Update zetaMainSequence=2.0 and zetaHertzsprungGap=6.5 in Options::SetToFiducialValues
// 02.09.09      JR - Apr 11, 2020 - Defect repair:
//                                      - restored property names in COMPASUnorderedMap<STAR_PROPERTY, std::string> STAR_PROPERTY_LABEL in constants.h (issue #218) (was causing logfile definitions files to be parsed incorrectly)
// 02.09.10	     IM - Apr 12, 2020 - Minor enhancement: added Mueller & Mandel 2020 remnant mass and kick prescription, MULLERMANDEL
//  			                     Defect repair: corrected spelling of output help string for MULLER2016 and MULLER2016MAXWELLIAN
// 02.10.01	     IM - Apr 14, 2020 - Minor enhancement: 
//  				                            - moved code so that SSE will also sample SN kicks, following same code branch as BSE 
// 02.10.02      SS - Apr 16, 2020 - Bug Fix for issue #105 ; core and envelope masses for HeHG and TPAGB stars
// 02.10.03      JR - Apr 17, 2020 - Defect repair:
//                                      - added LBV and WR winds to SSE (issue #223)
// 02.10.04	     IM - Apr 25, 2020 - Minor enhancement: moved Mueller & Mandel prescription constants to constants.h, other cleaning of this option
// 02.10.05      JR - Apr 26, 2020 - Enhancements:
//                                      - Issue #239 - added actual random seed to Run_Details
//                                      - Issue #246 - changed Options.cpp to ignore --single-star-mass-max if --single-star-mass-steps = 1.  Already does in main.cpp.
// 02.10.06      JR - Apr 26, 2020 - Defect repair:
//                                      - Issue #233 - corrected cicularisation formalae used in both BaseBinartStar constructors
// 02.11.00      JR - Apr 27, 2020 - Enhancement:
//                                      - Issue #238 - add supernova kick functionality to SSE grid file (+ updated docs)
//                                   Defect repairs:
//                                      - fixed typo in Options.h: changed '#include "rand.h" to '#include "Rand.h"
//                                      - fixed printing of actual random seed in Run_Details file (moved to Log.cpp from Options.cpp: initial random seed is set after options are set)
// 02.11.01	     IM - May 20, 2020 - Defect repair: 
//                                      - changed max NS mass for MULLERMANDEL prescription to a self-consistent value
// 02.11.02      IM - Jun 15, 2020 - Defect repair:
//                                      - added constants CBUR1 and CBUR2 to avoid hardcoded limits for He core masses leading to partially degenerate CO cores
// 02.11.03     RTW - Jun 20, 2020 - Enhancement:
//                                      - Issue #264 - fixed mass transfer printing bug 
// 02.11.04      JR - Jun 25, 2020 - Defect repairs:
//                                      - Issue #260 - Corrected recalculation of ZAMS values after eqilibration and cicularisation at birth when using grid files
//                                      - Issue #266 - Corrected calculation in BaseBinaryStar::SampleInitialMassDistribution() for KROUPA IMF distribution
//                                      - Issue #275 - Previous stellar type not set when stellar type is switched mid-timestep - now fixed
// 02.11.05      IM - Jun 26, 2020 - Defect repair:
//  				                    - Issue #280 - Stars undergoing RLOF at ZAMS after masses are equalised were removed from run even if AllowRLOFatZAMS set
// 02.12.00      IM - Jun 29, 2020 - Defect repair:
//                                      - Issue 277 - move UpdateAttributesAndAgeOneTimestepPreamble() to after ResolveSupernova() to avoid inconsistency
// 02.12.01      IM - Jul 18, 2020 - Enhancement:
//                                      - Starting to clean up mass transfer functionality
// 02.12.02      IM - Jul 23, 2020 - Enhancement:
//                                      - Change to thermal timescale MT for both donor and accretor to determine MT stability
// 02.12.03      IM - Jul 23, 2020 - Enhancement:
//                                      - Introduced a new ENVELOPE_STATE_PRESCRIPTION to deal with different prescriptions for convective vs. radiative envelopes (no actual behaviour changes yet for ENVELOPE_STATE_PRESCRIPTION::LEGACY);
//                                      - Removed unused COMMON_ENVELOPE_PRESCRIPTION
// 02.12.04      IM - Jul 24, 2020 - Enhancement:
//                                      - Changed temperatures to be written in Kelvin (see issue #278)
// 02.12.05      IM - Jul 25, 2020 - Enhancement:
//                                      - Added definition of FIXED_TEMPERATURE prescription to DetermineEnvelopeType()
//                                      - Removed unnecessary (and inaccurate) numerical zeta Roche lobe calculation
// 02.12.06      IM - Jul 26, 2020 - Enhancement:
//                                      - Extended use of zetaRadiativeEnvelopeGiant (formerley zetaHertzsprungGap) for all radiative envelope giant-like stars
// 02.12.07      IM - Jul 26, 2020 - Defect repair:
//                                      - Issue 295: do not engage in mass transfer if the binary is unbound
// 02.12.08   	AVG - Jul 26, 2020 - Defect repair:
//                                      - Issue #269: legacy bug in eccentric RLOF leading to a CEE
// 02.12.09      IM - Jul 30, 2020 - Enhancement:
//                                      - Cleaning of BaseBinaryStar::CalculateMassTransferOrbit(); dispensed with mass-transfer-prescription option
// 02.13.00      IM - Aug 2, 2020  - Enhancements and defect repairs:
//                                      - Simplified timescale calculations in BaseBinaryStar
//                                      - Replaced Fast Phase Case A MT and regular RLOF MT from non-envelope stars with a single function based on a root solver rather than random guesses (significantly improves accuracy)
//                                      - Removed all references to fast phase case A MT
//                                      - Corrected failure to update stars in InitialiseMassTransfer if orbit circularised on mass transfer
//                                      - Corrected incorrect timestep calculation for HeHG stars
// 02.13.01     AVG - Aug 6, 2020  - Defect repair:
//  									- Issue #267: Use radius of the star instead of Roche-lobe radius throughout ResolveCommonEnvelopeEvent()
// 02.13.02      IM - Aug 8, 2020  - Enhancements and defect repairs:
//                                      - Simplified random draw from Maxwellian distribution to use gsl libraries
//                                      - Fixed mass transfer with fixed accretion rate
//                                      - Cleaned up code and removed unused code
//                                      - Updated documentation
// 02.13.03       IM - Aug 9, 2020  - Enhancements and defect repairs:
//                                      - Use total core mass rather than He core mass in calls to CalculateZAdiabtic (see Issue #300)
//                                      - Set He core mass to equal the CO core mass when the He shell is stripped (see issue #277)
//                                      - Ultra-stripped SNe are set at core collapse (do not confusingly refer to stripped stars as previously, see issue #189)
// 02.13.04       IM - Aug 14, 2020 - Enhancements and defect repairs:
//                                      - Catch exception in boost root finder for mass transfer (resolve issue #317)
//                                      - Update core masses during Initialisation of HG and HeHG stars to be consistent with Hurley models
//                                      - Avoid division by zero in mass transfer rates of WDs
//                                      - Remove POSTITNOTE remnant mass prescription
// 02.13.05       IM - Aug 16, 2020 - Enhancements and defect repairs:
//                                      - General code cleaning
//                                      - Removed some redundant variables (e.g., m_EnvMass, which can be computed from m_Mass and m_CoreMass)
//                                      - Removed calculations of ZetaThermal and ZetaNuclear (these were previously incorrect because they relied on the evolution of a stellar copy which reverted to BaseStar and therefore didn't have the correct behaviour)
//                                      - Fixed CalculateZadiabatic to use ZetaAdiabaticArbitrary rather than ZetaThermalArbitrary; removed the latter
//                                      - Capped He core mass gain during shell H burning for CHeB and TPAGB stars, whose on-phase evolution now ends promptly when this limit is reached; this change also resolves issue #315 (higher mass SN remnants than total stellar mass)
// 02.13.06     AVG - Aug 20, 2020  - Defect repair:
//  									- Issue #229: Corrected fitting parameters in Muller 16 SN kick function
// 02.13.07      IM - Aug 20, 2020  - Enhancements:
//                                      - ONeWDs can now undergo ECSN if their mass rises above MECS=1.38 solar masses (previously, they could only undergo CCSN on rising above 1.38 solar masses).  ONeWD::CalculateInitialSupernovaMass now returns MCBUR1 rather than 5.0 to ensure this happens
//                                      - BaseStar::CalculateMaximumCoreMassSN() has been removed - it is superfluous since  GiantBranch::CalculateCoreMassAtSupernova_Static does the same thing
//                                      - Some misleading comments in TPAGB dealing with SNe have been clarified
//                                      - Option to set MCBUR1 [minimum core mass at base of the AGB to avoid fully degenerate CO core formation] to a value different from the Hurley default of 1.6 solar masses added, Issue #65 resolved
//                                      - Removed unused Options::SetToFiducialValues()
//                                      - Documentation updated
// 02.13.08       JR - Aug 20, 2020 - Code cleanup:
//                                      - moved BaseStar::SolveKeplersEquation() to utils
//                                      - changed call to (now) utils::SolveKeplersEquation() in BaseStar::CalculateSNAnomalies() to accept tuple with error and show error/warning as necessary
//                                      - removed call to std::cerr from utils::SolveQuadratic() - now returns error if equation has no real roots
//                                      - changed call to utils::SolveQuadratic() in GiantBranch::CalculateGravitationalRemnantMass() to accept tuple with error and show warning as necessary
//                                      - changed RadiusEqualsRocheLobeFunctor() in BinaryBaseStar.h to not use the SHOW_WARN macro (can't uset ObjectId() function inside a templated function - no object)
//                                      - changed COMMANDLINE_STATUS to PROGRAM_STATUS (better description)
//                                      - moved ERROR:NONE to top of enum in constants.h (so ERROR = 0 = NONE - makes more sense...)
//                                      - added new program option '--enable-warnings' to enable warning messages (via SHOW_WARN macros).  Default is false.  SHOW_WARN macros were previously #undefined
// 02.13.09     RTW - Aug 21, 2020  - Code cleanup:
// 									    - Created changelog.txt and moved content over from constants.h
// 									    - Changed OrbitalVelocity to OrbitalAngularVelocity where that parameter was misnamed
// 									    - Changed Pre/PostSNeOrbitalVelocity to OrbitalVelocityPre/PostSN for consistency
// 									    - Added and updated physical conversion constants for clarity (e.g MSOL to MSOL_TO_KG)
// 									    - Removed ID from output files, it is confusing and superseded by SEED
// 									    - Removed 'Total' from TotalOrbital(Energy/AngularMomentum)
// 									    - Typos
// 02.13.10     IM - Aug 21, 2020   - Enhancement:
//                                      - Added caseBBStabilityPrescription in lieu of forceCaseBBBCStabilityFlag and alwaysStableCaseBBBCFlag to give more options for case BB/BC MT stability (issue #32)
// 02.13.11     IM - Aug 22, 2020   - Enhancement:
//                                      - Removed several stored options (e.g., m_OrbitalAngularVelocity, m_StarToRocheLobeRadiusRatio, etc.) to recompute them on an as-needed basis
//                                      - Removed some inf values in detailed outputs
//                                      - Slight speed-ups where feasible
//                                      - Shift various calculations to only be performed when needed, at printing, and give consistent values there (e.g., OmegaBreak, which was never updated previously)
//                                      - Remove a number of internal variables
//                                      - Declare functions constant where feasible
//                                      - Remove options to calculate Zetas and Lambdas at every timestep; variables that only appear in detailed outputs should not be computed at every timestep in a standard run
//                                      - Update documentation
//                                      - Remove postCEE binding energy (meaningless and wasn't re-computed, anyway)
// 02.13.12     IM - Aug 23, 2020   - Enhancement:
//                                      - More cleaning, removed some of the unnecessary prime quantities like m_SemiMajorAxisPrime, m_EccentricityPrime, etc.
//                                      - Thermal timescales are now correctly computed after the CE phase
//                                      - Detailed output passes a set of self-consistency checks (issue #288)
// 02.13.13     JR - Aug 23, 2020   - Defect repairs:
//                                      - Fixed debugging and logging macros in LogMacros.h
// 02.13.14     IM - Aug 29, 2020   - Defect repairs:
//                                      - Address issue #306 by removing detailed printing of merged binaries
//                                      - Address issue #70 by stopping evolution if the binary is touching
//                                      - Check for merged binaries rather than just touching binaries in Evaluate
//                                      - Minor cleaning (e.g., removed unnecessary CheckMassTransfer, which just repeated the work of CalculateMassTransfer but with a confusing name)
// 02.13.15     IM - Aug 30, 2020   - Defect repairs:
//                                      - Fixed issue #347: CalculateMassTransferOrbit was not correctly accounting for the MT_THERMALLY_LIMITED_VARIATION::RADIUS_TO_ROCHELOBE option
//                                      - Assorted very minor cleaning, including comments
// 02.14.00     IM - Aug 30, 2020   - Enhancement:
//                                      - Recreate RLOF printing (resolve issue #212)
// 02.14.01     ML - Sep 05, 2020   - Code cleanup:
//                                      - Issue #354 - Combine HYDROGEN_RICH and HYDROGEN_POOR supernova output variables into a single boolean variable IS_HYDROGEN_POOR 
// 02.15.00     JR - Sep 09, 2020   - Enhancements and related code cleanup:
//                                      - implemented "DETAILED_OUTPUT" folder inside "COMPAS_Output" container for SSE output
//                                      - SSE Parameters files moved to "DETAILED_OUTPUT" folder (they are analogous to BSE_Detailed_Output files)
//                                      - implemented SSE Switch Log and BSE Switch Log files (record written at the time of stellar type switch - see documentation)
//                                      - implemented SSE Supernova log file - see documentation (issue #253)
//                                      - added TIMESCALE_MS as a valid property in BaseStar::StellarPropertyValue().  The TIMESCALE_MS value in the SSE_Parameters file was being printed as "ERROR!" and nobody noticed :-)  It now prints correctly.
// 02.15.01     RS - Sep 10, 2020   - Enhancement
//                                       - added profiling option to keep track of repeated pow() calls
// 02.15.02     IM - Sep 11, 2020   - Defect repair
//                                       - changed ultra-stripped HeHG and HeGB stars to immediately check for supernovae before collapsing into WDs; this resolves issue #367
// 02.15.03     RTW - Sep 11, 2020   - Code cleanup:
//                                      - Set all references to kick "velocity" to magnitude. This is more correct, and will help distinguish from system and component vector velocities later
// 02.15.04     JR - Sep 11, 2020   - Enhancement
//                                       - refactored profiling code
//                                          - profiling code can now be #defined away for production build
//                                          - added options (via #defines) to profiling code: counts only (no CPU spinning), and print calling function name
//                                       - removed profiling program option
// 02.15.05     JR - Sep 12, 2020   - Code cleanup
//                                       - removed superfluous (and broken) #define guard around profiling.cpp
//                                       - minor change to profiling output (moved header and trailer to better place)
// 02.15.06     IM - Sep 12, 2020   - Defect repair
//                                       - Changed BaseBinaryStar::ResolveSupernova to account only for mass lost by the exploding binary during the SN when correcting the orbit
//                                       - Delayed supernova of ultra-stripped stars so that the orbit is adjusted in response to mass transfer first, before the SN happens
// 02.15.07     RTW - Sep 13, 2020   - Enhancement:
//                                      - Issue #12 - Move enhancement STROOPWAFEL from Legacy COMPAS to new COMPAS
//                                      - Issue #18 - double check STROOPWAFEL works in newCOMPAS
//                                      - Issue #154 - Test compatibility of CompasHPC and BSE_Grid.txt
//                                      - Added in combined functionality of Stroopwafel and pythonSubmit, with support for HPC runs
// 02.15.08     IM - Sep 14, 2020   - Defect repair:
//                                      - Issue #375 Error in Hurley remnant mass calculation
// 02.15.09     RTW - Oct 1, 2020   - Code cleanup:
//                                      - Rewrote ResolveSupernova to match Pfahl, Rappaport, Podsiadlowski 2002, and to allow for vector addition of system and component velocities
//                                      - Changed meaning of Supernova_State (see Docs)
//                                      - PostSN parameters have been removed
//                                      - SN phi has been redefined
// 02.15.10     IM - Oct 3, 2020    - Code cleanup:
//                                      - Removed some unnecessary internal variables and functions (m_TotalMass, m_TotalMassPrev, m_ReducedMass, m_ReducedMassPrev, m_TotalAngularMomentumPrev, CalculateAngularMomentumPrev(), EvaluateBinaryPreamble(),...
//                                      - Cleaned up some unclear comments
//                                      - ResolveCoreCollapseSN() no longer takes the Fryer engine as an argument (Fryer is just one of many possible prescriptions)
// 02.15.11     IM - Oct 3, 2020    - Defect repair and code cleanup:
//                                      - Fixed a number of defects in single stellar evolution (Github issues #381, 382, 383, 384, 385)
//                                      - The Fryer SN engine (delayed vs rapid) is no longer passed around, but read in directly in CalculateRemnantMassByFryer2012()
// 02.15.12     IM - Oct 5, 2020    - Enhancement
//                                      - Added timestep-multiplier option to adjust SSE and BSE timesteps relative to default
//                                      - Added eccentricity printing to RLOF logging
//                                      - Adjusted pythonSubmitDefault.py to include PESSIMISTIC CHE
//                                      - Updated documentation
// 02.15.13     JR - Oct 8, 2020    - Defect repair:
//                                      - Added checks for maximum time and timesteps to SSE code- issue #394
// 02.15.14     IM - Oct 8, 2020    - Defect repair:
//                                      - Added checks for dividing by zero when calculating fractional change in radius
// 02.15.15     IM - Oct 8, 2020    - Defect repair:
//                                      - Added safeguards for R<R_core in radius perturbation for small-envelope stars, complete addressing issue #394
// 02.15.16     RTW - Oct 14, 2020  - Code cleanup
//                                      - Changed separation to semiMajorAxis in RLOF and BeBinary properties
// 02.15.17     IM - Oct 16, 2020   - Defect repair and code cleanup:
//                                      - Issue 236 fixed: SN printing correctly enabled for all SNe
//                                      - Minor code cleaning: Cleaned up EvaluateSupernovae(), removed unnecessary m_Merged variable
// 02.15.18     RTW - Oct 22, 2020  - Code cleanup
//                                      - Removed redundant 'default' extension from files in the "defaults/" folder, and fixed references in the documentation.
//                                      - Added in '0' buffers to the Wall Times output to match the HH:MM:SS format
// 02.15.19     IM - Oct 23, 2020   - Enhancements
//                                      - Continue evolving DCOs until merger if EvolvePulsars is on (Issue #167)
//                                      - Removed m_SecondaryTooSmallForDCO (Issue #337)
// 02.15.20     RTW - Nov 03, 2020  - Code cleanup
//                                      - Removed unnecessary supernova phi rotation - it was added to agree with Simon's original definition, and to allow for seeds to reproduce the same SN final orbit. 
//                                      -   Removing it means seeds won't reproduce the same systems before and after, but populations are unaffected.
// 02.16.00     JR - Nov 03, 2020   - Enhancements
//                                      - Implemented new grid file functionality (see discussion in issue #412); updated docs - see docs (doc v2.3 has new documentation)
//
//                                      - Added all options to printing functionality: all options can now be selected for printing, 
//                                        either in the default log record specifications, or at runtime via the logfile-definitions option
//
//                                      - 'CHE_Option' header string changed to 'CHE_Mode'.  A few typos fixed in header strings.
//
//                                      - Added options
//                                          - initial-mass                          initial mass for single star (SSE)
//                                          - initial-mass-1                        initial mass for primary (BSE)
//                                          - initial-mass-2                        initial mass for secondary (BSE)
//                                          - semi-major-axis, a                    initial semi-major axis (BSE)
//                                          - orbital-period                        initial orbital period – only used if ‘semi-major-axis’ not specified
//                                          - eccentricity, e                       initial eccentricity (BSE)
//                                          - mode                                  mode of evolution: SSE or BSE (default is BSE)
//                                          - number-of-systems                     number of systems (single stars/binary stars) to evolve
//                                          - kick-magnitude-random                 kick magnitude random number for the star (SSE): used to draw the kick magnitude
//                                          - kick-magnitude                        the (drawn) kick magnitude for the star (SSE)
//                                          - kick-magnitude-random-1               kick magnitude random number for the primary star (BSE): used to draw the kick magnitude
//                                          - kick-magnitude-1                      the (drawn) kick magnitude for the primary star (BSE)
//                                          - kick-theta-1                          the angle between the orbital plane and the ’z’ axis of the supernova vector for the primary star (BSE)
//                                          - kick-phi-1                            the angle between ’x’ and ’y’, both in the orbital plane of the supernova vector, for the primary star (BSE)
//                                          - kick-mean-anomaly-1                   the mean anomaly at the instant of the supernova for the primary star (BSE)
//                                          - kick-magnitude-random-2               kick magnitude random number for the secondary star (BSE): used to draw the kick magnitude
//                                          - kick-magnitude-2                      the (drawn) kick magnitude for the secondary star (BSE)
//                                          - kick-theta-2                          the angle between the orbital plane and the ’z’ axis of the supernova vector for the secondary star (BSE)
//                                          - kick-phi-2                            the angle between ’x’ and ’y’, both in the orbital plane of the supernova vector, for the secondary star (BSE)
//                                          - kick-mean-anomaly-2                   the mean anomaly at the instant of the supernova for the secondary star (BSE)
//                                          - muller-mandel-kick-multiplier-BH      scaling prefactor for BH kicks when using 'MULLERMANDEL'
//                                          - muller-mandel-kick-multiplier-NS      scaling prefactor for NS kicks when using 'MULLERMANDEL'
//                                          - switchlog                             replaces ‘BSEswitchLog’ and ‘SSEswitchLog’
//                                          - logfile-rlof-parameters               replaces ‘logfile-BSE-rlof-parameters’
//                                          - logfile-common-envelopes              replaces ‘logfile-BSE-common-envelopes’
//                                          - logfile-detailed-output               replaces ‘logfile-BSE-detailed-output’, and now also used for SSE
//                                          - logfile-double-compact-objects		replaces ‘logfile-BSE-double-compact-objects’
//                                          - logfile-pulsar-evolution              replaces ‘logfile-BSE-pulsar-evolution’
//                                          - logfile-supernovae                    replaces ‘logfile-BSE-supernovae’ and ‘logfile-SSE-supernova’
//                                          - logfile-switch-log                    replaces ‘logfile-BSE-switch-log’ and ‘logfile-SSE-switch-log’
//                                          - logfile-system-parameters             replaces ‘logfile-BSE-system-parameters’
//
//                                      - Removed options
//                                          - number-of-binaries                    replaced by ‘number-of-systems’ for both SSE and BSE
//                                          - single-star-min                       replaced by ‘initial-mass’ and ‘number-of-stars’
//                                          - single-star-max                       replaced by ‘initial-mass’ and ‘number-of-stars’
//                                          - single-star-mass-steps                replaced by ‘initial-mass’ and ‘number-of-stars’
//                                          - BSEswitchLog                          replaced by ‘switchlog’
//                                          - SSEswitchLog                          replaced by ‘switchlog’
//                                          - logfile-BSE-rlof-parameters           replaced by ‘logfile-rlof-parameters’
//                                          - logfile-BSE-common-envelopes          replaced by ‘logfile-common-envelopes’
//                                          - logfile-BSE-detailed-output           replaced by ‘logfile-detailed-output’
//                                          - logfile-BSE-double-compact-objects    replaced by ‘logfile-double-compact-objects’
//                                          - logfile-BSE-pulsar-evolution          replaced by ‘logfile-pulsar-evolution’
//                                          - logfile-BSE-supernovae                replaced by ‘logfile-supernovae’
//                                          - logfile-SSE-supernova                 replaced by ‘logfile-supernovae’
//                                          - logfile-BSE-switch-log                replaced by ‘logfile-switch-log’
//                                          - logfile-SSE-switch-log                replaced by ‘logfile-switch-log’
//                                          - logfile-BSE-system-parameters         replaced by ‘logfile-system-parameters’
//
//                                      - Overloaded Options – these options are context-aware and are used for both SSE and BSE:
//                                          - number-of-systems                     specifies the number of systems (single stars/binary stars) to evolve
//                                          - detailed-output                       switches detailed output on/off for SSE or BSE
//                                          - switchlog                             enables the switch log for SSE or BSE
//                                          - logfile-detailed-ouput                defines filename for SSE or BSE detailed output file
//                                          - logfile-supernovae                    defines filename for SSE or BSE supernovae file
//                                          - logfile-switch-log                    defines filename for SSE or BSE switch log file
// 02.16.01     JR - Nov 04, 2020   - Enhancement
//                                      - changed switchlog implementation so that a single switchlog file is created per run
//                                        (see Issue #387 - note: single '--switch-log' option (shared SSE/BSE) implemented in v02.16.00)
// 02.16.02     IM - Nov 05, 2020   - Enhancements, Defect repairs
//                                      - Updated MT stability criteria for HeMS stars (Issue #425) to use MS zeta value
//                                      - Corrected baryon number for HeWD to match Hurley prescription (Issue #416)
//                                      - Corrected calculation of core mass after 2nd dredge-up (Issue #419)
//                                      - Corrected calculation of minimum radius on CHeB (Issue #420)
// 02.16.03     JR - Nov 08, 2020   - Defect repairs, Enhancements
//                                      - Issue #308
//                                          - added constant for minimum initial mass, maximum initial mass, minim metallicity and maximum metallicity to constants.h
//                                          - added checks to options code (specifically Options::OptionValues::CheckAndSetOptions()) to check option values for
//                                            initial mass and metallicity against constraints in constants.h
//                                      - Issue #342
//                                          - replaced header string suffixes '_1', '_2', '_SN', and '_CP' with '(1)', '(2)', '(SN)', and '(CP)' respectively
//                                          - now header strings ending in '(1)' indicate the value is for Star_1, '(2) for Star_2, '(SN)' for the supernova, and '(CP)' the companion
//                                      - Issue #351
//                                          - moved flags RECYCLED_NS and RLOF_ONTO_NS from SN_EVENT enum - now flags in BinaryConstiuentStar class
//                                          - removed RUNAWAY flag from SN_EVENT enum - removed entirely from code (not required)
//                                      - Issue #362
//                                          - changed header strings for RZAMS (radius at ZAMS) to 'Radius@ZAMS' - now consistent with MZAMS (mass at ZAMS - 'Mass@ZAMS')
//                                      - Issue #363
//                                          - made header strings for Lambdas uniform (all now start with 'Lambda_')
//                                      - Issue #409
//                                          - removed SN_THETA and SN_PHI from default SSE_SUPERNOVAE_REC (don't apply to SSE)
//                                      - Fixed defect that caused semi-major axis to be drawn from distribution rather than calculated from supplied orbital period
//                                        (moved check and calculation from options.cpp to BaseBinaryStar.cpp)
// 02.17.00     JR - Nov 10, 2020   - Enhancement, defect repairs, code cleanup
//                                      - Added SSE System Parameters file
//                                          - records initial parameters and result (final stellar type) 
//                                          - useful when detailed output is not required
//                                      - Fix for Issue #439
//                                      - Fixed typo in LogfileSwitchLog() in Options.h - only affected situation where user specified switchlog filename (overriding default filename)
//                                      - Removed m_LBVfactor variable from BaseBinaryStar - never used in BSE code
//                                      - Removed m_LBVfactor variable from BaseStar - use OPTIONS->LuminousBlueVariableFactor()
//                                      - Removed m_WolfRayetFactor variable from BaseBinaryStar - never used in BSE code
//                                      - Removed m_LBVfactor variable from BaseStar - use OPTIONS->WolfRayetFactor()
// 02.17.01     RTW - Nov 10, 2020  - Enhancement:
//                                      - Added in Schneider 2020 remnant mass prescriptions (standard and alternative)
//                                      - Added parameter MassTransferDonorHistory, as required for above prescription, which tracks the MT donor type (from which the MT Case can be established)
// 02.17.02     RTW - Nov 13, 2020  - Enhancement:
//                                      - Cleaned up the demo plotting routine so that the plot produced is the plot we use in the methods paper
// 02.17.03     JR - Nov 13, 2020   - Enhancements, code cleanup
//                                      - Added metallicity-distribution option: available distributions are ZSOLAR and LOGUNIFORM (see documentation)
//                                          - Added metallicity-min and metallicity-max options (for metallicity-distribution option)
//                                          - Metallicity is sampled if not explicitly specified via the --metallicity option - this was existing functionality, but
//                                            no distribution was implemented: sampling always returned ZSOLAR.  This change adds the LOGUNIFORM distribution, and 'formalises' the ZSOLAR 'distribution'.
//                                      - Added MASS to default SSE_SYSTEM_PARAMETERS_REC
//                                      - Removed AIS code
//                                      - Removed variable 'alpha' from BinaryCEDetails struct - use OPTIONS->CommonEnvelopeAlpha()
//                                          - Removed BINARY_PROPERTY::COMMON_ENVELOPE_ALPHA - use PROGRAM_OPTION::COMMON_ENVELOPE_ALPHA
//                                      - Issue #443: removed eccentricity distribution options FIXED, IMPORTANCE & THERMALISE (THERMALISE = THERMAL, which remains) 
// 02.17.04     JR - Nov 14, 2020   - Defect repairs
//                                      - Added CalculateRadiusOnPhase() and CalculateLuminosityOnPhase() to class BH (increases DNS yield)
//                                      - Added metallicity to sampling conditions in BaseBinaryStar constructor (should have been done when LOGUNIFORM metallicity distribution added)
// 02.17.05     TW - Nov 16, 2020   - Defect repairs
//                                      - Issue #444
//                                          - Fixed typo in synchronisation timescale
// 02.17.06     RTW - Nov 17, 2020  - Bug fix:
//                                      - Fixed Schneider remnant mass inversion from logRemnantMass^10 to 10^logRemnantMass, added some comments in the same section
// 02.17.07     TW - Nov 17, 2020   - Enhancements, code cleanup
//                                      - Issue #431
//                                          - Added option to change LBV wind prescription: choices are NONE, HURLEY_ADD, HURLEY and BELCYZNSKI
//                                      - Replaced numbers with constants for luminosity and temperature limits in mass loss
//                                      - Consolidated checks of luminosity for NJ winds within function
//                                      - NOTE: the above makes sure luminosity is checked before applying NJ winds for MS stars, this was not previously the case but I think it should be
// 02.17.08     JR - Nov 19, 2020   - Enhancements, code cleanup
//                                      - Added orbital-period-distribution option (see note in Options.cpp re orbital period option)
//                                      - Added mass-ratio option
//                                      - Updated default pythonSubmit to reflect new options, plus some previous omissions (by me...)
//                                      - Minor typo/formatting changes throughout
//                                      - Updated docs for new options, plus some typos/fixes/previous omissions
// 02.17.09     RTW - Nov 20, 2020  - Bug fix:
//                                      - Removed corner case for MT_hist=8 stars in the Schneider prescription (these should be considered Ultra-stripped)
// 02.17.10     RTW - Nov 25, 2020  - Enhancement:
//                                      - Cleaned up Schneider remnant mass function (now uses PPOW), and set the HeCore mass as an upper limit to the remnant mass
// 02.17.11     LVS - Nov 27, 2020  - Enhancements:
//                                      - Added option to vary all winds with OverallWindMassLossMultiplier
// 02.17.12     TW - Dec 9, 2020    - Enhancement, code cleanup, bug fix
//                                      - Issue #463
//                                          - Changed variable names from dml, dms etc. to rate_XX where XX is the mass loss recipe
//                                          - No longer overwrite variables with next mass loss recipe for clarity
//                                      - Added a new option to check the photon tiring limit during mass loss (default false for now)
//                                      - Added a new class variable to track the dominant mass loss rate at each timestep
// 02.17.13     JR - Dec 11, 2020   - Defect repair
//                                      - uncomment initialisations of mass transfer critical mass ratios in Options.cpp (erroneously commented in v02.16.00)
// 02.17.14     TW - Dec 16, 2020   - Bug fix
//                                      - fix behaviour at fLBV=0 (had been including other winds but should just ignore them)
// 02.17.15     JR - Dec 17, 2020   - Code and architecture cleanup
//                                      - Architecture changes:
//                                          - Added Remnants class    - inherits from HeGB class
//                                          - Added WhiteDwarfs class - inherits from Remnants class; most of the WD code moved from HeWD, COWD and ONeWD to WhiteDwarfs class
//                                          - Changed HeWD class      - inherits from WhiteDwarfs class (COWD still inherits from HeWD; ONeWD from COWD)
//                                          - Change NS class         - inherits from Remnants class; code added/moved as necessary
//                                          - Change BH class         - inherits from Remnants class; code added/moved as necessary
//                                          - Change MR class         - inherits from Remnants class; code added/moved as necessary
//                                      - Code cleanup:
//                                          - added "const" to many functions (mostly SSE code) that dont modify class variables ("this") (still much to do, but this is a start)
//                                          - added "virtual" to GiantBranch::CalculateCoreMassAtBAGB() and BaseStar::CalculateTemperatureAtPhaseEnd()
//                                              - will have no impact given where they are called, but the keyword should be there (in case of future changes)
//                                          - changed hard-coded header suffixes from _1 -> (1), _2 -> (2)
//                                      - Added call to main() to seed random number generator with seed = 0 before options are processed (and user specified seed is know).  Ensures repeatability.
//                                      - Changed "timestep below minimum" warnings in Star.cpp to be displayed only if --enable-warnings is specified
// 02.17.16     JR - Dec 17, 2020   - Code cleanup
//                                      - Removed "virtual" from GiantBranch::CalculateCoreMassAtBAGB() (incorrectly added in v02.17.15 - I was right the first time)
//                                      - Removed "const" from Remnants::ResolveMassLoss() (inadvertently added in v02.17.15)
//                                      - Removed declarations of variables m_ReducedMass, m_ReducedMassPrev, m_TotalMass, and m_TotalMassPrevfrom BaseBinaryStar.h (cleanup begun in v02.15.10 - these declarations were missed)
// 02.17.17     RTW - Dec 17, 2020  - Code cleanup
//                                      - Removed MassTransferCase related variables in favor of MassTransferDonorHist
// 02.17.18     JR - Dec 18, 2020   - Defect repair
//                                      - Typo in options code for option --switch-log: "switchlog" was incorrectly used instead of "switch-log"
// 02.17.19     LVS - Dec 19, 2020  - Enhancements:
//                                      - Added option to vary winds of cool stars (with T < VINK_MASS_LOSS_MINIMUM_TEMP) via a CoolWindMassLossMultiplier
// 02.18.00     JR - Jan 08, 2021   - Enhancement:
//                                      - Added support for HDF5 logfiles (see notes at top of log.h)
//                                      - Added 'logfile-type' option; allowed values are HDF5, CSV, TSV, TXT; default is HDF5
//                                      - Added 'hdf5-chunk-size' option - specifies the HDF5 chunk size (number of dataset entries)
//                                      - Added 'hdf5-buffer-size' option - specifies the HDF5 IO buffer size (number of chunks)
//                                      - Removed 'logfile-delimiter' option - delimiter now set by logfile type (--logfile-type option described above)
//                                      - Changed header strings containing '/' character: '/' replaced by '|' (header strings become dataset names in HDF5 files, and '/' is a path delimiter...)
// 02.18.01     SS - Jan 11, 2021   - Defect repair
//                                      - Added check if binary is bound when evolving unbound binaries
// 02.18.02     JR - Jan 12, 2021   - Defect repair:
//                                      - Changed "hdf5_chunk_size = 5000" to "hdf5_chunk_size = 100000" in default pythonSubmit (inadvertently left at 5000 after some tests...)
// 02.18.03     SS - Jan 19, 2021   - Enhancement:
// 									    - Added check for neutron star mass against maximum neutron star mass. 
//									      If a neutron star exceeds this mass it should collapse to a black hole. 
//                                        This can be relevant for neutron stars accreting, e.g. during common envelope evolution
// 02.18.04     IM - Jan 28, 2021   - Enhancement:
//                                      - NS to BH collapse preserves mass (see discussion in #514)
//                                      - Fixed comment typo
// 02.18.05     JR - Jan 29, 2021   - Defect repair:
//                                      - Honour '--evolve-unbound-systems' option when specified in a grid file (see issue #519)
//                                      - Honour '--evolve-pulsars' option when specified in a grid file (same as issue #519)
//                                      - Added "maximum-evolution-time", "maximum-number-timestep-iterations", and "timestep-multiplier" to m_GridLineExcluded vector in Options.h (previous oversight)
// 02.18.06     SS - Feb 1, 2021    - Defect repair:
//                                      - Make COMPAS use --neutrino-mass-loss-BH-formation options (resolves issue #453)
// 02.18.07     JR - Feb 18, 2021   - Enhancement:
//                                      - Added 'rotational-frequency' option so users can specify initial rotational frequency of SSE star
//                                      - Added 'rotational-frequency-1' and 'rotational-frequency-2' options so users can specify initial rotational frequency of both BSE stars
//                                      - Changed units of rotational frequencies written to logfiles (omega, omega_break, omega_ZAMS) from rotations per year to Hz
//                                      - Changed program option header strings containing '_1' and '_2' to '(1)' and '(2)' for consistency
// 02.18.08     JR - Feb 26, 2021   - Defect repairs:
//                                      - Remove stray diagnostic print from BaseStar constructor in BaseStar.cpp
//                                      - Fix for issue #530 - some commandline options ignored when a grid file is used
//                                          - the issue here was case-sensitive vs case-insensitive matches (asking BOOST to do case-insensitive matches for option names doesn't propagate to all matches BOOST does...)
//                                          - the options affected were all options that have mixed-case names:
//
//                                              - case-BB-stability-prescription
//                                              - kick-magnitude-sigma-CCSN-BH
//                                              - kick-magnitude-sigma-CCSN-NS
//                                              - kick-magnitude-sigma-ECSN
//                                              - kick-magnitude-sigma-USSN
//                                              - mass-transfer-thermal-limit-C
//                                              - muller-mandel-kick-multiplier-BH
//                                              - muller-mandel-kick-multiplier-NS
//                                              - neutrino-mass-loss-BH-formation
//                                              - neutrino-mass-loss-BH-formation-value
//                                              - PISN-lower-limit
//                                              - PISN-upper-limit
//                                              - PPI-lower-limit
//                                              - PPI-upper-limit
// 02.18.09     ML - Mar 22, 2021   - Defect repair:
//                                      - Correct polynomial evaluation of Nanjing lambda's for EAGB and TPAGB stellar types.
// 02.18.10     LVS - Apr 06, 2021   - Enhancement:
//                                      - Added PPISN prescription option - Farmer 2019
// 02.19.00     JR - Apr 20, 2021   - Enhancements and Defect Repairs:
//                                      - Enhancements:
//                                          - Added option to enable users to add program options values to BSE/SSE system parameters files
//                                              - option is '--add-options-to-sysparms', allowed values are {ALWAYS, GRID, NEVER}.  See docs for details.
//                                          - Included "Run_Details" file in HDF5 output file if logfile type = HDF5.  The text Run_Details file still exists
//                                            so users can still easily look at the contents of the Run_Details file - this enhancements adds a copy of the
//                                            Run_Details file to the HDF5 output file.
//
//                                      - Defect Repairs:
//                                          - fixed a few previously unnoticed typos in PROGRAM_OPTION map in constamts.h, and in Options::OptionValue() function.
//                                            Fairly benign since they had't been noticed, but needed to be fixed.
//
//                                      Modified h5copy.py (in postProcessing/Folders/H5/PythonScripts) so that groups (COMPAS files) will not be copied
//                                      if the group exists in the destination file but has a different number of datasets (columns) from the group in
//                                      the source file.
//
//                                      Also provided h5view.py - an HDF5 file viewer for COMPAS HDF5 files (in postProcessing/Folders/H5/PythonScripts).  See
//                                      documentation as top of source file for details.
// 02.19.01     JR - Apr 30, 2021   - Enhancements and Defect Repairs:
//                                      - Enhancements:
//                                          - changed chunk size for HDF5 files to HDF5_MINIMUM_CHUNK_SIZE for Run_Details group in COMPAS_Output and for detailed output files.
//                                              - Run_Details is a small file, and detailed output files are generally a few thousand records rather than hundreds of thousands, 
//                                                so a smaller chunk size wastes less space and doesn't impact performance significantly
//
//                                      - Defect Repairs:
//                                          - fixed issue #548 - HDF5 detailed output files not created when random-seed specified in a grid file
//                                          - fixed defect where records in HDF5 output files would be duplicated if the number of systems exceeded the HDF5 chunk size
//                                            being used (the default chunk size is 100000 - that might explain why this problem hasn't been reported)
//
//                                      Modified h5view.py (in postProcessing/Folders/H5/PythonScripts) to handle detailed output files
// 02.19.02     LVS - May 04, 2021   - Defect Repairs:
//                                      - Avoid possibility of exceeding total mass in Farmer PPISN prescription
// 02.19.03     TW - May 18, 2021    - Enhancement:
//                                      - Change default LBV wind prescription to HURLEY_ADD
// 02.19.04     JR - May 24, 2021    - Defect Repair:
//                                      - Fixed incrementing of random seed and binary id when grid file contains sets/ranges
//
//                                      Modified h5view.py (in postProcessing/Folders/H5/PythonScripts) to print number of unique seeds (where relevant) in summary output
// 02.20.00     IM - June 14, 2021  - Enhancement:
//                                      - Port defaults from preProcessing/pythonSubmit.py to options.cpp
//                                      - Minor fixes (e.g., documentation)
// 02.20.01     JR - June 21, 2021  - Defect repair:
//                                      - Fix for issue #585: add formatted value and delimiter to logrecord string in Log.h (defect introduced in v02.18.00; only affected SSE_Supernovae logfile)
// 02.20.02     JR - July 26, 2021  - Defect repair:
//                                      - Add HDF5 support to logging code for SSE/BSE switch log files.  Support for HDF5 switch files was inadvertently not added when HDF5 file support as added in v02.18.00 for all standard log files.  Switch log files are 'special' (they have extra columns, not part of the 'standard' log file functionality), and that was missed.
//                                      - Also removed '-lsz' from Makefile and Makefile.docker - library not required
// 02.21.00     JR - July 28, 2021  - Enhancement and Defect Repairs:
//                                      - Added code to copy any grid file and/or logfile-definitions file specified to output container.
//                                      - Copying a large grid file could take time, and take up much space, so added new program option '--store-input-files' which is TRUE by default.  If FALSE, neither the grid file (if specified) nor the logfile-definitions file (if specified) will be copied to the output container (if TRUE, both will be copied (if specified)).
//                                      - Fixed issue #600: changed pythonSubmit.py to treat fully-qualified grid filenames and fully-qualified logfile-definitions filenames correctly (i.e. don't add CWD if the filename is already fully-qualified).
//                                      - Fixed issue #601: changed pythonSubmit.py to put all boolean parameters on the commandline, with "True" or "False" value.
// 02.21.01     RTW - Aug 21, 2021  - Defect Repair:
//                                      - PrintRLOFProperties now gets called immediately before and after the call to EvaluateBinary so that the changes reflect only BSE changes.
//                                      - The function call has also been tidied up to take an argument specifying whether the call was made before or after the MT took place.
// 02.22.00     JR - Aug 26, 2021   - Enhancement:
//                                      - Added functionality to allow users to select a range of lines from the grid file (if specified) to process.  Added program options --grid-start-line and --grid-lines-to-process - see documentation for details.
// 02.22.01     JR - Sep 11, 2021   - Defect repair:
//                                      - Fix for issue #615: defaults for calculated/drawn program options now calculated after random seed is set for the system being evolved.
// 02.22.02     IM - Oct 4, 2021    - Defecr repair:
//                                      - Removed unnecessary IsPrimary() / BecomePrimary() functionality, fixed incorrect MassTransferTrackerHistory (see issue #605)
// 02.22.03     IM - Oct 4, 2022    - Defect repair:
//                                      - Corrected Eddington mass accretion limits, issue #612 (very minor change for WDs and NSs, factor of a few increase for BHs)
// 02.23.00 FSB/JR - Oct 11, 2021   - Enhancement:
//                                      - updated kelvin-helmholtz (thermal) timescale calculation with more accurate pre-factor and updated documentation.
//                                      - rationalised parameters of, and calls to, CalculateThermalTimescale()
// 02.23.01     JR - Oct 11, 2021   - Code cleanup:
//                                      - Typo fixed in version for changes made on October 11, 2021
//                                      - Changed KROUPA_POWER to SALPETER_POWER in utils:SampleInitialMass(); Removed KROUPA_POWER from constants.h
//                                      - Removed p_Id parameter from SSE/BSE switchlog functions - leftover from debugging
//                                      - Added CHEMICALLY_HOMOGENEOUS_MAIN_SEQUENCE property to SSE_SYSTEM_PARAMETERS_REC and BSE_SYSTEM_PARAMETERS_REC (both stars)
//                                      - Tidied up some parameters etc. to better comply with COMPAS coding guidelines
//                                      - Typo fixed in preProcessing/COMPAS_Output_Definitions.txt
// 02.24.00     JR - Oct 12, 2021   - Minor enhancements/optimisations:
//                                      - Added BaseStar::CalculateThermalMassAcceptanceRate() as a first-pass to address issue #595 - can be changed/expanded as required
//                                      - Changed BaseBinaryStar::CalculateTimeToCoalescence() to use Mandel 2021 https://iopscience.iop.org/article/10.3847/2515-5172/ac2d35, eq 5 to address issue #538
// 02.24.01     RTW - Oct 13, 2021  - Enhancements:
//                                      - Added units uniformly to the --help input descriptions
//                                      - Removed the BeBinary- and RLOF-specific random seeds (which were attributes of the events and were printed with e.g <MT) and replaced with system random seed
//                                      - In CE output, changed MASS_2_FINAL (which was sort of a wrapper for core mass) for MASS_2_POST_COMMON_ENVELOPE
//                                      - Removed SN kick angles from SystemParameters output (they are duplicated in SN output) and changed true_anomaly to mean_anomaly in BSE SN output
//                                      - Cosmetic typo fixes and added consistency, in the Event_Counter parameters and some function definitions
//                                      - Added *.eps, *.png to gitignore
// 02.24.02     JR - Oct 13, 2021   - Minor fixes:
//                                      - Fixed a few typos in header strings
//                                      - Changed true_anomaly to mean_anomaly in SSE SN output
// 02.25.00     JR - Oct 30, 2021   - Enhancements and minor fixes:
//                                      - Added ability for users to annotate log files via new program options '--notes-hdrs' and '--notes'.  See docs for details. 
//                                      - Added a shorthand notation for vector program options (e.g. annotations, log-classes, debug-classes).  See docs for details.
//                                      - Added '--notes-hdrs' and '--notes' to pythonSubmit.py (default = None for both)
//                                      - Added HDF5 support to Log::GetLogStandardRecord() (return value) and Log::LogStandardRecord() (input parameter).  This only matters
//                                        to SSE Supernovae file - for delayed writes.  The original implementation may have resulted in minor discrepanicies in SSE Supernovae
//                                        log records, (because of when the values were sampled (i.e. mid-timestep, or end of timestep)), which would only have been evident if
//                                        HDF5 files were compared to e.g. CSV files for the same binary - CSV, TSV, and TXT files had values sampled mid-timestep, HDF5 files 
//                                        at end of timestep).
//                                      - Added Log::Write() and Log::Put() for HDF5 files (better implementation - worked around in original implementation)
//                                      - Added additional checks for bad string -> number conversions throughout (for stoi(), stod(), etc.)
//                                      - Performance enhancement to BaseBinaryStar::CalculateTimeToCoalescence() (return early if e = 0.0)
//                                      - Fixed a few typos in comments
// 02.25.01     IM - Nov 1, 2021    -  Enhancements:
//                                      - Introduced common-envelope-allow-radiative-envelope-survive and common-envelope-allow-immediate-rlof-post-ce-survive options
//                                      - Addresses issue # 637
// 02.25.02     JR - Nov 1 , 2021    - Minor fixes:
//                                      - reinstated "_n" suffix for BSE detailed filenames (inadvertently removed in v02.25.00)
//                                      - updated pythonSubmit files:
//                                          preProcessing/pythonSubmit.py
//                                          examples/methods_paper_plots/detailed_evolution/pythonSubmitDemo.py
//                                          examples/methods_paper_plots/chirpmass_distribution/pythonSubmit.py
//                                          examples/methods_paper_plots/fig_5_HR_diagram/pythonSubmit.py
//                                          examples/methods_paper_plots/fig_6_max_R/pythonSubmit.py
//                                          examples/methods_paper_plots/fig_8_initial_core_final_mass_relations/pythonSubmitDefaults.py
//                                          examples/methods_paper_plots/fig_8_initial_core_final_mass_relations/pythonSubmitFryerRapid.py
//                                          examples/methods_paper_plots/fig_8_initial_core_final_mass_relations/pythonSubmitMandelMueller.py
// 02.25.03     JR - Nov 1 , 2021    - Minor fixes:
//                                      - fixed typo in Options.cpp for option --common-envelope-allow-immediate-RLOF-post-CE-survive (was typed common-envelope-allow-immediate-RLOF-post-CE_survive)
//                                      - fixed typo in Options.cpp for option --common-envelope-allow-radiative-envelope-survive (was typed common-envelope-allow-radiative-envelope-surive)
//                                        (neither of these caused problems because Boost matches only as many characters as necessary to determine the option name - would have if the names were not unique up to the typos)
// 02.25.04     IM - Nov 4, 2021     - Minor fixes
//                                      - More surive->survive typo fixes in python files to address issue #660
//                                      - Documentation edits to reflect new options common-envelope-allow-radiative-envelope-survive and common-envelope-allow-immediate-rlof-post-ce-survive options
// 02.25.05     IM - Nov 4, 2021     - Defect repair:
//                                      - Changed GiantBranch::CalculateRemnantMassByMullerMandel() to ensure that the remnant mass is no greater than the He core mass
// 02.25.06     IM - Nov 7, 2021     - Enhancements:
//                                      - Clarified program option documentation
//                                      - Removed unused CUSTOM semi-major axis initial distribution
//                                      - Removed unused STARTRACK zeta prescription
// 02.25.07     IM - Nov 12, 2021    - Defect repair:
//                                      - Changed EAGB::CalculateLuminosityOnPhase() and EAGB::CalculateLuminosityAtPhaseEnd() to use the helium core mass rather than the CO core mass (see Eq. in second paragraph of section 5.4 of Hurley+, 2000); this fixes a downward step in luminosity and radius on transition to EAGB
// 02.25.08     JR - Nov 15, 2021    - Defect repair:
//                                      - Fixed error introduced in v02.25.00: Added HDF5 support to GetLogStandardRecord().
//                                        Defect introduced was omission of code for HDF5 file support if a specified property is supplied to GetLogStandardRecord(), causing a boost::bad_get error.
//                                        The defect only affected HDF5 SSE_Supernovae files.  This fix adds the omitted code.
//                                      - Changed Options::PrintOptionHelp() to print help (-h/--h) to stdout instead of stderr.
// 02.25.09     IM - Nov 16, 2021    - Defect repair:
//                                      -Revert EAGB treatment to 02.25.06 until a proper fix is introduced
// 02.25.10     JR - Nov 19, 2021    - Defect repairs:
//                                      - clamp timestep returned in BaseStar::CalculateTimestep() to NUCLEAR_MINIMUM_TIMESTEP
//                                      - change NUCLEAR_MINIMUM_TIMESTEP to 1 year (from 100 years) in constants.h
// 02.26.00     IM - Nov 30, 2021    - Defect repairs:
//                                      - only decrease effective initial mass for HG and HeHG stars on mass loss when this decrease would not drive an unphysical decrease in the core mass
//                                      - change mass comparisons (e.g., mass vs. He flash mass threshold) to compare effective initial mass rather than current mass
//                                      - minor code and comment cleanup
// 02.26.01     IM - Dec 5, 2021     - Defect repair, Code cleanup:
//                                      - Removed redundant function ResolveRemnantAfterEnvelopeLoss (ResolveEnvelopeLoss is sufficient)
//                                      - Cleaned / updated ResolveEnvelopeLoss
//                                      - Fixed issue with masses and types of remnants formed from stripped HG stars
// 02.26.02     RTW - Dec 17, 2021   - Defect repair, Code cleanup:
//                                      - Changed all occurrences of PPOW(base, 1.0/3.0) with std::cbrt, as the former could not handle negative bases
//                                      - Changed all occurrences of sqrt with std::sqrt for consistency with the above change
// 02.26.03     IM - Jan 10, 2022    - Defect repair, code cleanup:
//                                      - Cleaned up treatment of HG donors having CONVECTIVE envelopes in LEGACY; fixed an issues with CEs from HG donors introduced in 02.25.01 
// 02.27.00     ML - Jan 12, 2022    - Enhancements:
//                                      - Add enhanced Nanjing lambda option that continuously extrapolates beyond radial range
//                                      - Add Nanjing lambda option to switch between calculation using rejuvenated mass and true birth mass
//                                      - Add Nanjing lambda mass and metallicity interpolation options
//                                      - No change in default behaviour
// 02.27.01     IM - Feb 3, 2022     - Defect repair:
//                                      - Fixed condition for envelope type when using ENVELOPE_STATE_PRESCRIPTION::FIXED_TEMPERATURE (previously, almost all envelopes were incorrecctly declared radiative)
// 02.27.02     IM - Feb 3, 2022     - Defect repair:
//                                      - Fixed mass change on forced envelope loss in response to issue # 743
// 02.27.03     JR - Feb 8, 2022     - Defect repair:
//                                      - Fix for issue # 745 - logfile definition records not updated correctly when using logfile-definitions file (see issue for details)
// 02.27.04     RTW - Feb 15, 2022   - Defect repair:
//                                      - Fix for issue # 761 - USSNe not occurring. See issue for details.
// 02.27.05     IRS - Feb 17, 2022   - Enhancements:
//                                      - Add function HasOnlyOneOf, which returns true if a binary has only one component in the list of stellar types passed, and false if neither or both are in the list
//                                      - Add function IsHMXRBinary, which returns true if HasOnlyOneOf(Black hole, Neutron star) and the companion radius is > 80% of the Roche Lobe radius
//                                      - Add flag --hmxr-binaries, which tells COMPAS to store binaries in BSE_RLOF output file if IsHMXRBinary
//                                      - Add columns for pre- and post-timestep ratio of stars to Roche Lobe radius to BSE_RLOF output file (addressing issue #746)
//                                      - Changed variables named rocheLobeTracker, roche_lobe_tracker etc. to starToRocheLobeRadiusRatio, star_to_roche_lobe_radius_ratio, etc. for clarity
// 02.27.06     SS - Apr 5, 2022     -  Defect repair:
//                                      - Fixed StarTrack PPISN prescription, previously it was doing the same thing as the COMPAS PPISN prescription.
// 02.27.07     RTW - Apr 5, 2022    - Defect repair:
//                                      - Fix for issue # 773 - ONeWD not forming due to incorrect mass comparison in TPAGB. 
// 02.27.08     RTW - Apr 12, 2022   - Defect repair:
//                                      - Fix for issue # 783 - Some mergers involving a massive star were not logged properly in BSE_RLOF, whenever a jump in radius due to changing stellar type within ResolveMassChanges was much greater than the separation.
// 02.27.09     VK - Apr 25, 2022    - Minor Enhancement:
//                                      - Converted constant: MULLERMANDEL_SIGMAKICK into an option: --muller-mandel-sigma-kick
// 02.28.00     Lvs - May 11, 2022   - Enhancements:
//                                      - Introduced new remnant mass prescription: Fryer+ 2022, adding new options --fryer-22-fmix and --fryer-22-mcrit
// 02.29.00     RTW - May 5, 2022    - Enhancement:
//                                      - Fix for issue # 596 - New option to allow for H rich ECSN (defaults to false). This removes non-interacting ECSN progenitors from contributing to the single pulsar population.
// 02.30.00     RTW - May 8, 2022    - Enhancement
//                                      - Added MACLEOD_LINEAR specific angular momentum gamma loss prescription for stable mass transfer
// 02.31.00     IM - May 14, 2022    - Enhancement
//                                      - Added option retain-core-mass-during-caseA-mass-transfer to preserve a larger donor core mass following case A MT, set equal to the expected core mass of a newly formed HG star with mass equal to that of the donor, scaled by the fraction of its MS lifetime
//                                      - Code and comment cleaning
// 02.31.01     RTW - May 16, 2022   - Defect repair:
//                                      - Fixed help string for H rich ECSN option implemented in v2.29.99
// 02.31.02     JR - May 18, 2022    - Defect repairs:
//                                      - Fixed STAR_PROPERTY_LABEL entries in contsants.h for INITIAL_STELLAR_TYPE and INITIAL_STELLAR_TYPE_NAME - both missing the prefix "INITIAL_".
//                                        Only caused a problem if a user wanted to add either of those to the logfile-definitions file - but since they are in the system parameters files (SSE and BSE)
//                                        by default encountering the problem would probably be unlikely.
//                                      - Fixed error identifier in Log::UpdateAllLogfileRecordSpecs() - was (incorrectly) ERROR::UNKNOWN_BINARY_PROPERTY, now (correctly) ERROR::UNKNOWN_STELLAR_PROPERTY 
// 02.31.03     RTW - May 20, 2022   - Defect repair:
//                                      - Fixed MS+MS unstable MT not getting flagged as a CEE
// 02.31.04     RTW - June 10, 2022  - Enhancements
//                                      - Fixed MT_TRACKER values to be clearer and complementary to each other
//                                      - Updated the relevant section in the detailed plotter that uses MT_TRACKER values
//                                      - Removed end states from detailed plotter (Merger, DCO, Unbound) so that they don't over compress the rest
// 02.31.05     RTW - July 25, 2022  - Defect repair:
//                                      - Renamed option '--allow-H-rich-ECSN' to 'allow-non-stripped-ECSN'
//                                      - Fixed check for non-interacting ECSN progenitors to consider MT history instead of H-richness
// 02.31.06     RTW - Aug 2, 2022    - Enhancement:
//                                      - Added stellar merger to default BSE_RLOF output
// 02.31.07     IM - August 1, 2022  - Defect repair:
//                                      - Print to DetailedOutput after merger, addresses https://github.com/TeamCOMPAS/COMPAS/issues/825
//                                      - Ensures no ONeWDs are formed with masses above Chandrasekhar mass
//                                      - Minor comment tweaks and a bit of defensive programming
// 02.31.08     RTW - Aug 3, 2022    - Enhancement:
//                                      - Added Accretion Induced Collapse (AIC) of ONeWD as another type of SN
// 02.31.09     RTW - Aug 9, 2022    - Enhancement:
//                                      - Max evolution time and max number of timesteps now read in from gridline as well as commandline
// 02.31.10     RTW - Aug 12, 2022   - Enhancement:
//                                      - Added option to set the Temperature boundary between convective/radiative giant envelopes
// 02.32.00     JR - Aug 27, 2022    - Enhancement & minor cleanup:
//                                      - Add 'record type' functionality to all standard log files
//                                      - Add/rationalise calls to PrintDetailedOutput() for binary systems
//                                          - remove m_PrintExtraDetailedOutput variable (and associated code) from BaseBinaryStar class
//                                      - Add new option for each standard log file to allow specification of which record types to print
//                                          - see e.g. '--logfile-detailed-output-record-types'
//                                      - Online documentation updated for record types and new options
//                                      - Detailed ploter changed to work with record type column (thanks RTW)
//                                      - Added new section to online documentation: 'What's new'
//                                          - documented record types changes in this new section
//                                      - Minor cleanup:
//                                          - minor formatting and typo fixes (src + docs)
//                                          - removed IncrementOmega() function from the BaseStar and Star classes (anti-patterm and no longer used - if it ever was)
//                                          - tidied up description of MainSequence::UpdateMinimumCoreMass()
// 02.33.00     RTW - Aug 13, 2022   - Enhancement:
//                                      - Added critical mass ratios from Claeys+ 2014 for determining if MT is unstable
//                                      - Cleaned up stability check functions in BaseBinaryStar.cpp for clarity, and to allow for critical mass ratios to be checked correctly
// 02.33.01     RTW - Sep 26, 2022   - Defect repair:
//                                      - Fixed interpolation of MACLEOD_LINEAR gamma for specific angular momentum. Previously interpolated on the gamma value, now interpolates in orbital separation
// 02.33.02      IM - Nov 27, 2022   - Defect repair:
//                                      - Fixed ignored value of input radius when computing the thermal timescale, relevant if using Roche lobe radius instead (issue #853)
//                                      - Cleaned code and comments around the use of MT_THERMALLY_LIMITED_VARIATION::RADIUS_TO_ROCHELOBE vs. C_FACTOR (issue #850)
// 02.34.00      IM - Nov 28, 2022   - Enhancement:
//                                      - Adding framework for Hirai & Mandel 2-stage common envelope formalism
//                                          (placeholders for now -- will have identical results to default version)
//                                      - Placed Dewi CE prescription on parity with others
// 02.34.01     RTW - Nov 30, 2022   - Defect repair:
//                                      - Fixed Time<MT and Time>MT calls in BSE_RLOF. Previously, they were identical. Now, Time<MT correctly reflects the previous time.
// 02.34.02     JR - Nov 30, 2022    - Defect repair:
//                                      - Fixed problem with no content in switchlog files (issue #870 - introduced in v2.32.00).
//                                      - Changed conditional statement in HG::ResolveEnvelopeLoss() and FGB::ResolveEnvelopeLoss() to be consistent with other stellar types ('>' -> '>=').
// 02.34.03     NRS - Jan 9, 2023    - Defect repair:
//                                      - Fixed units for post-CEE semi-major axis in CEE logs (issue #876).
// 02.34.04     RTW - Jan 31, 2023   - Enhancement:
//                                      - Added SN orbit inclination angle to BSE_SUPERNOVAE output
// 02.34.05     JR - Jan 29, 2023    - Code cleanup:
//                                      - Addressed issue #888 - replaced class variables m_LogMetallicityXi, m_LogMetallicitySigma, and m_LogMetallicityRho in BaseStar with getter functions.
// 02.34.06     IM - Feb 1, 2023     - Bug fixes:
//                                      - Re-enabled ResolveMassLoss() for Remnants so that Mdot is correctly reset
//                                      - Set Mdot to 0 in BaseBinaryStar::CalculateWindsMassLoss() when winds are turned off while the binary is in mass trensfer
//                                      - Removed Dutch winds for Remnants
//                                      - Fixed typo in NS::CalculateLuminosityOnPhase_Static()
//                                      - Minor code cleaning
// 02.35.00     RTW - Dec 8, 2022    - Enhancement:
//                                      - Added critical mass ratios from Ge+ 2020 for determining if MT is unstable
// 02.35.01     RTW - Feb 12, 2022   - Enhancement:
//                                      - Added post-SN orbital inclination vector to the output-able BINARY_PROPERTIES (not included in output, by default). 
// 02.35.02     JR - Feb 19, 2023    - Minor change and defect repair:
//                                      - Changed units of ROCHE_LOBE_RADIUS_1 and ROCHE_LOBE_RADIUS_2 from orbital separation to RSOL
//                                      - Changed header string for ROCHE_LOBE_RADIUS_1 from "RocheLobe(1)|a" to "RocheLobe(1)" - ditto for ROCHE_LOBE_RADIUS_2
//                                      - removed STAR_TO_ROCHE_LOBE_RADIUS_RATIO_1 ("Radius(1)|RL")and STAR_TO_ROCHE_LOBE_RADIUS_RATIO_2 ("Radius(2)|RL") from
//                                        the default output for BSE_DETAILED_OUTPUT_REC (can be calculated from other values in the default output)
//                                      - changed plot_detailed_evolution.py to accommodate the removal of STAR_TO_ROCHE_LOBE_RADIUS_RATIO_1 and 
//                                        STAR_TO_ROCHE_LOBE_RADIUS_RATIO_2 from the default output
//                                      - changed online documentation to reflect:
//                                           (a) removal of STAR_TO_ROCHE_LOBE_RADIUS_RATIO_1 and STAR_TO_ROCHE_LOBE_RADIUS_RATIO_2 from the default output
//                                           (b) change of header strings for ROCHE_LOBE_RADIUS_1 and ROCHE_LOBE_RADIUS_2 (units already (accidentally...) correct)
//                                      - fixed minor defect in call to m_Accretor->CalculateMassAcceptanceRate() in BaseBinaryStar::CalculateMassTransfer()
//                                        (only affected runs with mass-transfer-thermal-limit-accretor = RADIUS_TO_ROCHELOBE)
// 02.35.03     LvS - Feb 27, 2023   - Enhancement:
//                                      - Added mass accretion prescription during CE following model 2 from van Son + 2020
// 02.36.00     JR - Mar 15, 2023    - Enhancement, minor defect repairs:
//                                      - Addressed issue #797 - implemented functionality to create YAML file.  Two new options (--create-YAML-file and --YAML-template).  See documentation for details.
//                                      - Modified runSubmit.py to work with new yaml file format (i.e. all options could be commented...)
//                                      - Minor defect repairs in options code
//                                      - Minor fixes to online documentation; also clarified make arguments
// 02.36.01     JR - Mar 20, 2023    - Documentation:
//                                      - Updated documentation for YAML files.
//                                      - Modified YAML template to include notice regarding commented lines in default YAML file.
// 02.37.00     NR,RTW - Mar 26, 2023 - Enhancement:
//                                      - Added functionality for WDs to accrete in different regimes. 
//                                          - This applies to each WD subtype individually, though there is some overlap between COWDs and ONeWDs.
//                                          - Also involves tracking the WD shell mass, to account for shell burning that later increases the WD mass.
//                                          - Includes possible instability, and merger if the donor is a giant, as well as new SN types, 
//                                          - AIC (accretion induced collapse), SNIA (Type Ia), and HeSD (Helium shell detonation). 
//                                      - Tangential but related changes:
//                                          - Cleaned up the call to EddingtonCriticalRate, puttting it in BaseStar along with the optional prefactor.
//                                          - Moved NS radius and luminosity calls into NS.h from elsewhere in the code.
// 02.37.01     JR - Mar 27, 2023    - Defect repair:
//                                      - Updated changelog.h and whats-new.rst to correctly reflect changes to the code and version numbers after a bad fix for merge conflicts
//                                      - Changed "DD" to "HeSD" as appropriate
//                                      - A couple of code-cleanups
// 02.37.02     JR - Mar 27, 2023    - Defect repair:
//                                      - Changed yaml.h to include <algorithm> and <chrono> - not including them causes docker build to fail.
// 02.37.03     IM - Apr 8, 2023     - Defect repair:
//                                      - Resolved issue #855 by using Mass0 rather than Mass to determine ages and timescales
// 02.38.01     IM - Apr 16, 2023    - Enhancement:
//                                      - Added option to eject the convective envelope by pulsations (ExpelConvectiveEnvelopeAboveLuminosityThreshold)
//                                          if log10(m_Luminosity/m_Mass) exceeds LuminosityToMassThreshold
// 02.38.02     NR - Apr 20, 2023    - Defect repair:
//                                      - Added missing const in WD files which was generating warnings when compiling.
//                                   - Enhancement:
//                                      - Added QCRIT_PRESCRIPTION::HURLEY_HJELLMING_WEBBINK based on Hurley+ 2002 and its corresponding documentation.
// 02.38.03     IM - Apr 20, 2023    - Enhancement:
//                                      - Updated defaults following #957
// 02.38.04     IM - Apr 20, 2023    - Enhancement:
//                                      - Included Picker et al. (2023, in prep.) fits for the convective envelope mass in the TWO_STAGE common envelope treatment
// 02.38.05     YS - May 10, 2023    - Updates and changes to NS.cpp:
//                                      - Added NS::ChooseTimeStep(). Detailed time step description and reasoning can be found in NS.cpp
//                                      - Added output options (not default): PULSAR_BIRTH_PERIOD and PULSAR_BIRTH_SPIN_DOWN_RATE, which output the birth spin period and period derivative of a pulsar
//                                      - Updated codes on pulsar evolution, solving the problem of pulsars not evolving properly. This is written in cgs. 
//                                      - Added NS::SpinDownIsolatedPulsar(), describes single pulsar spinning down with magnetic braking. 
//                                          This is later used in NS::UpdateMagneticFieldAndSpin()
//                                      - m_PulsarDetails.spinDownRate was described as Pdot (s s^-1), when it is in fact f-dot(rad s^-2). This is now corrected. 
//                                      - In BSE_Pulsar_Evolution file, the pulsar parameters at birth were not recorded. 
//                                          Pulsar was also evolved an additional time step here with unspecified size.
//                                          Fix to this problem is done by setting the PULSAR_RECORD_TYPE:
//                                           (a) if record_type = 1 (DEFAULT), these are the initial values of the pulsar set at birth
//                                           (b) if record_type = 3 (POST_BINARY_TIMESTEP), these describe normal pulsar evolution
//                                      - Another caveat:
//                                         pulsar recycling mechanisms are not yet fully implemented, so COMPAS cannot produce MSPs for the time being; more updates to come.
// 02.38.06     JR - Jun 04, 2023    - Defect repair:
//                                      - Fixed "hides overloaded virtual function" warnings.
//                                      - Added "-Woverloaded-virtual" to compiler flags to enable warnings for g++ on linux systems.
// 02.38.07     JR - Jun 04, 2023    - Defect repair:
//                                      - Fix for issue #958 - evolving unbound systems that contain two compact objects.  Also added BINARY_PROPERTY::UNBOUND 
//                                        to BSE Detailed Output file default record.
//                                      - Changed makefile to be POSIX compliant for .o suffix rule.  No need to change docker Makefile - it is already POSIX compliant.
//                                         - since GNU Make 4.3 a warning is issued for suffix rules that include prerequisites - in our case the .o rule on line 125:
//                                           "Makefile:125: warning: ignoring prerequisites on suffix rule definition" - and in future releases it will become an error.
// 02.38.08     NRS - Jun 22, 2023   - Defect repair:
//                                      - Changed documentation to  match default value of m_EvolveUnboundSystems (TRUE).
//                                   - Enhancement:
//                                      - Added --evolve-double-white-dwarfs option to allow evolution of DWD systems (FALSE by default).
// 02.39.00     JR - Jul 04, 2023    - Enhancement, a little code cleanup:
//                                      - Record and expose m_EvolutionStatus for both BaseStar and BaseBinaryStar as a variable available for selection
//                                        for printing.  m_EvolutionStatus records the final evolution status - the reason evolution was stopped.  This was
//                                        already printed to the console for each star or binary, and is now available to be recorded in the log files.
//                                      - Add 'Evolution_Status' column to both SSE and BSE default system parameters records, and record m_EvolutionStatus there. 
//                                      - Fixed a few typos, a little code cleanup.
// 02.39.01     LC - Sep 01, 2023    - Defect repair:
//                                      - Fix for issue #945 - made HeSD SN types a sub-class of SNIA types.
// 02.40.00     JDM - Sep 29, 2023   - Enhancement:
//                                      - Added 'FLEXIBLE2023' option to --mass-loss-prescription. Recover previous defaults via 'BELCZYNSKI2010' option. this applies the following prescriptions:
//                                          - Added --OB-mass-loss program option.
//                                          - Added --RSG-mass-loss.
//                                          - Added --VMS-mass-loss.
//                                          - Added --WR-mass-loss.
// 02.41.00     JR - Nov 02, 2023    - Enhancement, a little cleanup:
//                                      - Added naive tides implementation.  Functionality enabled with new option `--enable-tides`.  Default is no tides.
//                                      - Fixed CalculateOrbitalAngularMomentum() (now uses eccentricity)
//                                      - Added links to online documentation to splash string
//                                      - Constants 'G1' and 'G_SN' renamed to 'G_AU_Msol_yr' and 'G_km_Msol_s' respectively
// 02.41.01     JR - Dec 11, 2023    - Defect repair, a little code cleanup:
//                                      - Fix for issue #1022 - incorrect index used for last array entry.
//                                      - A little code cleanup
// 02.41.02     JR - Dec 15, 2023    - Defect repair:
//                                      - 2.41.00 backed-out the changes made in 2.40.00 - this puts them back
//                                      - Calling it a defect repair so we get a new version number - just in case we need it...
// 02.41.03     JR - Dec 28, 2023    - Defect repair:
//                                      - Fix for issue #1034
//                                      - This fix changes the functions
//                                           . BaseBinaryStar::CalculateAngularMomentum(), 
//                                           . BaseBinaryStar::CalculateTotalEnergy(), and
//                                           . BaseStar::AngularMomentum()
//                                        to use moment of inertia rather than gyration radius.
//                                        This fix changes CalculateMomentOfInertia to properly implement Hurley et al., 2000 eq 109  
//                                        This fix also removes CalculateGyrationRadius() from all classes, and changes code that called CalculateGyrationRadius().
//                                        These changes have wider implications than just issue #1034 and may change DCO yields slightly.
//                                      - Removed some unused functions.
//                                      - Change to functionality (noted above) noted in 'What's New' online documentation page
// 02.41.04     JR - Dec 30, 2023    - Defect repair:
//                                      - Fix for issue #1048
// 02.41.05     YS - Jan 31, 2024    - Bug fix:
//                                      - Fix for issue #1058: fixing calculation of pulsar spin period
// 02.41.06     JR - Feb 10, 2024    - Defect repair:
//                                      - Fix for issue #1057:
//                                            HeMS::CalculateMomentOfInertia() falls back to MainSequence::CalculateMomentOfInertia()
//                                            HeHG::CalculateMomentOfInertia() falls back to GiantBranch::CalculateMomentOfInertia()
//                                      - Added sanity checks for mass and luminosity where necessary in variants of CalculateRadiusOnPhase_Static()
// 02.42.00     JR - Feb 20, 2024    - Enhancements, defect repair, a little cleanup
//                                      - added `timesteps-filename` option to allow users to provide preset timesteps for both SSE and BSE
//                                      - updated documentation for new option; updated `What's New`
//                                      - SSE vs BSE consistency: modified SSE to evolve a single star exactly as the primary in a wide binary with small companion
//                                      - quantised timesteps to an integral multiple of 1E-12Myr - new constant `TIMESTEP_QUANTUM` in constants.h
//                                      - little bit of code cleanup
//                                      - added warning for stellar type switch not taken - just a diagnostic for now
// 02.42.01     JR - Feb 25, 2024    - Defect repair
//                                      - fix for issue 1066 - see issue/PR for explanation
//                                      - cleaned up root solvers OmegaAfterSynchronisation(), MassLossToFitInsideRocheLobe(), and Mass0ToMatchDesiredCoreMass(), and their respective functors
//                                      - MassLossToFitInsideRocheLobe(), and Mass0ToMatchDesiredCoreMass() now return -1.0 if no acceptable root found
//                                      - calling code for MassLossToFitInsideRocheLobe() and Mass0ToMatchDesiredCoreMass() now handles -ve return:
//                                           - if MassLossToFitInsideRocheLobe() returns -ve value (i.e. no root found), the binary immediately enters a CE phase
//                                           - if Mass0ToMatchDesiredCoreMass() returns -ve value (i.e. no root found), an arbitrary value is used for core mass (see code for value)
// 02.42.02    RTW - Mar 21, 2024    - Minor edits:
//                                      - Defect repair : Added explicit definition `bool isUnstable = false` to avoid confusion in BaseBinaryStar.cpp
//                                      - Defect repair : Fixed erroneous core mass values in ResolveSNIa in WhiteDwarfs.cpp. Was previously 0 for all core masses. 
//                                      - Enhancement: Added output parameter TZAMS for internal variable m_TZAMS
<<<<<<< HEAD
// 02.43.00    RTW - Mar 26, 2023    - Enhancements:
//                                      - Added in option to set initial stellar type, allowing for any of { MS HeMS HeWD COWD ONeWD NS BH }

const std::string VERSION_STRING = "02.43.00";
=======
// 02.43.00    RTW - Mar 29, 2024    - Enhancement:
//                                      - Added Hirai pulsar rocket kick, and related options
// 02.43.01    SS - Apr 8, 2024      - Defect repair
//                                      - Fix CalculateMassLossRateBjorklundEddingtonFactor to use LSOLW (in SI) rather than LSOL (in cgs)        
// 02.43.02    JR - Apr 15, 2024     - Defect repair
//                                      - Fix for issue #1074 - SSE Supernova records duplicated
// 02.43.03    IM - Apr 15, 2024     - Enhancement
//                                      - Updated fits for the mass and binding energy of the outer convective envelope based on Picker, Hirai, Mandel (2024)
//                                      - Added functionality for CalculateConvectiveEnvelopeMass(), CalculateConvectiveCoreMass(), CalculateConvectiveCoreRadius()
//                                   - Defect repair
//                                      - Fixes to CalculateRadialExtentConvectiveEnvelope(), comments
// 02.43.04    JR - Apr 20, 2024     - Defect repair, some code cleanup:
//                                      - Defect repair: Issue #1084 - modified code to record desired persistence of objects so that cloned stars don't participate in logging etc.
//                                      - Removed some unused code (as a result of the defect repair)
//                                      - Some Code cleanup
// 02.43.05    JR - Apr 21, 2024     - Defect repair, some code cleanup:
//                                      - Last piece of no logging for clones - this prevents ephemeral clones from writing to or clearing the SSE SN stash.
// 02.44.00    VK - Apr 04, 2024     - Enhancement:
//                                      - Added realistic tides to binary evolution, based on the formalism described in Kapil et al. (2024). Functionality enabled by setting the new option `--tides-prescription` to the value `KAPIL2024` (default is `NONE`)
//                                      - Removed old option `--enable-tides`, which can now be enabled by setting `--tides-prescription PERFECT`.
//                                      - Dynamcial tides implementation follows Zahn, 1977, Kushnir et al., 2017, and Ahuir et al., 2021.
//                                      - Equilibrium tides implementation follows Barker, 2020.
//                                      - Secular evolution under the effect of tides follows Zahn, 1977, Eqs. (3.6) to (3.8)
// 02.44.01    JR - May 02, 2024     - Defect repairs, some code cleanup:
//                                      - defect repairs to address issues #978 and #1075 (discontinuous radius evolution/fluctuating radii)
//                                           - the repairs made here are an attempt to ensure that COMPAS stellar evolution matches Hurley sse stellar evolution
//                                           - see issue #978 for details of changes made and the reasons for the changes, as well as results of tests of the changes
//                                      - a little code cleanup
// 02.44.02    JR - May 03, 2024     - Defect repair:
//                                      - change to the core mass calculations at phase end for the CHeB phase - uses method from Hurley sse code rather Hurley et al. 2000
//                                        prior to this change the CHeB core mass at phase end was > mass (which in turn caused a spike in luminosity and Teff).
// 02.44.03    IM - May 06, 2024     - Defect repair, enhancement, minor cleanup:
//                                      - updated Picker et al. (2024) coefficients for the 2-stage CE prescription
//                                      - optimisticCE is now recorded only if the binary avoided merger (see issue #1014)
// 02.44.04    IM - May 06, 2024     - Defect repair:
//                                      - removed (incorrect) calculation of nuclear timescale (see issue #430)
//                                      - replaced ApplyBlackHoleKicks() with ReweightBlackHoleKicksByMass() and now applying it only to BHs (see issue #1027)
//                                      - set PISN massless remnant mass to zero (see issue #1051)
// 02.44.05    JR - May 07, 2024     - Defect repair:
//                                      - fix for HG-CHeB transition for low metallicities
// 02.45.00    JR - May 09, 2024     - Enhancements:
//                                      - changed compiler standard from c++11 to c++17 in Makefile - see issue #984
//                                        (Tested ok with Ubuntu v20.04, g++ v11.04, and boost v1.74; and macOS v14.1.1, clang v15.0.0, and boost v1.85.)
//                                      - added check for boost version to allow for deprecated filesystem option
//                                      - added `requirements.in` file to online docs to specify requirements for latest dependencies
// 02.46.00    IM - May 13, 2024     - Enhancements, defect repair:
//                                      - added options --radial-change-fraction and --mass-change-fraction, as approximate desired fractional changes in stellar radius and mass on phase when setting SSE and BSE timesteps
//                                      - the recommended values for both parameters are 0.005, but the default remains 0, which reproduces previous timestep choices
//                                      - mass transfer from main sequence donors (including HeMS) can now proceed on nuclear timescales -- approximated as the radial expansion timescales -- if equilibrium zetas are greater than Roche lobe zetas
//                                      - removed the fixed constant MULLERMANDEL_MAXNS; instead, OPTIONS->MaximumNeutronStarMass() is used for consistency (see issue #1114)
//                                      - corrected return units of CalculateRadialExpansionTimescale() to Myr
//                                      - added option --natal-kick-for-PPISN; if set to true, PPISN remnants receive the same natal kick as other CCSN, otherwise (default) they receive no natal kick
//                                      - updated documentation
// 02.46.01    IM - May 15, 2024     - Defect repair
//                                      - Corrected CalculateConvectiveCoreRadius()
//                                      - Minor documentation and comment fixes
          
const std::string VERSION_STRING = "02.46.01";
>>>>>>> 9c3fbccf

# endif // __changelog_h__<|MERGE_RESOLUTION|>--- conflicted
+++ resolved
@@ -1113,12 +1113,6 @@
 //                                      - Defect repair : Added explicit definition `bool isUnstable = false` to avoid confusion in BaseBinaryStar.cpp
 //                                      - Defect repair : Fixed erroneous core mass values in ResolveSNIa in WhiteDwarfs.cpp. Was previously 0 for all core masses. 
 //                                      - Enhancement: Added output parameter TZAMS for internal variable m_TZAMS
-<<<<<<< HEAD
-// 02.43.00    RTW - Mar 26, 2023    - Enhancements:
-//                                      - Added in option to set initial stellar type, allowing for any of { MS HeMS HeWD COWD ONeWD NS BH }
-
-const std::string VERSION_STRING = "02.43.00";
-=======
 // 02.43.00    RTW - Mar 29, 2024    - Enhancement:
 //                                      - Added Hirai pulsar rocket kick, and related options
 // 02.43.01    SS - Apr 8, 2024      - Defect repair
@@ -1175,8 +1169,9 @@
 // 02.46.01    IM - May 15, 2024     - Defect repair
 //                                      - Corrected CalculateConvectiveCoreRadius()
 //                                      - Minor documentation and comment fixes
-          
-const std::string VERSION_STRING = "02.46.01";
->>>>>>> 9c3fbccf
+// 02.47.00    RTW - May 15, 2024    - Enhancements:
+//                                      - Added in option to set initial stellar type, allowing for any of { MS HeMS HeWD COWD ONeWD NS BH }
+
+const std::string VERSION_STRING = "02.47.00";
 
 # endif // __changelog_h__