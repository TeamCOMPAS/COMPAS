--- conflicted
+++ resolved
@@ -1072,17 +1072,11 @@
 // 02.41.01     JR - Dec 11, 2023    - Defect repair, a little code cleanup:
 //                                      - Fix for issue #1022 - incorrect index used for last array entry.
 //                                      - A little code cleanup
-<<<<<<< HEAD
-// 02.42.00     RTW - Jan 18, 2021   - Enhancements:
-
-const std::string VERSION_STRING = "02.42.00";
-=======
 // 02.41.02     JR - Dec 15, 2023    - Defect repair:
 //                                      - 2.41.00 backed-ou the changes made in 2.40.00 - this puts them back
 //                                      - Calling it a defect repair so we get a new version number - just in case we need it...
+// 02.42.00     RTW - Dec 18, 2023   - Enhancements:
 
-const std::string VERSION_STRING = "02.41.02";
-
->>>>>>> acf32837
+const std::string VERSION_STRING = "02.42.00";
 
 # endif // __changelog_h__