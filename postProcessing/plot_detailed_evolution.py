###################################################################
#                                                                 #                                                               
#  Example of plotting detailed output COMPAS with python         #
#                                                                 #
###################################################################

import os, sys
import math
import numpy as np
import h5py as h5
import pandas as pd
from scipy import ndimage
import matplotlib.pyplot as plt
import matplotlib.ticker as ticker  
from matplotlib.legend import Legend
from matplotlib import rcParams, transforms, patches
import matplotlib.gridspec as gridspec

compasRootDir = os.environ['COMPAS_ROOT_DIR']

def main():
    ### Read file and create dataframe.
    data_path = 'COMPAS_Output/Detailed_Output/BSE_Detailed_Output_0.h5'

    Data = h5.File(data_path, 'r')

    ### Collect the important events in the detailed evolution
    events = allEvents(Data).allEvents # Calculate the events here, for use in plot sizing parameters
    printEvolutionaryHistory(events=events)
    events = [event for event in events if event.eventClass != 'Stype'] # want to ignore simple stellar type changes

    ### Produce the two plots
    makeDetailedPlots(Data, events)
    plotVanDenHeuval(events=events)
    plt.savefig('vanDenHeuvalPlot.eps', format='eps')
    plt.show()


fontparams = {
    "font.serif": "Times New Roman",
    "text.usetex": "True",
    "axes.grid": "True",
    "grid.color": "gray",
    "grid.linestyle": ":",
    "axes.titlesize": "18",
    "axes.labelsize": "12",
    "xtick.labelsize": "10",
    "ytick.labelsize": "10",
    "xtick.labelbottom": "True", 
    "legend.framealpha": "1",
}



####### Functions to organize and call the plotting functions 

def makeDetailedPlots(Data=None, events=None):

    #listOfPlots = [ plotMassAttributes, plotLengthAttributes, plotStellarTypeAttributesAndEccentricity ]
    listOfPlots = [ plotMassAttributes, plotLengthAttributes, plotStellarTypeAttributes, plotEccentricity]

    events = [event for event in events if event.eventClass != 'Stype'] # want to ignore simple stellar type changes
    num_events = len(events)
    event_times = [event.time for event in events]


    rcParams.update(fontparams) # Set configurations for uniform plot output
    fig, axes = plt.subplots(nrows=len(listOfPlots), figsize=(10, 20)) # W, H

    for ii, specificPlot in enumerate(listOfPlots): # exclude the last one

        ax = axes[ii]
        if ii == 0:
            ax0 = ax
        else:
            ax.sharex(ax0)

        # TODO: Set the reverse log scale for time

        # Plot the data
        handles, labels = specificPlot(fig=fig, ax=ax, Data=Data)

        # Add some breathing space at the top of the plot
        ymin, ymax = ax.get_ylim()
        ax.set_ylim(ymin, ymax*1.1)

        # Add vertical lines for specific event times
        [ax.axvline(time, ymin=0.975, zorder=0) for time in event_times]

        # On all plots, add the event letters
        spaced_out_event_times = space_out(event_times, min_separation=ax.get_xlim()[1]/75) # min_separation of xmax/50 was found to fit the letter sizes well
        for jj in range(num_events):
            yOffsetFactor = 3 if (ax.get_yscale() == 'log') else 1.1
            ax.text(x=spaced_out_event_times[jj], y=ax.get_ylim()[1]*yOffsetFactor, s=chr(ord('@')+1+jj)) # The unicode representation of the capital letters - works as long as there are less than 26 images to show

        if handles is not None:
            ax.legend(handles=handles, labels=labels, loc='center left', bbox_to_anchor=(1.03,0.5), fancybox=True)

        if (ii == len(listOfPlots)-1): # last of the regular plots
            ax.set_xlabel('Time / Myr')



    #### Finalize the boundaries, save, and show
    fig.suptitle('Detailed evolution for seed={}'.format(Data['SEED'][()][0]), fontsize=24) 
    fig.tight_layout(h_pad=8, rect= (0, .08, 1, .95)) # (left, bottom, right, top) 
    plt.savefig('detailedEvolutionPlot.eps', format='eps')
<<<<<<< HEAD


def makeVanDenHeuvalPlot(Data=None, events=None):

    num_events = len(events)

    figHeight = 3*num_events + .5*(num_events-1)
    fig, axes = plt.subplots(nrows=num_events, figsize=(4, figHeight)) # W, H  

    plotVanDenHeuval(fig=fig, axes=axes, events=events) #, figHeight=20):

    fig.tight_layout(h_pad=8, rect= (0, .05, 1, .95) ) # (left, bottom, right, top)  
    plt.savefig('vanDenHeuvalPlot.eps', format='eps')
    plt.show()
=======
    #plt.show()    
>>>>>>> 99cd7513




######## Plotting functions


def plotMassAttributes(fig=None, ax=None, Data=None):

    ### Plot mass attributes 
    # Create new column for total mass
    Mtot = Data['Mass(1)'][()] + Data['Mass(2)'][()]
    ax.plot(Data['Time'][()], Mtot, linestyle='-', c='k', label='System Mass')
    ax.plot(Data['Time'][()], Data['Mass(1)'][()], linestyle='-', c='r', label='Total Mass 1')
    ax.plot(Data['Time'][()], Data['Mass_He_Core(1)'][()], linestyle='--', c='r', label='He Core 1')
    ax.plot(Data['Time'][()], Data['Mass_CO_Core(1)'][()], linestyle=':', c='r', label='CO Core 1')
    ax.plot(Data['Time'][()], Data['Mass(2)'][()], linestyle='-', c='b', label='Total Mass 2')
    ax.plot(Data['Time'][()], Data['Mass_He_Core(2)'][()], linestyle='--', c='b', label='He Core 2')
    ax.plot(Data['Time'][()], Data['Mass_CO_Core(2)'][()], linestyle=':', c='b', label='CO Core 2')

    ax.set_ylabel(r'Mass $/ \; M_{\odot}$')

    return ax.get_legend_handles_labels()
    
    
def plotLengthAttributes(fig=None, ax=None, Data=None):
          
    ### Plot radius attributes 
    ax.plot(Data['Time'][()], Data['SemiMajorAxis'][()], linestyle='-', c='k', label='Semi-Major Axis')
    ax.plot(Data['Time'][()], Data['Radius(1)'][()], linestyle='-', c='r', label='Stellar Radius 1')
    ax.plot(Data['Time'][()], Data['Radius(2)'][()], linestyle='-', c='b', label='Stellar Radius 2')
    # Need to mask out when the denominator is 0
    mask1 = Data['Radius(1)|RL'][()] != 0
    ax.plot(Data['Time'][()][mask1], Data['Radius(1)'][()][mask1]/Data['Radius(1)|RL'][()][mask1], linestyle='--', c='r', label='Roche Radius 1')
    mask2 = Data['Radius(2)|RL'][()] != 0
    ax.plot(Data['Time'][()][mask2], Data['Radius(2)'][()][mask2]/Data['Radius(2)|RL'][()][mask2], linestyle='--', c='b', label='Roche Radius 2')

    ax.set_ylabel(r'Radius $/ \; R_{\odot}$')
    ax.set_yscale('log')

    return ax.get_legend_handles_labels()
    

def plotEccentricity(fig=None, ax=None, Data=None):


    ### Plot eccentricity
    ax.plot(Data['Time'][()], Data['Eccentricity'][()], linestyle='-', c='k') #, label= 'Eccentricity')
    ax.set_ylabel('Eccentricity')

    ax.set_ylim(-0.05, 1.05)
    ax.grid(linestyle=':', c='gray')
    
    return None, None
    
def plotStellarTypeAttributes(fig=None, ax=None, Data=None):


    ### Plot stellar types
    stellarTypes, useTypes, typeNameMap = getStellarTypes(Data)
    
    ax.plot(Data['Time'][()], typeNameMap(Data['Stellar_Type(1)'][()]), linestyle='-', c='r', label='Stellar Type 1')
    ax.plot(Data['Time'][()], typeNameMap(Data['Stellar_Type(2)'][()]), linestyle='-', c='b', label='Stellar Type 2')
    ax.set_ylabel('Stellar Type')
    ax.legend(prop={'size':8}) #, loc='lower left')
    ax.set_yticks(range(useTypes.shape[0]))
    ax.set_yticklabels([stellarTypes[typeNum] for typeNum in useTypes])
    ax.yaxis.grid(True)

    ax.legend(framealpha=1, prop={'size':8} ) 
    ax.grid(linestyle=':', c='gray')

    return ax.get_legend_handles_labels()
    

def plotStellarTypeAttributesAndEccentricity(fig=None, ax=None, Data=None):

    ax1 = ax
    ax2 = ax.twinx()
    
    ### Plot stellar types
    stellarTypes, useTypes, typeNameMap = getStellarTypes(Data)
    
    handle1 = ax1.plot(Data['Time'][()], typeNameMap(Data['Stellar_Type(1)'][()]), linestyle='-', c='r', label='Stellar Type 1')
    handle2 = ax1.plot(Data['Time'][()], typeNameMap(Data['Stellar_Type(2)'][()]), linestyle='-', c='b', label='Stellar Type 2') 
    ax1.set_ylabel('Stellar Type')
    ax1.set_yticks(range(useTypes.shape[0]))
    ax1.set_yticklabels([stellarTypes[typeNum] for typeNum in useTypes])

    ### Plot eccentricity
    handle3 = ax2.plot(Data['Time'][()], Data['Eccentricity'][()]-.01, linestyle='-', c='k', label= 'Eccentricity') # the minor subtraction makes the curve easier to find
    ax2.set_ylabel('Eccentricity', labelpad=10)
    ax2.set_yticks([0, .25, .5, .75, 1.0])
    ax2.set_ylim(-0.05, 1.05)
    ax2.tick_params(axis='y', left=False, right=True, direction='out', labelleft=False, labelright=True, pad=-25)

    # Legend
    handles, labels = ax1.get_legend_handles_labels()
    handles2, labels2 = ax2.get_legend_handles_labels()
    handles.extend(handles2)
    labels.extend(labels2)
    ax.legend( handles=handles, labels=labels) 

    # Grid
    ax2.yaxis.grid(False)

    return handles, labels


<<<<<<< HEAD
def plotVanDenHeuval(fig=None, axes=None, events=None): 
=======
def plotVanDenHeuval(events=None):
>>>>>>> 99cd7513
    num_events = len(events)
    fig, axs = plt.subplots(num_events, 1)
    plt.rcParams["text.usetex"] = True  # Use latex
    
<<<<<<< HEAD
        ax = axes[ii]
        ax.xaxis.set_visible(True)
        ax.yaxis.set_visible(False)
        ax.set_xticks([])
        ax.spines['top'].set_visible(False)
        ax.spines['left'].set_visible(False)
        ax.spines['right'].set_visible(False)
        ax.spines['bottom'].set_visible(False)
        ax.grid(False)

        #imgAspectHW = 0.5622188905547226 # hard-coded, this applies to Serena's images
        imgAspectWH = 1.7786666666666666 # inverse of above

        ax.set_xlim([0, imgAspectWH])
        ax.set_ylim([0, 1])

=======
    for ii in range(num_events):
>>>>>>> 99cd7513
        img = events[ii].eventImage
        axs[ii].imshow(img)
        axs[ii].set_xticks([])
        axs[ii].set_yticks([])
        axs[ii].yaxis.set_label_position("right")
        plt.subplots_adjust(hspace=0)

        pltString = "$t$ = {:.1f} Myr, $a = {:.1f}$ $R_\odot$ \n $M_1$ = {:.1f} $M_\odot$, $M_2$ = {:.1f} $M_\odot$ \n"+events[ii].eventString
        pltString = pltString.format(events[ii].time,events[ii].a,events[ii].m1,events[ii].m2)
        
        pad = 5
        axs[ii].annotate(pltString, xy=(0,0.5), xytext=(-axs[ii].yaxis.labelpad + pad,0),xycoords=axs[ii].yaxis.label,fontsize=8,textcoords='offset points', ha='left', va='center')
        axs[ii].annotate(chr(ord('@')+1+ii), xy=(-0.15,0.8),xycoords='axes fraction',fontsize=8,fontweight='bold')


### Helper functions

def getStellarTypes(Data):
    """
    This function extracts only the stellar types which actually arise in the binary's evolution,
    and produces a map between the used type numbers and names.
    """

    # List of Hurley stellar types
    stellarTypes = [r'MS$<0.7M_{\odot}$', r'MS$\geq0.7M_{\odot}$', 'HG', 'FGB', 'CHeB', 'EAGB', 'TPAGB', 'HeMS', 'HeHG', 'HeGB', 'HeWD', 'COWD', 'ONeWD', 'NS', 'BH', 'MR']

    useTypes = np.unique(np.append(Data['Stellar_Type(1)'][()], Data['Stellar_Type(2)'][()]))
    if (0 in useTypes) != (1 in useTypes): # XOR
        stellarTypes[0] = stellarTypes[1] = 'MS'

    def typeNameMap(x):
        return np.digitize(x, useTypes, right=True) 

    return stellarTypes, useTypes, typeNameMap


def space_out(original_vals, min_separation=None):
    """
    This function takes a sorted array of floats (in this case, event times)
    and spaces them out from each other to have a minimum separation min_separation.
    
    The purpose of this is so that the event letters don't overlap on the plot.

    Idea of this function: for each pair which is too close, subtract off 
    some amount (nudge) from the lower, add the same amount to the upper, 
    and do this over the whole range. For big clumps, the middle ones won't move 
    (+/- will cancel out), but as the outer ones move away, the inner ones will 
    have room to stretch out.
    """

    vals = np.array(original_vals).copy()
    if min_separation == None:
        min_separation = np.max(vals)/50 # is this a good value?
    nudge = min_separation/10 # keep the nudge small so that you don't overdo the jump

    while(np.min(np.diff(vals))) < min_separation:
        maskTooClose = np.diff(vals) < min_separation
        vals[:-1][maskTooClose] -= nudge
        vals[1:][maskTooClose]  += nudge

    return vals
        


###########################################################
### 
### Evolutionary Events
### 
###########################################################


class Event(object):

    def __init__(self, Data, index, eventClass, stellarTypeMap, **kwargs):

        self.Data   = Data
        self.index  = index
        self.eventClass = eventClass # Can be any of 'Beg', 'End', 'MT', 'SN', 'Stype'
        self.stellarTypeMap = stellarTypeMap

        ii = index
        self.time   = Data['Time'][ii] 
        self.m1     = Data['Mass(1)'][ii]
        self.m2     = Data['Mass(2)'][ii] 
        self.stype1 = Data['Stellar_Type(1)'][ii] 
        self.stype2 = Data['Stellar_Type(2)'][ii] 
        self.stypeName1 = stellarTypeMap[self.stype1]
        self.stypeName2 = stellarTypeMap[self.stype2]
        self.a      = Data['SemiMajorAxis'][ii]
        self.e      = Data['Eccentricity'][ii]

        self.eventString = self.getEventDetails(**kwargs)


    def getEventDetails(self, **kwargs):
        """
        Use the event class and timestep, and possibly additional kwargs,
        to define the event string in a systematic way
        """
        eventClass = self.eventClass
        Data = self.Data
        ii = self.index
        rotate_image = False # Set to True if event goes from 2->1
        image_num = None

<<<<<<< HEAD
        if eventClass == 'Beg': 
            eventString = r'ZAMS: {:4.1f}+{:4.1f}'.format(self.m1, self.m2)
=======
        if eventClass == 'Beg': # TODO
            eventString = r'Zero-age main-sequence'
>>>>>>> 99cd7513
            image_num = 2 

        elif eventClass == 'MT':
            mtValue = Data['MT_History'][ii]
            self.eventSubClass = mtValue
            
            if mtValue == 1:
                eventString = r'Stable mass transfer: 1 to 2'
                if self.stype2 < 13:
                    image_num = 26
                else:
                    image_num = 44
                    rotate_image = True
            elif mtValue == 2:
                eventString = r'Stable mass transfer: 2 to 1'
                if self.stype1 < 13:
                    image_num = 26
                    rotate_image = True
                else:
                    image_num = 44
            elif mtValue == 3:
                eventString = r'Common envelope initiated by 1'
                if (self.stype1 < 13) & (self.stype2 < 13):
                    image_num = 28
                else:
                    image_num = 49
            elif mtValue == 4:
                eventString = r'Common envelope initiated by 2'
                if (self.stype1 < 13) & (self.stype2 < 13):
                    image_num = 28
                else:
                    image_num = 49
            elif mtValue == 5:
                eventString = r'Double-core common envelope'
                image_num = 28
            elif mtValue == 6:
                eventString = r'CE: both MS'
                image_num = 28
            elif mtValue == 7:
                eventString = r'CE: MS with CO'
                image_num = 49
            else:
                raise ValueError("Unknown MT: {}".format(mtValue))

        elif eventClass == 'SN':
            whichStar = kwargs['whichStar']
            remnantTypeName = self.stellarTypeMap[Data['Stellar_Type({})'.format(whichStar)][ii]] 
            compType = Data['Stellar_Type({})'.format(2 if whichStar==1 else 1)][ii]
<<<<<<< HEAD
            status = 'unbound' if (Data['Eccentricity'][ii]>1 or Data['SemiMajorAxis'][ii]<0) else 'intact'
            eventString = r'Star {} SN-$>${}, {}'.format(whichStar, remnantTypeName, status)
=======
            #compType = Data['Stellar_Type({})'.format()][ii]
            status = '. Orbit becomes unbound' if (Data['Eccentricity'][ii]>1 or Data['SemiMajorAxis'][ii]<0) else ''
            eventString = r'Star {} undergoes supernova and forms a {}{}'.format(whichStar, remnantTypeName, status)
>>>>>>> 99cd7513
            if compType < 13:
                image_num = 13 # 13 for normal companion
            else:
                image_num = 15 # 15 for CO companion

        elif eventClass == 'Stype':
            whichStar = kwargs['whichStar']
            stypePre = self.stellarTypeMap[Data['Stellar_Type({})'.format(whichStar)][ii-1]]
            stypePost= self.stellarTypeMap[Data['Stellar_Type({})'.format(whichStar)][ii]]
            eventString = r'Star {}: {}-$>${}'.format(whichStar, stypePre, stypePost)

        elif eventClass == 'End':
            state = kwargs['state']
            stype1 = self.stype1 
            stype2 = self.stype2 
            m1     = self.m1 
            m2     = self.m2 

            if state == 'DCO':
                Msunkg=1.98892e30
                c=299792458
                G=6.67428e-11
                Rsun = 695500000
                a = Data['SemiMajorAxis'][-1]*Rsun
                e = Data['Eccentricity'][-1]
                beta=64/5*G**3*m1*m2*(m1+m2)*Msunkg**3/c**5
                T0=a**4/4/beta 
                Tdelay=T0*(1-e**2)**(7/2)*(1+0.31*e**10 + 0.27*e**20 +  0.2*e**1000)/3.15e7/1e6
                eventString = r'Double compact object ({}+{}) merging in {:.1f} Myr'.format(self.stypeName1, self.stypeName2, Tdelay)

                if (stype1 == 13) & (stype2 == 13):
                    image_num = 55
                elif (stype1 == 14) & (stype2 == 14):
                    image_num = 51
                else:
                    image_num = 53

            elif state == "Unbound":
                eventString = r'Unbound: {}+{}'.format(self.stypeName1, self.stypeName2)
                image_num = None

            elif state == "Merger":
                mTot = m1+m2 
                mHe = Data['Mass_He_Core(1)'][-1] + Data['Mass_He_Core(2)'][-1]
                mCO = Data['Mass_CO_Core(1)'][-1] + Data['Mass_CO_Core(2)'][-1]
                eventString = r'Stellar Merger: {}+{}'.format(self.stypeName1, self.stypeName2)
                image_num = 37

            else:
                #raise ValueError("Unknown event state: {}".format(state))
                eventString = r'Unspecified endstate: {}+{}'.format(self.stypeName1, self.stypeName2) 

        else:
            raise ValueError("Unknown event class: {}".format(self.eventClass))

        if image_num != None:
            self.eventImage = self.getEventImage(image_num, rotate_image)

        return eventString  

    def getEventImage(self, image_num, rotate_image):
        """
        Map the eventClass and possibly eventSubClass, with information
        on the stellar types, to get the van Den Heuval diagrams.
        """

        self.imgFile = compasRootDir + '/docs/media/vanDenHeuval_figures/{}.png'.format(image_num)
        img = plt.imread(self.imgFile) # import image
        if rotate_image:
            img = img[:,::-1,:] # flip across y-axis
        return img



class allEvents(object):
    def __init__(self, Data):

        self.Data   = Data
        self.stellarTypeMap, _, _ = getStellarTypes(Data)

        # Collect all events into allEvents list
        self.allEvents = []
        self.getAllEvents()


    def getAllEvents(self):
    
        Data = self.Data
    
        ### Add first timestep
        self.addEvent(0, eventClass='Beg')
    
        ### Get all intermediary events
        for ii in range(Data['Time'].size):
    
            # Ignore first timestep, it's accounted for above
            if ii == 0:
                continue 
    
            # Note: These should all be if clauses, not elif/else, because they are not mutually exclusive
    
            ### Mass transfer happened
            if (Data['MT_History'][ii]>0) and not (Data['MT_History'][ii]==Data['MT_History'][ii-1]): # Not a repeated entry
                self.addEvent(ii, eventClass='MT')
    
            ### Type of star 1 changed
            if Data['Stellar_Type(1)'][ii]!=Data['Stellar_Type(1)'][ii-1]:    
                if (Data['Stellar_Type(1)'][ii] in [13, 14]): # SN star 1
                    self.addEvent(ii, eventClass='SN', whichStar=1)
                else:
                    self.addEvent(ii, eventClass='Stype', whichStar=1)
    
            ### Type of star 2 changed
            if Data['Stellar_Type(2)'][ii]!=Data['Stellar_Type(2)'][ii-1]:    
                if (Data['Stellar_Type(2)'][ii] in [13, 14]): # SN star 2
                    self.addEvent(ii, eventClass='SN', whichStar=2)
                else:
                    self.addEvent(ii, eventClass='Stype', whichStar=2)
    
        ### Add an event for final state of the binary
        isDCO = (Data['Stellar_Type(1)'][-1] in np.arange(10, 15)) and (Data['Stellar_Type(2)'][-1] in np.arange(10, 15)) # Both stars are WDs, NSs, or BHs
        isUnbound = (Data['Eccentricity'][-1]>1 or Data['SemiMajorAxis'][-1]<0)
        isMerger = (Data['Time'][-1]<14000) and not isDCO and not isUnbound     # System must have merged with at least one standard component
    
        if isDCO:
            state = "DCO" 
        elif isUnbound:
            state = "Unbound" 
        elif isMerger:
            state = "Merger"
        else:
            state = "Undef"
        self.addEvent(-1, eventClass='End', state=state)
        
        return allEvents


    def addEvent(self, ii, eventClass, **kwargs):
    
        newEvent = Event(self.Data, ii, eventClass, self.stellarTypeMap, **kwargs)
        self.allEvents.append(newEvent)



###########################################################
### 
### Printing events
### 
###########################################################


def printEvolutionaryHistory(Data=None, events=None):
    """
    This function prints a synopsys of the evolutionary history to the command line; it can eventually include cartoons as well.
    """
    if events != None:
        Data = events[0].Data
    elif Data != None:
        events = getAllEvents(Data)
    else:
        raise ValueError("No usable input given")


    print('Time (Myr), Event,                            M1 (M_o), type1, M2 (M_o), type2, a (R_o),   e')

    for event in events:
        ii = event.index
        printFormattedEvolutionLine( Data['Time'][ii], event.eventString.replace('$', ''), 
                                     Data['Mass(1)'][ii], Data['Stellar_Type(1)'][ii], 
                                     Data['Mass(2)'][ii], Data['Stellar_Type(2)'][ii], 
                                     Data['SemiMajorAxis'][ii], Data['Eccentricity'][ii])

def printFormattedEvolutionLine(time, event, m1, t1, m2, t2, a, e):
    # All values are floats except event which is a string and t1, t2 which are ints (stellar types)
    print("{:10.6f}   {:31}  {:7.3f}    {:2}    {:7.3f}    {:2}   {:8.3f}  {:5.3f}" .format(time, event, m1, t1, m2, t2, a, e))


if __name__ == "__main__":
    main()
<|MERGE_RESOLUTION|>--- conflicted
+++ resolved
@@ -31,7 +31,7 @@
 
     ### Produce the two plots
     makeDetailedPlots(Data, events)
-    plotVanDenHeuval(events=events)
+    makeVanDenHeuvalPlot(Data, events)
     plt.savefig('vanDenHeuvalPlot.eps', format='eps')
     plt.show()
 
@@ -105,7 +105,6 @@
     fig.suptitle('Detailed evolution for seed={}'.format(Data['SEED'][()][0]), fontsize=24) 
     fig.tight_layout(h_pad=8, rect= (0, .08, 1, .95)) # (left, bottom, right, top) 
     plt.savefig('detailedEvolutionPlot.eps', format='eps')
-<<<<<<< HEAD
 
 
 def makeVanDenHeuvalPlot(Data=None, events=None):
@@ -119,10 +118,7 @@
 
     fig.tight_layout(h_pad=8, rect= (0, .05, 1, .95) ) # (left, bottom, right, top)  
     plt.savefig('vanDenHeuvalPlot.eps', format='eps')
-    plt.show()
-=======
-    #plt.show()    
->>>>>>> 99cd7513
+    #plt.show()
 
 
 
@@ -232,35 +228,12 @@
     return handles, labels
 
 
-<<<<<<< HEAD
 def plotVanDenHeuval(fig=None, axes=None, events=None): 
-=======
-def plotVanDenHeuval(events=None):
->>>>>>> 99cd7513
     num_events = len(events)
     fig, axs = plt.subplots(num_events, 1)
     plt.rcParams["text.usetex"] = True  # Use latex
     
-<<<<<<< HEAD
-        ax = axes[ii]
-        ax.xaxis.set_visible(True)
-        ax.yaxis.set_visible(False)
-        ax.set_xticks([])
-        ax.spines['top'].set_visible(False)
-        ax.spines['left'].set_visible(False)
-        ax.spines['right'].set_visible(False)
-        ax.spines['bottom'].set_visible(False)
-        ax.grid(False)
-
-        #imgAspectHW = 0.5622188905547226 # hard-coded, this applies to Serena's images
-        imgAspectWH = 1.7786666666666666 # inverse of above
-
-        ax.set_xlim([0, imgAspectWH])
-        ax.set_ylim([0, 1])
-
-=======
     for ii in range(num_events):
->>>>>>> 99cd7513
         img = events[ii].eventImage
         axs[ii].imshow(img)
         axs[ii].set_xticks([])
@@ -366,13 +339,8 @@
         rotate_image = False # Set to True if event goes from 2->1
         image_num = None
 
-<<<<<<< HEAD
         if eventClass == 'Beg': 
-            eventString = r'ZAMS: {:4.1f}+{:4.1f}'.format(self.m1, self.m2)
-=======
-        if eventClass == 'Beg': # TODO
-            eventString = r'Zero-age main-sequence'
->>>>>>> 99cd7513
+            eventString = r'Zero-age main-sequence: {:4.1f}+{:4.1f}'.format(self.m1, self.m2)
             image_num = 2 
 
         elif eventClass == 'MT':
@@ -421,14 +389,8 @@
             whichStar = kwargs['whichStar']
             remnantTypeName = self.stellarTypeMap[Data['Stellar_Type({})'.format(whichStar)][ii]] 
             compType = Data['Stellar_Type({})'.format(2 if whichStar==1 else 1)][ii]
-<<<<<<< HEAD
-            status = 'unbound' if (Data['Eccentricity'][ii]>1 or Data['SemiMajorAxis'][ii]<0) else 'intact'
-            eventString = r'Star {} SN-$>${}, {}'.format(whichStar, remnantTypeName, status)
-=======
-            #compType = Data['Stellar_Type({})'.format()][ii]
             status = '. Orbit becomes unbound' if (Data['Eccentricity'][ii]>1 or Data['SemiMajorAxis'][ii]<0) else ''
             eventString = r'Star {} undergoes supernova and forms a {}{}'.format(whichStar, remnantTypeName, status)
->>>>>>> 99cd7513
             if compType < 13:
                 image_num = 13 # 13 for normal companion
             else:
